
#include "aidl_language.h"
#include "options.h"
#include "search_path.h"
#include "Type.h"
#include "generate_java.h"
#include <unistd.h>
#include <fcntl.h>
#include <sys/param.h>
#include <sys/stat.h>

#include <stdio.h>
#include <stdlib.h>
#include <string.h>
#include <map>

#ifdef HAVE_MS_C_RUNTIME
#include <io.h>
#include <sys/stat.h>
#endif

#ifndef O_BINARY
#  define O_BINARY  0
#endif

using namespace std;

static void
test_document(document_item_type* d)
{
    while (d) {
        if (d->item_type == INTERFACE_TYPE_BINDER) {
            interface_type* c = (interface_type*)d;
            printf("interface %s %s {\n", c->package, c->name.data);
            interface_item_type *q = (interface_item_type*)c->interface_items;
            while (q) {
                if (q->item_type == METHOD_TYPE) {
                    method_type *m = (method_type*)q;
                    printf("  %s %s(", m->type.type.data, m->name.data);
                    arg_type *p = m->args;
                    while (p) {
                        printf("%s %s",p->type.type.data,p->name.data);
                        if (p->next) printf(", ");
                        p=p->next;
                    }
                    printf(")");
                    printf(";\n");
                }
                q=q->next;
            }
            printf("}\n");
        }
        else if (d->item_type == PARCELABLE_TYPE) {
            parcelable_type* b = (parcelable_type*)d;
            printf("parcelable %s %s;\n", b->package, b->name.data);
        }
        else {
            printf("UNKNOWN d=0x%08lx d->item_type=%d\n", (long)d, d->item_type);
        }
        d = d->next;
    }
}

// ==========================================================
int
convert_direction(const char* direction)
{
    if (direction == NULL) {
        return IN_PARAMETER;
    }
    if (0 == strcmp(direction, "in")) {
        return IN_PARAMETER;
    }
    if (0 == strcmp(direction, "out")) {
        return OUT_PARAMETER;
    }
    return INOUT_PARAMETER;
}

// ==========================================================
struct import_info {
    const char* from;
    const char* filename;
    buffer_type statement;
    const char* neededClass;
    document_item_type* doc;
    struct import_info* next;
};

document_item_type* g_document = NULL;
import_info* g_imports = NULL;

static void
main_document_parsed(document_item_type* d)
{
    g_document = d;
}

static void
main_import_parsed(buffer_type* statement)
{
    import_info* import = (import_info*)malloc(sizeof(import_info));
    memset(import, 0, sizeof(import_info));
    import->from = strdup(g_currentFilename);
    import->statement.lineno = statement->lineno;
    import->statement.data = strdup(statement->data);
    import->statement.extra = NULL;
    import->next = g_imports;
    import->neededClass = parse_import_statement(statement->data);
    g_imports = import;
}

static ParserCallbacks g_mainCallbacks = {
    &main_document_parsed,
    &main_import_parsed
};

char*
parse_import_statement(const char* text)
{
    const char* end;
    int len;

    while (isspace(*text)) {
        text++;
    }
    while (!isspace(*text)) {
        text++;
    }
    while (isspace(*text)) {
        text++;
    }
    end = text;
    while (!isspace(*end) && *end != ';') {
        end++;
    }
    len = end-text;

    char* rv = (char*)malloc(len+1);
    memcpy(rv, text, len);
    rv[len] = '\0';

    return rv;
}

// ==========================================================
static void
import_import_parsed(buffer_type* statement)
{
}

static ParserCallbacks g_importCallbacks = {
    &main_document_parsed,
    &import_import_parsed
};

// ==========================================================
static int
check_filename(const char* filename, const char* package, buffer_type* name)
{
    const char* p;
    string expected;
    string fn;
    size_t len;
    char cwd[MAXPATHLEN];
    bool valid = false;

#ifdef HAVE_WINDOWS_PATHS
    if (isalpha(filename[0]) && filename[1] == ':'
        && filename[2] == OS_PATH_SEPARATOR) {
#else
    if (filename[0] == OS_PATH_SEPARATOR) {
#endif
        fn = filename;
    } else {
        fn = getcwd(cwd, sizeof(cwd));
        len = fn.length();
        if (fn[len-1] != OS_PATH_SEPARATOR) {
            fn += OS_PATH_SEPARATOR;
        }
        fn += filename;
    }

    if (package) {
        expected = package;
        expected += '.';
    }

    len = expected.length();
    for (size_t i=0; i<len; i++) {
        if (expected[i] == '.') {
            expected[i] = OS_PATH_SEPARATOR;
        }
    }

    p = strchr(name->data, '.');
    len = p ? p-name->data : strlen(name->data);
    expected.append(name->data, len);
    
    expected += ".aidl";

    len = fn.length();
    valid = (len >= expected.length());

    if (valid) {
        p = fn.c_str() + (len - expected.length());

#ifdef HAVE_WINDOWS_PATHS
        if (OS_PATH_SEPARATOR != '/') {
            // Input filename under cygwin most likely has / separators
            // whereas the expected string uses \\ separators. Adjust
            // them accordingly.
          for (char *c = const_cast<char *>(p); *c; ++c) {
                if (*c == '/') *c = OS_PATH_SEPARATOR;
            }
        }
#endif

#ifdef OS_CASE_SENSITIVE
        valid = (expected == p);
#else
        valid = !strcasecmp(expected.c_str(), p);
#endif
    }

    if (!valid) {
        fprintf(stderr, "%s:%d interface %s should be declared in a file"
                " called %s.\n",
                filename, name->lineno, name->data, expected.c_str());
        return 1;
    }

    return 0;
}

static int
check_filenames(const char* filename, document_item_type* items)
{
    int err = 0;
    while (items) {
        if (items->item_type == PARCELABLE_TYPE) {
            parcelable_type* p = (parcelable_type*)items;
            err |= check_filename(filename, p->package, &p->name);
        }
        else if (items->item_type == INTERFACE_TYPE_BINDER
                || items->item_type == INTERFACE_TYPE_RPC) {
            interface_type* c = (interface_type*)items;
            err |= check_filename(filename, c->package, &c->name);
        }
        else {
            fprintf(stderr, "aidl: internal error unkown document type %d.\n",
                        items->item_type);
            return 1;
        }
        items = items->next;
    }
    return err;
}

// ==========================================================
static const char*
kind_to_string(int kind)
{
    switch (kind)
    {
        case Type::INTERFACE:
            return "an interface";
        case Type::PARCELABLE:
            return "a parcelable";
        default:
            return "ERROR";
    }
}

static char*
rfind(char* str, char c)
{
    char* p = str + strlen(str) - 1;
    while (p >= str) {
        if (*p == c) {
            return p;
        }
        p--;
    }
    return NULL;
}

static int
gather_types(const char* filename, document_item_type* items)
{
    int err = 0;
    while (items) {
        Type* type;
        if (items->item_type == PARCELABLE_TYPE) {
            parcelable_type* p = (parcelable_type*)items;
            type = new ParcelableType(p->package ? p->package : "",
                            p->name.data, false, filename, p->name.lineno);
        }
        else if (items->item_type == INTERFACE_TYPE_BINDER
                || items->item_type == INTERFACE_TYPE_RPC) {
            interface_type* c = (interface_type*)items;
            type = new InterfaceType(c->package ? c->package : "",
                            c->name.data, false, c->oneway,
                            filename, c->name.lineno);
        }
        else {
            fprintf(stderr, "aidl: internal error %s:%d\n", __FILE__, __LINE__);
            return 1;
        }

        Type* old = NAMES.Find(type->QualifiedName());
        if (old == NULL) {
            NAMES.Add(type);

            if (items->item_type == INTERFACE_TYPE_BINDER) {
                // for interfaces, also add the stub and proxy types, we don't
                // bother checking these for duplicates, because the parser
                // won't let us do it.
                interface_type* c = (interface_type*)items;

                string name = c->name.data;
                name += ".Stub";
                Type* stub = new Type(c->package ? c->package : "",
                                        name, Type::GENERATED, false, false,
                                        filename, c->name.lineno);
                NAMES.Add(stub);

                name = c->name.data;
                name += ".Stub.Proxy";
                Type* proxy = new Type(c->package ? c->package : "",
                                        name, Type::GENERATED, false, false,
                                        filename, c->name.lineno);
                NAMES.Add(proxy);
            }
            else if (items->item_type == INTERFACE_TYPE_RPC) {
                // for interfaces, also add the service base type, we don't
                // bother checking these for duplicates, because the parser
                // won't let us do it.
                interface_type* c = (interface_type*)items;

                string name = c->name.data;
                name += ".ServiceBase";
                Type* base = new Type(c->package ? c->package : "",
                                        name, Type::GENERATED, false, false,
                                        filename, c->name.lineno);
                NAMES.Add(base);
            }
        } else {
            if (old->Kind() == Type::BUILT_IN) {
                fprintf(stderr, "%s:%d attempt to redefine built in class %s\n",
                            filename, type->DeclLine(),
                            type->QualifiedName().c_str());
                err = 1;
            }
            else if (type->Kind() != old->Kind()) {
                const char* oldKind = kind_to_string(old->Kind());
                const char* newKind = kind_to_string(type->Kind());

                fprintf(stderr, "%s:%d attempt to redefine %s as %s,\n",
                            filename, type->DeclLine(),
                            type->QualifiedName().c_str(), newKind);
                fprintf(stderr, "%s:%d    previously defined here as %s.\n",
                            old->DeclFile().c_str(), old->DeclLine(), oldKind);
                err = 1;
            }
        }

        items = items->next;
    }
    return err;
}

// ==========================================================
static bool
matches_keyword(const char* str)
{
    static const char* KEYWORDS[] = { "abstract", "assert", "boolean", "break",
        "byte", "case", "catch", "char", "class", "const", "continue",
        "default", "do", "double", "else", "enum", "extends", "final",
        "finally", "float", "for", "goto", "if", "implements", "import",
        "instanceof", "int", "interface", "long", "native", "new", "package",
        "private", "protected", "public", "return", "short", "static",
        "strictfp", "super", "switch", "synchronized", "this", "throw",
        "throws", "transient", "try", "void", "volatile", "while",
        "true", "false", "null",
        NULL
    };
    const char** k = KEYWORDS;
    while (*k) {
        if (0 == strcmp(str, *k)) {
            return true;
        }
        k++;
    }
    return false;
}

static int
check_method(const char* filename, method_type* m)
{
    int err = 0;

    // return type
    Type* returnType = NAMES.Search(m->type.type.data);
    if (returnType == NULL) {
        fprintf(stderr, "%s:%d unknown return type %s\n", filename,
                    m->type.type.lineno, m->type.type.data);
        err = 1;
        return err;
    }

    if (!returnType->CanBeMarshalled()) {
        fprintf(stderr, "%s:%d return type %s can't be marshalled.\n", filename,
                    m->type.type.lineno, m->type.type.data);
        err = 1;
    }

    if (m->type.dimension > 0 && !returnType->CanBeArray()) {
        fprintf(stderr, "%s:%d return type %s%s can't be an array.\n", filename,
                m->type.array_token.lineno, m->type.type.data,
                m->type.array_token.data);
        err = 1;
    }

    if (m->type.dimension > 1) {
        fprintf(stderr, "%s:%d return type %s%s only one"
                " dimensional arrays are supported\n", filename,
                m->type.array_token.lineno, m->type.type.data,
                m->type.array_token.data);
        err = 1;
    }

    int index = 1;

    arg_type* arg = m->args;
    while (arg) {
        Type* t = NAMES.Search(arg->type.type.data);

        // check the arg type
        if (t == NULL) {
            fprintf(stderr, "%s:%d parameter %s (%d) unknown type %s\n",
                    filename, m->type.type.lineno, arg->name.data, index,
                    arg->type.type.data);
            err = 1;
            goto next;
        }
        
        if (!t->CanBeMarshalled()) {
            fprintf(stderr, "%s:%d parameter %d: '%s %s' can't be marshalled.\n",
                        filename, m->type.type.lineno, index,
                        arg->type.type.data, arg->name.data);
            err = 1;
        }

        if (arg->direction.data == NULL
                && (arg->type.dimension != 0 || t->CanBeOutParameter())) {
            fprintf(stderr, "%s:%d parameter %d: '%s %s' can be an out"
                                " parameter, so you must declare it as in,"
                                " out or inout.\n",
                        filename, m->type.type.lineno, index,
                        arg->type.type.data, arg->name.data);
            err = 1;
        }

        if (convert_direction(arg->direction.data) != IN_PARAMETER
                && !t->CanBeOutParameter()
                && arg->type.dimension == 0) {
            fprintf(stderr, "%s:%d parameter %d: '%s %s %s' can only be an in"
                            " parameter.\n",
                        filename, m->type.type.lineno, index,
                        arg->direction.data, arg->type.type.data,
                        arg->name.data);
            err = 1;
        }

        if (arg->type.dimension > 0 && !t->CanBeArray()) {
            fprintf(stderr, "%s:%d parameter %d: '%s %s%s %s' can't be an"
                    " array.\n", filename,
                    m->type.array_token.lineno, index, arg->direction.data,
                    arg->type.type.data, arg->type.array_token.data,
                    arg->name.data);
            err = 1;
        }

        if (arg->type.dimension > 1) {
            fprintf(stderr, "%s:%d parameter %d: '%s %s%s %s' only one"
                    " dimensional arrays are supported\n", filename,
                    m->type.array_token.lineno, index, arg->direction.data,
                    arg->type.type.data, arg->type.array_token.data,
                    arg->name.data);
            err = 1;
        }

        // check that the name doesn't match a keyword
        if (matches_keyword(arg->name.data)) {
            fprintf(stderr, "%s:%d parameter %d %s is named the same as a"
                    " Java keyword\n",
                    filename, m->name.lineno, index, arg->name.data);
            err = 1;
        }
        
next:
        index++;
        arg = arg->next;
    }

    return err;
}

static int
check_types(const char* filename, document_item_type* items)
{
    int err = 0;
    while (items) {
        // (nothing to check for PARCELABLE_TYPE)
        if (items->item_type == INTERFACE_TYPE_BINDER) {
            map<string,method_type*> methodNames;
            interface_type* c = (interface_type*)items;

            interface_item_type* member = c->interface_items;
            while (member) {
                if (member->item_type == METHOD_TYPE) {
                    method_type* m = (method_type*)member;

                    err |= check_method(filename, m);

                    // prevent duplicate methods
                    if (methodNames.find(m->name.data) == methodNames.end()) {
                        methodNames[m->name.data] = m;
                    } else {
                        fprintf(stderr,"%s:%d attempt to redefine method %s,\n",
                                filename, m->name.lineno, m->name.data);
                        method_type* old = methodNames[m->name.data];
                        fprintf(stderr, "%s:%d    previously defined here.\n",
                                filename, old->name.lineno);
                        err = 1;
                    }
                }
                member = member->next;
            }
        }

        items = items->next;
    }
    return err;
}

// ==========================================================
static int
exactly_one_interface(const char* filename, const document_item_type* items, const Options& options,
                      bool* onlyParcelable)
{
    if (items == NULL) {
        fprintf(stderr, "%s: file does not contain any interfaces\n",
                            filename);
        return 1;
    }

    const document_item_type* next = items->next;
    if (items->next != NULL) {
        int lineno = -1;
        if (next->item_type == INTERFACE_TYPE_BINDER) {
            lineno = ((interface_type*)next)->interface_token.lineno;
        }
        else if (next->item_type == INTERFACE_TYPE_RPC) {
            lineno = ((interface_type*)next)->interface_token.lineno;
        }
        else if (next->item_type == PARCELABLE_TYPE) {
            lineno = ((parcelable_type*)next)->parcelable_token.lineno;
        }
        fprintf(stderr, "%s:%d aidl can only handle one interface per file\n",
                            filename, lineno);
        return 1;
    }

    if (items->item_type == PARCELABLE_TYPE) {
        *onlyParcelable = true;
        if (options.failOnParcelable) {
            fprintf(stderr, "%s:%d aidl can only generate code for interfaces, not"
                            " parcelables,\n", filename,
                            ((parcelable_type*)items)->parcelable_token.lineno);
            fprintf(stderr, "%s:%d .aidl files that only declare parcelables "
                            "don't need to go in the Makefile.\n", filename,
                            ((parcelable_type*)items)->parcelable_token.lineno);
            return 1;
        }
    } else {
        *onlyParcelable = false;
    }

    return 0;
}

// ==========================================================
void
generate_dep_file(const Options& options, const document_item_type* items)
{
    /* we open the file in binary mode to ensure that the same output is
     * generated on all platforms !!
     */
    FILE* to = NULL;
    if (options.autoDepFile) {
        string fileName = options.outputFileName + ".d";
        to = fopen(fileName.c_str(), "wb");
    } else {
        to = fopen(options.depFileName.c_str(), "wb");
    }

    if (to == NULL) {
        return;
    }

    const char* slash = "\\";
    import_info* import = g_imports;
    if (import == NULL) {
        slash = "";
    }

    if (items->item_type == INTERFACE_TYPE) {
        fprintf(to, "%s: \\\n", options.outputFileName.c_str());
    } else {
        // parcelable: there's no output file.
        fprintf(to, " : \\\n");
    }
    fprintf(to, "  %s %s\n", options.inputFileName.c_str(), slash);

    while (import) {
        if (import->next == NULL) {
            slash = "";
        }
        if (import->filename) {
            fprintf(to, "  %s %s\n", import->filename, slash);
        }
        import = import->next;
    }

    fprintf(to, "\n");

    fclose(to);
}

// ==========================================================
static string
generate_outputFileName2(const Options& options, const buffer_type& name, const char* package)
{
    string result;

<<<<<<< HEAD
    // items has already been checked to have only one interface.
    if (items->item_type == INTERFACE_TYPE_BINDER || items->item_type == INTERFACE_TYPE_RPC) {
        interface_type* type = (interface_type*)items;

        // create the path to the destination folder based on the
        // interface package name
        result = options.outputBaseFolder;
        result += OS_PATH_SEPARATOR;
=======
    // create the path to the destination folder based on the
    // interface package name
    result = options.outputBaseFolder;
    result += OS_PATH_SEPARATOR;
>>>>>>> 912a8b70

    string packageStr = package;
    size_t len = packageStr.length();
    for (size_t i=0; i<len; i++) {
        if (packageStr[i] == '.') {
            packageStr[i] = OS_PATH_SEPARATOR;
        }
    }

    result += packageStr;

    // add the filename by replacing the .aidl extension to .java
    const char* p = strchr(name.data, '.');
    len = p ? p-name.data : strlen(name.data);

    result += OS_PATH_SEPARATOR;
    result.append(name.data, len);
    result += ".java";

    return result;
}

// ==========================================================
static string
generate_outputFileName(const Options& options, const document_item_type* items)
{
    // items has already been checked to have only one interface.
    if (items->item_type == INTERFACE_TYPE) {
        interface_type* type = (interface_type*)items;

        return generate_outputFileName2(options, type->name, type->package);
    } else if (items->item_type == PARCELABLE_TYPE) {
        parcelable_type* type = (parcelable_type*)items;
        return generate_outputFileName2(options, type->name, type->package);
    }

    // I don't think we can come here, but safer than returning NULL.
    string result;
    return result;
}



// ==========================================================
static void
check_outputFilePath(const string& path) {
    size_t len = path.length();
    for (size_t i=0; i<len ; i++) {
        if (path[i] == OS_PATH_SEPARATOR) {
            string p = path.substr(0, i);
            if (access(path.data(), F_OK) != 0) {
#ifdef HAVE_MS_C_RUNTIME
                _mkdir(p.data());
#else
                mkdir(p.data(), S_IRUSR|S_IWUSR|S_IXUSR|S_IRGRP|S_IXGRP);
#endif
            }
        }
    }
}


// ==========================================================
static int
parse_preprocessed_file(const string& filename)
{
    int err;

    FILE* f = fopen(filename.c_str(), "rb");
    if (f == NULL) {
        fprintf(stderr, "aidl: can't open preprocessed file: %s\n",
                filename.c_str());
        return 1;
    }

    int lineno = 1;
    char line[1024];
    char type[1024];
    char fullname[1024];
    while (fgets(line, sizeof(line), f)) {
        // skip comments and empty lines
        if (!line[0] || strncmp(line, "//", 2) == 0) {
          continue;
        }

        sscanf(line, "%s %[^; \r\n\t];", type, fullname);

        char* packagename;
        char* classname = rfind(fullname, '.');
        if (classname != NULL) {
            *classname = '\0';
            classname++;
            packagename = fullname;
        } else {
            classname = fullname;
            packagename = NULL;
        }

        //printf("%s:%d:...%s...%s...%s...\n", filename.c_str(), lineno,
        //        type, packagename, classname);
        document_item_type* doc;
        
        if (0 == strcmp("parcelable", type)) {
            parcelable_type* parcl = (parcelable_type*)malloc(
                    sizeof(parcelable_type));
            memset(parcl, 0, sizeof(parcelable_type));
            parcl->document_item.item_type = PARCELABLE_TYPE;
            parcl->parcelable_token.lineno = lineno;
            parcl->parcelable_token.data = strdup(type);
            parcl->package = packagename ? strdup(packagename) : NULL;
            parcl->name.lineno = lineno;
            parcl->name.data = strdup(classname);
            parcl->semicolon_token.lineno = lineno;
            parcl->semicolon_token.data = strdup(";");
            doc = (document_item_type*)parcl;
        }
        else if (0 == strcmp("interface", type)) {
            interface_type* iface = (interface_type*)malloc(
                    sizeof(interface_type));
            memset(iface, 0, sizeof(interface_type));
            iface->document_item.item_type = INTERFACE_TYPE_BINDER;
            iface->interface_token.lineno = lineno;
            iface->interface_token.data = strdup(type);
            iface->package = packagename ? strdup(packagename) : NULL;
            iface->name.lineno = lineno;
            iface->name.data = strdup(classname);
            iface->open_brace_token.lineno = lineno;
            iface->open_brace_token.data = strdup("{");
            iface->close_brace_token.lineno = lineno;
            iface->close_brace_token.data = strdup("}");
            doc = (document_item_type*)iface;
        }
        else {
            fprintf(stderr, "%s:%d: bad type in line: %s\n",
                    filename.c_str(), lineno, line);
            return 1;
        }
        err = gather_types(filename.c_str(), doc);
        lineno++;
    }

    if (!feof(f)) {
        fprintf(stderr, "%s:%d: error reading file, line to long.\n",
                filename.c_str(), lineno);
        return 1;
    }

    fclose(f);
    return 0;
}

// ==========================================================
static int
compile_aidl(Options& options)
{
    int err = 0, N;

    set_import_paths(options.importPaths);

    register_base_types();

    // import the preprocessed file
    N = options.preprocessedFiles.size();
    for (int i=0; i<N; i++) {
        const string& s = options.preprocessedFiles[i];
        err |= parse_preprocessed_file(s);
    }
    if (err != 0) {
        return err;
    }

    // parse the main file
    g_callbacks = &g_mainCallbacks;
    err = parse_aidl(options.inputFileName.c_str());
    document_item_type* mainDoc = g_document;
    g_document = NULL;

    // parse the imports
    g_callbacks = &g_mainCallbacks;
    import_info* import = g_imports;
    while (import) {
        if (NAMES.Find(import->neededClass) == NULL) {
            import->filename = find_import_file(import->neededClass);
            if (!import->filename) {
                fprintf(stderr, "%s:%d: couldn't find import for class %s\n",
                        import->from, import->statement.lineno,
                        import->neededClass);
                err |= 1;
            } else {
                err |= parse_aidl(import->filename);
                import->doc = g_document;
                if (import->doc == NULL) {
                    err |= 1;
                }
            }
        }
        import = import->next;
    }
    // bail out now if parsing wasn't successful
    if (err != 0 || mainDoc == NULL) {
        //fprintf(stderr, "aidl: parsing failed, stopping.\n");
        return 1;
    }

    // complain about ones that aren't in the right files
    err |= check_filenames(options.inputFileName.c_str(), mainDoc);
    import = g_imports;
    while (import) {
        err |= check_filenames(import->filename, import->doc);
        import = import->next;
    }

    // gather the types that have been declared
    err |= gather_types(options.inputFileName.c_str(), mainDoc);
    import = g_imports;
    while (import) {
        err |= gather_types(import->filename, import->doc);
        import = import->next;
    }

#if 0
    printf("---- main doc ----\n");
    test_document(mainDoc);

    import = g_imports;
    while (import) {
        printf("---- import doc ----\n");
        test_document(import->doc);
        import = import->next;
    }
    NAMES.Dump();
#endif

    // check the referenced types in mainDoc to make sure we've imported them
    err |= check_types(options.inputFileName.c_str(), mainDoc);

    // finally, there really only needs to be one thing in mainDoc, and it
    // needs to be an interface.
    bool onlyParcelable = false;
    err |= exactly_one_interface(options.inputFileName.c_str(), mainDoc, options, &onlyParcelable);

    // after this, there shouldn't be any more errors because of the
    // input.
    if (err != 0 || mainDoc == NULL) {
        return 1;
    }

    // if needed, generate the outputFileName from the outputBaseFolder
    if (options.outputFileName.length() == 0 &&
            options.outputBaseFolder.length() > 0) {
        options.outputFileName = generate_outputFileName(options, mainDoc);
    }

    // if we were asked to, generate a make dependency file
    // unless it's a parcelable *and* it's supposed to fail on parcelable
    if ((options.autoDepFile || options.depFileName != "") &&
            !(onlyParcelable && options.failOnParcelable)) {
        // make sure the folders of the output file all exists
        check_outputFilePath(options.outputFileName);
        generate_dep_file(options, mainDoc);
    }

    // they didn't ask to fail on parcelables, so just exit quietly.
    if (onlyParcelable && !options.failOnParcelable) {
        return 0;
    }

    // make sure the folders of the output file all exists
    check_outputFilePath(options.outputFileName);

    err = generate_java(options.outputFileName, options.inputFileName.c_str(),
                        (interface_type*)mainDoc);

    return err;
}

static int
preprocess_aidl(const Options& options)
{
    vector<string> lines;
    int err;

    // read files
    int N = options.filesToPreprocess.size();
    for (int i=0; i<N; i++) {
        g_callbacks = &g_mainCallbacks;
        err = parse_aidl(options.filesToPreprocess[i].c_str());
        if (err != 0) {
            return err;
        }
        document_item_type* doc = g_document;
        string line;
        if (doc->item_type == PARCELABLE_TYPE) {
            line = "parcelable ";
            parcelable_type* parcelable = (parcelable_type*)doc;
            if (parcelable->package) {
                line += parcelable->package;
                line += '.';
            }
            line += parcelable->name.data;
        } else {
            line = "interface ";
            interface_type* iface = (interface_type*)doc;
            if (iface->package) {
                line += iface->package;
                line += '.';
            }
            line += iface->name.data;
        }
        line += ";\n";
        lines.push_back(line);
    }

    // write preprocessed file
    int fd = open( options.outputFileName.c_str(), 
                   O_RDWR|O_CREAT|O_TRUNC|O_BINARY,
#ifdef HAVE_MS_C_RUNTIME
                   _S_IREAD|_S_IWRITE);
#else    
                   S_IRUSR|S_IWUSR|S_IRGRP);
#endif            
    if (fd == -1) {
        fprintf(stderr, "aidl: could not open file for write: %s\n",
                options.outputFileName.c_str());
        return 1;
    }

    N = lines.size();
    for (int i=0; i<N; i++) {
        const string& s = lines[i];
        int len = s.length();
        if (len != write(fd, s.c_str(), len)) {
            fprintf(stderr, "aidl: error writing to file %s\n",
                options.outputFileName.c_str());
            close(fd);
            unlink(options.outputFileName.c_str());
            return 1;
        }
    }

    close(fd);
    return 0;
}

// ==========================================================
int
main(int argc, const char **argv)
{
    Options options;
    int result = parse_options(argc, argv, &options);
    if (result) {
        return result;
    }

    switch (options.task)
    {
        case COMPILE_AIDL:
            return compile_aidl(options);
        case PREPROCESS_AIDL:
            return preprocess_aidl(options);
    }
    fprintf(stderr, "aidl: internal error\n");
    return 1;
}

<|MERGE_RESOLUTION|>--- conflicted
+++ resolved
@@ -616,7 +616,7 @@
         slash = "";
     }
 
-    if (items->item_type == INTERFACE_TYPE) {
+    if (items->item_type == INTERFACE_TYPE_BINDER || items->item_type == INTERFACE_TYPE_RPC) {
         fprintf(to, "%s: \\\n", options.outputFileName.c_str());
     } else {
         // parcelable: there's no output file.
@@ -645,21 +645,10 @@
 {
     string result;
 
-<<<<<<< HEAD
-    // items has already been checked to have only one interface.
-    if (items->item_type == INTERFACE_TYPE_BINDER || items->item_type == INTERFACE_TYPE_RPC) {
-        interface_type* type = (interface_type*)items;
-
-        // create the path to the destination folder based on the
-        // interface package name
-        result = options.outputBaseFolder;
-        result += OS_PATH_SEPARATOR;
-=======
     // create the path to the destination folder based on the
     // interface package name
     result = options.outputBaseFolder;
     result += OS_PATH_SEPARATOR;
->>>>>>> 912a8b70
 
     string packageStr = package;
     size_t len = packageStr.length();
@@ -687,7 +676,7 @@
 generate_outputFileName(const Options& options, const document_item_type* items)
 {
     // items has already been checked to have only one interface.
-    if (items->item_type == INTERFACE_TYPE) {
+    if (items->item_type == INTERFACE_TYPE_BINDER || items->item_type == INTERFACE_TYPE_RPC) {
         interface_type* type = (interface_type*)items;
 
         return generate_outputFileName2(options, type->name, type->package);
@@ -1023,5 +1012,4 @@
     }
     fprintf(stderr, "aidl: internal error\n");
     return 1;
-}
-
+}