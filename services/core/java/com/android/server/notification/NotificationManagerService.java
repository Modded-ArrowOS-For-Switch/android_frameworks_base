/*
 * Copyright (C) 2007 The Android Open Source Project
 *
 * Licensed under the Apache License, Version 2.0 (the "License");
 * you may not use this file except in compliance with the License.
 * You may obtain a copy of the License at
 *
 *      http://www.apache.org/licenses/LICENSE-2.0
 *
 * Unless required by applicable law or agreed to in writing, software
 * distributed under the License is distributed on an "AS IS" BASIS,
 * WITHOUT WARRANTIES OR CONDITIONS OF ANY KIND, either express or implied.
 * See the License for the specific language governing permissions and
 * limitations under the License.
 */

package com.android.server.notification;

import static android.app.ActivityManager.RunningAppProcessInfo.IMPORTANCE_FOREGROUND;
import static android.app.Notification.CATEGORY_CALL;
import static android.app.Notification.FLAG_AUTOGROUP_SUMMARY;
import static android.app.Notification.FLAG_BUBBLE;
import static android.app.Notification.FLAG_FOREGROUND_SERVICE;
import static android.app.Notification.FLAG_NO_CLEAR;
import static android.app.Notification.FLAG_ONGOING_EVENT;
import static android.app.Notification.FLAG_ONLY_ALERT_ONCE;
import static android.app.NotificationManager.ACTION_APP_BLOCK_STATE_CHANGED;
import static android.app.NotificationManager.ACTION_NOTIFICATION_CHANNEL_BLOCK_STATE_CHANGED;
import static android.app.NotificationManager.ACTION_NOTIFICATION_CHANNEL_GROUP_BLOCK_STATE_CHANGED;
import static android.app.NotificationManager.ACTION_NOTIFICATION_POLICY_ACCESS_GRANTED_CHANGED;
import static android.app.NotificationManager.IMPORTANCE_LOW;
import static android.app.NotificationManager.IMPORTANCE_MIN;
import static android.app.NotificationManager.IMPORTANCE_NONE;
import static android.app.NotificationManager.INTERRUPTION_FILTER_PRIORITY;
import static android.app.NotificationManager.Policy.SUPPRESSED_EFFECTS_UNSET;
import static android.app.NotificationManager.Policy.SUPPRESSED_EFFECT_AMBIENT;
import static android.app.NotificationManager.Policy.SUPPRESSED_EFFECT_BADGE;
import static android.app.NotificationManager.Policy.SUPPRESSED_EFFECT_FULL_SCREEN_INTENT;
import static android.app.NotificationManager.Policy.SUPPRESSED_EFFECT_LIGHTS;
import static android.app.NotificationManager.Policy.SUPPRESSED_EFFECT_NOTIFICATION_LIST;
import static android.app.NotificationManager.Policy.SUPPRESSED_EFFECT_PEEK;
import static android.app.NotificationManager.Policy.SUPPRESSED_EFFECT_SCREEN_OFF;
import static android.app.NotificationManager.Policy.SUPPRESSED_EFFECT_SCREEN_ON;
import static android.app.NotificationManager.Policy.SUPPRESSED_EFFECT_STATUS_BAR;
import static android.content.Context.BIND_ALLOW_WHITELIST_MANAGEMENT;
import static android.content.Context.BIND_AUTO_CREATE;
import static android.content.Context.BIND_FOREGROUND_SERVICE;
import static android.content.Context.BIND_NOT_PERCEPTIBLE;
import static android.content.pm.ActivityInfo.DOCUMENT_LAUNCH_ALWAYS;
import static android.content.pm.PackageManager.FEATURE_LEANBACK;
import static android.content.pm.PackageManager.FEATURE_TELEVISION;
import static android.content.pm.PackageManager.MATCH_ALL;
import static android.content.pm.PackageManager.MATCH_DIRECT_BOOT_AWARE;
import static android.content.pm.PackageManager.MATCH_DIRECT_BOOT_UNAWARE;
import static android.content.pm.PackageManager.PERMISSION_GRANTED;
import static android.os.IServiceManager.DUMP_FLAG_PRIORITY_CRITICAL;
import static android.os.IServiceManager.DUMP_FLAG_PRIORITY_NORMAL;
import static android.os.UserHandle.USER_NULL;
import static android.os.UserHandle.USER_SYSTEM;
import static android.service.notification.NotificationListenerService.HINT_HOST_DISABLE_CALL_EFFECTS;
import static android.service.notification.NotificationListenerService.HINT_HOST_DISABLE_EFFECTS;
import static android.service.notification.NotificationListenerService.HINT_HOST_DISABLE_NOTIFICATION_EFFECTS;
import static android.service.notification.NotificationListenerService.NOTIFICATION_CHANNEL_OR_GROUP_ADDED;
import static android.service.notification.NotificationListenerService.NOTIFICATION_CHANNEL_OR_GROUP_DELETED;
import static android.service.notification.NotificationListenerService.NOTIFICATION_CHANNEL_OR_GROUP_UPDATED;
import static android.service.notification.NotificationListenerService.REASON_APP_CANCEL;
import static android.service.notification.NotificationListenerService.REASON_APP_CANCEL_ALL;
import static android.service.notification.NotificationListenerService.REASON_CANCEL;
import static android.service.notification.NotificationListenerService.REASON_CANCEL_ALL;
import static android.service.notification.NotificationListenerService.REASON_CHANNEL_BANNED;
import static android.service.notification.NotificationListenerService.REASON_CLICK;
import static android.service.notification.NotificationListenerService.REASON_ERROR;
import static android.service.notification.NotificationListenerService.REASON_GROUP_SUMMARY_CANCELED;
import static android.service.notification.NotificationListenerService.REASON_LISTENER_CANCEL;
import static android.service.notification.NotificationListenerService.REASON_LISTENER_CANCEL_ALL;
import static android.service.notification.NotificationListenerService.REASON_PACKAGE_BANNED;
import static android.service.notification.NotificationListenerService.REASON_PACKAGE_CHANGED;
import static android.service.notification.NotificationListenerService.REASON_PACKAGE_SUSPENDED;
import static android.service.notification.NotificationListenerService.REASON_PROFILE_TURNED_OFF;
import static android.service.notification.NotificationListenerService.REASON_SNOOZED;
import static android.service.notification.NotificationListenerService.REASON_TIMEOUT;
import static android.service.notification.NotificationListenerService.REASON_UNAUTOBUNDLED;
import static android.service.notification.NotificationListenerService.REASON_USER_STOPPED;
import static android.service.notification.NotificationListenerService.TRIM_FULL;
import static android.service.notification.NotificationListenerService.TRIM_LIGHT;
import static android.util.StatsLogInternal.BUBBLE_DEVELOPER_ERROR_REPORTED__ERROR__ACTIVITY_INFO_MISSING;
import static android.util.StatsLogInternal.BUBBLE_DEVELOPER_ERROR_REPORTED__ERROR__ACTIVITY_INFO_NOT_RESIZABLE;
import static android.util.StatsLogInternal.BUBBLE_DEVELOPER_ERROR_REPORTED__ERROR__DOCUMENT_LAUNCH_NOT_ALWAYS;
import static android.view.WindowManager.LayoutParams.TYPE_TOAST;

import static com.android.server.am.PendingIntentRecord.FLAG_ACTIVITY_SENDER;
import static com.android.server.am.PendingIntentRecord.FLAG_BROADCAST_SENDER;
import static com.android.server.am.PendingIntentRecord.FLAG_SERVICE_SENDER;
import static com.android.server.notification.PreferencesHelper.DEFAULT_ALLOW_BUBBLE;
import static com.android.server.utils.PriorityDump.PRIORITY_ARG;
import static com.android.server.utils.PriorityDump.PRIORITY_ARG_CRITICAL;
import static com.android.server.utils.PriorityDump.PRIORITY_ARG_NORMAL;

import android.Manifest;
import android.Manifest.permission;
import android.annotation.CallbackExecutor;
import android.annotation.NonNull;
import android.annotation.Nullable;
import android.app.ActivityManager;
import android.app.ActivityManagerInternal;
import android.app.AlarmManager;
import android.app.AppGlobals;
import android.app.AppOpsManager;
import android.app.AutomaticZenRule;
import android.app.IActivityManager;
import android.app.INotificationManager;
import android.app.ITransientNotification;
import android.app.IUriGrantsManager;
import android.app.Notification;
import android.app.NotificationChannel;
import android.app.NotificationChannelGroup;
import android.app.NotificationManager;
import android.app.NotificationManager.Policy;
import android.app.PendingIntent;
import android.app.Person;
import android.app.RemoteInput;
import android.app.StatusBarManager;
import android.app.UriGrantsManager;
import android.app.admin.DeviceAdminInfo;
import android.app.admin.DevicePolicyManagerInternal;
import android.app.backup.BackupManager;
import android.app.role.OnRoleHoldersChangedListener;
import android.app.role.RoleManager;
import android.app.usage.UsageEvents;
import android.app.usage.UsageStatsManagerInternal;
import android.companion.ICompanionDeviceManager;
import android.content.BroadcastReceiver;
import android.content.ComponentName;
import android.content.ContentProvider;
import android.content.ContentResolver;
import android.content.Context;
import android.content.Intent;
import android.content.IntentFilter;
import android.content.pm.ActivityInfo;
import android.content.pm.ApplicationInfo;
import android.content.pm.IPackageManager;
import android.content.pm.PackageManager;
import android.content.pm.PackageManager.NameNotFoundException;
import android.content.pm.PackageManagerInternal;
import android.content.pm.ParceledListSlice;
import android.content.pm.UserInfo;
import android.content.res.Resources;
import android.database.ContentObserver;
import android.media.AudioAttributes;
import android.media.AudioManager;
import android.media.AudioManagerInternal;
import android.media.IRingtonePlayer;
import android.metrics.LogMaker;
import android.net.Uri;
import android.os.Binder;
import android.os.Build;
import android.os.Bundle;
import android.os.Environment;
import android.os.Handler;
import android.os.HandlerThread;
import android.os.IBinder;
import android.os.IDeviceIdleController;
import android.os.IInterface;
import android.os.Looper;
import android.os.Message;
import android.os.ParcelFileDescriptor;
import android.os.Process;
import android.os.RemoteException;
import android.os.ResultReceiver;
import android.os.ServiceManager;
import android.os.ShellCallback;
import android.os.SystemClock;
import android.os.SystemProperties;
import android.os.UserHandle;
import android.os.UserManager;
import android.os.VibrationEffect;
import android.os.Vibrator;
import android.provider.DeviceConfig;
import android.provider.Settings;
import android.service.notification.Adjustment;
import android.service.notification.Condition;
import android.service.notification.IConditionProvider;
import android.service.notification.INotificationListener;
import android.service.notification.IStatusBarNotificationHolder;
import android.service.notification.ListenersDisablingEffectsProto;
import android.service.notification.NotificationAssistantService;
import android.service.notification.NotificationListenerService;
import android.service.notification.NotificationRankingUpdate;
import android.service.notification.NotificationRecordProto;
import android.service.notification.NotificationServiceDumpProto;
import android.service.notification.NotificationStats;
import android.service.notification.SnoozeCriterion;
import android.service.notification.StatusBarNotification;
import android.service.notification.ZenModeConfig;
import android.service.notification.ZenModeProto;
import android.telephony.PhoneStateListener;
import android.telephony.TelephonyManager;
import android.text.TextUtils;
import android.util.ArrayMap;
import android.util.ArraySet;
import android.util.AtomicFile;
import android.util.IntArray;
import android.util.Log;
import android.util.Pair;
import android.util.Slog;
import android.util.SparseArray;
import android.util.StatsLog;
import android.util.Xml;
import android.util.proto.ProtoOutputStream;
import android.view.accessibility.AccessibilityEvent;
import android.view.accessibility.AccessibilityManager;
import android.widget.Toast;

import com.android.internal.R;
import com.android.internal.annotations.GuardedBy;
import com.android.internal.annotations.VisibleForTesting;
import com.android.internal.config.sysui.SystemUiDeviceConfigFlags;
import com.android.internal.logging.MetricsLogger;
import com.android.internal.logging.nano.MetricsProto;
import com.android.internal.logging.nano.MetricsProto.MetricsEvent;
import com.android.internal.notification.SystemNotificationChannels;
import com.android.internal.os.BackgroundThread;
import com.android.internal.os.SomeArgs;
import com.android.internal.statusbar.NotificationVisibility;
import com.android.internal.util.ArrayUtils;
import com.android.internal.util.CollectionUtils;
import com.android.internal.util.DumpUtils;
import com.android.internal.util.FastXmlSerializer;
import com.android.internal.util.Preconditions;
import com.android.internal.util.XmlUtils;
import com.android.internal.util.function.TriPredicate;
import com.android.server.DeviceIdleController;
import com.android.server.EventLogTags;
import com.android.server.IoThread;
import com.android.server.LocalServices;
import com.android.server.SystemService;
import com.android.server.lights.Light;
import com.android.server.lights.LightsManager;
import com.android.server.notification.ManagedServices.ManagedServiceInfo;
import com.android.server.notification.ManagedServices.UserProfiles;
import com.android.server.pm.PackageManagerService;
import com.android.server.policy.PhoneWindowManager;
import com.android.server.statusbar.StatusBarManagerInternal;
import com.android.server.uri.UriGrantsManagerInternal;
import com.android.server.wm.WindowManagerInternal;

import libcore.io.IoUtils;

import org.json.JSONException;
import org.json.JSONObject;
import org.xmlpull.v1.XmlPullParser;
import org.xmlpull.v1.XmlPullParserException;
import org.xmlpull.v1.XmlSerializer;

import java.io.ByteArrayInputStream;
import java.io.ByteArrayOutputStream;
import java.io.File;
import java.io.FileDescriptor;
import java.io.FileNotFoundException;
import java.io.FileOutputStream;
import java.io.IOException;
import java.io.InputStream;
import java.io.OutputStream;
import java.io.PrintWriter;
import java.nio.charset.StandardCharsets;
import java.util.ArrayDeque;
import java.util.ArrayList;
import java.util.Arrays;
import java.util.Iterator;
import java.util.List;
import java.util.Map.Entry;
import java.util.Objects;
import java.util.Set;
import java.util.concurrent.Executor;
import java.util.concurrent.TimeUnit;
import java.util.function.BiConsumer;

/** {@hide} */
public class NotificationManagerService extends SystemService {
    static final String TAG = "NotificationService";
    static final boolean DBG = Log.isLoggable(TAG, Log.DEBUG);
    public static final boolean ENABLE_CHILD_NOTIFICATIONS
            = SystemProperties.getBoolean("debug.child_notifs", true);

    // pullStats report request: undecorated remote view stats
    public static final int REPORT_REMOTE_VIEWS = 0x01;

    static final boolean DEBUG_INTERRUPTIVENESS = SystemProperties.getBoolean(
            "debug.notification.interruptiveness", false);

    static final int MAX_PACKAGE_NOTIFICATIONS = 25;
    static final float DEFAULT_MAX_NOTIFICATION_ENQUEUE_RATE = 5f;

    // message codes
    static final int MESSAGE_DURATION_REACHED = 2;
    // 3: removed to a different handler
    static final int MESSAGE_SEND_RANKING_UPDATE = 4;
    static final int MESSAGE_LISTENER_HINTS_CHANGED = 5;
    static final int MESSAGE_LISTENER_NOTIFICATION_FILTER_CHANGED = 6;
    static final int MESSAGE_FINISH_TOKEN_TIMEOUT = 7;
    static final int MESSAGE_ON_PACKAGE_CHANGED = 8;

    // ranking thread messages
    private static final int MESSAGE_RECONSIDER_RANKING = 1000;
    private static final int MESSAGE_RANKING_SORT = 1001;

    static final int LONG_DELAY = PhoneWindowManager.TOAST_WINDOW_TIMEOUT;
    static final int SHORT_DELAY = 2000; // 2 seconds

    // 1 second past the ANR timeout.
    static final int FINISH_TOKEN_TIMEOUT = 11 * 1000;

    static final long[] DEFAULT_VIBRATE_PATTERN = {0, 250, 250, 250};

    static final long SNOOZE_UNTIL_UNSPECIFIED = -1;

    static final int VIBRATE_PATTERN_MAXLEN = 8 * 2 + 1; // up to eight bumps

    static final int DEFAULT_STREAM_TYPE = AudioManager.STREAM_NOTIFICATION;

    static final boolean ENABLE_BLOCKED_TOASTS = true;

    static final String[] DEFAULT_ALLOWED_ADJUSTMENTS = new String[] {
            Adjustment.KEY_CONTEXTUAL_ACTIONS,
            Adjustment.KEY_TEXT_REPLIES};

    static final String[] NON_BLOCKABLE_DEFAULT_ROLES = new String[] {
            RoleManager.ROLE_DIALER,
            RoleManager.ROLE_EMERGENCY
    };

    // When #matchesCallFilter is called from the ringer, wait at most
    // 3s to resolve the contacts. This timeout is required since
    // ContactsProvider might take a long time to start up.
    //
    // Return STARRED_CONTACT when the timeout is hit in order to avoid
    // missed calls in ZEN mode "Important".
    static final int MATCHES_CALL_FILTER_CONTACTS_TIMEOUT_MS = 3000;
    static final float MATCHES_CALL_FILTER_TIMEOUT_AFFINITY =
            ValidateNotificationPeople.STARRED_CONTACT;

    /** notification_enqueue status value for a newly enqueued notification. */
    private static final int EVENTLOG_ENQUEUE_STATUS_NEW = 0;

    /** notification_enqueue status value for an existing notification. */
    private static final int EVENTLOG_ENQUEUE_STATUS_UPDATE = 1;

    /** notification_enqueue status value for an ignored notification. */
    private static final int EVENTLOG_ENQUEUE_STATUS_IGNORED = 2;
    private static final long MIN_PACKAGE_OVERRATE_LOG_INTERVAL = 5000; // milliseconds

    private static final long DELAY_FOR_ASSISTANT_TIME = 100;

    private static final String ACTION_NOTIFICATION_TIMEOUT =
            NotificationManagerService.class.getSimpleName() + ".TIMEOUT";
    private static final int REQUEST_CODE_TIMEOUT = 1;
    private static final String SCHEME_TIMEOUT = "timeout";
    private static final String EXTRA_KEY = "key";

    private IActivityManager mAm;
    private ActivityManager mActivityManager;
    private IPackageManager mPackageManager;
    private PackageManager mPackageManagerClient;
    AudioManager mAudioManager;
    AudioManagerInternal mAudioManagerInternal;
    @Nullable StatusBarManagerInternal mStatusBar;
    Vibrator mVibrator;
    private WindowManagerInternal mWindowManagerInternal;
    private AlarmManager mAlarmManager;
    private ICompanionDeviceManager mCompanionManager;
    private AccessibilityManager mAccessibilityManager;
    private IDeviceIdleController mDeviceIdleController;
    private IUriGrantsManager mUgm;
    private UriGrantsManagerInternal mUgmInternal;
    private RoleObserver mRoleObserver;
    private UserManager mUm;

    final IBinder mForegroundToken = new Binder();
    private WorkerHandler mHandler;
    private final HandlerThread mRankingThread = new HandlerThread("ranker",
            Process.THREAD_PRIORITY_BACKGROUND);

    private Light mNotificationLight;
    Light mAttentionLight;

    private long[] mFallbackVibrationPattern;
    private boolean mUseAttentionLight;
    boolean mHasLight = true;
    boolean mLightEnabled;
    boolean mSystemReady;

    private boolean mDisableNotificationEffects;
    private int mCallState;
    private String mSoundNotificationKey;
    private String mVibrateNotificationKey;

    private final SparseArray<ArraySet<ComponentName>> mListenersDisablingEffects =
            new SparseArray<>();
    private List<ComponentName> mEffectsSuppressors = new ArrayList<>();
    private int mListenerHints;  // right now, all hints are global
    private int mInterruptionFilter = NotificationListenerService.INTERRUPTION_FILTER_UNKNOWN;

    // for enabling and disabling notification pulse behavior
    boolean mScreenOn = true;
    protected boolean mInCallStateOffHook = false;
    boolean mNotificationPulseEnabled;

    private Uri mInCallNotificationUri;
    private AudioAttributes mInCallNotificationAudioAttributes;
    private float mInCallNotificationVolume;
    private Binder mCallNotificationToken = null;

    // used as a mutex for access to all active notifications & listeners
    final Object mNotificationLock = new Object();
    @GuardedBy("mNotificationLock")
    final ArrayList<NotificationRecord> mNotificationList = new ArrayList<>();
    @GuardedBy("mNotificationLock")
    final ArrayMap<String, NotificationRecord> mNotificationsByKey = new ArrayMap<>();
    @GuardedBy("mNotificationLock")
    final ArrayList<NotificationRecord> mEnqueuedNotifications = new ArrayList<>();
    @GuardedBy("mNotificationLock")
    final ArrayMap<Integer, ArrayMap<String, String>> mAutobundledSummaries = new ArrayMap<>();
    final ArrayList<ToastRecord> mToastQueue = new ArrayList<>();
    final ArrayMap<String, NotificationRecord> mSummaryByGroupKey = new ArrayMap<>();

    // The last key in this list owns the hardware.
    ArrayList<String> mLights = new ArrayList<>();

    private AppOpsManager mAppOps;
    private UsageStatsManagerInternal mAppUsageStats;
    private DevicePolicyManagerInternal mDpm;

    private Archive mArchive;

    // Persistent storage for notification policy
    private AtomicFile mPolicyFile;

    private static final int DB_VERSION = 1;

    private static final String TAG_NOTIFICATION_POLICY = "notification-policy";
    private static final String ATTR_VERSION = "version";

    private static final String LOCKSCREEN_ALLOW_SECURE_NOTIFICATIONS_TAG =
            "allow-secure-notifications-on-lockscreen";
    private static final String LOCKSCREEN_ALLOW_SECURE_NOTIFICATIONS_VALUE = "value";

    private RankingHelper mRankingHelper;
    private PreferencesHelper mPreferencesHelper;

    private final UserProfiles mUserProfiles = new UserProfiles();
    private NotificationListeners mListeners;
    private NotificationAssistants mAssistants;
    private ConditionProviders mConditionProviders;
    private NotificationUsageStats mUsageStats;
    private boolean mLockScreenAllowSecureNotifications = true;

    private static final int MY_UID = Process.myUid();
    private static final int MY_PID = Process.myPid();
    private static final IBinder WHITELIST_TOKEN = new Binder();
    private RankingHandler mRankingHandler;
    private long mLastOverRateLogTime;
    private float mMaxPackageEnqueueRate = DEFAULT_MAX_NOTIFICATION_ENQUEUE_RATE;

    private SnoozeHelper mSnoozeHelper;
    private GroupHelper mGroupHelper;
    private int mAutoGroupAtCount;
    private boolean mIsTelevision;
    private boolean mIsAutomotive;
    private boolean mNotificationEffectsEnabledForAutomotive;

    private MetricsLogger mMetricsLogger;
    private TriPredicate<String, Integer, String> mAllowedManagedServicePackages;

    private final SavePolicyFileRunnable mSavePolicyFile = new SavePolicyFileRunnable();

    private static class Archive {
        final int mBufferSize;
        final ArrayDeque<StatusBarNotification> mBuffer;

        public Archive(int size) {
            mBufferSize = size;
            mBuffer = new ArrayDeque<StatusBarNotification>(mBufferSize);
        }

        public String toString() {
            final StringBuilder sb = new StringBuilder();
            final int N = mBuffer.size();
            sb.append("Archive (");
            sb.append(N);
            sb.append(" notification");
            sb.append((N==1)?")":"s)");
            return sb.toString();
        }

        public void record(StatusBarNotification nr) {
            if (mBuffer.size() == mBufferSize) {
                mBuffer.removeFirst();
            }

            // We don't want to store the heavy bits of the notification in the archive,
            // but other clients in the system process might be using the object, so we
            // store a (lightened) copy.
            mBuffer.addLast(nr.cloneLight());
        }

        public Iterator<StatusBarNotification> descendingIterator() {
            return mBuffer.descendingIterator();
        }

        public StatusBarNotification[] getArray(int count) {
            if (count == 0) count = mBufferSize;
            final StatusBarNotification[] a
                    = new StatusBarNotification[Math.min(count, mBuffer.size())];
            Iterator<StatusBarNotification> iter = descendingIterator();
            int i=0;
            while (iter.hasNext() && i < count) {
                a[i++] = iter.next();
            }
            return a;
        }

    }

    protected void readDefaultApprovedServices(int userId) {
        String defaultListenerAccess = getContext().getResources().getString(
                com.android.internal.R.string.config_defaultListenerAccessPackages);
        if (defaultListenerAccess != null) {
            for (String whitelisted :
                    defaultListenerAccess.split(ManagedServices.ENABLED_SERVICES_SEPARATOR)) {
                // Gather all notification listener components for candidate pkgs.
                Set<ComponentName> approvedListeners =
                        mListeners.queryPackageForServices(whitelisted,
                                MATCH_DIRECT_BOOT_AWARE
                                        | MATCH_DIRECT_BOOT_UNAWARE, userId);
                for (ComponentName cn : approvedListeners) {
                    try {
                        getBinderService().setNotificationListenerAccessGrantedForUser(cn,
                                    userId, true);
                    } catch (RemoteException e) {
                        e.printStackTrace();
                    }
                }
            }
        }

        String defaultDndAccess = getContext().getResources().getString(
                com.android.internal.R.string.config_defaultDndAccessPackages);
        if (defaultDndAccess != null) {
            for (String whitelisted :
                    defaultDndAccess.split(ManagedServices.ENABLED_SERVICES_SEPARATOR)) {
                try {
                    getBinderService().setNotificationPolicyAccessGranted(whitelisted, true);
                } catch (RemoteException e) {
                    e.printStackTrace();
                }
            }
        }

        setDefaultAssistantForUser(userId);
    }

    protected void setDefaultAssistantForUser(int userId) {
        List<ComponentName> validAssistants = new ArrayList<>(
                mAssistants.queryPackageForServices(
                        null, MATCH_DIRECT_BOOT_AWARE | MATCH_DIRECT_BOOT_UNAWARE, userId));

        List<String> candidateStrs = new ArrayList<>();
        candidateStrs.add(DeviceConfig.getProperty(
                DeviceConfig.NAMESPACE_SYSTEMUI,
                SystemUiDeviceConfigFlags.NAS_DEFAULT_SERVICE));
        candidateStrs.add(getContext().getResources().getString(
                com.android.internal.R.string.config_defaultAssistantAccessComponent));

        for (String candidateStr : candidateStrs) {
            if (TextUtils.isEmpty(candidateStr)) {
                continue;
            }
            ComponentName candidate = ComponentName.unflattenFromString(candidateStr);
            if (candidate != null && validAssistants.contains(candidate)) {
                setNotificationAssistantAccessGrantedForUserInternal(candidate, userId, true);
                Slog.d(TAG, String.format("Set default NAS to be %s in %d", candidateStr, userId));
                return;
            } else {
                Slog.w(TAG, "Invalid default NAS config is found: " + candidateStr);
            }
        }
    }

    void readPolicyXml(InputStream stream, boolean forRestore, int userId)
            throws XmlPullParserException, NumberFormatException, IOException {
        final XmlPullParser parser = Xml.newPullParser();
        parser.setInput(stream, StandardCharsets.UTF_8.name());
        XmlUtils.beginDocument(parser, TAG_NOTIFICATION_POLICY);
        boolean migratedManagedServices = false;
        boolean ineligibleForManagedServices = forRestore && mUm.isManagedProfile(userId);
        int outerDepth = parser.getDepth();
        while (XmlUtils.nextElementWithin(parser, outerDepth)) {
            if (ZenModeConfig.ZEN_TAG.equals(parser.getName())) {
                mZenModeHelper.readXml(parser, forRestore, userId);
            } else if (PreferencesHelper.TAG_RANKING.equals(parser.getName())){
                mPreferencesHelper.readXml(parser, forRestore, userId);
            }
            if (mListeners.getConfig().xmlTag.equals(parser.getName())) {
                if (ineligibleForManagedServices) {
                    continue;
                }
                mListeners.readXml(parser, mAllowedManagedServicePackages, forRestore, userId);
                migratedManagedServices = true;
            } else if (mAssistants.getConfig().xmlTag.equals(parser.getName())) {
                if (ineligibleForManagedServices) {
                    continue;
                }
                mAssistants.readXml(parser, mAllowedManagedServicePackages, forRestore, userId);
                migratedManagedServices = true;
            } else if (mConditionProviders.getConfig().xmlTag.equals(parser.getName())) {
                if (ineligibleForManagedServices) {
                    continue;
                }
                mConditionProviders.readXml(
                        parser, mAllowedManagedServicePackages, forRestore, userId);
                migratedManagedServices = true;
            }
            if (LOCKSCREEN_ALLOW_SECURE_NOTIFICATIONS_TAG.equals(parser.getName())) {
                if (forRestore && userId != UserHandle.USER_SYSTEM) {
                    continue;
                }
                mLockScreenAllowSecureNotifications =
                        safeBoolean(parser.getAttributeValue(null,
                                        LOCKSCREEN_ALLOW_SECURE_NOTIFICATIONS_VALUE), true);
            }
        }

        if (!migratedManagedServices) {
            mListeners.migrateToXml();
            mAssistants.migrateToXml();
            mConditionProviders.migrateToXml();
            handleSavePolicyFile();
        }

        mAssistants.resetDefaultAssistantsIfNecessary();
    }

    @VisibleForTesting
    protected void loadPolicyFile() {
        if (DBG) Slog.d(TAG, "loadPolicyFile");
        synchronized (mPolicyFile) {
            InputStream infile = null;
            try {
                infile = mPolicyFile.openRead();
                readPolicyXml(infile, false /*forRestore*/, UserHandle.USER_ALL);
            } catch (FileNotFoundException e) {
                // No data yet
                // Load default managed services approvals
                readDefaultApprovedServices(USER_SYSTEM);
            } catch (IOException e) {
                Log.wtf(TAG, "Unable to read notification policy", e);
            } catch (NumberFormatException e) {
                Log.wtf(TAG, "Unable to parse notification policy", e);
            } catch (XmlPullParserException e) {
                Log.wtf(TAG, "Unable to parse notification policy", e);
            } finally {
                IoUtils.closeQuietly(infile);
            }
        }
    }

    @VisibleForTesting
    protected void handleSavePolicyFile() {
        if (!IoThread.getHandler().hasCallbacks(mSavePolicyFile)) {
            IoThread.getHandler().post(mSavePolicyFile);
        }
    }

    private final class SavePolicyFileRunnable implements Runnable {
        @Override
        public void run() {
            if (DBG) Slog.d(TAG, "handleSavePolicyFile");
            synchronized (mPolicyFile) {
                final FileOutputStream stream;
                try {
                    stream = mPolicyFile.startWrite();
                } catch (IOException e) {
                    Slog.w(TAG, "Failed to save policy file", e);
                    return;
                }

                try {
                    writePolicyXml(stream, false /*forBackup*/, UserHandle.USER_ALL);
                    mPolicyFile.finishWrite(stream);
                } catch (IOException e) {
                    Slog.w(TAG, "Failed to save policy file, restoring backup", e);
                    mPolicyFile.failWrite(stream);
                }
            }
            BackupManager.dataChanged(getContext().getPackageName());
        }
    }

    private void writePolicyXml(OutputStream stream, boolean forBackup, int userId)
            throws IOException {
        final XmlSerializer out = new FastXmlSerializer();
        out.setOutput(stream, StandardCharsets.UTF_8.name());
        out.startDocument(null, true);
        out.startTag(null, TAG_NOTIFICATION_POLICY);
        out.attribute(null, ATTR_VERSION, Integer.toString(DB_VERSION));
        mZenModeHelper.writeXml(out, forBackup, null, userId);
        mPreferencesHelper.writeXml(out, forBackup, userId);
        mListeners.writeXml(out, forBackup, userId);
        mAssistants.writeXml(out, forBackup, userId);
        mConditionProviders.writeXml(out, forBackup, userId);
        if (!forBackup || userId == UserHandle.USER_SYSTEM) {
            writeSecureNotificationsPolicy(out);
        }
        out.endTag(null, TAG_NOTIFICATION_POLICY);
        out.endDocument();
    }

    private static final class ToastRecord
    {
        final int pid;
        final String pkg;
        final ITransientNotification callback;
        int duration;
        int displayId;
        Binder token;

        ToastRecord(int pid, String pkg, ITransientNotification callback, int duration,
                Binder token, int displayId) {
            this.pid = pid;
            this.pkg = pkg;
            this.callback = callback;
            this.duration = duration;
            this.token = token;
            this.displayId = displayId;
        }

        void update(int duration) {
            this.duration = duration;
        }

        void dump(PrintWriter pw, String prefix, DumpFilter filter) {
            if (filter != null && !filter.matches(pkg)) return;
            pw.println(prefix + this);
        }

        @Override
        public final String toString()
        {
            return "ToastRecord{"
                + Integer.toHexString(System.identityHashCode(this))
                + " pkg=" + pkg
                + " callback=" + callback
                + " duration=" + duration;
        }
    }

    @VisibleForTesting
    final NotificationDelegate mNotificationDelegate = new NotificationDelegate() {

        @Override
        public void onSetDisabled(int status) {
            synchronized (mNotificationLock) {
                mDisableNotificationEffects =
                        (status & StatusBarManager.DISABLE_NOTIFICATION_ALERTS) != 0;
                if (disableNotificationEffects(null) != null) {
                    // cancel whatever's going on
                    long identity = Binder.clearCallingIdentity();
                    try {
                        final IRingtonePlayer player = mAudioManager.getRingtonePlayer();
                        if (player != null) {
                            player.stopAsync();
                        }
                    } catch (RemoteException e) {
                    } finally {
                        Binder.restoreCallingIdentity(identity);
                    }

                    identity = Binder.clearCallingIdentity();
                    try {
                        mVibrator.cancel();
                    } finally {
                        Binder.restoreCallingIdentity(identity);
                    }
                }
            }
        }

        @Override
        public void onClearAll(int callingUid, int callingPid, int userId) {
            synchronized (mNotificationLock) {
                cancelAllLocked(callingUid, callingPid, userId, REASON_CANCEL_ALL, null,
                        /*includeCurrentProfiles*/ true);
            }
        }

        @Override
        public void onNotificationClick(int callingUid, int callingPid, String key,
                NotificationVisibility nv) {
            exitIdle();
            synchronized (mNotificationLock) {
                NotificationRecord r = mNotificationsByKey.get(key);
                if (r == null) {
                    Slog.w(TAG, "No notification with key: " + key);
                    return;
                }
                final long now = System.currentTimeMillis();
                MetricsLogger.action(r.getItemLogMaker()
                        .setType(MetricsEvent.TYPE_ACTION)
                        .addTaggedData(MetricsEvent.NOTIFICATION_SHADE_INDEX, nv.rank)
                        .addTaggedData(MetricsEvent.NOTIFICATION_SHADE_COUNT, nv.count));
                EventLogTags.writeNotificationClicked(key,
                        r.getLifespanMs(now), r.getFreshnessMs(now), r.getExposureMs(now),
                        nv.rank, nv.count);

                StatusBarNotification sbn = r.sbn;
                cancelNotification(callingUid, callingPid, sbn.getPackageName(), sbn.getTag(),
                        sbn.getId(), Notification.FLAG_AUTO_CANCEL,
                        FLAG_FOREGROUND_SERVICE, false, r.getUserId(),
                        REASON_CLICK, nv.rank, nv.count, null);
                nv.recycle();
                reportUserInteraction(r);
            }
        }

        @Override
        public void onNotificationActionClick(int callingUid, int callingPid, String key,
                int actionIndex, Notification.Action action, NotificationVisibility nv,
                boolean generatedByAssistant) {
            exitIdle();
            synchronized (mNotificationLock) {
                NotificationRecord r = mNotificationsByKey.get(key);
                if (r == null) {
                    Slog.w(TAG, "No notification with key: " + key);
                    return;
                }
                final long now = System.currentTimeMillis();
                MetricsLogger.action(r.getLogMaker(now)
                        .setCategory(MetricsEvent.NOTIFICATION_ITEM_ACTION)
                        .setType(MetricsEvent.TYPE_ACTION)
                        .setSubtype(actionIndex)
                        .addTaggedData(MetricsEvent.NOTIFICATION_SHADE_INDEX, nv.rank)
                        .addTaggedData(MetricsEvent.NOTIFICATION_SHADE_COUNT, nv.count)
                        .addTaggedData(MetricsEvent.NOTIFICATION_ACTION_IS_SMART,
                                action.isContextual() ? 1 : 0)
                        .addTaggedData(
                                MetricsEvent.NOTIFICATION_SMART_SUGGESTION_ASSISTANT_GENERATED,
                                generatedByAssistant ? 1 : 0)
                        .addTaggedData(MetricsEvent.NOTIFICATION_LOCATION,
                                nv.location.toMetricsEventEnum()));

                EventLogTags.writeNotificationActionClicked(key, actionIndex,
                        r.getLifespanMs(now), r.getFreshnessMs(now), r.getExposureMs(now),
                        nv.rank, nv.count);
                nv.recycle();
                reportUserInteraction(r);
                mAssistants.notifyAssistantActionClicked(
                        r.sbn, actionIndex, action, generatedByAssistant);
            }
        }

        @Override
        public void onNotificationClear(int callingUid, int callingPid,
                String pkg, String tag, int id, int userId, String key,
                @NotificationStats.DismissalSurface int dismissalSurface,
                @NotificationStats.DismissalSentiment int dismissalSentiment,
                NotificationVisibility nv) {
            synchronized (mNotificationLock) {
                NotificationRecord r = mNotificationsByKey.get(key);
                if (r != null) {
                    r.recordDismissalSurface(dismissalSurface);
                    r.recordDismissalSentiment(dismissalSentiment);
                }
            }
            cancelNotification(callingUid, callingPid, pkg, tag, id, 0,
                    FLAG_ONGOING_EVENT | FLAG_FOREGROUND_SERVICE,
                    true, userId, REASON_CANCEL, nv.rank, nv.count,null);
            nv.recycle();
        }

        @Override
        public void onPanelRevealed(boolean clearEffects, int items) {
            MetricsLogger.visible(getContext(), MetricsEvent.NOTIFICATION_PANEL);
            MetricsLogger.histogram(getContext(), "note_load", items);
            EventLogTags.writeNotificationPanelRevealed(items);
            if (clearEffects) {
                clearEffects();
            }
        }

        @Override
        public void onPanelHidden() {
            MetricsLogger.hidden(getContext(), MetricsEvent.NOTIFICATION_PANEL);
            EventLogTags.writeNotificationPanelHidden();
        }

        @Override
        public void clearEffects() {
            synchronized (mNotificationLock) {
                if (DBG) Slog.d(TAG, "clearEffects");
                clearSoundLocked();
                clearVibrateLocked();
                clearLightsLocked();
            }
        }

        @Override
        public void onNotificationError(int callingUid, int callingPid, String pkg, String tag,
                int id, int uid, int initialPid, String message, int userId) {
            final boolean fgService;
            synchronized (mNotificationLock) {
                NotificationRecord r = findNotificationLocked(pkg, tag, id, userId);
                fgService = r != null && (r.getNotification().flags & FLAG_FOREGROUND_SERVICE) != 0;
            }
            cancelNotification(callingUid, callingPid, pkg, tag, id, 0, 0, false, userId,
                    REASON_ERROR, null);
            if (fgService) {
                // Still crash for foreground services, preventing the not-crash behaviour abused
                // by apps to give us a garbage notification and silently start a fg service.
                Binder.withCleanCallingIdentity(
                        () -> mAm.crashApplication(uid, initialPid, pkg, -1,
                            "Bad notification(tag=" + tag + ", id=" + id + ") posted from package "
                                + pkg + ", crashing app(uid=" + uid + ", pid=" + initialPid + "): "
                                + message));
            }
        }

        @Override
        public void onNotificationVisibilityChanged(NotificationVisibility[] newlyVisibleKeys,
                NotificationVisibility[] noLongerVisibleKeys) {
            synchronized (mNotificationLock) {
                for (NotificationVisibility nv : newlyVisibleKeys) {
                    NotificationRecord r = mNotificationsByKey.get(nv.key);
                    if (r == null) continue;
                    if (!r.isSeen()) {
                        // Report to usage stats that notification was made visible
                        if (DBG) Slog.d(TAG, "Marking notification as visible " + nv.key);
                        reportSeen(r);
                    }
                    r.setVisibility(true, nv.rank, nv.count);
                    boolean isHun = (nv.location
                            == NotificationVisibility.NotificationLocation.LOCATION_FIRST_HEADS_UP);
                    // hasBeenVisiblyExpanded must be called after updating the expansion state of
                    // the NotificationRecord to ensure the expansion state is up-to-date.
                    if (isHun || r.hasBeenVisiblyExpanded()) {
                        logSmartSuggestionsVisible(r, nv.location.toMetricsEventEnum());
                    }
                    maybeRecordInterruptionLocked(r);
                    nv.recycle();
                }
                // Note that we might receive this event after notifications
                // have already left the system, e.g. after dismissing from the
                // shade. Hence not finding notifications in
                // mNotificationsByKey is not an exceptional condition.
                for (NotificationVisibility nv : noLongerVisibleKeys) {
                    NotificationRecord r = mNotificationsByKey.get(nv.key);
                    if (r == null) continue;
                    r.setVisibility(false, nv.rank, nv.count);
                    nv.recycle();
                }
            }
        }

        @Override
        public void onNotificationExpansionChanged(String key,
                boolean userAction, boolean expanded, int notificationLocation) {
            synchronized (mNotificationLock) {
                NotificationRecord r = mNotificationsByKey.get(key);
                if (r != null) {
                    r.stats.onExpansionChanged(userAction, expanded);
                    // hasBeenVisiblyExpanded must be called after updating the expansion state of
                    // the NotificationRecord to ensure the expansion state is up-to-date.
                    if (r.hasBeenVisiblyExpanded()) {
                        logSmartSuggestionsVisible(r, notificationLocation);
                    }
                    if (userAction) {
                        MetricsLogger.action(r.getItemLogMaker()
                                .setType(expanded ? MetricsEvent.TYPE_DETAIL
                                        : MetricsEvent.TYPE_COLLAPSE));
                    }
                    if (expanded && userAction) {
                        r.recordExpanded();
                        reportUserInteraction(r);
                    }
                    mAssistants.notifyAssistantExpansionChangedLocked(r.sbn, userAction, expanded);
                }
            }
        }

        @Override
        public void onNotificationDirectReplied(String key) {
            exitIdle();
            synchronized (mNotificationLock) {
                NotificationRecord r = mNotificationsByKey.get(key);
                if (r != null) {
                    r.recordDirectReplied();
                    mMetricsLogger.write(r.getLogMaker()
                            .setCategory(MetricsEvent.NOTIFICATION_DIRECT_REPLY_ACTION)
                            .setType(MetricsEvent.TYPE_ACTION));
                    reportUserInteraction(r);
                    mAssistants.notifyAssistantNotificationDirectReplyLocked(r.sbn);
                }
            }
        }

        @Override
        public void onNotificationSmartSuggestionsAdded(String key, int smartReplyCount,
                int smartActionCount, boolean generatedByAssistant, boolean editBeforeSending) {
            synchronized (mNotificationLock) {
                NotificationRecord r = mNotificationsByKey.get(key);
                if (r != null) {
                    r.setNumSmartRepliesAdded(smartReplyCount);
                    r.setNumSmartActionsAdded(smartActionCount);
                    r.setSuggestionsGeneratedByAssistant(generatedByAssistant);
                    r.setEditChoicesBeforeSending(editBeforeSending);
                }
            }
        }

        @Override
        public void onNotificationSmartReplySent(String key, int replyIndex, CharSequence reply,
                int notificationLocation, boolean modifiedBeforeSending) {

            synchronized (mNotificationLock) {
                NotificationRecord r = mNotificationsByKey.get(key);
                if (r != null) {
                    LogMaker logMaker = r.getLogMaker()
                            .setCategory(MetricsEvent.SMART_REPLY_ACTION)
                            .setSubtype(replyIndex)
                            .addTaggedData(
                                    MetricsEvent.NOTIFICATION_SMART_SUGGESTION_ASSISTANT_GENERATED,
                                    r.getSuggestionsGeneratedByAssistant() ? 1 : 0)
                            .addTaggedData(MetricsEvent.NOTIFICATION_LOCATION,
                                    notificationLocation)
                            .addTaggedData(
                                    MetricsEvent.NOTIFICATION_SMART_REPLY_EDIT_BEFORE_SENDING,
                                    r.getEditChoicesBeforeSending() ? 1 : 0)
                            .addTaggedData(
                                    MetricsEvent.NOTIFICATION_SMART_REPLY_MODIFIED_BEFORE_SENDING,
                                    modifiedBeforeSending ? 1 : 0);
                    mMetricsLogger.write(logMaker);
                    // Treat clicking on a smart reply as a user interaction.
                    reportUserInteraction(r);
                    mAssistants.notifyAssistantSuggestedReplySent(
                            r.sbn, reply, r.getSuggestionsGeneratedByAssistant());
                }
            }
        }

        @Override
        public void onNotificationSettingsViewed(String key) {
            synchronized (mNotificationLock) {
                NotificationRecord r = mNotificationsByKey.get(key);
                if (r != null) {
                    r.recordViewedSettings();
                }
            }
        }

        @Override
        public void onNotificationBubbleChanged(String key, boolean isBubble) {
            synchronized (mNotificationLock) {
                NotificationRecord r = mNotificationsByKey.get(key);
                if (r != null) {
                    final StatusBarNotification n = r.sbn;
                    final int callingUid = n.getUid();
                    final String pkg = n.getPackageName();
                    if (isBubble && isNotificationAppropriateToBubble(r, pkg, callingUid,
                            null /* oldEntry */)) {
                        r.getNotification().flags |= FLAG_BUBBLE;
                    } else {
                        r.getNotification().flags &= ~FLAG_BUBBLE;
                    }
                }
            }
        }
    };

    @VisibleForTesting
    void logSmartSuggestionsVisible(NotificationRecord r, int notificationLocation) {
        // If the newly visible notification has smart suggestions
        // then log that the user has seen them.
        if ((r.getNumSmartRepliesAdded() > 0 || r.getNumSmartActionsAdded() > 0)
                && !r.hasSeenSmartReplies()) {
            r.setSeenSmartReplies(true);
            LogMaker logMaker = r.getLogMaker()
                    .setCategory(MetricsEvent.SMART_REPLY_VISIBLE)
                    .addTaggedData(MetricsEvent.NOTIFICATION_SMART_REPLY_COUNT,
                            r.getNumSmartRepliesAdded())
                    .addTaggedData(MetricsEvent.NOTIFICATION_SMART_ACTION_COUNT,
                            r.getNumSmartActionsAdded())
                    .addTaggedData(
                            MetricsEvent.NOTIFICATION_SMART_SUGGESTION_ASSISTANT_GENERATED,
                            r.getSuggestionsGeneratedByAssistant() ? 1 : 0)
                    // The fields in the NotificationVisibility.NotificationLocation enum map
                    // directly to the fields in the MetricsEvent.NotificationLocation enum.
                    .addTaggedData(MetricsEvent.NOTIFICATION_LOCATION, notificationLocation)
                    .addTaggedData(
                            MetricsEvent.NOTIFICATION_SMART_REPLY_EDIT_BEFORE_SENDING,
                            r.getEditChoicesBeforeSending() ? 1 : 0);
            mMetricsLogger.write(logMaker);
        }
    }

    @GuardedBy("mNotificationLock")
    private void clearSoundLocked() {
        mSoundNotificationKey = null;
        long identity = Binder.clearCallingIdentity();
        try {
            final IRingtonePlayer player = mAudioManager.getRingtonePlayer();
            if (player != null) {
                player.stopAsync();
            }
        } catch (RemoteException e) {
        } finally {
            Binder.restoreCallingIdentity(identity);
        }
    }

    @GuardedBy("mNotificationLock")
    private void clearVibrateLocked() {
        mVibrateNotificationKey = null;
        long identity = Binder.clearCallingIdentity();
        try {
            mVibrator.cancel();
        } finally {
            Binder.restoreCallingIdentity(identity);
        }
    }

    @GuardedBy("mNotificationLock")
    private void clearLightsLocked() {
        // light
        mLights.clear();
        updateLightsLocked();
    }

    protected final BroadcastReceiver mLocaleChangeReceiver = new BroadcastReceiver() {
        @Override
        public void onReceive(Context context, Intent intent) {
            if (Intent.ACTION_LOCALE_CHANGED.equals(intent.getAction())) {
                // update system notification channels
                SystemNotificationChannels.createAll(context);
                mZenModeHelper.updateDefaultZenRules();
                mPreferencesHelper.onLocaleChanged(context, ActivityManager.getCurrentUser());
            }
        }
    };

    private final BroadcastReceiver mRestoreReceiver = new BroadcastReceiver() {
        @Override
        public void onReceive(Context context, Intent intent) {
            if (Intent.ACTION_SETTING_RESTORED.equals(intent.getAction())) {
                try {
                    String element = intent.getStringExtra(Intent.EXTRA_SETTING_NAME);
                    String newValue = intent.getStringExtra(Intent.EXTRA_SETTING_NEW_VALUE);
                    int restoredFromSdkInt = intent.getIntExtra(
                            Intent.EXTRA_SETTING_RESTORED_FROM_SDK_INT, 0);
                    mListeners.onSettingRestored(
                            element, newValue, restoredFromSdkInt, getSendingUserId());
                    mConditionProviders.onSettingRestored(
                            element, newValue, restoredFromSdkInt, getSendingUserId());
                } catch (Exception e) {
                    Slog.wtf(TAG, "Cannot restore managed services from settings", e);
                }
            }
        }
    };

    private final BroadcastReceiver mNotificationTimeoutReceiver = new BroadcastReceiver() {
        @Override
        public void onReceive(Context context, Intent intent) {
            String action = intent.getAction();
            if (action == null) {
                return;
            }
            if (ACTION_NOTIFICATION_TIMEOUT.equals(action)) {
                final NotificationRecord record;
                synchronized (mNotificationLock) {
                    record = findNotificationByKeyLocked(intent.getStringExtra(EXTRA_KEY));
                }
                if (record != null) {
                    cancelNotification(record.sbn.getUid(), record.sbn.getInitialPid(),
                            record.sbn.getPackageName(), record.sbn.getTag(),
                            record.sbn.getId(), 0,
                            FLAG_FOREGROUND_SERVICE, true, record.getUserId(),
                            REASON_TIMEOUT, null);
                }
            }
        }
    };

    private final BroadcastReceiver mPackageIntentReceiver = new BroadcastReceiver() {
        @Override
        public void onReceive(Context context, Intent intent) {
            String action = intent.getAction();
            if (action == null) {
                return;
            }

            boolean queryRestart = false;
            boolean queryRemove = false;
            boolean packageChanged = false;
            boolean cancelNotifications = true;
            boolean hideNotifications = false;
            boolean unhideNotifications = false;
            int reason = REASON_PACKAGE_CHANGED;

            if (action.equals(Intent.ACTION_PACKAGE_ADDED)
                    || (queryRemove=action.equals(Intent.ACTION_PACKAGE_REMOVED))
                    || action.equals(Intent.ACTION_PACKAGE_RESTARTED)
                    || (packageChanged=action.equals(Intent.ACTION_PACKAGE_CHANGED))
                    || (queryRestart=action.equals(Intent.ACTION_QUERY_PACKAGE_RESTART))
                    || action.equals(Intent.ACTION_EXTERNAL_APPLICATIONS_UNAVAILABLE)
                    || action.equals(Intent.ACTION_PACKAGES_SUSPENDED)
                    || action.equals(Intent.ACTION_PACKAGES_UNSUSPENDED)
                    || action.equals(Intent.ACTION_DISTRACTING_PACKAGES_CHANGED)) {
                int changeUserId = intent.getIntExtra(Intent.EXTRA_USER_HANDLE,
                        UserHandle.USER_ALL);
                String pkgList[] = null;
                int uidList[] = null;
                boolean removingPackage = queryRemove &&
                        !intent.getBooleanExtra(Intent.EXTRA_REPLACING, false);
                if (DBG) Slog.i(TAG, "action=" + action + " removing=" + removingPackage);
                if (action.equals(Intent.ACTION_EXTERNAL_APPLICATIONS_UNAVAILABLE)) {
                    pkgList = intent.getStringArrayExtra(Intent.EXTRA_CHANGED_PACKAGE_LIST);
                    uidList = intent.getIntArrayExtra(Intent.EXTRA_CHANGED_UID_LIST);
                } else if (action.equals(Intent.ACTION_PACKAGES_SUSPENDED)) {
                    pkgList = intent.getStringArrayExtra(Intent.EXTRA_CHANGED_PACKAGE_LIST);
                    uidList = intent.getIntArrayExtra(Intent.EXTRA_CHANGED_UID_LIST);
                    cancelNotifications = false;
                    hideNotifications = true;
                } else if (action.equals(Intent.ACTION_PACKAGES_UNSUSPENDED)) {
                    pkgList = intent.getStringArrayExtra(Intent.EXTRA_CHANGED_PACKAGE_LIST);
                    uidList = intent.getIntArrayExtra(Intent.EXTRA_CHANGED_UID_LIST);
                    cancelNotifications = false;
                    unhideNotifications = true;
                } else if (action.equals(Intent.ACTION_DISTRACTING_PACKAGES_CHANGED)) {
                    final int distractionRestrictions =
                            intent.getIntExtra(Intent.EXTRA_DISTRACTION_RESTRICTIONS,
                                    PackageManager.RESTRICTION_NONE);
                    if ((distractionRestrictions
                            & PackageManager.RESTRICTION_HIDE_NOTIFICATIONS) != 0) {
                        pkgList = intent.getStringArrayExtra(Intent.EXTRA_CHANGED_PACKAGE_LIST);
                        uidList = intent.getIntArrayExtra(Intent.EXTRA_CHANGED_UID_LIST);
                        cancelNotifications = false;
                        hideNotifications = true;
                    } else {
                        pkgList = intent.getStringArrayExtra(Intent.EXTRA_CHANGED_PACKAGE_LIST);
                        uidList = intent.getIntArrayExtra(Intent.EXTRA_CHANGED_UID_LIST);
                        cancelNotifications = false;
                        unhideNotifications = true;
                    }

                } else if (queryRestart) {
                    pkgList = intent.getStringArrayExtra(Intent.EXTRA_PACKAGES);
                    uidList = new int[] {intent.getIntExtra(Intent.EXTRA_UID, -1)};
                } else {
                    Uri uri = intent.getData();
                    if (uri == null) {
                        return;
                    }
                    String pkgName = uri.getSchemeSpecificPart();
                    if (pkgName == null) {
                        return;
                    }
                    if (packageChanged) {
                        // We cancel notifications for packages which have just been disabled
                        try {
                            final int enabled = mPackageManager.getApplicationEnabledSetting(
                                    pkgName,
                                    changeUserId != UserHandle.USER_ALL ? changeUserId :
                                            USER_SYSTEM);
                            if (enabled == PackageManager.COMPONENT_ENABLED_STATE_ENABLED
                                    || enabled == PackageManager.COMPONENT_ENABLED_STATE_DEFAULT) {
                                cancelNotifications = false;
                            }
                        } catch (IllegalArgumentException e) {
                            // Package doesn't exist; probably racing with uninstall.
                            // cancelNotifications is already true, so nothing to do here.
                            if (DBG) {
                                Slog.i(TAG, "Exception trying to look up app enabled setting", e);
                            }
                        } catch (RemoteException e) {
                            // Failed to talk to PackageManagerService Should never happen!
                        }
                    }
                    pkgList = new String[]{pkgName};
                    uidList = new int[] {intent.getIntExtra(Intent.EXTRA_UID, -1)};
                }
                if (pkgList != null && (pkgList.length > 0)) {
                    if (cancelNotifications) {
                        for (String pkgName : pkgList) {
                            cancelAllNotificationsInt(MY_UID, MY_PID, pkgName, null, 0, 0,
                                    !queryRestart, changeUserId, reason, null);
                        }
                    } else if (hideNotifications) {
                        hideNotificationsForPackages(pkgList);
                    } else if (unhideNotifications) {
                        unhideNotificationsForPackages(pkgList);
                    }
                }

                mHandler.scheduleOnPackageChanged(removingPackage, changeUserId, pkgList, uidList);
            }
        }
    };

    private final BroadcastReceiver mIntentReceiver = new BroadcastReceiver() {
        @Override
        public void onReceive(Context context, Intent intent) {
            String action = intent.getAction();

            if (action.equals(Intent.ACTION_SCREEN_ON)) {
                // Keep track of screen on/off state, but do not turn off the notification light
                // until user passes through the lock screen or views the notification.
                mScreenOn = true;
                updateNotificationPulse();
            } else if (action.equals(Intent.ACTION_SCREEN_OFF)) {
                mScreenOn = false;
                updateNotificationPulse();
            } else if (action.equals(TelephonyManager.ACTION_PHONE_STATE_CHANGED)) {
                mInCallStateOffHook = TelephonyManager.EXTRA_STATE_OFFHOOK
                        .equals(intent.getStringExtra(TelephonyManager.EXTRA_STATE));
                updateNotificationPulse();
            } else if (action.equals(Intent.ACTION_USER_STOPPED)) {
                int userHandle = intent.getIntExtra(Intent.EXTRA_USER_HANDLE, -1);
                if (userHandle >= 0) {
                    cancelAllNotificationsInt(MY_UID, MY_PID, null, null, 0, 0, true, userHandle,
                            REASON_USER_STOPPED, null);
                }
            } else if (action.equals(Intent.ACTION_MANAGED_PROFILE_UNAVAILABLE)) {
                int userHandle = intent.getIntExtra(Intent.EXTRA_USER_HANDLE, -1);
                if (userHandle >= 0) {
                    cancelAllNotificationsInt(MY_UID, MY_PID, null, null, 0, 0, true, userHandle,
                            REASON_PROFILE_TURNED_OFF, null);
                }
            } else if (action.equals(Intent.ACTION_USER_PRESENT)) {
                // turn off LED when user passes through lock screen
                mNotificationLight.turnOff();
            } else if (action.equals(Intent.ACTION_USER_SWITCHED)) {
                final int userId = intent.getIntExtra(Intent.EXTRA_USER_HANDLE, USER_NULL);
                mUserProfiles.updateCache(context);
                if (!mUserProfiles.isManagedProfile(userId)) {
                    // reload per-user settings
                    mSettingsObserver.update(null);
                    // Refresh managed services
                    mConditionProviders.onUserSwitched(userId);
                    mListeners.onUserSwitched(userId);
                    mZenModeHelper.onUserSwitched(userId);
                    mPreferencesHelper.onUserSwitched(userId);
                }
                // assistant is the only thing that cares about managed profiles specifically
                mAssistants.onUserSwitched(userId);
            } else if (action.equals(Intent.ACTION_USER_ADDED)) {
                final int userId = intent.getIntExtra(Intent.EXTRA_USER_HANDLE, USER_NULL);
                if (userId != USER_NULL) {
                    mUserProfiles.updateCache(context);
                    if (!mUserProfiles.isManagedProfile(userId)) {
                        readDefaultApprovedServices(userId);
                    }
                }
            } else if (action.equals(Intent.ACTION_USER_REMOVED)) {
                final int userId = intent.getIntExtra(Intent.EXTRA_USER_HANDLE, USER_NULL);
                mUserProfiles.updateCache(context);
                mZenModeHelper.onUserRemoved(userId);
                mPreferencesHelper.onUserRemoved(userId);
                mListeners.onUserRemoved(userId);
                mConditionProviders.onUserRemoved(userId);
                mAssistants.onUserRemoved(userId);
                handleSavePolicyFile();
            } else if (action.equals(Intent.ACTION_USER_UNLOCKED)) {
                final int userId = intent.getIntExtra(Intent.EXTRA_USER_HANDLE, USER_NULL);
                mUserProfiles.updateCache(context);
                mAssistants.onUserUnlocked(userId);
                if (!mUserProfiles.isManagedProfile(userId)) {
                    mConditionProviders.onUserUnlocked(userId);
                    mListeners.onUserUnlocked(userId);
                    mZenModeHelper.onUserUnlocked(userId);
                    mPreferencesHelper.onUserUnlocked(userId);
                }
            }
        }
    };

    private final class SettingsObserver extends ContentObserver {
        private final Uri NOTIFICATION_BADGING_URI
                = Settings.Secure.getUriFor(Settings.Secure.NOTIFICATION_BADGING);
        private final Uri NOTIFICATION_BUBBLES_URI_GLOBAL
                = Settings.Global.getUriFor(Settings.Global.NOTIFICATION_BUBBLES);
        private final Uri NOTIFICATION_BUBBLES_URI_SECURE
                = Settings.Secure.getUriFor(Settings.Secure.NOTIFICATION_BUBBLES);
        private final Uri NOTIFICATION_LIGHT_PULSE_URI
                = Settings.System.getUriFor(Settings.System.NOTIFICATION_LIGHT_PULSE);
        private final Uri NOTIFICATION_RATE_LIMIT_URI
                = Settings.Global.getUriFor(Settings.Global.MAX_NOTIFICATION_ENQUEUE_RATE);

        SettingsObserver(Handler handler) {
            super(handler);
        }

        void observe() {
            ContentResolver resolver = getContext().getContentResolver();
            resolver.registerContentObserver(NOTIFICATION_BADGING_URI,
                    false, this, UserHandle.USER_ALL);
            resolver.registerContentObserver(NOTIFICATION_LIGHT_PULSE_URI,
                    false, this, UserHandle.USER_ALL);
            resolver.registerContentObserver(NOTIFICATION_RATE_LIMIT_URI,
                    false, this, UserHandle.USER_ALL);
            resolver.registerContentObserver(NOTIFICATION_BUBBLES_URI_GLOBAL,
                    false, this, UserHandle.USER_ALL);
            resolver.registerContentObserver(NOTIFICATION_BUBBLES_URI_SECURE,
                    false, this, UserHandle.USER_ALL);
            update(null);
        }

        @Override public void onChange(boolean selfChange, Uri uri) {
            update(uri);
        }

        public void update(Uri uri) {
            ContentResolver resolver = getContext().getContentResolver();
            if (uri == null || NOTIFICATION_LIGHT_PULSE_URI.equals(uri)) {
                boolean pulseEnabled = Settings.System.getIntForUser(resolver,
                            Settings.System.NOTIFICATION_LIGHT_PULSE, 0, UserHandle.USER_CURRENT)
                        != 0;
                if (mNotificationPulseEnabled != pulseEnabled) {
                    mNotificationPulseEnabled = pulseEnabled;
                    updateNotificationPulse();
                }
            }
            if (uri == null || NOTIFICATION_RATE_LIMIT_URI.equals(uri)) {
                mMaxPackageEnqueueRate = Settings.Global.getFloat(resolver,
                            Settings.Global.MAX_NOTIFICATION_ENQUEUE_RATE, mMaxPackageEnqueueRate);
            }
            if (uri == null || NOTIFICATION_BADGING_URI.equals(uri)) {
                mPreferencesHelper.updateBadgingEnabled();
            }
            // In QPR we moved the setting to Global rather than Secure so that the setting
            // applied to work profiles. Unfortunately we need to maintain both to pass CTS without
            // a change to CTS outside of a normal letter release.
            if (uri == null || NOTIFICATION_BUBBLES_URI_GLOBAL.equals(uri)) {
                syncBubbleSettings(resolver, NOTIFICATION_BUBBLES_URI_GLOBAL);
                mPreferencesHelper.updateBubblesEnabled();
            }
            if (NOTIFICATION_BUBBLES_URI_SECURE.equals(uri)) {
                syncBubbleSettings(resolver, NOTIFICATION_BUBBLES_URI_SECURE);
            }
        }

        private void syncBubbleSettings(ContentResolver resolver, Uri settingToFollow) {
            boolean followSecureSetting = settingToFollow.equals(NOTIFICATION_BUBBLES_URI_SECURE);

            int secureSettingValue = Settings.Secure.getInt(resolver,
                    Settings.Secure.NOTIFICATION_BUBBLES, DEFAULT_ALLOW_BUBBLE ? 1 : 0);
            int globalSettingValue = Settings.Global.getInt(resolver,
                    Settings.Global.NOTIFICATION_BUBBLES, DEFAULT_ALLOW_BUBBLE ? 1 : 0);

            if (globalSettingValue == secureSettingValue) {
                return;
            }

            if (followSecureSetting) {
                // Global => secure
                Settings.Global.putInt(resolver,
                        Settings.Global.NOTIFICATION_BUBBLES,
                        secureSettingValue);
            } else {
                // Secure => Global
                Settings.Secure.putInt(resolver,
                        Settings.Secure.NOTIFICATION_BUBBLES,
                        globalSettingValue);
            }
        }
    }

    private SettingsObserver mSettingsObserver;
    protected ZenModeHelper mZenModeHelper;

    static long[] getLongArray(Resources r, int resid, int maxlen, long[] def) {
        int[] ar = r.getIntArray(resid);
        if (ar == null) {
            return def;
        }
        final int len = ar.length > maxlen ? maxlen : ar.length;
        long[] out = new long[len];
        for (int i=0; i<len; i++) {
            out[i] = ar[i];
        }
        return out;
    }

    public NotificationManagerService(Context context) {
        super(context);
        Notification.processWhitelistToken = WHITELIST_TOKEN;
    }

    // TODO - replace these methods with a single VisibleForTesting constructor
    @VisibleForTesting
    void setAudioManager(AudioManager audioMananger) {
        mAudioManager = audioMananger;
    }

    @VisibleForTesting
    void setHints(int hints) {
        mListenerHints = hints;
    }

    @VisibleForTesting
    void setVibrator(Vibrator vibrator) {
        mVibrator = vibrator;
    }

    @VisibleForTesting
    void setLights(Light light) {
        mNotificationLight = light;
        mAttentionLight = light;
        mNotificationPulseEnabled = true;
    }

    @VisibleForTesting
    void setScreenOn(boolean on) {
        mScreenOn = on;
    }

    @VisibleForTesting
    int getNotificationRecordCount() {
        synchronized (mNotificationLock) {
            int count = mNotificationList.size() + mNotificationsByKey.size()
                    + mSummaryByGroupKey.size() + mEnqueuedNotifications.size();
            // subtract duplicates
            for (NotificationRecord posted : mNotificationList) {
                if (mNotificationsByKey.containsKey(posted.getKey())) {
                    count--;
                }
                if (posted.sbn.isGroup() && posted.getNotification().isGroupSummary()) {
                    count--;
                }
            }

            return count;
        }
    }

    @VisibleForTesting
    void clearNotifications() {
        mEnqueuedNotifications.clear();
        mNotificationList.clear();
        mNotificationsByKey.clear();
        mSummaryByGroupKey.clear();
    }

    @VisibleForTesting
    void addNotification(NotificationRecord r) {
        mNotificationList.add(r);
        mNotificationsByKey.put(r.sbn.getKey(), r);
        if (r.sbn.isGroup()) {
            mSummaryByGroupKey.put(r.getGroupKey(), r);
        }
    }

    @VisibleForTesting
    void addEnqueuedNotification(NotificationRecord r) {
        mEnqueuedNotifications.add(r);
    }

    @VisibleForTesting
    NotificationRecord getNotificationRecord(String key) {
        return mNotificationsByKey.get(key);
    }


    @VisibleForTesting
    void setSystemReady(boolean systemReady) {
        mSystemReady = systemReady;
    }

    @VisibleForTesting
    void setHandler(WorkerHandler handler) {
        mHandler = handler;
    }

    @VisibleForTesting
    void setFallbackVibrationPattern(long[] vibrationPattern) {
        mFallbackVibrationPattern = vibrationPattern;
    }

    @VisibleForTesting
    void setPackageManager(IPackageManager packageManager) {
        mPackageManager = packageManager;
    }

    @VisibleForTesting
    void setRankingHelper(RankingHelper rankingHelper) {
        mRankingHelper = rankingHelper;
    }

    @VisibleForTesting
    void setPreferencesHelper(PreferencesHelper prefHelper) { mPreferencesHelper = prefHelper; }

    @VisibleForTesting
    void setRankingHandler(RankingHandler rankingHandler) {
        mRankingHandler = rankingHandler;
    }

    @VisibleForTesting
    void setZenHelper(ZenModeHelper zenHelper) {
        mZenModeHelper = zenHelper;
    }

    @VisibleForTesting
    void setIsAutomotive(boolean isAutomotive) {
        mIsAutomotive = isAutomotive;
    }

    @VisibleForTesting
    void setNotificationEffectsEnabledForAutomotive(boolean isEnabled) {
        mNotificationEffectsEnabledForAutomotive = isEnabled;
    }

    @VisibleForTesting
    void setIsTelevision(boolean isTelevision) {
        mIsTelevision = isTelevision;
    }

    @VisibleForTesting
    void setUsageStats(NotificationUsageStats us) {
        mUsageStats = us;
    }

    @VisibleForTesting
    void setAccessibilityManager(AccessibilityManager am) {
        mAccessibilityManager = am;
    }

    // TODO: All tests should use this init instead of the one-off setters above.
    @VisibleForTesting
    void init(Looper looper, IPackageManager packageManager,
            PackageManager packageManagerClient,
            LightsManager lightsManager, NotificationListeners notificationListeners,
            NotificationAssistants notificationAssistants, ConditionProviders conditionProviders,
            ICompanionDeviceManager companionManager, SnoozeHelper snoozeHelper,
            NotificationUsageStats usageStats, AtomicFile policyFile,
            ActivityManager activityManager, GroupHelper groupHelper, IActivityManager am,
            UsageStatsManagerInternal appUsageStats, DevicePolicyManagerInternal dpm,
            IUriGrantsManager ugm, UriGrantsManagerInternal ugmInternal, AppOpsManager appOps,
            UserManager userManager) {
        Resources resources = getContext().getResources();
        mMaxPackageEnqueueRate = Settings.Global.getFloat(getContext().getContentResolver(),
                Settings.Global.MAX_NOTIFICATION_ENQUEUE_RATE,
                DEFAULT_MAX_NOTIFICATION_ENQUEUE_RATE);

        mAccessibilityManager =
                (AccessibilityManager) getContext().getSystemService(Context.ACCESSIBILITY_SERVICE);
        mAm = am;
        mUgm = ugm;
        mUgmInternal = ugmInternal;
        mPackageManager = packageManager;
        mPackageManagerClient = packageManagerClient;
        mAppOps = appOps;
        mVibrator = (Vibrator) getContext().getSystemService(Context.VIBRATOR_SERVICE);
        mAppUsageStats = appUsageStats;
        mAlarmManager = (AlarmManager) getContext().getSystemService(Context.ALARM_SERVICE);
        mCompanionManager = companionManager;
        mActivityManager = activityManager;
        mDeviceIdleController = IDeviceIdleController.Stub.asInterface(
                ServiceManager.getService(Context.DEVICE_IDLE_CONTROLLER));
        mDpm = dpm;
        mUm = userManager;

        mHandler = new WorkerHandler(looper);
        mRankingThread.start();
        String[] extractorNames;
        try {
            extractorNames = resources.getStringArray(R.array.config_notificationSignalExtractors);
        } catch (Resources.NotFoundException e) {
            extractorNames = new String[0];
        }
        mUsageStats = usageStats;
        mMetricsLogger = new MetricsLogger();
        mRankingHandler = new RankingHandlerWorker(mRankingThread.getLooper());
        mConditionProviders = conditionProviders;
        mZenModeHelper = new ZenModeHelper(getContext(), mHandler.getLooper(), mConditionProviders);
        mZenModeHelper.addCallback(new ZenModeHelper.Callback() {
            @Override
            public void onConfigChanged() {
                handleSavePolicyFile();
            }

            @Override
            void onZenModeChanged() {
                sendRegisteredOnlyBroadcast(NotificationManager.ACTION_INTERRUPTION_FILTER_CHANGED);
                getContext().sendBroadcastAsUser(
                        new Intent(NotificationManager.ACTION_INTERRUPTION_FILTER_CHANGED_INTERNAL)
                                .addFlags(Intent.FLAG_RECEIVER_REGISTERED_ONLY_BEFORE_BOOT),
                        UserHandle.ALL, android.Manifest.permission.MANAGE_NOTIFICATIONS);
                synchronized (mNotificationLock) {
                    updateInterruptionFilterLocked();
                }
                mRankingHandler.requestSort();
            }

            @Override
            void onPolicyChanged() {
                sendRegisteredOnlyBroadcast(NotificationManager.ACTION_NOTIFICATION_POLICY_CHANGED);
                mRankingHandler.requestSort();
            }
        });
        mPreferencesHelper = new PreferencesHelper(getContext(),
                mPackageManagerClient,
                mRankingHandler,
                mZenModeHelper);
        mRankingHelper = new RankingHelper(getContext(),
                mRankingHandler,
                mPreferencesHelper,
                mZenModeHelper,
                mUsageStats,
                extractorNames);
        mSnoozeHelper = snoozeHelper;
        mGroupHelper = groupHelper;

        // This is a ManagedServices object that keeps track of the listeners.
        mListeners = notificationListeners;

        // This is a MangedServices object that keeps track of the assistant.
        mAssistants = notificationAssistants;

        // Needs to be set before loadPolicyFile
        mAllowedManagedServicePackages = this::canUseManagedServices;

        mPolicyFile = policyFile;
        loadPolicyFile();

        mStatusBar = getLocalService(StatusBarManagerInternal.class);
        if (mStatusBar != null) {
            mStatusBar.setNotificationDelegate(mNotificationDelegate);
        }

        mNotificationLight = lightsManager.getLight(LightsManager.LIGHT_ID_NOTIFICATIONS);
        mAttentionLight = lightsManager.getLight(LightsManager.LIGHT_ID_ATTENTION);

        mFallbackVibrationPattern = getLongArray(resources,
                R.array.config_notificationFallbackVibePattern,
                VIBRATE_PATTERN_MAXLEN,
                DEFAULT_VIBRATE_PATTERN);
        mInCallNotificationUri = Uri.parse("file://" +
                resources.getString(R.string.config_inCallNotificationSound));
        mInCallNotificationAudioAttributes = new AudioAttributes.Builder()
                .setContentType(AudioAttributes.CONTENT_TYPE_SONIFICATION)
                .setUsage(AudioAttributes.USAGE_VOICE_COMMUNICATION)
                .build();
        mInCallNotificationVolume = resources.getFloat(R.dimen.config_inCallNotificationVolume);

        mUseAttentionLight = resources.getBoolean(R.bool.config_useAttentionLight);
        mHasLight =
                resources.getBoolean(com.android.internal.R.bool.config_intrusiveNotificationLed);

        // Don't start allowing notifications until the setup wizard has run once.
        // After that, including subsequent boots, init with notifications turned on.
        // This works on the first boot because the setup wizard will toggle this
        // flag at least once and we'll go back to 0 after that.
        if (0 == Settings.Global.getInt(getContext().getContentResolver(),
                    Settings.Global.DEVICE_PROVISIONED, 0)) {
            mDisableNotificationEffects = true;
        }
        mZenModeHelper.initZenMode();
        mInterruptionFilter = mZenModeHelper.getZenModeListenerInterruptionFilter();

        mUserProfiles.updateCache(getContext());
        listenForCallState();

        mSettingsObserver = new SettingsObserver(mHandler);

        mArchive = new Archive(resources.getInteger(
                R.integer.config_notificationServiceArchiveSize));

        mIsTelevision = mPackageManagerClient.hasSystemFeature(FEATURE_LEANBACK)
                || mPackageManagerClient.hasSystemFeature(FEATURE_TELEVISION);

        mIsAutomotive =
                mPackageManagerClient.hasSystemFeature(PackageManager.FEATURE_AUTOMOTIVE, 0);
        mNotificationEffectsEnabledForAutomotive =
                resources.getBoolean(R.bool.config_enableServerNotificationEffectsForAutomotive);

        mPreferencesHelper.lockChannelsForOEM(getContext().getResources().getStringArray(
                com.android.internal.R.array.config_nonBlockableNotificationPackages));

        mZenModeHelper.setPriorityOnlyDndExemptPackages(getContext().getResources().getStringArray(
                com.android.internal.R.array.config_priorityOnlyDndExemptPackages));
    }

    @Override
    public void onStart() {
        SnoozeHelper snoozeHelper = new SnoozeHelper(getContext(), new SnoozeHelper.Callback() {
            @Override
            public void repost(int userId, NotificationRecord r) {
                try {
                    if (DBG) {
                        Slog.d(TAG, "Reposting " + r.getKey());
                    }
                    enqueueNotificationInternal(r.sbn.getPackageName(), r.sbn.getOpPkg(),
                            r.sbn.getUid(), r.sbn.getInitialPid(), r.sbn.getTag(), r.sbn.getId(),
                            r.sbn.getNotification(), userId);
                } catch (Exception e) {
                    Slog.e(TAG, "Cannot un-snooze notification", e);
                }
            }
        }, mUserProfiles);

        final File systemDir = new File(Environment.getDataDirectory(), "system");

        init(Looper.myLooper(),
                AppGlobals.getPackageManager(), getContext().getPackageManager(),
                getLocalService(LightsManager.class),
                new NotificationListeners(AppGlobals.getPackageManager()),
                new NotificationAssistants(getContext(), mNotificationLock, mUserProfiles,
                        AppGlobals.getPackageManager()),
                new ConditionProviders(getContext(), mUserProfiles, AppGlobals.getPackageManager()),
                null, snoozeHelper, new NotificationUsageStats(getContext()),
                new AtomicFile(new File(
                        systemDir, "notification_policy.xml"), "notification-policy"),
                (ActivityManager) getContext().getSystemService(Context.ACTIVITY_SERVICE),
                getGroupHelper(), ActivityManager.getService(),
                LocalServices.getService(UsageStatsManagerInternal.class),
                LocalServices.getService(DevicePolicyManagerInternal.class),
                UriGrantsManager.getService(),
                LocalServices.getService(UriGrantsManagerInternal.class),
                (AppOpsManager) getContext().getSystemService(Context.APP_OPS_SERVICE),
                getContext().getSystemService(UserManager.class));

        // register for various Intents
        IntentFilter filter = new IntentFilter();
        filter.addAction(Intent.ACTION_SCREEN_ON);
        filter.addAction(Intent.ACTION_SCREEN_OFF);
        filter.addAction(TelephonyManager.ACTION_PHONE_STATE_CHANGED);
        filter.addAction(Intent.ACTION_USER_PRESENT);
        filter.addAction(Intent.ACTION_USER_STOPPED);
        filter.addAction(Intent.ACTION_USER_SWITCHED);
        filter.addAction(Intent.ACTION_USER_ADDED);
        filter.addAction(Intent.ACTION_USER_REMOVED);
        filter.addAction(Intent.ACTION_USER_UNLOCKED);
        filter.addAction(Intent.ACTION_MANAGED_PROFILE_UNAVAILABLE);
        getContext().registerReceiverAsUser(mIntentReceiver, UserHandle.ALL, filter, null, null);

        IntentFilter pkgFilter = new IntentFilter();
        pkgFilter.addAction(Intent.ACTION_PACKAGE_ADDED);
        pkgFilter.addAction(Intent.ACTION_PACKAGE_REMOVED);
        pkgFilter.addAction(Intent.ACTION_PACKAGE_CHANGED);
        pkgFilter.addAction(Intent.ACTION_PACKAGE_RESTARTED);
        pkgFilter.addAction(Intent.ACTION_QUERY_PACKAGE_RESTART);
        pkgFilter.addDataScheme("package");
        getContext().registerReceiverAsUser(mPackageIntentReceiver, UserHandle.ALL, pkgFilter, null,
                null);

        IntentFilter suspendedPkgFilter = new IntentFilter();
        suspendedPkgFilter.addAction(Intent.ACTION_PACKAGES_SUSPENDED);
        suspendedPkgFilter.addAction(Intent.ACTION_PACKAGES_UNSUSPENDED);
        suspendedPkgFilter.addAction(Intent.ACTION_DISTRACTING_PACKAGES_CHANGED);
        getContext().registerReceiverAsUser(mPackageIntentReceiver, UserHandle.ALL,
                suspendedPkgFilter, null, null);

        IntentFilter sdFilter = new IntentFilter(Intent.ACTION_EXTERNAL_APPLICATIONS_UNAVAILABLE);
        getContext().registerReceiverAsUser(mPackageIntentReceiver, UserHandle.ALL, sdFilter, null,
                null);

        IntentFilter timeoutFilter = new IntentFilter(ACTION_NOTIFICATION_TIMEOUT);
        timeoutFilter.addDataScheme(SCHEME_TIMEOUT);
        getContext().registerReceiver(mNotificationTimeoutReceiver, timeoutFilter);

        IntentFilter settingsRestoredFilter = new IntentFilter(Intent.ACTION_SETTING_RESTORED);
        getContext().registerReceiver(mRestoreReceiver, settingsRestoredFilter);

        IntentFilter localeChangedFilter = new IntentFilter(Intent.ACTION_LOCALE_CHANGED);
        getContext().registerReceiver(mLocaleChangeReceiver, localeChangedFilter);

        publishBinderService(Context.NOTIFICATION_SERVICE, mService, /* allowIsolated= */ false,
                DUMP_FLAG_PRIORITY_CRITICAL | DUMP_FLAG_PRIORITY_NORMAL);
        publishLocalService(NotificationManagerInternal.class, mInternalService);
    }

    private void registerDeviceConfigChange() {
        DeviceConfig.addOnPropertiesChangedListener(
                DeviceConfig.NAMESPACE_SYSTEMUI,
                getContext().getMainExecutor(),
                (properties) -> {
                    if (!DeviceConfig.NAMESPACE_SYSTEMUI.equals(properties.getNamespace())) {
                        return;
                    }
                    if (properties.getKeyset()
                            .contains(SystemUiDeviceConfigFlags.NAS_DEFAULT_SERVICE)) {
                        mAssistants.allowAdjustmentType(Adjustment.KEY_IMPORTANCE);
                        mAssistants.resetDefaultAssistantsIfNecessary();
                    }
                });
    }


    private GroupHelper getGroupHelper() {
        mAutoGroupAtCount =
                getContext().getResources().getInteger(R.integer.config_autoGroupAtCount);
        return new GroupHelper(mAutoGroupAtCount, new GroupHelper.Callback() {
            @Override
            public void addAutoGroup(String key) {
                synchronized (mNotificationLock) {
                    addAutogroupKeyLocked(key);
                }
            }

            @Override
            public void removeAutoGroup(String key) {
                synchronized (mNotificationLock) {
                    removeAutogroupKeyLocked(key);
                }
            }

            @Override
            public void addAutoGroupSummary(int userId, String pkg, String triggeringKey) {
                createAutoGroupSummary(userId, pkg, triggeringKey);
            }

            @Override
            public void removeAutoGroupSummary(int userId, String pkg) {
                synchronized (mNotificationLock) {
                    clearAutogroupSummaryLocked(userId, pkg);
                }
            }
        });
    }

    private void sendRegisteredOnlyBroadcast(String action) {
        Intent intent = new Intent(action);
        getContext().sendBroadcastAsUser(intent.addFlags(Intent.FLAG_RECEIVER_REGISTERED_ONLY),
                UserHandle.ALL, null);
        // explicitly send the broadcast to all DND packages, even if they aren't currently running
        intent.setFlags(0);
        final Set<String> dndApprovedPackages = mConditionProviders.getAllowedPackages();
        for (String pkg : dndApprovedPackages) {
            intent.setPackage(pkg);
            getContext().sendBroadcastAsUser(intent, UserHandle.ALL);
        }
    }

    @Override
    public void onBootPhase(int phase) {
        if (phase == SystemService.PHASE_SYSTEM_SERVICES_READY) {
            // no beeping until we're basically done booting
            mSystemReady = true;

            // Grab our optional AudioService
            mAudioManager = (AudioManager) getContext().getSystemService(Context.AUDIO_SERVICE);
            mAudioManagerInternal = getLocalService(AudioManagerInternal.class);
            mWindowManagerInternal = LocalServices.getService(WindowManagerInternal.class);
            mZenModeHelper.onSystemReady();
            mRoleObserver = new RoleObserver(getContext().getSystemService(RoleManager.class),
                    mPackageManager, getContext().getMainExecutor());
            mRoleObserver.init();
        } else if (phase == SystemService.PHASE_THIRD_PARTY_APPS_CAN_START) {
            // This observer will force an update when observe is called, causing us to
            // bind to listener services.
            mSettingsObserver.observe();
            mListeners.onBootPhaseAppsCanStart();
            mAssistants.onBootPhaseAppsCanStart();
            mConditionProviders.onBootPhaseAppsCanStart();
            registerDeviceConfigChange();
        }
    }

    @GuardedBy("mNotificationLock")
    private void updateListenerHintsLocked() {
        final int hints = calculateHints();
        if (hints == mListenerHints) return;
        ZenLog.traceListenerHintsChanged(mListenerHints, hints, mEffectsSuppressors.size());
        mListenerHints = hints;
        scheduleListenerHintsChanged(hints);
    }

    @GuardedBy("mNotificationLock")
    private void updateEffectsSuppressorLocked() {
        final long updatedSuppressedEffects = calculateSuppressedEffects();
        if (updatedSuppressedEffects == mZenModeHelper.getSuppressedEffects()) return;
        final List<ComponentName> suppressors = getSuppressors();
        ZenLog.traceEffectsSuppressorChanged(mEffectsSuppressors, suppressors, updatedSuppressedEffects);
        mEffectsSuppressors = suppressors;
        mZenModeHelper.setSuppressedEffects(updatedSuppressedEffects);
        sendRegisteredOnlyBroadcast(NotificationManager.ACTION_EFFECTS_SUPPRESSOR_CHANGED);
    }

    private void exitIdle() {
        try {
            if (mDeviceIdleController != null) {
                mDeviceIdleController.exitIdle("notification interaction");
            }
        } catch (RemoteException e) {
        }
    }

    private void updateNotificationChannelInt(String pkg, int uid, NotificationChannel channel,
            boolean fromListener) {
        if (channel.getImportance() == NotificationManager.IMPORTANCE_NONE) {
            // cancel
            cancelAllNotificationsInt(MY_UID, MY_PID, pkg, channel.getId(), 0, 0, true,
                    UserHandle.getUserId(uid), REASON_CHANNEL_BANNED,
                    null);
            if (isUidSystemOrPhone(uid)) {
                IntArray profileIds = mUserProfiles.getCurrentProfileIds();
                int N = profileIds.size();
                for (int i = 0; i < N; i++) {
                    int profileId = profileIds.get(i);
                    cancelAllNotificationsInt(MY_UID, MY_PID, pkg, channel.getId(), 0, 0, true,
                            profileId, REASON_CHANNEL_BANNED,
                            null);
                }
            }
        }
        final NotificationChannel preUpdate =
                mPreferencesHelper.getNotificationChannel(pkg, uid, channel.getId(), true);

        mPreferencesHelper.updateNotificationChannel(pkg, uid, channel, true);
        maybeNotifyChannelOwner(pkg, uid, preUpdate, channel);

        if (!fromListener) {
            final NotificationChannel modifiedChannel =
                    mPreferencesHelper.getNotificationChannel(pkg, uid, channel.getId(), false);
            mListeners.notifyNotificationChannelChanged(
                    pkg, UserHandle.getUserHandleForUid(uid),
                    modifiedChannel, NOTIFICATION_CHANNEL_OR_GROUP_UPDATED);
        }

        handleSavePolicyFile();
    }

    private void maybeNotifyChannelOwner(String pkg, int uid, NotificationChannel preUpdate,
            NotificationChannel update) {
        try {
            if ((preUpdate.getImportance() == IMPORTANCE_NONE
                    && update.getImportance() != IMPORTANCE_NONE)
                    || (preUpdate.getImportance() != IMPORTANCE_NONE
                    && update.getImportance() == IMPORTANCE_NONE)) {
                getContext().sendBroadcastAsUser(
                        new Intent(ACTION_NOTIFICATION_CHANNEL_BLOCK_STATE_CHANGED)
                                .putExtra(NotificationManager.EXTRA_NOTIFICATION_CHANNEL_ID,
                                        update.getId())
                                .putExtra(NotificationManager.EXTRA_BLOCKED_STATE,
                                        update.getImportance() == IMPORTANCE_NONE)
                                .addFlags(Intent.FLAG_RECEIVER_FOREGROUND)
                                .setPackage(pkg),
                        UserHandle.of(UserHandle.getUserId(uid)), null);
            }
        } catch (SecurityException e) {
            Slog.w(TAG, "Can't notify app about channel change", e);
        }
    }

    private void createNotificationChannelGroup(String pkg, int uid, NotificationChannelGroup group,
            boolean fromApp, boolean fromListener) {
        Preconditions.checkNotNull(group);
        Preconditions.checkNotNull(pkg);

        final NotificationChannelGroup preUpdate =
                mPreferencesHelper.getNotificationChannelGroup(group.getId(), pkg, uid);
        mPreferencesHelper.createNotificationChannelGroup(pkg, uid, group,
                fromApp);
        if (!fromApp) {
            maybeNotifyChannelGroupOwner(pkg, uid, preUpdate, group);
        }
        if (!fromListener) {
            mListeners.notifyNotificationChannelGroupChanged(pkg,
                    UserHandle.of(UserHandle.getCallingUserId()), group,
                    NOTIFICATION_CHANNEL_OR_GROUP_ADDED);
        }
    }

    private void maybeNotifyChannelGroupOwner(String pkg, int uid,
            NotificationChannelGroup preUpdate, NotificationChannelGroup update) {
        try {
            if (preUpdate.isBlocked() != update.isBlocked()) {
                getContext().sendBroadcastAsUser(
                        new Intent(ACTION_NOTIFICATION_CHANNEL_GROUP_BLOCK_STATE_CHANGED)
                                .putExtra(NotificationManager.EXTRA_NOTIFICATION_CHANNEL_GROUP_ID,
                                        update.getId())
                                .putExtra(NotificationManager.EXTRA_BLOCKED_STATE,
                                        update.isBlocked())
                                .addFlags(Intent.FLAG_RECEIVER_FOREGROUND)
                                .setPackage(pkg),
                        UserHandle.of(UserHandle.getUserId(uid)), null);
            }
        } catch (SecurityException e) {
            Slog.w(TAG, "Can't notify app about group change", e);
        }
    }

    private ArrayList<ComponentName> getSuppressors() {
        ArrayList<ComponentName> names = new ArrayList<ComponentName>();
        for (int i = mListenersDisablingEffects.size() - 1; i >= 0; --i) {
            ArraySet<ComponentName> serviceInfoList = mListenersDisablingEffects.valueAt(i);

            for (ComponentName info : serviceInfoList) {
                names.add(info);
            }
        }

        return names;
    }

    private boolean removeDisabledHints(ManagedServiceInfo info) {
        return removeDisabledHints(info, 0);
    }

    private boolean removeDisabledHints(ManagedServiceInfo info, int hints) {
        boolean removed = false;

        for (int i = mListenersDisablingEffects.size() - 1; i >= 0; --i) {
            final int hint = mListenersDisablingEffects.keyAt(i);
            final ArraySet<ComponentName> listeners = mListenersDisablingEffects.valueAt(i);

            if (hints == 0 || (hint & hints) == hint) {
                removed |= listeners.remove(info.component);
            }
        }

        return removed;
    }

    private void addDisabledHints(ManagedServiceInfo info, int hints) {
        if ((hints & HINT_HOST_DISABLE_EFFECTS) != 0) {
            addDisabledHint(info, HINT_HOST_DISABLE_EFFECTS);
        }

        if ((hints & HINT_HOST_DISABLE_NOTIFICATION_EFFECTS) != 0) {
            addDisabledHint(info, HINT_HOST_DISABLE_NOTIFICATION_EFFECTS);
        }

        if ((hints & HINT_HOST_DISABLE_CALL_EFFECTS) != 0) {
            addDisabledHint(info, HINT_HOST_DISABLE_CALL_EFFECTS);
        }
    }

    private void addDisabledHint(ManagedServiceInfo info, int hint) {
        if (mListenersDisablingEffects.indexOfKey(hint) < 0) {
            mListenersDisablingEffects.put(hint, new ArraySet<>());
        }

        ArraySet<ComponentName> hintListeners = mListenersDisablingEffects.get(hint);
        hintListeners.add(info.component);
    }

    private int calculateHints() {
        int hints = 0;
        for (int i = mListenersDisablingEffects.size() - 1; i >= 0; --i) {
            int hint = mListenersDisablingEffects.keyAt(i);
            ArraySet<ComponentName> serviceInfoList = mListenersDisablingEffects.valueAt(i);

            if (!serviceInfoList.isEmpty()) {
                hints |= hint;
            }
        }

        return hints;
    }

    private long calculateSuppressedEffects() {
        int hints = calculateHints();
        long suppressedEffects = 0;

        if ((hints & HINT_HOST_DISABLE_EFFECTS) != 0) {
            suppressedEffects |= ZenModeHelper.SUPPRESSED_EFFECT_ALL;
        }

        if ((hints & HINT_HOST_DISABLE_NOTIFICATION_EFFECTS) != 0) {
            suppressedEffects |= ZenModeHelper.SUPPRESSED_EFFECT_NOTIFICATIONS;
        }

        if ((hints & HINT_HOST_DISABLE_CALL_EFFECTS) != 0) {
            suppressedEffects |= ZenModeHelper.SUPPRESSED_EFFECT_CALLS;
        }

        return suppressedEffects;
    }

    @GuardedBy("mNotificationLock")
    private void updateInterruptionFilterLocked() {
        int interruptionFilter = mZenModeHelper.getZenModeListenerInterruptionFilter();
        if (interruptionFilter == mInterruptionFilter) return;
        mInterruptionFilter = interruptionFilter;
        scheduleInterruptionFilterChanged(interruptionFilter);
    }

    @VisibleForTesting
    INotificationManager getBinderService() {
        return INotificationManager.Stub.asInterface(mService);
    }

    /**
     * Report to usage stats that the notification was seen.
     * @param r notification record
     */
    @GuardedBy("mNotificationLock")
    protected void reportSeen(NotificationRecord r) {
        if (!r.isProxied()) {
            mAppUsageStats.reportEvent(r.sbn.getPackageName(),
                    getRealUserId(r.sbn.getUserId()),
                    UsageEvents.Event.NOTIFICATION_SEEN);
        }
    }

    protected int calculateSuppressedVisualEffects(Policy incomingPolicy, Policy currPolicy,
            int targetSdkVersion) {
        if (incomingPolicy.suppressedVisualEffects == SUPPRESSED_EFFECTS_UNSET) {
            return incomingPolicy.suppressedVisualEffects;
        }
        final int[] effectsIntroducedInP = {
                SUPPRESSED_EFFECT_FULL_SCREEN_INTENT,
                SUPPRESSED_EFFECT_LIGHTS,
                SUPPRESSED_EFFECT_PEEK,
                SUPPRESSED_EFFECT_STATUS_BAR,
                SUPPRESSED_EFFECT_BADGE,
                SUPPRESSED_EFFECT_AMBIENT,
                SUPPRESSED_EFFECT_NOTIFICATION_LIST
        };

        int newSuppressedVisualEffects = incomingPolicy.suppressedVisualEffects;
        if (targetSdkVersion < Build.VERSION_CODES.P) {
            // unset higher order bits introduced in P, maintain the user's higher order bits
            for (int i = 0; i < effectsIntroducedInP.length ; i++) {
                newSuppressedVisualEffects &= ~effectsIntroducedInP[i];
                newSuppressedVisualEffects |=
                        (currPolicy.suppressedVisualEffects & effectsIntroducedInP[i]);
            }
            // set higher order bits according to lower order bits
            if ((newSuppressedVisualEffects & SUPPRESSED_EFFECT_SCREEN_OFF) != 0) {
                newSuppressedVisualEffects |= SUPPRESSED_EFFECT_LIGHTS;
                newSuppressedVisualEffects |= SUPPRESSED_EFFECT_FULL_SCREEN_INTENT;
            }
            if ((newSuppressedVisualEffects & SUPPRESSED_EFFECT_SCREEN_ON) != 0) {
                newSuppressedVisualEffects |= SUPPRESSED_EFFECT_PEEK;
            }
        } else {
            boolean hasNewEffects = (newSuppressedVisualEffects
                    - SUPPRESSED_EFFECT_SCREEN_ON - SUPPRESSED_EFFECT_SCREEN_OFF) > 0;
            // if any of the new effects introduced in P are set
            if (hasNewEffects) {
                // clear out the deprecated effects
                newSuppressedVisualEffects &= ~ (SUPPRESSED_EFFECT_SCREEN_ON
                        | SUPPRESSED_EFFECT_SCREEN_OFF);

                // set the deprecated effects according to the new more specific effects
                if ((newSuppressedVisualEffects & Policy.SUPPRESSED_EFFECT_PEEK) != 0) {
                    newSuppressedVisualEffects |= SUPPRESSED_EFFECT_SCREEN_ON;
                }
                if ((newSuppressedVisualEffects & Policy.SUPPRESSED_EFFECT_LIGHTS) != 0
                        && (newSuppressedVisualEffects
                        & Policy.SUPPRESSED_EFFECT_FULL_SCREEN_INTENT) != 0
                        && (newSuppressedVisualEffects
                        & Policy.SUPPRESSED_EFFECT_AMBIENT) != 0) {
                    newSuppressedVisualEffects |= SUPPRESSED_EFFECT_SCREEN_OFF;
                }
            } else {
                // set higher order bits according to lower order bits
                if ((newSuppressedVisualEffects & SUPPRESSED_EFFECT_SCREEN_OFF) != 0) {
                    newSuppressedVisualEffects |= SUPPRESSED_EFFECT_LIGHTS;
                    newSuppressedVisualEffects |= SUPPRESSED_EFFECT_FULL_SCREEN_INTENT;
                    newSuppressedVisualEffects |= SUPPRESSED_EFFECT_AMBIENT;
                }
                if ((newSuppressedVisualEffects & SUPPRESSED_EFFECT_SCREEN_ON) != 0) {
                    newSuppressedVisualEffects |= SUPPRESSED_EFFECT_PEEK;
                }
            }
        }

        return newSuppressedVisualEffects;
    }

    @GuardedBy("mNotificationLock")
    protected void maybeRecordInterruptionLocked(NotificationRecord r) {
        if (r.isInterruptive() && !r.hasRecordedInterruption()) {
            mAppUsageStats.reportInterruptiveNotification(r.sbn.getPackageName(),
                    r.getChannel().getId(),
                    getRealUserId(r.sbn.getUserId()));
            r.setRecordedInterruption(true);
        }
    }

    /**
     * Report to usage stats that the user interacted with the notification.
     * @param r notification record
     */
    protected void reportUserInteraction(NotificationRecord r) {
        mAppUsageStats.reportEvent(r.sbn.getPackageName(),
                getRealUserId(r.sbn.getUserId()),
                UsageEvents.Event.USER_INTERACTION);
    }

    private int getRealUserId(int userId) {
        return userId == UserHandle.USER_ALL ? UserHandle.USER_SYSTEM : userId;
    }

    @VisibleForTesting
    NotificationManagerInternal getInternalService() {
        return mInternalService;
    }

    @VisibleForTesting
    final IBinder mService = new INotificationManager.Stub() {
        // Toasts
        // ============================================================================

        @Override
        public void enqueueToast(String pkg, ITransientNotification callback, int duration,
                int displayId)
        {
            if (DBG) {
                Slog.i(TAG, "enqueueToast pkg=" + pkg + " callback=" + callback
                        + " duration=" + duration + " displayId=" + displayId);
            }

            if (pkg == null || callback == null) {
                Slog.e(TAG, "Not enqueuing toast. pkg=" + pkg + " callback=" + callback);
                return ;
            }

            final int callingUid = Binder.getCallingUid();
            final boolean isSystemToast = isCallerSystemOrPhone()
                    || PackageManagerService.PLATFORM_PACKAGE_NAME.equals(pkg);
            final boolean isPackageSuspended = isPackagePaused(pkg);
            final boolean notificationsDisabledForPackage = !areNotificationsEnabledForPackage(pkg,
                    callingUid);

            long callingIdentity = Binder.clearCallingIdentity();
            try {
                final boolean appIsForeground = mActivityManager.getUidImportance(callingUid)
                        == IMPORTANCE_FOREGROUND;
                if (ENABLE_BLOCKED_TOASTS && !isSystemToast && ((notificationsDisabledForPackage
                        && !appIsForeground) || isPackageSuspended)) {
                    Slog.e(TAG, "Suppressing toast from package " + pkg
                            + (isPackageSuspended ? " due to package suspended."
                            : " by user request."));
                    return;
                }
            } finally {
                Binder.restoreCallingIdentity(callingIdentity);
            }

            synchronized (mToastQueue) {
                int callingPid = Binder.getCallingPid();
                long callingId = Binder.clearCallingIdentity();
                try {
                    ToastRecord record;
                    int index = indexOfToastLocked(pkg, callback);
                    // If it's already in the queue, we update it in place, we don't
                    // move it to the end of the queue.
                    if (index >= 0) {
                        record = mToastQueue.get(index);
                        record.update(duration);
                    } else {
                        // Limit the number of toasts that any given package except the android
                        // package can enqueue.  Prevents DOS attacks and deals with leaks.
                        if (!isSystemToast) {
                            int count = 0;
                            final int N = mToastQueue.size();
                            for (int i=0; i<N; i++) {
                                 final ToastRecord r = mToastQueue.get(i);
                                 if (r.pkg.equals(pkg)) {
                                     count++;
                                     if (count >= MAX_PACKAGE_NOTIFICATIONS) {
                                         Slog.e(TAG, "Package has already posted " + count
                                                + " toasts. Not showing more. Package=" + pkg);
                                         return;
                                     }
                                 }
                            }
                        }

                        Binder token = new Binder();
                        mWindowManagerInternal.addWindowToken(token, TYPE_TOAST, displayId);
                        record = new ToastRecord(callingPid, pkg, callback, duration, token,
                                displayId);
                        mToastQueue.add(record);
                        index = mToastQueue.size() - 1;
                        keepProcessAliveIfNeededLocked(callingPid);
                    }
                    // If it's at index 0, it's the current toast.  It doesn't matter if it's
                    // new or just been updated.  Call back and tell it to show itself.
                    // If the callback fails, this will remove it from the list, so don't
                    // assume that it's valid after this.
                    if (index == 0) {
                        showNextToastLocked();
                    }
                } finally {
                    Binder.restoreCallingIdentity(callingId);
                }
            }
        }

        @Override
        public void cancelToast(String pkg, ITransientNotification callback) {
            Slog.i(TAG, "cancelToast pkg=" + pkg + " callback=" + callback);

            if (pkg == null || callback == null) {
                Slog.e(TAG, "Not cancelling notification. pkg=" + pkg + " callback=" + callback);
                return ;
            }

            synchronized (mToastQueue) {
                long callingId = Binder.clearCallingIdentity();
                try {
                    int index = indexOfToastLocked(pkg, callback);
                    if (index >= 0) {
                        cancelToastLocked(index);
                    } else {
                        Slog.w(TAG, "Toast already cancelled. pkg=" + pkg
                                + " callback=" + callback);
                    }
                } finally {
                    Binder.restoreCallingIdentity(callingId);
                }
            }
        }

        @Override
        public void finishToken(String pkg, ITransientNotification callback) {
            synchronized (mToastQueue) {
                long callingId = Binder.clearCallingIdentity();
                try {
                    int index = indexOfToastLocked(pkg, callback);
                    if (index >= 0) {
                        ToastRecord record = mToastQueue.get(index);
                        finishTokenLocked(record.token, record.displayId);
                    } else {
                        Slog.w(TAG, "Toast already killed. pkg=" + pkg
                                + " callback=" + callback);
                    }
                } finally {
                    Binder.restoreCallingIdentity(callingId);
                }
            }
        }

        @Override
        public void enqueueNotificationWithTag(String pkg, String opPkg, String tag, int id,
                Notification notification, int userId) throws RemoteException {
            enqueueNotificationInternal(pkg, opPkg, Binder.getCallingUid(),
                    Binder.getCallingPid(), tag, id, notification, userId);
        }

        @Override
        public void cancelNotificationWithTag(String pkg, String tag, int id, int userId) {
            checkCallerIsSystemOrSameApp(pkg);
            userId = ActivityManager.handleIncomingUser(Binder.getCallingPid(),
                    Binder.getCallingUid(), userId, true, false, "cancelNotificationWithTag", pkg);
            // Don't allow client applications to cancel foreground service notis or autobundled
            // summaries.
            final int mustNotHaveFlags = isCallingUidSystem() ? 0 :
                    (FLAG_FOREGROUND_SERVICE | FLAG_AUTOGROUP_SUMMARY);
            cancelNotification(Binder.getCallingUid(), Binder.getCallingPid(), pkg, tag, id, 0,
                    mustNotHaveFlags, false, userId, REASON_APP_CANCEL, null);
        }

        @Override
        public void cancelAllNotifications(String pkg, int userId) {
            checkCallerIsSystemOrSameApp(pkg);

            userId = ActivityManager.handleIncomingUser(Binder.getCallingPid(),
                    Binder.getCallingUid(), userId, true, false, "cancelAllNotifications", pkg);

            // Calling from user space, don't allow the canceling of actively
            // running foreground services.
            cancelAllNotificationsInt(Binder.getCallingUid(), Binder.getCallingPid(),
                    pkg, null, 0, FLAG_FOREGROUND_SERVICE, true, userId,
                    REASON_APP_CANCEL_ALL, null);
        }

        @Override
        public void silenceNotificationSound() {
            checkCallerIsSystem();

            mNotificationDelegate.clearEffects();
        }

        @Override
        public void setNotificationsEnabledForPackage(String pkg, int uid, boolean enabled) {
            enforceSystemOrSystemUI("setNotificationsEnabledForPackage");

            synchronized (mNotificationLock) {
                boolean wasEnabled = mPreferencesHelper.getImportance(pkg, uid)
                        != NotificationManager.IMPORTANCE_NONE;

                if (wasEnabled == enabled) {
                    return;
                }
            }

            mPreferencesHelper.setEnabled(pkg, uid, enabled);
            mMetricsLogger.write(new LogMaker(MetricsEvent.ACTION_BAN_APP_NOTES)
                    .setType(MetricsEvent.TYPE_ACTION)
                    .setPackageName(pkg)
                    .setSubtype(enabled ? 1 : 0));
            // Now, cancel any outstanding notifications that are part of a just-disabled app
            if (!enabled) {
                cancelAllNotificationsInt(MY_UID, MY_PID, pkg, null, 0, 0, true,
                        UserHandle.getUserId(uid), REASON_PACKAGE_BANNED, null);
            }

            try {
                getContext().sendBroadcastAsUser(
                        new Intent(ACTION_APP_BLOCK_STATE_CHANGED)
                                .putExtra(NotificationManager.EXTRA_BLOCKED_STATE, !enabled)
                                .addFlags(Intent.FLAG_RECEIVER_FOREGROUND)
                                .setPackage(pkg),
                        UserHandle.of(UserHandle.getUserId(uid)), null);
            } catch (SecurityException e) {
                Slog.w(TAG, "Can't notify app about app block change", e);
            }

            handleSavePolicyFile();
        }

        /**
         * Updates the enabled state for notifications for the given package (and uid).
         * Additionally, this method marks the app importance as locked by the user, which means
         * that notifications from the app will <b>not</b> be considered for showing a
         * blocking helper.
         *
         * @param pkg package that owns the notifications to update
         * @param uid uid of the app providing notifications
         * @param enabled whether notifications should be enabled for the app
         *
         * @see #setNotificationsEnabledForPackage(String, int, boolean)
         */
        @Override
        public void setNotificationsEnabledWithImportanceLockForPackage(
                String pkg, int uid, boolean enabled) {
            setNotificationsEnabledForPackage(pkg, uid, enabled);

            mPreferencesHelper.setAppImportanceLocked(pkg, uid);
        }

        /**
         * Use this when you just want to know if notifications are OK for this package.
         */
        @Override
        public boolean areNotificationsEnabled(String pkg) {
            return areNotificationsEnabledForPackage(pkg, Binder.getCallingUid());
        }

        /**
         * Use this when you just want to know if notifications are OK for this package.
         */
        @Override
        public boolean areNotificationsEnabledForPackage(String pkg, int uid) {
            enforceSystemOrSystemUIOrSamePackage(pkg,
                    "Caller not system or systemui or same package");
            if (UserHandle.getCallingUserId() != UserHandle.getUserId(uid)) {
                getContext().enforceCallingPermission(
                        android.Manifest.permission.INTERACT_ACROSS_USERS,
                        "canNotifyAsPackage for uid " + uid);
            }

            return mPreferencesHelper.getImportance(pkg, uid) != IMPORTANCE_NONE;
        }

        @Override
        public boolean areBubblesAllowed(String pkg) {
            return areBubblesAllowedForPackage(pkg, Binder.getCallingUid());
        }

        @Override
        public boolean areBubblesAllowedForPackage(String pkg, int uid) {
            enforceSystemOrSystemUIOrSamePackage(pkg,
                    "Caller not system or systemui or same package");

            if (UserHandle.getCallingUserId() != UserHandle.getUserId(uid)) {
                getContext().enforceCallingPermission(
                        android.Manifest.permission.INTERACT_ACROSS_USERS,
                        "canNotifyAsPackage for uid " + uid);
            }

            return mPreferencesHelper.areBubblesAllowed(pkg, uid);
        }

        @Override
        public void setBubblesAllowed(String pkg, int uid, boolean allowed) {
            enforceSystemOrSystemUI("Caller not system or systemui");
            mPreferencesHelper.setBubblesAllowed(pkg, uid, allowed);
            handleSavePolicyFile();
        }

        @Override
        public boolean hasUserApprovedBubblesForPackage(String pkg, int uid) {
            enforceSystemOrSystemUI("Caller not system or systemui");
            int lockedFields = mPreferencesHelper.getAppLockedFields(pkg, uid);
            return (lockedFields & PreferencesHelper.LockableAppFields.USER_LOCKED_BUBBLE) != 0;
        }

        @Override
        public boolean shouldHideSilentStatusIcons(String callingPkg) {
            checkCallerIsSameApp(callingPkg);

            if (isCallerSystemOrPhone()
                    || mListeners.isListenerPackage(callingPkg)) {
                return mPreferencesHelper.shouldHideSilentStatusIcons();
            } else {
                throw new SecurityException("Only available for notification listeners");
            }
        }

        @Override
        public void setHideSilentStatusIcons(boolean hide) {
            checkCallerIsSystem();

            mPreferencesHelper.setHideSilentStatusIcons(hide);
            handleSavePolicyFile();

            mListeners.onStatusBarIconsBehaviorChanged(hide);
        }

        @Override
        public int getPackageImportance(String pkg) {
            checkCallerIsSystemOrSameApp(pkg);
            return mPreferencesHelper.getImportance(pkg, Binder.getCallingUid());
        }

        @Override
        public boolean canShowBadge(String pkg, int uid) {
            checkCallerIsSystem();
            return mPreferencesHelper.canShowBadge(pkg, uid);
        }

        @Override
        public void setShowBadge(String pkg, int uid, boolean showBadge) {
            checkCallerIsSystem();
            mPreferencesHelper.setShowBadge(pkg, uid, showBadge);
            handleSavePolicyFile();
        }

        @Override
        public void setNotificationDelegate(String callingPkg, String delegate) {
            checkCallerIsSameApp(callingPkg);
            final int callingUid = Binder.getCallingUid();
            UserHandle user = UserHandle.getUserHandleForUid(callingUid);
            if (delegate == null) {
                mPreferencesHelper.revokeNotificationDelegate(callingPkg, Binder.getCallingUid());
                handleSavePolicyFile();
            } else {
                try {
                    ApplicationInfo info =
                            mPackageManager.getApplicationInfo(delegate,
                                    MATCH_DIRECT_BOOT_AWARE | MATCH_DIRECT_BOOT_UNAWARE,
                                    user.getIdentifier());
                    if (info != null) {
                        mPreferencesHelper.setNotificationDelegate(
                                callingPkg, callingUid, delegate, info.uid);
                        handleSavePolicyFile();
                    }
                } catch (RemoteException e) {
                    e.rethrowFromSystemServer();
                }
            }
        }

        @Override
        public String getNotificationDelegate(String callingPkg) {
            // callable by Settings also
            checkCallerIsSystemOrSameApp(callingPkg);
            return mPreferencesHelper.getNotificationDelegate(callingPkg, Binder.getCallingUid());
        }

        @Override
        public boolean canNotifyAsPackage(String callingPkg, String targetPkg, int userId) {
            checkCallerIsSameApp(callingPkg);
            final int callingUid = Binder.getCallingUid();
            UserHandle user = UserHandle.getUserHandleForUid(callingUid);
            if (user.getIdentifier() != userId) {
                getContext().enforceCallingPermission(
                        android.Manifest.permission.INTERACT_ACROSS_USERS,
                        "canNotifyAsPackage for user " + userId);
            }
            if (callingPkg.equals(targetPkg)) {
                return true;
            }
            try {
                ApplicationInfo info =
                        mPackageManager.getApplicationInfo(targetPkg,
                                MATCH_DIRECT_BOOT_AWARE | MATCH_DIRECT_BOOT_UNAWARE,
                                userId);
                if (info != null) {
                    return mPreferencesHelper.isDelegateAllowed(
                            targetPkg, info.uid, callingPkg, callingUid);
                }
            } catch (RemoteException e) {
                // :(
            }
            return false;
        }

        @Override
        public void updateNotificationChannelGroupForPackage(String pkg, int uid,
                NotificationChannelGroup group) throws RemoteException {
            enforceSystemOrSystemUI("Caller not system or systemui");
            createNotificationChannelGroup(pkg, uid, group, false, false);
            handleSavePolicyFile();
        }

        @Override
        public void createNotificationChannelGroups(String pkg,
                ParceledListSlice channelGroupList) throws RemoteException {
            checkCallerIsSystemOrSameApp(pkg);
            List<NotificationChannelGroup> groups = channelGroupList.getList();
            final int groupSize = groups.size();
            for (int i = 0; i < groupSize; i++) {
                final NotificationChannelGroup group = groups.get(i);
                createNotificationChannelGroup(pkg, Binder.getCallingUid(), group, true, false);
            }
            handleSavePolicyFile();
        }

        private void createNotificationChannelsImpl(String pkg, int uid,
                ParceledListSlice channelsList) {
            List<NotificationChannel> channels = channelsList.getList();
            final int channelsSize = channels.size();
            boolean needsPolicyFileChange = false;
            for (int i = 0; i < channelsSize; i++) {
                final NotificationChannel channel = channels.get(i);
                Preconditions.checkNotNull(channel, "channel in list is null");
                needsPolicyFileChange = mPreferencesHelper.createNotificationChannel(pkg, uid,
                        channel, true /* fromTargetApp */,
                        mConditionProviders.isPackageOrComponentAllowed(
                                pkg, UserHandle.getUserId(uid)));
                if (needsPolicyFileChange) {
                    mListeners.notifyNotificationChannelChanged(pkg,
                            UserHandle.getUserHandleForUid(uid),
                            mPreferencesHelper.getNotificationChannel(pkg, uid, channel.getId(),
                                    false),
                            NOTIFICATION_CHANNEL_OR_GROUP_ADDED);
                }
            }
            if (needsPolicyFileChange) {
                handleSavePolicyFile();
            }
        }

        @Override
        public void createNotificationChannels(String pkg,
                ParceledListSlice channelsList) throws RemoteException {
            checkCallerIsSystemOrSameApp(pkg);
            createNotificationChannelsImpl(pkg, Binder.getCallingUid(), channelsList);
        }

        @Override
        public void createNotificationChannelsForPackage(String pkg, int uid,
                ParceledListSlice channelsList) throws RemoteException {
            checkCallerIsSystem();
            createNotificationChannelsImpl(pkg, uid, channelsList);
        }

        @Override
        public NotificationChannel getNotificationChannel(String callingPkg, int userId,
                String targetPkg, String channelId) {
            if (canNotifyAsPackage(callingPkg, targetPkg, userId)
                    || isCallingUidSystem()) {
                int targetUid = -1;
                try {
                    targetUid = mPackageManagerClient.getPackageUidAsUser(targetPkg, userId);
                } catch (NameNotFoundException e) {
                    /* ignore */
                }
                return mPreferencesHelper.getNotificationChannel(
                        targetPkg, targetUid, channelId, false /* includeDeleted */);
            }
            throw new SecurityException("Pkg " + callingPkg
                    + " cannot read channels for " + targetPkg + " in " + userId);
        }

        @Override
        public NotificationChannel getNotificationChannelForPackage(String pkg, int uid,
                String channelId, boolean includeDeleted) {
            checkCallerIsSystem();
            return mPreferencesHelper.getNotificationChannel(pkg, uid, channelId, includeDeleted);
        }

        @Override
        public void deleteNotificationChannel(String pkg, String channelId) {
            checkCallerIsSystemOrSameApp(pkg);
            final int callingUid = Binder.getCallingUid();
            if (NotificationChannel.DEFAULT_CHANNEL_ID.equals(channelId)) {
                throw new IllegalArgumentException("Cannot delete default channel");
            }
            cancelAllNotificationsInt(MY_UID, MY_PID, pkg, channelId, 0, 0, true,
                    UserHandle.getUserId(callingUid), REASON_CHANNEL_BANNED, null);
            mPreferencesHelper.deleteNotificationChannel(pkg, callingUid, channelId);
            mListeners.notifyNotificationChannelChanged(pkg,
                    UserHandle.getUserHandleForUid(callingUid),
                    mPreferencesHelper.getNotificationChannel(pkg, callingUid, channelId, true),
                    NOTIFICATION_CHANNEL_OR_GROUP_DELETED);
            handleSavePolicyFile();
        }

        @Override
        public NotificationChannelGroup getNotificationChannelGroup(String pkg, String groupId) {
            checkCallerIsSystemOrSameApp(pkg);
            return mPreferencesHelper.getNotificationChannelGroupWithChannels(
                    pkg, Binder.getCallingUid(), groupId, false);
        }

        @Override
        public ParceledListSlice<NotificationChannelGroup> getNotificationChannelGroups(
                String pkg) {
            checkCallerIsSystemOrSameApp(pkg);
            return mPreferencesHelper.getNotificationChannelGroups(
                    pkg, Binder.getCallingUid(), false, false, true);
        }

        @Override
        public void deleteNotificationChannelGroup(String pkg, String groupId) {
            checkCallerIsSystemOrSameApp(pkg);

            final int callingUid = Binder.getCallingUid();
            NotificationChannelGroup groupToDelete =
                    mPreferencesHelper.getNotificationChannelGroup(groupId, pkg, callingUid);
            if (groupToDelete != null) {
                List<NotificationChannel> deletedChannels =
                        mPreferencesHelper.deleteNotificationChannelGroup(pkg, callingUid, groupId);
                for (int i = 0; i < deletedChannels.size(); i++) {
                    final NotificationChannel deletedChannel = deletedChannels.get(i);
                    cancelAllNotificationsInt(MY_UID, MY_PID, pkg, deletedChannel.getId(), 0, 0,
                            true,
                            UserHandle.getUserId(Binder.getCallingUid()), REASON_CHANNEL_BANNED,
                            null);
                    mListeners.notifyNotificationChannelChanged(pkg,
                            UserHandle.getUserHandleForUid(callingUid),
                            deletedChannel,
                            NOTIFICATION_CHANNEL_OR_GROUP_DELETED);
                }
                mListeners.notifyNotificationChannelGroupChanged(
                        pkg, UserHandle.getUserHandleForUid(callingUid), groupToDelete,
                        NOTIFICATION_CHANNEL_OR_GROUP_DELETED);
                handleSavePolicyFile();
            }
        }

        @Override
        public void updateNotificationChannelForPackage(String pkg, int uid,
                NotificationChannel channel) {
            enforceSystemOrSystemUI("Caller not system or systemui");
            Preconditions.checkNotNull(channel);
            updateNotificationChannelInt(pkg, uid, channel, false);
        }

        @Override
        public ParceledListSlice<NotificationChannel> getNotificationChannelsForPackage(String pkg,
                int uid, boolean includeDeleted) {
            enforceSystemOrSystemUI("getNotificationChannelsForPackage");
            return mPreferencesHelper.getNotificationChannels(pkg, uid, includeDeleted);
        }

        @Override
        public int getNumNotificationChannelsForPackage(String pkg, int uid,
                boolean includeDeleted) {
            enforceSystemOrSystemUI("getNumNotificationChannelsForPackage");
            return mPreferencesHelper.getNotificationChannels(pkg, uid, includeDeleted)
                    .getList().size();
        }

        @Override
        public boolean onlyHasDefaultChannel(String pkg, int uid) {
            enforceSystemOrSystemUI("onlyHasDefaultChannel");
            return mPreferencesHelper.onlyHasDefaultChannel(pkg, uid);
        }

        @Override
        public int getDeletedChannelCount(String pkg, int uid) {
            enforceSystemOrSystemUI("getDeletedChannelCount");
            return mPreferencesHelper.getDeletedChannelCount(pkg, uid);
        }

        @Override
        public int getBlockedChannelCount(String pkg, int uid) {
            enforceSystemOrSystemUI("getBlockedChannelCount");
            return mPreferencesHelper.getBlockedChannelCount(pkg, uid);
        }

        @Override
        public ParceledListSlice<NotificationChannelGroup> getNotificationChannelGroupsForPackage(
                String pkg, int uid, boolean includeDeleted) {
            enforceSystemOrSystemUI("getNotificationChannelGroupsForPackage");
            return mPreferencesHelper.getNotificationChannelGroups(
                    pkg, uid, includeDeleted, true, false);
        }

        @Override
        public NotificationChannelGroup getPopulatedNotificationChannelGroupForPackage(
                String pkg, int uid, String groupId, boolean includeDeleted) {
            enforceSystemOrSystemUI("getPopulatedNotificationChannelGroupForPackage");
            return mPreferencesHelper.getNotificationChannelGroupWithChannels(
                    pkg, uid, groupId, includeDeleted);
        }

        @Override
        public NotificationChannelGroup getNotificationChannelGroupForPackage(
                String groupId, String pkg, int uid) {
            enforceSystemOrSystemUI("getNotificationChannelGroupForPackage");
            return mPreferencesHelper.getNotificationChannelGroup(groupId, pkg, uid);
        }

        @Override
        public ParceledListSlice<NotificationChannel> getNotificationChannels(
                String callingPkg, String targetPkg, int userId) {
            if (canNotifyAsPackage(callingPkg, targetPkg, userId)
                || isCallingUidSystem()) {
                int targetUid = -1;
                try {
                    targetUid = mPackageManagerClient.getPackageUidAsUser(targetPkg, userId);
                } catch (NameNotFoundException e) {
                    /* ignore */
                }
                return mPreferencesHelper.getNotificationChannels(
                        targetPkg, targetUid, false /* includeDeleted */);
            }
            throw new SecurityException("Pkg " + callingPkg
                    + " cannot read channels for " + targetPkg + " in " + userId);
        }

        @Override
        public int getBlockedAppCount(int userId) {
            checkCallerIsSystem();
            return mPreferencesHelper.getBlockedAppCount(userId);
        }

        @Override
        public int getAppsBypassingDndCount(int userId) {
            checkCallerIsSystem();
            return mPreferencesHelper.getAppsBypassingDndCount(userId);
        }

        @Override
        public ParceledListSlice<NotificationChannel> getNotificationChannelsBypassingDnd(
                String pkg, int userId) {
            checkCallerIsSystem();
            return mPreferencesHelper.getNotificationChannelsBypassingDnd(pkg, userId);
        }

        @Override
        public boolean areChannelsBypassingDnd() {
            return mPreferencesHelper.areChannelsBypassingDnd();
        }

        @Override
        public void clearData(String packageName, int uid, boolean fromApp) throws RemoteException {
            checkCallerIsSystem();

            // Cancel posted notifications
            cancelAllNotificationsInt(MY_UID, MY_PID, packageName, null, 0, 0, true,
                    UserHandle.getUserId(Binder.getCallingUid()), REASON_CHANNEL_BANNED, null);

            final String[] packages = new String[] {packageName};
            final int[] uids = new int[] {uid};

            // Listener & assistant
            mListeners.onPackagesChanged(true, packages, uids);
            mAssistants.onPackagesChanged(true, packages, uids);

            // Zen
            mConditionProviders.onPackagesChanged(true, packages, uids);

            // Snoozing
            mSnoozeHelper.clearData(UserHandle.getUserId(uid), packageName);

            // Reset notification preferences
            if (!fromApp) {
                mPreferencesHelper.clearData(packageName, uid);
            }

            handleSavePolicyFile();
        }

        @Override
        public List<String> getAllowedAssistantAdjustments(String pkg) {
            checkCallerIsSystemOrSameApp(pkg);

            if (!isCallerSystemOrPhone()
                    && !mAssistants.isPackageAllowed(pkg, UserHandle.getCallingUserId())) {
                    throw new SecurityException("Not currently an assistant");
            }

            return mAssistants.getAllowedAssistantAdjustments();
        }

        @Override
        public void allowAssistantAdjustment(String adjustmentType) {
            checkCallerIsSystemOrSystemUiOrShell();
            mAssistants.allowAdjustmentType(adjustmentType);

            handleSavePolicyFile();
        }

        @Override
        public void disallowAssistantAdjustment(String adjustmentType) {
            checkCallerIsSystemOrSystemUiOrShell();
            mAssistants.disallowAdjustmentType(adjustmentType);

            handleSavePolicyFile();
        }

        /**
         * System-only API for getting a list of current (i.e. not cleared) notifications.
         *
         * Requires ACCESS_NOTIFICATIONS which is signature|system.
         * @returns A list of all the notifications, in natural order.
         */
        @Override
        public StatusBarNotification[] getActiveNotifications(String callingPkg) {
            // enforce() will ensure the calling uid has the correct permission
            getContext().enforceCallingOrSelfPermission(
                    android.Manifest.permission.ACCESS_NOTIFICATIONS,
                    "NotificationManagerService.getActiveNotifications");

            StatusBarNotification[] tmp = null;
            int uid = Binder.getCallingUid();

            // noteOp will check to make sure the callingPkg matches the uid
            if (mAppOps.noteOpNoThrow(AppOpsManager.OP_ACCESS_NOTIFICATIONS, uid, callingPkg)
                    == AppOpsManager.MODE_ALLOWED) {
                synchronized (mNotificationLock) {
                    tmp = new StatusBarNotification[mNotificationList.size()];
                    final int N = mNotificationList.size();
                    for (int i=0; i<N; i++) {
                        tmp[i] = mNotificationList.get(i).sbn;
                    }
                }
            }
            return tmp;
        }

        /**
         * Public API for getting a list of current notifications for the calling package/uid.
         *
         * Note that since notification posting is done asynchronously, this will not return
         * notifications that are in the process of being posted.
         *
         * From {@link Build.VERSION_CODES#Q}, will also return notifications you've posted as
         * an app's notification delegate via
         * {@link NotificationManager#notifyAsPackage(String, String, int, Notification)}.
         *
         * @returns A list of all the package's notifications, in natural order.
         */
        @Override
        public ParceledListSlice<StatusBarNotification> getAppActiveNotifications(String pkg,
                int incomingUserId) {
            checkCallerIsSystemOrSameApp(pkg);
            int userId = ActivityManager.handleIncomingUser(Binder.getCallingPid(),
                    Binder.getCallingUid(), incomingUserId, true, false,
                    "getAppActiveNotifications", pkg);
            synchronized (mNotificationLock) {
                final ArrayMap<String, StatusBarNotification> map
                        = new ArrayMap<>(mNotificationList.size() + mEnqueuedNotifications.size());
                final int N = mNotificationList.size();
                for (int i = 0; i < N; i++) {
                    StatusBarNotification sbn = sanitizeSbn(pkg, userId,
                            mNotificationList.get(i).sbn);
                    if (sbn != null) {
                        map.put(sbn.getKey(), sbn);
                    }
                }
                for(NotificationRecord snoozed: mSnoozeHelper.getSnoozed(userId, pkg)) {
                    StatusBarNotification sbn = sanitizeSbn(pkg, userId, snoozed.sbn);
                    if (sbn != null) {
                        map.put(sbn.getKey(), sbn);
                    }
                }
                final int M = mEnqueuedNotifications.size();
                for (int i = 0; i < M; i++) {
                    StatusBarNotification sbn = sanitizeSbn(pkg, userId,
                            mEnqueuedNotifications.get(i).sbn);
                    if (sbn != null) {
                        map.put(sbn.getKey(), sbn); // pending update overwrites existing post here
                    }
                }
                final ArrayList<StatusBarNotification> list = new ArrayList<>(map.size());
                list.addAll(map.values());
                return new ParceledListSlice<StatusBarNotification>(list);
            }
        }

        private StatusBarNotification sanitizeSbn(String pkg, int userId,
                StatusBarNotification sbn) {
            if (sbn.getUserId() == userId) {
                if (sbn.getPackageName().equals(pkg) || sbn.getOpPkg().equals(pkg)) {
                    // We could pass back a cloneLight() but clients might get confused and
                    // try to send this thing back to notify() again, which would not work
                    // very well.
                    return new StatusBarNotification(
                            sbn.getPackageName(),
                            sbn.getOpPkg(),
                            sbn.getId(), sbn.getTag(), sbn.getUid(), sbn.getInitialPid(),
                            sbn.getNotification().clone(),
                            sbn.getUser(), sbn.getOverrideGroupKey(), sbn.getPostTime());
                }
            }
            return null;
        }

        /**
         * System-only API for getting a list of recent (cleared, no longer shown) notifications.
         *
         * Requires ACCESS_NOTIFICATIONS which is signature|system.
         */
        @Override
        public StatusBarNotification[] getHistoricalNotifications(String callingPkg, int count) {
            // enforce() will ensure the calling uid has the correct permission
            getContext().enforceCallingOrSelfPermission(
                    android.Manifest.permission.ACCESS_NOTIFICATIONS,
                    "NotificationManagerService.getHistoricalNotifications");

            StatusBarNotification[] tmp = null;
            int uid = Binder.getCallingUid();

            // noteOp will check to make sure the callingPkg matches the uid
            if (mAppOps.noteOpNoThrow(AppOpsManager.OP_ACCESS_NOTIFICATIONS, uid, callingPkg)
                    == AppOpsManager.MODE_ALLOWED) {
                synchronized (mArchive) {
                    tmp = mArchive.getArray(count);
                }
            }
            return tmp;
        }

        /**
         * Register a listener binder directly with the notification manager.
         *
         * Only works with system callers. Apps should extend
         * {@link android.service.notification.NotificationListenerService}.
         */
        @Override
        public void registerListener(final INotificationListener listener,
                final ComponentName component, final int userid) {
            enforceSystemOrSystemUI("INotificationManager.registerListener");
            mListeners.registerService(listener, component, userid);
        }

        /**
         * Remove a listener binder directly
         */
        @Override
        public void unregisterListener(INotificationListener token, int userid) {
            mListeners.unregisterService(token, userid);
        }

        /**
         * Allow an INotificationListener to simulate a "clear all" operation.
         *
         * {@see com.android.server.StatusBarManagerService.NotificationCallbacks#onClearAllNotifications}
         *
         * @param token The binder for the listener, to check that the caller is allowed
         */
        @Override
        public void cancelNotificationsFromListener(INotificationListener token, String[] keys) {
            final int callingUid = Binder.getCallingUid();
            final int callingPid = Binder.getCallingPid();
            long identity = Binder.clearCallingIdentity();
            try {
                synchronized (mNotificationLock) {
                    final ManagedServiceInfo info = mListeners.checkServiceTokenLocked(token);

                    if (keys != null) {
                        final int N = keys.length;
                        for (int i = 0; i < N; i++) {
                            NotificationRecord r = mNotificationsByKey.get(keys[i]);
                            if (r == null) continue;
                            final int userId = r.sbn.getUserId();
                            if (userId != info.userid && userId != UserHandle.USER_ALL &&
                                    !mUserProfiles.isCurrentProfile(userId)) {
                                throw new SecurityException("Disallowed call from listener: "
                                        + info.service);
                            }
                            cancelNotificationFromListenerLocked(info, callingUid, callingPid,
                                    r.sbn.getPackageName(), r.sbn.getTag(), r.sbn.getId(),
                                    userId);
                        }
                    } else {
                        cancelAllLocked(callingUid, callingPid, info.userid,
                                REASON_LISTENER_CANCEL_ALL, info, info.supportsProfiles());
                    }
                }
            } finally {
                Binder.restoreCallingIdentity(identity);
            }
        }

        /**
         * Handle request from an approved listener to re-enable itself.
         *
         * @param component The componenet to be re-enabled, caller must match package.
         */
        @Override
        public void requestBindListener(ComponentName component) {
            checkCallerIsSystemOrSameApp(component.getPackageName());
            long identity = Binder.clearCallingIdentity();
            try {
                ManagedServices manager =
                        mAssistants.isComponentEnabledForCurrentProfiles(component)
                        ? mAssistants
                        : mListeners;
                manager.setComponentState(component, true);
            } finally {
                Binder.restoreCallingIdentity(identity);
            }
        }

        @Override
        public void requestUnbindListener(INotificationListener token) {
            long identity = Binder.clearCallingIdentity();
            try {
                // allow bound services to disable themselves
                synchronized (mNotificationLock) {
                    final ManagedServiceInfo info = mListeners.checkServiceTokenLocked(token);
                    info.getOwner().setComponentState(info.component, false);
                }
            } finally {
                Binder.restoreCallingIdentity(identity);
            }
        }

        @Override
        public void setNotificationsShownFromListener(INotificationListener token, String[] keys) {
            long identity = Binder.clearCallingIdentity();
            try {
                synchronized (mNotificationLock) {
                    final ManagedServiceInfo info = mListeners.checkServiceTokenLocked(token);
                    if (keys == null) {
                        return;
                    }
                    ArrayList<NotificationRecord> seen = new ArrayList<>();
                    final int n = keys.length;
                    for (int i = 0; i < n; i++) {
                        NotificationRecord r = mNotificationsByKey.get(keys[i]);
                        if (r == null) continue;
                        final int userId = r.sbn.getUserId();
                        if (userId != info.userid && userId != UserHandle.USER_ALL
                                && !mUserProfiles.isCurrentProfile(userId)) {
                            throw new SecurityException("Disallowed call from listener: "
                                    + info.service);
                        }
                        seen.add(r);
                        if (!r.isSeen()) {
                            if (DBG) Slog.d(TAG, "Marking notification as seen " + keys[i]);
                            reportSeen(r);
                            r.setSeen();
                            maybeRecordInterruptionLocked(r);
                        }
                    }
                    if (!seen.isEmpty()) {
                        mAssistants.onNotificationsSeenLocked(seen);
                    }
                }
            } finally {
                Binder.restoreCallingIdentity(identity);
            }
        }

        /**
         * Allow an INotificationListener to simulate clearing (dismissing) a single notification.
         *
         * {@see com.android.server.StatusBarManagerService.NotificationCallbacks#onNotificationClear}
         *
         * @param info The binder for the listener, to check that the caller is allowed
         */
        @GuardedBy("mNotificationLock")
        private void cancelNotificationFromListenerLocked(ManagedServiceInfo info,
                int callingUid, int callingPid, String pkg, String tag, int id, int userId) {
            cancelNotification(callingUid, callingPid, pkg, tag, id, 0,
                    FLAG_ONGOING_EVENT | FLAG_FOREGROUND_SERVICE | FLAG_BUBBLE,
                    true,
                    userId, REASON_LISTENER_CANCEL, info);
        }

        /**
         * Allow an INotificationListener to snooze a single notification until a context.
         *
         * @param token The binder for the listener, to check that the caller is allowed
         */
        @Override
        public void snoozeNotificationUntilContextFromListener(INotificationListener token,
                String key, String snoozeCriterionId) {
            long identity = Binder.clearCallingIdentity();
            try {
                synchronized (mNotificationLock) {
                    final ManagedServiceInfo info = mListeners.checkServiceTokenLocked(token);
                    snoozeNotificationInt(key, SNOOZE_UNTIL_UNSPECIFIED, snoozeCriterionId, info);
                }
            } finally {
                Binder.restoreCallingIdentity(identity);
            }
        }

        /**
         * Allow an INotificationListener to snooze a single notification until a time.
         *
         * @param token The binder for the listener, to check that the caller is allowed
         */
        @Override
        public void snoozeNotificationUntilFromListener(INotificationListener token, String key,
                long duration) {
            long identity = Binder.clearCallingIdentity();
            try {
                synchronized (mNotificationLock) {
                    final ManagedServiceInfo info = mListeners.checkServiceTokenLocked(token);
                    snoozeNotificationInt(key, duration, null, info);
                }
            } finally {
                Binder.restoreCallingIdentity(identity);
            }
        }

        /**
         * Allows the notification assistant to un-snooze a single notification.
         *
         * @param token The binder for the assistant, to check that the caller is allowed
         */
        @Override
        public void unsnoozeNotificationFromAssistant(INotificationListener token, String key) {
            long identity = Binder.clearCallingIdentity();
            try {
                synchronized (mNotificationLock) {
                    final ManagedServiceInfo info =
                            mAssistants.checkServiceTokenLocked(token);
                    unsnoozeNotificationInt(key, info);
                }
            } finally {
                Binder.restoreCallingIdentity(identity);
            }
        }

        /**
         * Allow an INotificationListener to simulate clearing (dismissing) a single notification.
         *
         * {@see com.android.server.StatusBarManagerService.NotificationCallbacks#onNotificationClear}
         *
         * @param token The binder for the listener, to check that the caller is allowed
         */
        @Override
        public void cancelNotificationFromListener(INotificationListener token, String pkg,
                String tag, int id) {
            final int callingUid = Binder.getCallingUid();
            final int callingPid = Binder.getCallingPid();
            long identity = Binder.clearCallingIdentity();
            try {
                synchronized (mNotificationLock) {
                    final ManagedServiceInfo info = mListeners.checkServiceTokenLocked(token);
                    if (info.supportsProfiles()) {
                        Slog.e(TAG, "Ignoring deprecated cancelNotification(pkg, tag, id) "
                                + "from " + info.component
                                + " use cancelNotification(key) instead.");
                    } else {
                        cancelNotificationFromListenerLocked(info, callingUid, callingPid,
                                pkg, tag, id, info.userid);
                    }
                }
            } finally {
                Binder.restoreCallingIdentity(identity);
            }
        }

        /**
         * Allow an INotificationListener to request the list of outstanding notifications seen by
         * the current user. Useful when starting up, after which point the listener callbacks
         * should be used.
         *
         * @param token The binder for the listener, to check that the caller is allowed
         * @param keys An array of notification keys to fetch, or null to fetch everything
         * @returns The return value will contain the notifications specified in keys, in that
         *      order, or if keys is null, all the notifications, in natural order.
         */
        @Override
        public ParceledListSlice<StatusBarNotification> getActiveNotificationsFromListener(
                INotificationListener token, String[] keys, int trim) {
            synchronized (mNotificationLock) {
                final ManagedServiceInfo info = mListeners.checkServiceTokenLocked(token);
                final boolean getKeys = keys != null;
                final int N = getKeys ? keys.length : mNotificationList.size();
                final ArrayList<StatusBarNotification> list
                        = new ArrayList<StatusBarNotification>(N);
                for (int i=0; i<N; i++) {
                    final NotificationRecord r = getKeys
                            ? mNotificationsByKey.get(keys[i])
                            : mNotificationList.get(i);
                    if (r == null) continue;
                    StatusBarNotification sbn = r.sbn;
                    if (!isVisibleToListener(sbn, info)) continue;
                    StatusBarNotification sbnToSend =
                            (trim == TRIM_FULL) ? sbn : sbn.cloneLight();
                    list.add(sbnToSend);
                }
                return new ParceledListSlice<StatusBarNotification>(list);
            }
        }

        /**
         * Allow an INotificationListener to request the list of outstanding snoozed notifications
         * seen by the current user. Useful when starting up, after which point the listener
         * callbacks should be used.
         *
         * @param token The binder for the listener, to check that the caller is allowed
         * @returns The return value will contain the notifications specified in keys, in that
         *      order, or if keys is null, all the notifications, in natural order.
         */
        @Override
        public ParceledListSlice<StatusBarNotification> getSnoozedNotificationsFromListener(
                INotificationListener token, int trim) {
            synchronized (mNotificationLock) {
                final ManagedServiceInfo info = mListeners.checkServiceTokenLocked(token);
                List<NotificationRecord> snoozedRecords = mSnoozeHelper.getSnoozed();
                final int N = snoozedRecords.size();
                final ArrayList<StatusBarNotification> list = new ArrayList<>(N);
                for (int i=0; i < N; i++) {
                    final NotificationRecord r = snoozedRecords.get(i);
                    if (r == null) continue;
                    StatusBarNotification sbn = r.sbn;
                    if (!isVisibleToListener(sbn, info)) continue;
                    StatusBarNotification sbnToSend =
                            (trim == TRIM_FULL) ? sbn : sbn.cloneLight();
                    list.add(sbnToSend);
                }
                return new ParceledListSlice<>(list);
            }
        }

        @Override
        public void clearRequestedListenerHints(INotificationListener token) {
            final long identity = Binder.clearCallingIdentity();
            try {
                synchronized (mNotificationLock) {
                    final ManagedServiceInfo info = mListeners.checkServiceTokenLocked(token);
                    removeDisabledHints(info);
                    updateListenerHintsLocked();
                    updateEffectsSuppressorLocked();
                }
            } finally {
                Binder.restoreCallingIdentity(identity);
            }
        }

        @Override
        public void requestHintsFromListener(INotificationListener token, int hints) {
            final long identity = Binder.clearCallingIdentity();
            try {
                synchronized (mNotificationLock) {
                    final ManagedServiceInfo info = mListeners.checkServiceTokenLocked(token);
                    final int disableEffectsMask = HINT_HOST_DISABLE_EFFECTS
                            | HINT_HOST_DISABLE_NOTIFICATION_EFFECTS
                            | HINT_HOST_DISABLE_CALL_EFFECTS;
                    final boolean disableEffects = (hints & disableEffectsMask) != 0;
                    if (disableEffects) {
                        addDisabledHints(info, hints);
                    } else {
                        removeDisabledHints(info, hints);
                    }
                    updateListenerHintsLocked();
                    updateEffectsSuppressorLocked();
                }
            } finally {
                Binder.restoreCallingIdentity(identity);
            }
        }

        @Override
        public int getHintsFromListener(INotificationListener token) {
            synchronized (mNotificationLock) {
                return mListenerHints;
            }
        }

        @Override
        public void requestInterruptionFilterFromListener(INotificationListener token,
                int interruptionFilter) throws RemoteException {
            final long identity = Binder.clearCallingIdentity();
            try {
                synchronized (mNotificationLock) {
                    final ManagedServiceInfo info = mListeners.checkServiceTokenLocked(token);
                    mZenModeHelper.requestFromListener(info.component, interruptionFilter);
                    updateInterruptionFilterLocked();
                }
            } finally {
                Binder.restoreCallingIdentity(identity);
            }
        }

        @Override
        public int getInterruptionFilterFromListener(INotificationListener token)
                throws RemoteException {
            synchronized (mNotificationLight) {
                return mInterruptionFilter;
            }
        }

        @Override
        public void setOnNotificationPostedTrimFromListener(INotificationListener token, int trim)
                throws RemoteException {
            synchronized (mNotificationLock) {
                final ManagedServiceInfo info = mListeners.checkServiceTokenLocked(token);
                if (info == null) return;
                mListeners.setOnNotificationPostedTrimLocked(info, trim);
            }
        }

        @Override
        public int getZenMode() {
            return mZenModeHelper.getZenMode();
        }

        @Override
        public ZenModeConfig getZenModeConfig() {
            enforceSystemOrSystemUI("INotificationManager.getZenModeConfig");
            return mZenModeHelper.getConfig();
        }

        @Override
        public void setZenMode(int mode, Uri conditionId, String reason) throws RemoteException {
            enforceSystemOrSystemUI("INotificationManager.setZenMode");
            final long identity = Binder.clearCallingIdentity();
            try {
                mZenModeHelper.setManualZenMode(mode, conditionId, null, reason);
            } finally {
                Binder.restoreCallingIdentity(identity);
            }
        }

        @Override
        public List<ZenModeConfig.ZenRule> getZenRules() throws RemoteException {
            enforcePolicyAccess(Binder.getCallingUid(), "getAutomaticZenRules");
            return mZenModeHelper.getZenRules();
        }

        @Override
        public AutomaticZenRule getAutomaticZenRule(String id) throws RemoteException {
            Preconditions.checkNotNull(id, "Id is null");
            enforcePolicyAccess(Binder.getCallingUid(), "getAutomaticZenRule");
            return mZenModeHelper.getAutomaticZenRule(id);
        }

        @Override
        public String addAutomaticZenRule(AutomaticZenRule automaticZenRule) {
            Preconditions.checkNotNull(automaticZenRule, "automaticZenRule is null");
            Preconditions.checkNotNull(automaticZenRule.getName(), "Name is null");
            if (automaticZenRule.getOwner() == null
                    && automaticZenRule.getConfigurationActivity() == null) {
                throw new NullPointerException(
                        "Rule must have a conditionproviderservice and/or configuration activity");
            }
            Preconditions.checkNotNull(automaticZenRule.getConditionId(), "ConditionId is null");
            if (automaticZenRule.getZenPolicy() != null
                    && automaticZenRule.getInterruptionFilter() != INTERRUPTION_FILTER_PRIORITY) {
                throw new IllegalArgumentException("ZenPolicy is only applicable to "
                        + "INTERRUPTION_FILTER_PRIORITY filters");
            }
            enforcePolicyAccess(Binder.getCallingUid(), "addAutomaticZenRule");

            return mZenModeHelper.addAutomaticZenRule(automaticZenRule,
                    "addAutomaticZenRule");
        }

        @Override
        public boolean updateAutomaticZenRule(String id, AutomaticZenRule automaticZenRule)
                throws RemoteException {
            Preconditions.checkNotNull(automaticZenRule, "automaticZenRule is null");
            Preconditions.checkNotNull(automaticZenRule.getName(), "Name is null");
            if (automaticZenRule.getOwner() == null
                    && automaticZenRule.getConfigurationActivity() == null) {
                throw new NullPointerException(
                        "Rule must have a conditionproviderservice and/or configuration activity");
            }
            Preconditions.checkNotNull(automaticZenRule.getConditionId(), "ConditionId is null");
            enforcePolicyAccess(Binder.getCallingUid(), "updateAutomaticZenRule");

            return mZenModeHelper.updateAutomaticZenRule(id, automaticZenRule,
                    "updateAutomaticZenRule");
        }

        @Override
        public boolean removeAutomaticZenRule(String id) throws RemoteException {
            Preconditions.checkNotNull(id, "Id is null");
            // Verify that they can modify zen rules.
            enforcePolicyAccess(Binder.getCallingUid(), "removeAutomaticZenRule");

            return mZenModeHelper.removeAutomaticZenRule(id, "removeAutomaticZenRule");
        }

        @Override
        public boolean removeAutomaticZenRules(String packageName) throws RemoteException {
            Preconditions.checkNotNull(packageName, "Package name is null");
            enforceSystemOrSystemUI("removeAutomaticZenRules");

            return mZenModeHelper.removeAutomaticZenRules(packageName, "removeAutomaticZenRules");
        }

        @Override
        public int getRuleInstanceCount(ComponentName owner) throws RemoteException {
            Preconditions.checkNotNull(owner, "Owner is null");
            enforceSystemOrSystemUI("getRuleInstanceCount");

            return mZenModeHelper.getCurrentInstanceCount(owner);
        }

        @Override
        public void setAutomaticZenRuleState(String id, Condition condition) {
            Preconditions.checkNotNull(id, "id is null");
            Preconditions.checkNotNull(condition, "Condition is null");

            enforcePolicyAccess(Binder.getCallingUid(), "setAutomaticZenRuleState");

            mZenModeHelper.setAutomaticZenRuleState(id, condition);
        }

        @Override
        public void setInterruptionFilter(String pkg, int filter) throws RemoteException {
            enforcePolicyAccess(pkg, "setInterruptionFilter");
            final int zen = NotificationManager.zenModeFromInterruptionFilter(filter, -1);
            if (zen == -1) throw new IllegalArgumentException("Invalid filter: " + filter);
            final long identity = Binder.clearCallingIdentity();
            try {
                mZenModeHelper.setManualZenMode(zen, null, pkg, "setInterruptionFilter");
            } finally {
                Binder.restoreCallingIdentity(identity);
            }
        }

        @Override
        public void notifyConditions(final String pkg, IConditionProvider provider,
                final Condition[] conditions) {
            final ManagedServiceInfo info = mConditionProviders.checkServiceToken(provider);
            checkCallerIsSystemOrSameApp(pkg);
            mHandler.post(new Runnable() {
                @Override
                public void run() {
                    mConditionProviders.notifyConditions(pkg, info, conditions);
                }
            });
        }

        @Override
        public void requestUnbindProvider(IConditionProvider provider) {
            long identity = Binder.clearCallingIdentity();
            try {
                // allow bound services to disable themselves
                final ManagedServiceInfo info = mConditionProviders.checkServiceToken(provider);
                info.getOwner().setComponentState(info.component, false);
            } finally {
                Binder.restoreCallingIdentity(identity);
            }
        }

        @Override
        public void requestBindProvider(ComponentName component) {
            checkCallerIsSystemOrSameApp(component.getPackageName());
            long identity = Binder.clearCallingIdentity();
            try {
                mConditionProviders.setComponentState(component, true);
            } finally {
                Binder.restoreCallingIdentity(identity);
            }
        }

        private void enforceSystemOrSystemUI(String message) {
            if (isCallerSystemOrPhone()) return;
            getContext().enforceCallingPermission(android.Manifest.permission.STATUS_BAR_SERVICE,
                    message);
        }

        private void enforceSystemOrSystemUIOrSamePackage(String pkg, String message) {
            try {
                checkCallerIsSystemOrSameApp(pkg);
            } catch (SecurityException e) {
                getContext().enforceCallingPermission(
                        android.Manifest.permission.STATUS_BAR_SERVICE,
                        message);
            }
        }

        private void enforcePolicyAccess(int uid, String method) {
            if (PackageManager.PERMISSION_GRANTED == getContext().checkCallingPermission(
                    android.Manifest.permission.MANAGE_NOTIFICATIONS)) {
                return;
            }
            boolean accessAllowed = false;
            String[] packages = mPackageManagerClient.getPackagesForUid(uid);
            final int packageCount = packages.length;
            for (int i = 0; i < packageCount; i++) {
                if (mConditionProviders.isPackageOrComponentAllowed(
                        packages[i], UserHandle.getUserId(uid))) {
                    accessAllowed = true;
                }
            }
            if (!accessAllowed) {
                Slog.w(TAG, "Notification policy access denied calling " + method);
                throw new SecurityException("Notification policy access denied");
            }
        }

        private void enforcePolicyAccess(String pkg, String method) {
            if (PackageManager.PERMISSION_GRANTED == getContext().checkCallingPermission(
                    android.Manifest.permission.MANAGE_NOTIFICATIONS)) {
                return;
            }
            checkCallerIsSameApp(pkg);
            if (!checkPolicyAccess(pkg)) {
                Slog.w(TAG, "Notification policy access denied calling " + method);
                throw new SecurityException("Notification policy access denied");
            }
        }

        private boolean checkPackagePolicyAccess(String pkg) {
            return mConditionProviders.isPackageOrComponentAllowed(
                    pkg, getCallingUserHandle().getIdentifier());
        }

        private boolean checkPolicyAccess(String pkg) {
            try {
                int uid = getContext().getPackageManager().getPackageUidAsUser(pkg,
                        UserHandle.getCallingUserId());
                if (PackageManager.PERMISSION_GRANTED == ActivityManager.checkComponentPermission(
                        android.Manifest.permission.MANAGE_NOTIFICATIONS, uid,
                        -1, true)) {
                    return true;
                }
            } catch (NameNotFoundException e) {
                return false;
            }
            return checkPackagePolicyAccess(pkg)
                    || mListeners.isComponentEnabledForPackage(pkg)
                    || (mDpm != null &&
                            mDpm.isActiveAdminWithPolicy(Binder.getCallingUid(),
                                    DeviceAdminInfo.USES_POLICY_PROFILE_OWNER));
        }

        @Override
        protected void dump(FileDescriptor fd, PrintWriter pw, String[] args) {
            if (!DumpUtils.checkDumpAndUsageStatsPermission(getContext(), TAG, pw)) return;
            final DumpFilter filter = DumpFilter.parseFromArguments(args);
            final long token = Binder.clearCallingIdentity();
            try {
                if (filter.stats) {
                    dumpJson(pw, filter);
                } else if (filter.rvStats) {
                    dumpRemoteViewStats(pw, filter);
                } else if (filter.proto) {
                    dumpProto(fd, filter);
                } else if (filter.criticalPriority) {
                    dumpNotificationRecords(pw, filter);
                } else {
                    dumpImpl(pw, filter);
                }
            } finally {
                Binder.restoreCallingIdentity(token);
            }
        }

        @Override
        public ComponentName getEffectsSuppressor() {
            return !mEffectsSuppressors.isEmpty() ? mEffectsSuppressors.get(0) : null;
        }

        @Override
        public boolean matchesCallFilter(Bundle extras) {
            enforceSystemOrSystemUI("INotificationManager.matchesCallFilter");
            return mZenModeHelper.matchesCallFilter(
                    Binder.getCallingUserHandle(),
                    extras,
                    mRankingHelper.findExtractor(ValidateNotificationPeople.class),
                    MATCHES_CALL_FILTER_CONTACTS_TIMEOUT_MS,
                    MATCHES_CALL_FILTER_TIMEOUT_AFFINITY);
        }

        @Override
        public boolean isSystemConditionProviderEnabled(String path) {
            enforceSystemOrSystemUI("INotificationManager.isSystemConditionProviderEnabled");
            return mConditionProviders.isSystemProviderEnabled(path);
        }

        // Backup/restore interface
        @Override
        public byte[] getBackupPayload(int user) {
            checkCallerIsSystem();
            if (DBG) Slog.d(TAG, "getBackupPayload u=" + user);
            final ByteArrayOutputStream baos = new ByteArrayOutputStream();
            try {
                writePolicyXml(baos, true /*forBackup*/, user);
                return baos.toByteArray();
            } catch (IOException e) {
                Slog.w(TAG, "getBackupPayload: error writing payload for user " + user, e);
            }
            return null;
        }

        @Override
        public void applyRestore(byte[] payload, int user) {
            checkCallerIsSystem();
            if (DBG) Slog.d(TAG, "applyRestore u=" + user + " payload="
                    + (payload != null ? new String(payload, StandardCharsets.UTF_8) : null));
            if (payload == null) {
                Slog.w(TAG, "applyRestore: no payload to restore for user " + user);
                return;
            }
            final ByteArrayInputStream bais = new ByteArrayInputStream(payload);
            try {
                readPolicyXml(bais, true /*forRestore*/, user);
                handleSavePolicyFile();
            } catch (NumberFormatException | XmlPullParserException | IOException e) {
                Slog.w(TAG, "applyRestore: error reading payload", e);
            }
        }

        @Override
        public boolean isNotificationPolicyAccessGranted(String pkg) {
            return checkPolicyAccess(pkg);
        }

        @Override
        public boolean isNotificationPolicyAccessGrantedForPackage(String pkg) {;
            enforceSystemOrSystemUIOrSamePackage(pkg,
                    "request policy access status for another package");
            return checkPolicyAccess(pkg);
        }

        @Override
        public void setNotificationPolicyAccessGranted(String pkg, boolean granted)
                throws RemoteException {
            setNotificationPolicyAccessGrantedForUser(
                    pkg, getCallingUserHandle().getIdentifier(), granted);
        }

        @Override
        public void setNotificationPolicyAccessGrantedForUser(
                String pkg, int userId, boolean granted) {
            checkCallerIsSystemOrShell();
            final long identity = Binder.clearCallingIdentity();
            try {
                if (mAllowedManagedServicePackages.test(
                        pkg, userId, mConditionProviders.getRequiredPermission())) {
                    mConditionProviders.setPackageOrComponentEnabled(
                            pkg, userId, true, granted);

                    getContext().sendBroadcastAsUser(new Intent(
                            ACTION_NOTIFICATION_POLICY_ACCESS_GRANTED_CHANGED)
                                    .setPackage(pkg)
                                    .addFlags(Intent.FLAG_RECEIVER_REGISTERED_ONLY_BEFORE_BOOT),
                            UserHandle.of(userId), null);
                    handleSavePolicyFile();
                }
            } finally {
                Binder.restoreCallingIdentity(identity);
            }
        }

        @Override
        public Policy getNotificationPolicy(String pkg) {
            final long identity = Binder.clearCallingIdentity();
            try {
                return mZenModeHelper.getNotificationPolicy();
            } finally {
                Binder.restoreCallingIdentity(identity);
            }
        }

        @Override
        public Policy getConsolidatedNotificationPolicy() {
            final long identity = Binder.clearCallingIdentity();
            try {
                return mZenModeHelper.getConsolidatedNotificationPolicy();
            } finally {
                Binder.restoreCallingIdentity(identity);
            }
        }

        /**
         * Sets the notification policy.  Apps that target API levels below
         * {@link android.os.Build.VERSION_CODES#P} cannot change user-designated values to
         * allow or disallow {@link Policy#PRIORITY_CATEGORY_ALARMS},
         * {@link Policy#PRIORITY_CATEGORY_SYSTEM} and
         * {@link Policy#PRIORITY_CATEGORY_MEDIA} from bypassing dnd
         */
        @Override
        public void setNotificationPolicy(String pkg, Policy policy) {
            enforcePolicyAccess(pkg, "setNotificationPolicy");
            final long identity = Binder.clearCallingIdentity();
            try {
                final ApplicationInfo applicationInfo = mPackageManager.getApplicationInfo(pkg,
                        0, UserHandle.getUserId(MY_UID));
                Policy currPolicy = mZenModeHelper.getNotificationPolicy();

                if (applicationInfo.targetSdkVersion < Build.VERSION_CODES.P) {
                    int priorityCategories = policy.priorityCategories;
                    // ignore alarm and media values from new policy
                    priorityCategories &= ~Policy.PRIORITY_CATEGORY_ALARMS;
                    priorityCategories &= ~Policy.PRIORITY_CATEGORY_MEDIA;
                    priorityCategories &= ~Policy.PRIORITY_CATEGORY_SYSTEM;
                    // use user-designated values
                    priorityCategories |= currPolicy.priorityCategories
                            & Policy.PRIORITY_CATEGORY_ALARMS;
                    priorityCategories |= currPolicy.priorityCategories
                            & Policy.PRIORITY_CATEGORY_MEDIA;
                    priorityCategories |= currPolicy.priorityCategories
                            & Policy.PRIORITY_CATEGORY_SYSTEM;

                    policy = new Policy(priorityCategories,
                            policy.priorityCallSenders, policy.priorityMessageSenders,
                            policy.suppressedVisualEffects);
                }
                int newVisualEffects = calculateSuppressedVisualEffects(
                            policy, currPolicy, applicationInfo.targetSdkVersion);
                policy = new Policy(policy.priorityCategories,
                        policy.priorityCallSenders, policy.priorityMessageSenders,
                        newVisualEffects);
                ZenLog.traceSetNotificationPolicy(pkg, applicationInfo.targetSdkVersion, policy);
                mZenModeHelper.setNotificationPolicy(policy);
            } catch (RemoteException e) {
            } finally {
                Binder.restoreCallingIdentity(identity);
            }
        }

        @Override
        public List<String> getEnabledNotificationListenerPackages() {
            checkCallerIsSystem();
            return mListeners.getAllowedPackages(getCallingUserHandle().getIdentifier());
        }

        @Override
        public List<ComponentName> getEnabledNotificationListeners(int userId) {
            checkCallerIsSystem();
            return mListeners.getAllowedComponents(userId);
        }

        @Override
        public ComponentName getAllowedNotificationAssistantForUser(int userId) {
            checkCallerIsSystemOrSystemUiOrShell();
            List<ComponentName> allowedComponents = mAssistants.getAllowedComponents(userId);
            if (allowedComponents.size() > 1) {
                throw new IllegalStateException(
                        "At most one NotificationAssistant: " + allowedComponents.size());
            }
            return CollectionUtils.firstOrNull(allowedComponents);
        }

        @Override
        public ComponentName getAllowedNotificationAssistant() {
            return getAllowedNotificationAssistantForUser(getCallingUserHandle().getIdentifier());
        }

        @Override
        public boolean isNotificationListenerAccessGranted(ComponentName listener) {
            Preconditions.checkNotNull(listener);
            checkCallerIsSystemOrSameApp(listener.getPackageName());
            return mListeners.isPackageOrComponentAllowed(listener.flattenToString(),
                    getCallingUserHandle().getIdentifier());
        }

        @Override
        public boolean isNotificationListenerAccessGrantedForUser(ComponentName listener,
                int userId) {
            Preconditions.checkNotNull(listener);
            checkCallerIsSystem();
            return mListeners.isPackageOrComponentAllowed(listener.flattenToString(),
                    userId);
        }

        @Override
        public boolean isNotificationAssistantAccessGranted(ComponentName assistant) {
            Preconditions.checkNotNull(assistant);
            checkCallerIsSystemOrSameApp(assistant.getPackageName());
            return mAssistants.isPackageOrComponentAllowed(assistant.flattenToString(),
                    getCallingUserHandle().getIdentifier());
        }

        @Override
        public void setNotificationListenerAccessGranted(ComponentName listener,
                boolean granted) throws RemoteException {
            setNotificationListenerAccessGrantedForUser(
                    listener, getCallingUserHandle().getIdentifier(), granted);
        }

        @Override
        public void setNotificationAssistantAccessGranted(ComponentName assistant,
                boolean granted) {
            setNotificationAssistantAccessGrantedForUser(
                    assistant, getCallingUserHandle().getIdentifier(), granted);
        }

        @Override
        public void setNotificationListenerAccessGrantedForUser(ComponentName listener, int userId,
                boolean granted) {
            Preconditions.checkNotNull(listener);
            checkCallerIsSystemOrShell();
            final long identity = Binder.clearCallingIdentity();
            try {
                if (mAllowedManagedServicePackages.test(
                        listener.getPackageName(), userId, mListeners.getRequiredPermission())) {
                    mConditionProviders.setPackageOrComponentEnabled(listener.flattenToString(),
                            userId, false, granted);
                    mListeners.setPackageOrComponentEnabled(listener.flattenToString(),
                            userId, true, granted);

                    getContext().sendBroadcastAsUser(new Intent(
                            ACTION_NOTIFICATION_POLICY_ACCESS_GRANTED_CHANGED)
                                    .setPackage(listener.getPackageName())
                                    .addFlags(Intent.FLAG_RECEIVER_REGISTERED_ONLY),
                            UserHandle.of(userId), null);

                    handleSavePolicyFile();
                }
            } finally {
                Binder.restoreCallingIdentity(identity);
            }
        }

        @Override
        public void setNotificationAssistantAccessGrantedForUser(ComponentName assistant,
                int userId, boolean granted) {
            checkCallerIsSystemOrSystemUiOrShell();
            for (UserInfo ui : mUm.getEnabledProfiles(userId)) {
                mAssistants.setUserSet(ui.id, true);
            }
            final long identity = Binder.clearCallingIdentity();
            try {
                setNotificationAssistantAccessGrantedForUserInternal(assistant, userId, granted);
            } finally {
                Binder.restoreCallingIdentity(identity);
            }
        }

        @Override
        public void applyEnqueuedAdjustmentFromAssistant(INotificationListener token,
                Adjustment adjustment) {
            boolean foundEnqueued = false;
            final long identity = Binder.clearCallingIdentity();
            try {
                synchronized (mNotificationLock) {
                    mAssistants.checkServiceTokenLocked(token);
                    int N = mEnqueuedNotifications.size();
                    for (int i = 0; i < N; i++) {
                        final NotificationRecord r = mEnqueuedNotifications.get(i);
                        if (Objects.equals(adjustment.getKey(), r.getKey())
                                && Objects.equals(adjustment.getUser(), r.getUserId())
                                && mAssistants.isSameUser(token, r.getUserId())) {
                            applyAdjustment(r, adjustment);
                            r.applyAdjustments();
                            // importance is checked at the beginning of the
                            // PostNotificationRunnable, before the signal extractors are run, so
                            // calculate the final importance here
                            r.calculateImportance();
                            foundEnqueued = true;
                            break;
                        }
                    }
                    if (!foundEnqueued) {
                        applyAdjustmentFromAssistant(token, adjustment);
                    }
                }
            } finally {
                Binder.restoreCallingIdentity(identity);
            }
        }

        @Override
        public void applyAdjustmentFromAssistant(INotificationListener token,
                Adjustment adjustment) {
            List<Adjustment> adjustments = new ArrayList<>();
            adjustments.add(adjustment);
            applyAdjustmentsFromAssistant(token, adjustments);
        }

        @Override
        public void applyAdjustmentsFromAssistant(INotificationListener token,
                List<Adjustment> adjustments) {

            boolean needsSort = false;
            final long identity = Binder.clearCallingIdentity();
            try {
                synchronized (mNotificationLock) {
                    mAssistants.checkServiceTokenLocked(token);
                    for (Adjustment adjustment : adjustments) {
                        NotificationRecord r = mNotificationsByKey.get(adjustment.getKey());
                        if (r != null && mAssistants.isSameUser(token, r.getUserId())) {
                            applyAdjustment(r, adjustment);
                            // If the assistant has blocked the notification, cancel it
                            // This will trigger a sort, so we don't have to explicitly ask for
                            // one here.
                            if (adjustment.getSignals().containsKey(Adjustment.KEY_IMPORTANCE)
                                    && adjustment.getSignals().getInt(Adjustment.KEY_IMPORTANCE)
                                    == IMPORTANCE_NONE) {
                                cancelNotificationsFromListener(token, new String[]{r.getKey()});
                            } else {
                                needsSort = true;
                            }
                        }
                    }
                }
                if (needsSort) {
                    mRankingHandler.requestSort();
                }
            } finally {
                Binder.restoreCallingIdentity(identity);
            }
        }

        @Override
        public void updateNotificationChannelGroupFromPrivilegedListener(
                INotificationListener token, String pkg, UserHandle user,
                NotificationChannelGroup group) throws RemoteException {
            Preconditions.checkNotNull(user);
            verifyPrivilegedListener(token, user, false);
            createNotificationChannelGroup(
                    pkg, getUidForPackageAndUser(pkg, user), group, false, true);
            handleSavePolicyFile();
        }

        @Override
        public void updateNotificationChannelFromPrivilegedListener(INotificationListener token,
                String pkg, UserHandle user, NotificationChannel channel) throws RemoteException {
            Preconditions.checkNotNull(channel);
            Preconditions.checkNotNull(pkg);
            Preconditions.checkNotNull(user);

            verifyPrivilegedListener(token, user, false);
            updateNotificationChannelInt(pkg, getUidForPackageAndUser(pkg, user), channel, true);
        }

        @Override
        public ParceledListSlice<NotificationChannel> getNotificationChannelsFromPrivilegedListener(
                INotificationListener token, String pkg, UserHandle user) throws RemoteException {
            Preconditions.checkNotNull(pkg);
            Preconditions.checkNotNull(user);
            verifyPrivilegedListener(token, user, true);

            return mPreferencesHelper.getNotificationChannels(pkg, getUidForPackageAndUser(pkg, user),
                    false /* includeDeleted */);
        }

        @Override
        public ParceledListSlice<NotificationChannelGroup>
                getNotificationChannelGroupsFromPrivilegedListener(
                INotificationListener token, String pkg, UserHandle user) throws RemoteException {
            Preconditions.checkNotNull(pkg);
            Preconditions.checkNotNull(user);
            verifyPrivilegedListener(token, user, true);

            List<NotificationChannelGroup> groups = new ArrayList<>();
            groups.addAll(mPreferencesHelper.getNotificationChannelGroups(
                    pkg, getUidForPackageAndUser(pkg, user)));
            return new ParceledListSlice<>(groups);
        }

        @Override
        public void setPrivateNotificationsAllowed(boolean allow) {
            if (PackageManager.PERMISSION_GRANTED
                    != getContext().checkCallingPermission(
                            permission.CONTROL_KEYGUARD_SECURE_NOTIFICATIONS)) {
                throw new SecurityException(
                        "Requires CONTROL_KEYGUARD_SECURE_NOTIFICATIONS permission");
            }
            if (allow != mLockScreenAllowSecureNotifications) {
                mLockScreenAllowSecureNotifications = allow;
                handleSavePolicyFile();
            }
        }

        @Override
        public boolean getPrivateNotificationsAllowed() {
            if (PackageManager.PERMISSION_GRANTED
                    != getContext().checkCallingPermission(
                            permission.CONTROL_KEYGUARD_SECURE_NOTIFICATIONS)) {
                throw new SecurityException(
                        "Requires CONTROL_KEYGUARD_SECURE_NOTIFICATIONS permission");
            }
            return mLockScreenAllowSecureNotifications;
        }

        @Override
        public boolean isPackagePaused(String pkg) {
            Preconditions.checkNotNull(pkg);
            checkCallerIsSameApp(pkg);

            return isPackagePausedOrSuspended(pkg, Binder.getCallingUid());
        }

        private void verifyPrivilegedListener(INotificationListener token, UserHandle user,
                boolean assistantAllowed) {
            ManagedServiceInfo info;
            synchronized (mNotificationLock) {
                info = mListeners.checkServiceTokenLocked(token);
            }
            if (!hasCompanionDevice(info)) {
                synchronized (mNotificationLock) {
                    if (!assistantAllowed || !mAssistants.isServiceTokenValidLocked(info.service)) {
                        throw new SecurityException(info + " does not have access");
                    }
                }
            }
            if (!info.enabledAndUserMatches(user.getIdentifier())) {
                throw new SecurityException(info + " does not have access");
            }
        }

        private int getUidForPackageAndUser(String pkg, UserHandle user) throws RemoteException {
            int uid = 0;
            long identity = Binder.clearCallingIdentity();
            try {
                uid = mPackageManager.getPackageUid(pkg, 0, user.getIdentifier());
            } finally {
                Binder.restoreCallingIdentity(identity);
            }
            return uid;
        }

        @Override
        public void onShellCommand(FileDescriptor in, FileDescriptor out, FileDescriptor err,
                String[] args, ShellCallback callback, ResultReceiver resultReceiver)
                throws RemoteException {
            new NotificationShellCmd(NotificationManagerService.this)
                    .exec(this, in, out, err, args, callback, resultReceiver);
        }

<<<<<<< HEAD
        @Override
        public void forceShowLedLight(int color) {
            forceShowLed(color);
        }

        @Override
        public void forcePulseLedLight(int color, int onTime, int offTime) {
            forcePulseLed(color, onTime, offTime);
=======
        /**
         * Get stats committed after startNs
         *
         * @param startNs Report stats committed after this time in nanoseconds.
         * @param report  Indicatess which section to include in the stats.
         * @param doAgg   Whether to aggregate the stats or keep them separated.
         * @param out   List of protos of individual commits or one representing the
         *                aggregate.
         * @return the report time in nanoseconds, or 0 on error.
         */
        @Override
        public long pullStats(long startNs, int report, boolean doAgg,
                List<ParcelFileDescriptor> out) {
            checkCallerIsSystemOrShell();
            long startMs = TimeUnit.MILLISECONDS.convert(startNs, TimeUnit.NANOSECONDS);

            final long identity = Binder.clearCallingIdentity();
            try {
                switch (report) {
                    case REPORT_REMOTE_VIEWS:
                        Slog.e(TAG, "pullStats REPORT_REMOTE_VIEWS from: "
                                + startMs + "  wtih " + doAgg);
                        PulledStats stats = mUsageStats.remoteViewStats(startMs, doAgg);
                        if (stats != null) {
                            out.add(stats.toParcelFileDescriptor(report));
                            Slog.e(TAG, "exiting pullStats with: " + out.size());
                            long endNs = TimeUnit.NANOSECONDS
                                    .convert(stats.endTimeMs(), TimeUnit.MILLISECONDS);
                            return endNs;
                        }
                        Slog.e(TAG, "null stats for: " + report);
                }
            } catch (IOException e) {

                Slog.e(TAG, "exiting pullStats: on error", e);
                return 0;
            } finally {
                Binder.restoreCallingIdentity(identity);
            }
            Slog.e(TAG, "exiting pullStats: bad request");
            return 0;
>>>>>>> 2327d933
        }
    };

    @VisibleForTesting
    protected void setNotificationAssistantAccessGrantedForUserInternal(
            ComponentName assistant, int baseUserId, boolean granted) {
        List<UserInfo> users = mUm.getEnabledProfiles(baseUserId);
        if (users != null) {
            for (UserInfo user : users) {
                int userId = user.id;
                if (assistant == null) {
                    ComponentName allowedAssistant = CollectionUtils.firstOrNull(
                            mAssistants.getAllowedComponents(userId));
                    if (allowedAssistant != null) {
                        setNotificationAssistantAccessGrantedForUserInternal(
                                allowedAssistant, userId, false);
                    }
                    continue;
                }
                if (!granted || mAllowedManagedServicePackages.test(assistant.getPackageName(),
                        userId, mAssistants.getRequiredPermission())) {
                    mConditionProviders.setPackageOrComponentEnabled(assistant.flattenToString(),
                            userId, false, granted);
                    mAssistants.setPackageOrComponentEnabled(assistant.flattenToString(),
                            userId, true, granted);

                    getContext().sendBroadcastAsUser(
                            new Intent(ACTION_NOTIFICATION_POLICY_ACCESS_GRANTED_CHANGED)
                                    .setPackage(assistant.getPackageName())
                                    .addFlags(Intent.FLAG_RECEIVER_REGISTERED_ONLY),
                            UserHandle.of(userId), null);

                    handleSavePolicyFile();
                }
            }
        }
    }

    private void applyAdjustment(NotificationRecord r, Adjustment adjustment) {
        if (r == null) {
            return;
        }
        if (adjustment.getSignals() != null) {
            final Bundle adjustments = adjustment.getSignals();
            Bundle.setDefusable(adjustments, true);
            List<String> toRemove = new ArrayList<>();
            for (String potentialKey : adjustments.keySet()) {
                if (!mAssistants.isAdjustmentAllowed(potentialKey)) {
                    toRemove.add(potentialKey);
                }
            }
            for (String removeKey : toRemove) {
                adjustments.remove(removeKey);
            }
            r.addAdjustment(adjustment);
        }
    }

    @GuardedBy("mNotificationLock")
    void addAutogroupKeyLocked(String key) {
        NotificationRecord r = mNotificationsByKey.get(key);
        if (r == null) {
            return;
        }
        if (r.sbn.getOverrideGroupKey() == null) {
            addAutoGroupAdjustment(r, GroupHelper.AUTOGROUP_KEY);
            EventLogTags.writeNotificationAutogrouped(key);
            mRankingHandler.requestSort();
        }
    }

    @GuardedBy("mNotificationLock")
    void removeAutogroupKeyLocked(String key) {
        NotificationRecord r = mNotificationsByKey.get(key);
        if (r == null) {
            return;
        }
        if (r.sbn.getOverrideGroupKey() != null) {
            addAutoGroupAdjustment(r, null);
            EventLogTags.writeNotificationUnautogrouped(key);
            mRankingHandler.requestSort();
        }
    }

    private void addAutoGroupAdjustment(NotificationRecord r, String overrideGroupKey) {
        Bundle signals = new Bundle();
        signals.putString(Adjustment.KEY_GROUP_KEY, overrideGroupKey);
        Adjustment adjustment =
                new Adjustment(r.sbn.getPackageName(), r.getKey(), signals, "", r.sbn.getUserId());
        r.addAdjustment(adjustment);
    }

    // Clears the 'fake' auto-group summary.
    @GuardedBy("mNotificationLock")
    private void clearAutogroupSummaryLocked(int userId, String pkg) {
        ArrayMap<String, String> summaries = mAutobundledSummaries.get(userId);
        if (summaries != null && summaries.containsKey(pkg)) {
            // Clear summary.
            final NotificationRecord removed = findNotificationByKeyLocked(summaries.remove(pkg));
            if (removed != null) {
                boolean wasPosted = removeFromNotificationListsLocked(removed);
                cancelNotificationLocked(removed, false, REASON_UNAUTOBUNDLED, wasPosted, null);
            }
        }
    }

    @GuardedBy("mNotificationLock")
    private boolean hasAutoGroupSummaryLocked(StatusBarNotification sbn) {
        ArrayMap<String, String> summaries = mAutobundledSummaries.get(sbn.getUserId());
        return summaries != null && summaries.containsKey(sbn.getPackageName());
    }

    // Posts a 'fake' summary for a package that has exceeded the solo-notification limit.
    private void createAutoGroupSummary(int userId, String pkg, String triggeringKey) {
        NotificationRecord summaryRecord = null;
        synchronized (mNotificationLock) {
            NotificationRecord notificationRecord = mNotificationsByKey.get(triggeringKey);
            if (notificationRecord == null) {
                // The notification could have been cancelled again already. A successive
                // adjustment will post a summary if needed.
                return;
            }
            final StatusBarNotification adjustedSbn = notificationRecord.sbn;
            userId = adjustedSbn.getUser().getIdentifier();
            ArrayMap<String, String> summaries = mAutobundledSummaries.get(userId);
            if (summaries == null) {
                summaries = new ArrayMap<>();
            }
            mAutobundledSummaries.put(userId, summaries);
            if (!summaries.containsKey(pkg)) {
                // Add summary
                final ApplicationInfo appInfo =
                       adjustedSbn.getNotification().extras.getParcelable(
                               Notification.EXTRA_BUILDER_APPLICATION_INFO);
                final Bundle extras = new Bundle();
                extras.putParcelable(Notification.EXTRA_BUILDER_APPLICATION_INFO, appInfo);
                final String channelId = notificationRecord.getChannel().getId();
                final Notification summaryNotification =
                        new Notification.Builder(getContext(), channelId)
                                .setSmallIcon(adjustedSbn.getNotification().getSmallIcon())
                                .setGroupSummary(true)
                                .setGroupAlertBehavior(Notification.GROUP_ALERT_CHILDREN)
                                .setGroup(GroupHelper.AUTOGROUP_KEY)
                                .setFlag(FLAG_AUTOGROUP_SUMMARY, true)
                                .setFlag(Notification.FLAG_GROUP_SUMMARY, true)
                                .setColor(adjustedSbn.getNotification().color)
                                .setLocalOnly(true)
                                .build();
                summaryNotification.extras.putAll(extras);
                Intent appIntent = getContext().getPackageManager().getLaunchIntentForPackage(pkg);
                if (appIntent != null) {
                    summaryNotification.contentIntent = PendingIntent.getActivityAsUser(
                            getContext(), 0, appIntent, 0, null, UserHandle.of(userId));
                }
                final StatusBarNotification summarySbn =
                        new StatusBarNotification(adjustedSbn.getPackageName(),
                                adjustedSbn.getOpPkg(),
                                Integer.MAX_VALUE,
                                GroupHelper.AUTOGROUP_KEY, adjustedSbn.getUid(),
                                adjustedSbn.getInitialPid(), summaryNotification,
                                adjustedSbn.getUser(), GroupHelper.AUTOGROUP_KEY,
                                System.currentTimeMillis());
                summaryRecord = new NotificationRecord(getContext(), summarySbn,
                        notificationRecord.getChannel());
                summaryRecord.setIsAppImportanceLocked(
                        notificationRecord.getIsAppImportanceLocked());
                summaries.put(pkg, summarySbn.getKey());
            }
        }
        if (summaryRecord != null && checkDisqualifyingFeatures(userId, MY_UID,
                summaryRecord.sbn.getId(), summaryRecord.sbn.getTag(), summaryRecord, true)) {
            mHandler.post(new EnqueueNotificationRunnable(userId, summaryRecord));
        }
    }

    private String disableNotificationEffects(NotificationRecord record) {
        if (mDisableNotificationEffects) {
            return "booleanState";
        }
        if ((mListenerHints & HINT_HOST_DISABLE_EFFECTS) != 0) {
            return "listenerHints";
        }
        if (record != null && record.getAudioAttributes() != null) {
            if ((mListenerHints & HINT_HOST_DISABLE_NOTIFICATION_EFFECTS) != 0) {
                if (record.getAudioAttributes().getUsage()
                        != AudioAttributes.USAGE_VOICE_COMMUNICATION) {
                    return "listenerNoti";
                }
            }
            if ((mListenerHints & HINT_HOST_DISABLE_CALL_EFFECTS) != 0) {
                if (record.getAudioAttributes().getUsage()
                        == AudioAttributes.USAGE_VOICE_COMMUNICATION) {
                    return "listenerCall";
                }
            }
        }
        if (mCallState != TelephonyManager.CALL_STATE_IDLE && !mZenModeHelper.isCall(record)) {
            return "callState";
        }
        return null;
    };

    private void dumpJson(PrintWriter pw, @NonNull DumpFilter filter) {
        JSONObject dump = new JSONObject();
        try {
            dump.put("service", "Notification Manager");
            dump.put("bans", mPreferencesHelper.dumpBansJson(filter));
            dump.put("ranking", mPreferencesHelper.dumpJson(filter));
            dump.put("stats", mUsageStats.dumpJson(filter));
            dump.put("channels", mPreferencesHelper.dumpChannelsJson(filter));
        } catch (JSONException e) {
            e.printStackTrace();
        }
        pw.println(dump);
    }

    private void dumpRemoteViewStats(PrintWriter pw, @NonNull DumpFilter filter) {
        PulledStats stats = mUsageStats.remoteViewStats(filter.since, true);
        if (stats == null) {
            pw.println("no remote view stats reported.");
            return;
        }
        stats.dump(REPORT_REMOTE_VIEWS, pw, filter);
    }

    private void dumpProto(FileDescriptor fd, @NonNull DumpFilter filter) {
        final ProtoOutputStream proto = new ProtoOutputStream(fd);
        synchronized (mNotificationLock) {
            int N = mNotificationList.size();
            for (int i = 0; i < N; i++) {
                final NotificationRecord nr = mNotificationList.get(i);
                if (filter.filtered && !filter.matches(nr.sbn)) continue;
                nr.dump(proto, NotificationServiceDumpProto.RECORDS, filter.redact,
                        NotificationRecordProto.POSTED);
            }
            N = mEnqueuedNotifications.size();
            for (int i = 0; i < N; i++) {
                final NotificationRecord nr = mEnqueuedNotifications.get(i);
                if (filter.filtered && !filter.matches(nr.sbn)) continue;
                nr.dump(proto, NotificationServiceDumpProto.RECORDS, filter.redact,
                        NotificationRecordProto.ENQUEUED);
            }
            List<NotificationRecord> snoozed = mSnoozeHelper.getSnoozed();
            N = snoozed.size();
            for (int i = 0; i < N; i++) {
                final NotificationRecord nr = snoozed.get(i);
                if (filter.filtered && !filter.matches(nr.sbn)) continue;
                nr.dump(proto, NotificationServiceDumpProto.RECORDS, filter.redact,
                        NotificationRecordProto.SNOOZED);
            }

            long zenLog = proto.start(NotificationServiceDumpProto.ZEN);
            mZenModeHelper.dump(proto);
            for (ComponentName suppressor : mEffectsSuppressors) {
                suppressor.writeToProto(proto, ZenModeProto.SUPPRESSORS);
            }
            proto.end(zenLog);

            long listenersToken = proto.start(NotificationServiceDumpProto.NOTIFICATION_LISTENERS);
            mListeners.dump(proto, filter);
            proto.end(listenersToken);

            proto.write(NotificationServiceDumpProto.LISTENER_HINTS, mListenerHints);

            for (int i = 0; i < mListenersDisablingEffects.size(); ++i) {
                long effectsToken = proto.start(
                    NotificationServiceDumpProto.LISTENERS_DISABLING_EFFECTS);

                proto.write(
                    ListenersDisablingEffectsProto.HINT, mListenersDisablingEffects.keyAt(i));
                final ArraySet<ComponentName> listeners =
                    mListenersDisablingEffects.valueAt(i);
                for (int j = 0; j < listeners.size(); j++) {
                    final ComponentName componentName = listeners.valueAt(j);
                    componentName.writeToProto(proto,
                            ListenersDisablingEffectsProto.LISTENER_COMPONENTS);
                }

                proto.end(effectsToken);
            }

            long assistantsToken = proto.start(
                NotificationServiceDumpProto.NOTIFICATION_ASSISTANTS);
            mAssistants.dump(proto, filter);
            proto.end(assistantsToken);

            long conditionsToken = proto.start(NotificationServiceDumpProto.CONDITION_PROVIDERS);
            mConditionProviders.dump(proto, filter);
            proto.end(conditionsToken);

            long rankingToken = proto.start(NotificationServiceDumpProto.RANKING_CONFIG);
            mRankingHelper.dump(proto, filter);
            mPreferencesHelper.dump(proto, filter);
            proto.end(rankingToken);
        }

        proto.flush();
    }

    private void dumpNotificationRecords(PrintWriter pw, @NonNull DumpFilter filter) {
        synchronized (mNotificationLock) {
            int N;
            N = mNotificationList.size();
            if (N > 0) {
                pw.println("  Notification List:");
                for (int i = 0; i < N; i++) {
                    final NotificationRecord nr = mNotificationList.get(i);
                    if (filter.filtered && !filter.matches(nr.sbn)) continue;
                    nr.dump(pw, "    ", getContext(), filter.redact);
                }
                pw.println("  ");
            }
        }
    }

    void dumpImpl(PrintWriter pw, @NonNull DumpFilter filter) {
        pw.print("Current Notification Manager state");
        if (filter.filtered) {
            pw.print(" (filtered to "); pw.print(filter); pw.print(")");
        }
        pw.println(':');
        int N;
        final boolean zenOnly = filter.filtered && filter.zen;

        if (!zenOnly) {
            synchronized (mToastQueue) {
                N = mToastQueue.size();
                if (N > 0) {
                    pw.println("  Toast Queue:");
                    for (int i=0; i<N; i++) {
                        mToastQueue.get(i).dump(pw, "    ", filter);
                    }
                    pw.println("  ");
                }
            }
        }

        synchronized (mNotificationLock) {
            if (!zenOnly) {
                // Priority filters are only set when called via bugreport. If set
                // skip sections that are part of the critical section.
                if (!filter.normalPriority) {
                    dumpNotificationRecords(pw, filter);
                }
                if (!filter.filtered) {
                    N = mLights.size();
                    if (N > 0) {
                        pw.println("  Lights List:");
                        for (int i=0; i<N; i++) {
                            if (i == N - 1) {
                                pw.print("  > ");
                            } else {
                                pw.print("    ");
                            }
                            pw.println(mLights.get(i));
                        }
                        pw.println("  ");
                    }
                    pw.println("  mUseAttentionLight=" + mUseAttentionLight);
                    pw.println("  mHasLight=" + mHasLight);
                    pw.println("  mNotificationPulseEnabled=" + mNotificationPulseEnabled);
                    pw.println("  mSoundNotificationKey=" + mSoundNotificationKey);
                    pw.println("  mVibrateNotificationKey=" + mVibrateNotificationKey);
                    pw.println("  mDisableNotificationEffects=" + mDisableNotificationEffects);
                    pw.println("  mCallState=" + callStateToString(mCallState));
                    pw.println("  mSystemReady=" + mSystemReady);
                    pw.println("  mMaxPackageEnqueueRate=" + mMaxPackageEnqueueRate);
                }
                pw.println("  mArchive=" + mArchive.toString());
                Iterator<StatusBarNotification> iter = mArchive.descendingIterator();
                int j=0;
                while (iter.hasNext()) {
                    final StatusBarNotification sbn = iter.next();
                    if (filter != null && !filter.matches(sbn)) continue;
                    pw.println("    " + sbn);
                    if (++j >= 5) {
                        if (iter.hasNext()) pw.println("    ...");
                        break;
                    }
                }

                if (!zenOnly) {
                    N = mEnqueuedNotifications.size();
                    if (N > 0) {
                        pw.println("  Enqueued Notification List:");
                        for (int i = 0; i < N; i++) {
                            final NotificationRecord nr = mEnqueuedNotifications.get(i);
                            if (filter.filtered && !filter.matches(nr.sbn)) continue;
                            nr.dump(pw, "    ", getContext(), filter.redact);
                        }
                        pw.println("  ");
                    }

                    mSnoozeHelper.dump(pw, filter);
                }
            }

            if (!zenOnly) {
                pw.println("\n  Ranking Config:");
                mRankingHelper.dump(pw, "    ", filter);

                pw.println("\n Notification Preferences:");
                mPreferencesHelper.dump(pw, "    ", filter);

                pw.println("\n  Notification listeners:");
                mListeners.dump(pw, filter);
                pw.print("    mListenerHints: "); pw.println(mListenerHints);
                pw.print("    mListenersDisablingEffects: (");
                N = mListenersDisablingEffects.size();
                for (int i = 0; i < N; i++) {
                    final int hint = mListenersDisablingEffects.keyAt(i);
                    if (i > 0) pw.print(';');
                    pw.print("hint[" + hint + "]:");

                    final ArraySet<ComponentName> listeners = mListenersDisablingEffects.valueAt(i);
                    final int listenerSize = listeners.size();

                    for (int j = 0; j < listenerSize; j++) {
                        if (j > 0) pw.print(',');
                        final ComponentName listener = listeners.valueAt(j);
                        if (listener != null) {
                            pw.print(listener);
                        }
                    }
                }
                pw.println(')');
                pw.println("\n  Notification assistant services:");
                mAssistants.dump(pw, filter);
            }

            if (!filter.filtered || zenOnly) {
                pw.println("\n  Zen Mode:");
                pw.print("    mInterruptionFilter="); pw.println(mInterruptionFilter);
                mZenModeHelper.dump(pw, "    ");

                pw.println("\n  Zen Log:");
                ZenLog.dump(pw, "    ");
            }

            pw.println("\n  Condition providers:");
            mConditionProviders.dump(pw, filter);

            pw.println("\n  Group summaries:");
            for (Entry<String, NotificationRecord> entry : mSummaryByGroupKey.entrySet()) {
                NotificationRecord r = entry.getValue();
                pw.println("    " + entry.getKey() + " -> " + r.getKey());
                if (mNotificationsByKey.get(r.getKey()) != r) {
                    pw.println("!!!!!!LEAK: Record not found in mNotificationsByKey.");
                    r.dump(pw, "      ", getContext(), filter.redact);
                }
            }

            if (!zenOnly) {
                pw.println("\n  Usage Stats:");
                mUsageStats.dump(pw, "    ", filter);
            }
        }
    }

    /**
     * The private API only accessible to the system process.
     */
    private final NotificationManagerInternal mInternalService = new NotificationManagerInternal() {
        @Override
        public NotificationChannel getNotificationChannel(String pkg, int uid, String
                channelId) {
            return mPreferencesHelper.getNotificationChannel(pkg, uid, channelId, false);
        }

        @Override
        public void enqueueNotification(String pkg, String opPkg, int callingUid, int callingPid,
                String tag, int id, Notification notification, int userId) {
            enqueueNotificationInternal(pkg, opPkg, callingUid, callingPid, tag, id, notification,
                    userId);
        }

        @Override
        public void removeForegroundServiceFlagFromNotification(String pkg, int notificationId,
                int userId) {
            checkCallerIsSystem();
            mHandler.post(() -> {
                synchronized (mNotificationLock) {
                    // strip flag from all enqueued notifications. listeners will be informed
                    // in post runnable.
                    List<NotificationRecord> enqueued = findNotificationsByListLocked(
                            mEnqueuedNotifications, pkg, null, notificationId, userId);
                    for (int i = 0; i < enqueued.size(); i++) {
                        removeForegroundServiceFlagLocked(enqueued.get(i));
                    }

                    // if posted notification exists, strip its flag and tell listeners
                    NotificationRecord r = findNotificationByListLocked(
                            mNotificationList, pkg, null, notificationId, userId);
                    if (r != null) {
                        removeForegroundServiceFlagLocked(r);
                        mRankingHelper.sort(mNotificationList);
                        mListeners.notifyPostedLocked(r, r);
                    }
                }
            });
        }

        @GuardedBy("mNotificationLock")
        private void removeForegroundServiceFlagLocked(NotificationRecord r) {
            if (r == null) {
                return;
            }
            StatusBarNotification sbn = r.sbn;
            // NoMan adds flags FLAG_NO_CLEAR and FLAG_ONGOING_EVENT when it sees
            // FLAG_FOREGROUND_SERVICE. Hence it's not enough to remove
            // FLAG_FOREGROUND_SERVICE, we have to revert to the flags we received
            // initially *and* force remove FLAG_FOREGROUND_SERVICE.
            sbn.getNotification().flags =
                    (r.mOriginalFlags & ~FLAG_FOREGROUND_SERVICE);
        }
    };

    void enqueueNotificationInternal(final String pkg, final String opPkg, final int callingUid,
            final int callingPid, final String tag, final int id, final Notification notification,
            int incomingUserId) {
        if (DBG) {
            Slog.v(TAG, "enqueueNotificationInternal: pkg=" + pkg + " id=" + id
                    + " notification=" + notification);
        }

        if (pkg == null || notification == null) {
            throw new IllegalArgumentException("null not allowed: pkg=" + pkg
                    + " id=" + id + " notification=" + notification);
        }

        final int userId = ActivityManager.handleIncomingUser(callingPid,
                callingUid, incomingUserId, true, false, "enqueueNotification", pkg);
        final UserHandle user = UserHandle.of(userId);

        // Can throw a SecurityException if the calling uid doesn't have permission to post
        // as "pkg"
        final int notificationUid = resolveNotificationUid(opPkg, pkg, callingUid, userId);

        checkRestrictedCategories(notification);

        // Fix the notification as best we can.
        try {
            fixNotification(notification, pkg, userId);

        } catch (NameNotFoundException e) {
            Slog.e(TAG, "Cannot create a context for sending app", e);
            return;
        }

        mUsageStats.registerEnqueuedByApp(pkg);

        // setup local book-keeping
        String channelId = notification.getChannelId();
        if (mIsTelevision && (new Notification.TvExtender(notification)).getChannelId() != null) {
            channelId = (new Notification.TvExtender(notification)).getChannelId();
        }
        final NotificationChannel channel = mPreferencesHelper.getNotificationChannel(pkg,
                notificationUid, channelId, false /* includeDeleted */);
        if (channel == null) {
            final String noChannelStr = "No Channel found for "
                    + "pkg=" + pkg
                    + ", channelId=" + channelId
                    + ", id=" + id
                    + ", tag=" + tag
                    + ", opPkg=" + opPkg
                    + ", callingUid=" + callingUid
                    + ", userId=" + userId
                    + ", incomingUserId=" + incomingUserId
                    + ", notificationUid=" + notificationUid
                    + ", notification=" + notification;
            Slog.e(TAG, noChannelStr);
            boolean appNotificationsOff = mPreferencesHelper.getImportance(pkg, notificationUid)
                    == NotificationManager.IMPORTANCE_NONE;

            if (!appNotificationsOff) {
                doChannelWarningToast("Developer warning for package \"" + pkg + "\"\n" +
                        "Failed to post notification on channel \"" + channelId + "\"\n" +
                        "See log for more details");
            }
            return;
        }

        final StatusBarNotification n = new StatusBarNotification(
                pkg, opPkg, id, tag, notificationUid, callingPid, notification,
                user, null, System.currentTimeMillis());
        final NotificationRecord r = new NotificationRecord(getContext(), n, channel);
        r.setIsAppImportanceLocked(mPreferencesHelper.getIsAppImportanceLocked(pkg, callingUid));

        if ((notification.flags & Notification.FLAG_FOREGROUND_SERVICE) != 0) {
            final boolean fgServiceShown = channel.isFgServiceShown();
            if (((channel.getUserLockedFields() & NotificationChannel.USER_LOCKED_IMPORTANCE) == 0
                        || !fgServiceShown)
                    && (r.getImportance() == IMPORTANCE_MIN
                            || r.getImportance() == IMPORTANCE_NONE)) {
                // Increase the importance of foreground service notifications unless the user had
                // an opinion otherwise (and the channel hasn't yet shown a fg service).
                if (TextUtils.isEmpty(channelId)
                        || NotificationChannel.DEFAULT_CHANNEL_ID.equals(channelId)) {
                    r.setSystemImportance(IMPORTANCE_LOW);
                } else {
                    channel.setImportance(IMPORTANCE_LOW);
                    r.setSystemImportance(IMPORTANCE_LOW);
                    if (!fgServiceShown) {
                        channel.unlockFields(NotificationChannel.USER_LOCKED_IMPORTANCE);
                        channel.setFgServiceShown(true);
                    }
                    mPreferencesHelper.updateNotificationChannel(
                            pkg, notificationUid, channel, false);
                    r.updateNotificationChannel(channel);
                }
            } else if (!fgServiceShown && !TextUtils.isEmpty(channelId)
                    && !NotificationChannel.DEFAULT_CHANNEL_ID.equals(channelId)) {
                channel.setFgServiceShown(true);
                r.updateNotificationChannel(channel);
            }
        }

        if (!checkDisqualifyingFeatures(userId, notificationUid, id, tag, r,
                r.sbn.getOverrideGroupKey() != null)) {
            return;
        }

        // Whitelist pending intents.
        if (notification.allPendingIntents != null) {
            final int intentCount = notification.allPendingIntents.size();
            if (intentCount > 0) {
                final ActivityManagerInternal am = LocalServices
                        .getService(ActivityManagerInternal.class);
                final long duration = LocalServices.getService(
                        DeviceIdleController.LocalService.class).getNotificationWhitelistDuration();
                for (int i = 0; i < intentCount; i++) {
                    PendingIntent pendingIntent = notification.allPendingIntents.valueAt(i);
                    if (pendingIntent != null) {
                        am.setPendingIntentWhitelistDuration(pendingIntent.getTarget(),
                                WHITELIST_TOKEN, duration);
                        am.setPendingIntentAllowBgActivityStarts(pendingIntent.getTarget(),
                                WHITELIST_TOKEN, (FLAG_ACTIVITY_SENDER | FLAG_BROADCAST_SENDER
                                        | FLAG_SERVICE_SENDER));
                    }
                }
            }
        }

        mHandler.post(new EnqueueNotificationRunnable(userId, r));
    }

    @VisibleForTesting
    protected void fixNotification(Notification notification, String pkg, int userId)
            throws NameNotFoundException {
        final ApplicationInfo ai = mPackageManagerClient.getApplicationInfoAsUser(
                pkg, PackageManager.MATCH_DEBUG_TRIAGED_MISSING,
                (userId == UserHandle.USER_ALL) ? USER_SYSTEM : userId);
        Notification.addFieldsFromContext(ai, notification);

        int canColorize = mPackageManagerClient.checkPermission(
                android.Manifest.permission.USE_COLORIZED_NOTIFICATIONS, pkg);
        if (canColorize == PERMISSION_GRANTED) {
            notification.flags |= Notification.FLAG_CAN_COLORIZE;
        } else {
            notification.flags &= ~Notification.FLAG_CAN_COLORIZE;
        }

        if (notification.fullScreenIntent != null && ai.targetSdkVersion >= Build.VERSION_CODES.Q) {
            int fullscreenIntentPermission = mPackageManagerClient.checkPermission(
                    android.Manifest.permission.USE_FULL_SCREEN_INTENT, pkg);
            if (fullscreenIntentPermission != PERMISSION_GRANTED) {
                notification.fullScreenIntent = null;
                Slog.w(TAG, "Package " + pkg +
                        ": Use of fullScreenIntent requires the USE_FULL_SCREEN_INTENT permission");
            }
        }
    }

    /**
     * Updates the flags for this notification to reflect whether it is a bubble or not.
     */
    private void flagNotificationForBubbles(NotificationRecord r, String pkg, int userId,
            NotificationRecord oldRecord) {
        Notification notification = r.getNotification();
        if (isNotificationAppropriateToBubble(r, pkg, userId, oldRecord)) {
            notification.flags |= FLAG_BUBBLE;
        } else {
            notification.flags &= ~FLAG_BUBBLE;
        }
        // Is the app in the foreground?
        final boolean appIsForeground =
                mActivityManager.getPackageImportance(pkg) == IMPORTANCE_FOREGROUND;
        Notification.BubbleMetadata metadata = notification.getBubbleMetadata();
        if (!appIsForeground && metadata != null) {
            // Remove any flags that only work when foregrounded
            int flags = metadata.getFlags();
            flags &= ~Notification.BubbleMetadata.FLAG_AUTO_EXPAND_BUBBLE;
            flags &= ~Notification.BubbleMetadata.FLAG_SUPPRESS_NOTIFICATION;
            metadata.setFlags(flags);
        }
    }

    /**
     * @return whether the provided notification record is allowed to be represented as a bubble,
     * accounting for user choice & policy.
     */
    private boolean isNotificationAppropriateToBubble(NotificationRecord r, String pkg, int userId,
            NotificationRecord oldRecord) {
        Notification notification = r.getNotification();
        if (!canBubble(r, pkg, userId)) {
            // no log: canBubble has its own
            return false;
        }

        if (mActivityManager.isLowRamDevice()) {
            logBubbleError(r.getKey(), "low ram device");
            return false;
        }

        if (mActivityManager.getPackageImportance(pkg) == IMPORTANCE_FOREGROUND) {
            // If the app is foreground it always gets to bubble
            return true;
        }

        if (oldRecord != null && (oldRecord.getNotification().flags & FLAG_BUBBLE) != 0) {
            // This is an update to an active bubble
            return true;
        }

        // At this point the bubble must fulfill communication policy

        // Communication always needs a person
        ArrayList<Person> peopleList = notification.extras != null
                ? notification.extras.getParcelableArrayList(Notification.EXTRA_PEOPLE_LIST)
                : null;
        // Message style requires a person & it's not included in the list
        boolean isMessageStyle = Notification.MessagingStyle.class.equals(
                notification.getNotificationStyle());
        if (!isMessageStyle && (peopleList == null || peopleList.isEmpty())) {
            logBubbleError(r.getKey(), "if not foreground, must have a person and be "
                    + "Notification.MessageStyle or Notification.CATEGORY_CALL");
            return false;
        }

        // Communication is a message or a call
        boolean isCall = CATEGORY_CALL.equals(notification.category);
        boolean hasForegroundService = (notification.flags & FLAG_FOREGROUND_SERVICE) != 0;
        if (isMessageStyle) {
            if (hasValidRemoteInput(notification)) {
                return true;
            }
            logBubbleError(r.getKey(), "messages require valid remote input");
            return false;
        } else if (isCall) {
            if (hasForegroundService) {
                return true;
            }
            logBubbleError(r.getKey(), "calls require foreground service");
            return false;
        }
        logBubbleError(r.getKey(), "if not foreground, must be "
                + "Notification.MessageStyle or Notification.CATEGORY_CALL");
        return false;
    }

    /**
     * @return whether the user has enabled the provided notification to bubble, does not account
     * for policy.
     */
    private boolean canBubble(NotificationRecord r, String pkg, int userId) {
        Notification notification = r.getNotification();
        Notification.BubbleMetadata metadata = notification.getBubbleMetadata();
        if (metadata == null) {
            // no log: no need to inform dev if they didn't attach bubble metadata
            return false;
        }
        if (!canLaunchInActivityView(getContext(), metadata.getIntent(), pkg)) {
            // no log: method has the failure log
            return false;
        }
        if (!mPreferencesHelper.bubblesEnabled()) {
            logBubbleError(r.getKey(), "bubbles disabled for user: " + userId);
            return false;
        }
        if (!mPreferencesHelper.areBubblesAllowed(pkg, userId)) {
            logBubbleError(r.getKey(),
                    "bubbles for package: " + pkg + " disabled for user: " + userId);
            return false;
        }
        if (!r.getChannel().canBubble()) {
            logBubbleError(r.getKey(),
                    "bubbles for channel " + r.getChannel().getId() + " disabled");
            return false;
        }
        return true;
    }

    private boolean hasValidRemoteInput(Notification n) {
        // Also check for inline reply
        Notification.Action[] actions = n.actions;
        if (actions != null) {
            // Get the remote inputs
            for (int i = 0; i < actions.length; i++) {
                Notification.Action action = actions[i];
                RemoteInput[] inputs = action.getRemoteInputs();
                if (inputs != null && inputs.length > 0) {
                    return true;
                }
            }
        }
        return false;
    }

    private void logBubbleError(String key, String failureMessage) {
        if (DBG) {
            Log.w(TAG, "Bubble notification: " + key + " failed: " + failureMessage);
        }
    }
    /**
     * Whether an intent is properly configured to display in an {@link android.app.ActivityView}.
     *
     * @param context       the context to use.
     * @param pendingIntent the pending intent of the bubble.
     * @param packageName   the notification package name for this bubble.
     */
    // Keep checks in sync with BubbleController#canLaunchInActivityView.
    @VisibleForTesting
    protected boolean canLaunchInActivityView(Context context, PendingIntent pendingIntent,
            String packageName) {
        if (pendingIntent == null) {
            Log.w(TAG, "Unable to create bubble -- no intent");
            return false;
        }

        // Need escalated privileges to get the intent.
        final long token = Binder.clearCallingIdentity();
        Intent intent;
        try {
            intent = pendingIntent.getIntent();
        } finally {
            Binder.restoreCallingIdentity(token);
        }

        ActivityInfo info = intent != null
                ? intent.resolveActivityInfo(context.getPackageManager(), 0)
                : null;
        if (info == null) {
            StatsLog.write(StatsLog.BUBBLE_DEVELOPER_ERROR_REPORTED, packageName,
                    BUBBLE_DEVELOPER_ERROR_REPORTED__ERROR__ACTIVITY_INFO_MISSING);
            Log.w(TAG, "Unable to send as bubble -- couldn't find activity info for intent: "
                    + intent);
            return false;
        }
        if (!ActivityInfo.isResizeableMode(info.resizeMode)) {
            StatsLog.write(StatsLog.BUBBLE_DEVELOPER_ERROR_REPORTED, packageName,
                    BUBBLE_DEVELOPER_ERROR_REPORTED__ERROR__ACTIVITY_INFO_NOT_RESIZABLE);
            Log.w(TAG, "Unable to send as bubble -- activity is not resizable for intent: "
                    + intent);
            return false;
        }
        if (info.documentLaunchMode != DOCUMENT_LAUNCH_ALWAYS) {
            StatsLog.write(StatsLog.BUBBLE_DEVELOPER_ERROR_REPORTED, packageName,
                    BUBBLE_DEVELOPER_ERROR_REPORTED__ERROR__DOCUMENT_LAUNCH_NOT_ALWAYS);
            Log.w(TAG, "Unable to send as bubble -- activity is not documentLaunchMode=always "
                    + "for intent: " + intent);
            return false;
        }
        if ((info.flags & ActivityInfo.FLAG_ALLOW_EMBEDDED) == 0) {
            Log.w(TAG, "Unable to send as bubble -- activity is not embeddable for intent: "
                    + intent);
            return false;
        }
        return true;
    }

    private void doChannelWarningToast(CharSequence toastText) {
        Binder.withCleanCallingIdentity(() -> {
            final int defaultWarningEnabled = Build.TYPE.equals("eng") ? 1 : 0;
            final boolean warningEnabled = Settings.Global.getInt(getContext().getContentResolver(),
                    Settings.Global.SHOW_NOTIFICATION_CHANNEL_WARNINGS, defaultWarningEnabled) != 0;
            if (warningEnabled) {
                Toast toast = Toast.makeText(getContext(), mHandler.getLooper(), toastText,
                        Toast.LENGTH_SHORT);
                toast.show();
            }
        });
    }

    @VisibleForTesting
    int resolveNotificationUid(String callingPkg, String targetPkg,
            int callingUid, int userId) {
        if (userId == UserHandle.USER_ALL) {
            userId = USER_SYSTEM;
        }
        // posted from app A on behalf of app A
        if (isCallerSameApp(targetPkg, callingUid, userId)
                && (TextUtils.equals(callingPkg, targetPkg)
                || isCallerSameApp(callingPkg, callingUid, userId))) {
            return callingUid;
        }

        int targetUid = -1;
        try {
            targetUid = mPackageManagerClient.getPackageUidAsUser(targetPkg, userId);
        } catch (NameNotFoundException e) {
            /* ignore */
        }
        // posted from app A on behalf of app B
        if (targetUid != -1 && (isCallerAndroid(callingPkg, callingUid)
                || mPreferencesHelper.isDelegateAllowed(
                        targetPkg, targetUid, callingPkg, callingUid))) {
            return targetUid;
        }

        throw new SecurityException("Caller " + callingPkg + ":" + callingUid
                + " cannot post for pkg " + targetPkg + " in user " + userId);
    }

    /**
     * Checks if a notification can be posted. checks rate limiter, snooze helper, and blocking.
     *
     * Has side effects.
     */
    private boolean checkDisqualifyingFeatures(int userId, int uid, int id, String tag,
            NotificationRecord r, boolean isAutogroup) {
        final String pkg = r.sbn.getPackageName();
        final boolean isSystemNotification =
                isUidSystemOrPhone(uid) || ("android".equals(pkg));
        final boolean isNotificationFromListener = mListeners.isListenerPackage(pkg);

        // Limit the number of notifications that any given package except the android
        // package or a registered listener can enqueue.  Prevents DOS attacks and deals with leaks.
        if (!isSystemNotification && !isNotificationFromListener) {
            synchronized (mNotificationLock) {
                final int callingUid = Binder.getCallingUid();
                if (mNotificationsByKey.get(r.sbn.getKey()) == null
                        && isCallerInstantApp(callingUid, userId)) {
                    // Ephemeral apps have some special constraints for notifications.
                    // They are not allowed to create new notifications however they are allowed to
                    // update notifications created by the system (e.g. a foreground service
                    // notification).
                    throw new SecurityException("Instant app " + pkg
                            + " cannot create notifications");
                }

                // rate limit updates that aren't completed progress notifications
                if (mNotificationsByKey.get(r.sbn.getKey()) != null
                        && !r.getNotification().hasCompletedProgress()
                        && !isAutogroup) {

                    final float appEnqueueRate = mUsageStats.getAppEnqueueRate(pkg);
                    if (appEnqueueRate > mMaxPackageEnqueueRate) {
                        mUsageStats.registerOverRateQuota(pkg);
                        final long now = SystemClock.elapsedRealtime();
                        if ((now - mLastOverRateLogTime) > MIN_PACKAGE_OVERRATE_LOG_INTERVAL) {
                            Slog.e(TAG, "Package enqueue rate is " + appEnqueueRate
                                    + ". Shedding " + r.sbn.getKey() + ". package=" + pkg);
                            mLastOverRateLogTime = now;
                        }
                        return false;
                    }
                }

                // limit the number of outstanding notificationrecords an app can have
                int count = getNotificationCountLocked(pkg, userId, id, tag);
                if (count >= MAX_PACKAGE_NOTIFICATIONS) {
                    mUsageStats.registerOverCountQuota(pkg);
                    Slog.e(TAG, "Package has already posted or enqueued " + count
                            + " notifications.  Not showing more.  package=" + pkg);
                    return false;
                }
            }
        }

        // snoozed apps
        if (mSnoozeHelper.isSnoozed(userId, pkg, r.getKey())) {
            MetricsLogger.action(r.getLogMaker()
                    .setType(MetricsProto.MetricsEvent.TYPE_UPDATE)
                    .setCategory(MetricsProto.MetricsEvent.NOTIFICATION_SNOOZED));
            if (DBG) {
                Slog.d(TAG, "Ignored enqueue for snoozed notification " + r.getKey());
            }
            mSnoozeHelper.update(userId, r);
            handleSavePolicyFile();
            return false;
        }


        // blocked apps
        if (isBlocked(r, mUsageStats)) {
            return false;
        }

        return true;
    }

    @GuardedBy("mNotificationLock")
    protected int getNotificationCountLocked(String pkg, int userId, int excludedId,
            String excludedTag) {
        int count = 0;
        final int N = mNotificationList.size();
        for (int i = 0; i < N; i++) {
            final NotificationRecord existing = mNotificationList.get(i);
            if (existing.sbn.getPackageName().equals(pkg)
                    && existing.sbn.getUserId() == userId) {
                if (existing.sbn.getId() == excludedId
                        && TextUtils.equals(existing.sbn.getTag(), excludedTag)) {
                    continue;
                }
                count++;
            }
        }
        final int M = mEnqueuedNotifications.size();
        for (int i = 0; i < M; i++) {
            final NotificationRecord existing = mEnqueuedNotifications.get(i);
            if (existing.sbn.getPackageName().equals(pkg)
                    && existing.sbn.getUserId() == userId) {
                count++;
            }
        }
        return count;
    }

    protected boolean isBlocked(NotificationRecord r, NotificationUsageStats usageStats) {
        if (isBlocked(r)) {
            Slog.e(TAG, "Suppressing notification from package by user request.");
            usageStats.registerBlocked(r);
            return true;
        }
        return false;
    }

    private boolean isBlocked(NotificationRecord r) {
        final String pkg = r.sbn.getPackageName();
        final int callingUid = r.sbn.getUid();
        return mPreferencesHelper.isGroupBlocked(pkg, callingUid, r.getChannel().getGroup())
                || mPreferencesHelper.getImportance(pkg, callingUid)
                == NotificationManager.IMPORTANCE_NONE
                || r.getImportance() == NotificationManager.IMPORTANCE_NONE;
    }

    protected class SnoozeNotificationRunnable implements Runnable {
        private final String mKey;
        private final long mDuration;
        private final String mSnoozeCriterionId;

        SnoozeNotificationRunnable(String key, long duration, String snoozeCriterionId) {
            mKey = key;
            mDuration = duration;
            mSnoozeCriterionId = snoozeCriterionId;
        }

        @Override
        public void run() {
            synchronized (mNotificationLock) {
                final NotificationRecord r = findNotificationByKeyLocked(mKey);
                if (r != null) {
                    snoozeLocked(r);
                }
            }
        }

        @GuardedBy("mNotificationLock")
        void snoozeLocked(NotificationRecord r) {
            if (r.sbn.isGroup()) {
                final List<NotificationRecord> groupNotifications = findGroupNotificationsLocked(
                        r.sbn.getPackageName(), r.sbn.getGroupKey(), r.sbn.getUserId());
                if (r.getNotification().isGroupSummary()) {
                    // snooze summary and all children
                    for (int i = 0; i < groupNotifications.size(); i++) {
                        snoozeNotificationLocked(groupNotifications.get(i));
                    }
                } else {
                    // if there is a valid summary for this group, and we are snoozing the only
                    // child, also snooze the summary
                    if (mSummaryByGroupKey.containsKey(r.sbn.getGroupKey())) {
                        if (groupNotifications.size() != 2) {
                            snoozeNotificationLocked(r);
                        } else {
                            // snooze summary and the one child
                            for (int i = 0; i < groupNotifications.size(); i++) {
                                snoozeNotificationLocked(groupNotifications.get(i));
                            }
                        }
                    } else {
                        snoozeNotificationLocked(r);
                    }
                }
            } else {
                // just snooze the one notification
                snoozeNotificationLocked(r);
            }
        }

        @GuardedBy("mNotificationLock")
        void snoozeNotificationLocked(NotificationRecord r) {
            MetricsLogger.action(r.getLogMaker()
                    .setCategory(MetricsEvent.NOTIFICATION_SNOOZED)
                    .setType(MetricsEvent.TYPE_CLOSE)
                    .addTaggedData(MetricsEvent.FIELD_NOTIFICATION_SNOOZE_DURATION_MS,
                            mDuration)
                    .addTaggedData(MetricsEvent.NOTIFICATION_SNOOZED_CRITERIA,
                            mSnoozeCriterionId == null ? 0 : 1));
            reportUserInteraction(r);
            boolean wasPosted = removeFromNotificationListsLocked(r);
            cancelNotificationLocked(r, false, REASON_SNOOZED, wasPosted, null);
            updateLightsLocked();
            if (mSnoozeCriterionId != null) {
                mAssistants.notifyAssistantSnoozedLocked(r.sbn, mSnoozeCriterionId);
                mSnoozeHelper.snooze(r);
            } else {
                mSnoozeHelper.snooze(r, mDuration);
            }
            r.recordSnoozed();
            handleSavePolicyFile();
        }
    }

    protected class CancelNotificationRunnable implements Runnable {
        private final int mCallingUid;
        private final int mCallingPid;
        private final String mPkg;
        private final String mTag;
        private final int mId;
        private final int mMustHaveFlags;
        private final int mMustNotHaveFlags;
        private final boolean mSendDelete;
        private final int mUserId;
        private final int mReason;
        private final int mRank;
        private final int mCount;
        private final ManagedServiceInfo mListener;

        CancelNotificationRunnable(final int callingUid, final int callingPid,
                final String pkg, final String tag, final int id,
                final int mustHaveFlags, final int mustNotHaveFlags, final boolean sendDelete,
                final int userId, final int reason, int rank, int count,
                final ManagedServiceInfo listener) {
            this.mCallingUid = callingUid;
            this.mCallingPid = callingPid;
            this.mPkg = pkg;
            this.mTag = tag;
            this.mId = id;
            this.mMustHaveFlags = mustHaveFlags;
            this.mMustNotHaveFlags = mustNotHaveFlags;
            this.mSendDelete = sendDelete;
            this.mUserId = userId;
            this.mReason = reason;
            this.mRank = rank;
            this.mCount = count;
            this.mListener = listener;
        }

        @Override
        public void run() {
            String listenerName = mListener == null ? null : mListener.component.toShortString();
            if (DBG) {
                EventLogTags.writeNotificationCancel(mCallingUid, mCallingPid, mPkg, mId, mTag,
                        mUserId, mMustHaveFlags, mMustNotHaveFlags, mReason, listenerName);
            }

            synchronized (mNotificationLock) {
                // If the notification is currently enqueued, repost this runnable so it has a
                // chance to notify listeners
                if ((findNotificationByListLocked(mEnqueuedNotifications, mPkg, mTag, mId, mUserId))
                        != null) {
                    mHandler.post(this);
                    return;
                }
                // Look for the notification in the posted list, since we already checked enqueued.
                NotificationRecord r =
                        findNotificationByListLocked(mNotificationList, mPkg, mTag, mId, mUserId);
                if (r != null) {
                    // The notification was found, check if it should be removed.

                    // Ideally we'd do this in the caller of this method. However, that would
                    // require the caller to also find the notification.
                    if (mReason == REASON_CLICK) {
                        mUsageStats.registerClickedByUser(r);
                    }

                    if ((r.getNotification().flags & mMustHaveFlags) != mMustHaveFlags) {
                        return;
                    }
                    if ((r.getNotification().flags & mMustNotHaveFlags) != 0) {
                        return;
                    }

                    // Bubbled children get to stick around if the summary was manually cancelled
                    // (user removed) from systemui.
                    FlagChecker childrenFlagChecker = null;
                    if (mReason == REASON_CANCEL
                            || mReason == REASON_CLICK
                            || mReason == REASON_CANCEL_ALL) {
                        childrenFlagChecker = (flags) -> {
                            if ((flags & FLAG_BUBBLE) != 0) {
                                return false;
                            }
                            return true;
                        };
                    }

                    // Cancel the notification.
                    boolean wasPosted = removeFromNotificationListsLocked(r);
                    cancelNotificationLocked(
                            r, mSendDelete, mReason, mRank, mCount, wasPosted, listenerName);
                    cancelGroupChildrenLocked(r, mCallingUid, mCallingPid, listenerName,
                            mSendDelete, childrenFlagChecker);
                    updateLightsLocked();
                } else {
                    // No notification was found, assume that it is snoozed and cancel it.
                    if (mReason != REASON_SNOOZED) {
                        final boolean wasSnoozed = mSnoozeHelper.cancel(mUserId, mPkg, mTag, mId);
                        if (wasSnoozed) {
                            handleSavePolicyFile();
                        }
                    }
                }
            }
        }
    }

    protected class EnqueueNotificationRunnable implements Runnable {
        private final NotificationRecord r;
        private final int userId;

        EnqueueNotificationRunnable(int userId, NotificationRecord r) {
            this.userId = userId;
            this.r = r;
        };

        @Override
        public void run() {
            synchronized (mNotificationLock) {
                mEnqueuedNotifications.add(r);
                scheduleTimeoutLocked(r);

                final StatusBarNotification n = r.sbn;
                if (DBG) Slog.d(TAG, "EnqueueNotificationRunnable.run for: " + n.getKey());
                NotificationRecord old = mNotificationsByKey.get(n.getKey());
                if (old != null) {
                    // Retain ranking information from previous record
                    r.copyRankingInformation(old);
                }

                final int callingUid = n.getUid();
                final int callingPid = n.getInitialPid();
                final Notification notification = n.getNotification();
                final String pkg = n.getPackageName();
                final int id = n.getId();
                final String tag = n.getTag();

                // We need to fix the notification up a little for bubbles
                flagNotificationForBubbles(r, pkg, callingUid, old);

                // Handle grouped notifications and bail out early if we
                // can to avoid extracting signals.
                handleGroupedNotificationLocked(r, old, callingUid, callingPid);

                // if this is a group child, unsnooze parent summary
                if (n.isGroup() && notification.isGroupChild()) {
                    mSnoozeHelper.repostGroupSummary(pkg, r.getUserId(), n.getGroupKey());
                }

                // This conditional is a dirty hack to limit the logging done on
                //     behalf of the download manager without affecting other apps.
                if (!pkg.equals("com.android.providers.downloads")
                        || Log.isLoggable("DownloadManager", Log.VERBOSE)) {
                    int enqueueStatus = EVENTLOG_ENQUEUE_STATUS_NEW;
                    if (old != null) {
                        enqueueStatus = EVENTLOG_ENQUEUE_STATUS_UPDATE;
                    }
                    EventLogTags.writeNotificationEnqueue(callingUid, callingPid,
                            pkg, id, tag, userId, notification.toString(),
                            enqueueStatus);
                }

                // tell the assistant service about the notification
                if (mAssistants.isEnabled()) {
                    mAssistants.onNotificationEnqueuedLocked(r);
                    mHandler.postDelayed(new PostNotificationRunnable(r.getKey()),
                            DELAY_FOR_ASSISTANT_TIME);
                } else {
                    mHandler.post(new PostNotificationRunnable(r.getKey()));
                }
            }
        }
    }

    @GuardedBy("mNotificationLock")
    boolean isPackagePausedOrSuspended(String pkg, int uid) {
        boolean isPaused;

        final PackageManagerInternal pmi = LocalServices.getService(
                PackageManagerInternal.class);
        int flags = pmi.getDistractingPackageRestrictions(
                pkg, Binder.getCallingUserHandle().getIdentifier());
        isPaused = ((flags & PackageManager.RESTRICTION_HIDE_NOTIFICATIONS) != 0);

        isPaused |= isPackageSuspendedForUser(pkg, uid);

        return isPaused;
    }

    protected class PostNotificationRunnable implements Runnable {
        private final String key;

        PostNotificationRunnable(String key) {
            this.key = key;
        }

        @Override
        public void run() {
            synchronized (mNotificationLock) {
                try {
                    NotificationRecord r = null;
                    int N = mEnqueuedNotifications.size();
                    for (int i = 0; i < N; i++) {
                        final NotificationRecord enqueued = mEnqueuedNotifications.get(i);
                        if (Objects.equals(key, enqueued.getKey())) {
                            r = enqueued;
                            break;
                        }
                    }
                    if (r == null) {
                        Slog.i(TAG, "Cannot find enqueued record for key: " + key);
                        return;
                    }

                    if (isBlocked(r)) {
                        Slog.i(TAG, "notification blocked by assistant request");
                        return;
                    }

                    final boolean isPackageSuspended =
                            isPackagePausedOrSuspended(r.sbn.getPackageName(), r.getUid());
                    r.setHidden(isPackageSuspended);
                    if (isPackageSuspended) {
                        mUsageStats.registerSuspendedByAdmin(r);
                    }
                    NotificationRecord old = mNotificationsByKey.get(key);
                    final StatusBarNotification n = r.sbn;
                    final Notification notification = n.getNotification();
                    int index = indexOfNotificationLocked(n.getKey());
                    if (index < 0) {
                        mNotificationList.add(r);
                        mUsageStats.registerPostedByApp(r);
                        r.setInterruptive(isVisuallyInterruptive(null, r));
                    } else {
                        old = mNotificationList.get(index);
                        mNotificationList.set(index, r);
                        mUsageStats.registerUpdatedByApp(r, old);
                        // Make sure we don't lose the foreground service state.
                        notification.flags |=
                                old.getNotification().flags & FLAG_FOREGROUND_SERVICE;
                        r.isUpdate = true;
                        final boolean isInterruptive = isVisuallyInterruptive(old, r);
                        r.setTextChanged(isInterruptive);
                        r.setInterruptive(isInterruptive);
                    }

                    mNotificationsByKey.put(n.getKey(), r);

                    // Ensure if this is a foreground service that the proper additional
                    // flags are set.
                    if ((notification.flags & FLAG_FOREGROUND_SERVICE) != 0) {
                        notification.flags |= FLAG_ONGOING_EVENT
                                | FLAG_NO_CLEAR;
                    }

                    mRankingHelper.extractSignals(r);
                    mRankingHelper.sort(mNotificationList);

                    if (!r.isHidden()) {
                        buzzBeepBlinkLocked(r);
                    }

                    if (notification.getSmallIcon() != null) {
                        StatusBarNotification oldSbn = (old != null) ? old.sbn : null;
                        mListeners.notifyPostedLocked(r, old);
                        if ((oldSbn == null || !Objects.equals(oldSbn.getGroup(), n.getGroup()))
                                && !isCritical(r)) {
                            mHandler.post(new Runnable() {
                                @Override
                                public void run() {
                                    mGroupHelper.onNotificationPosted(
                                            n, hasAutoGroupSummaryLocked(n));
                                }
                            });
                        }
                    } else {
                        Slog.e(TAG, "Not posting notification without small icon: " + notification);
                        if (old != null && !old.isCanceled) {
                            mListeners.notifyRemovedLocked(r,
                                    NotificationListenerService.REASON_ERROR, r.getStats());
                            mHandler.post(new Runnable() {
                                @Override
                                public void run() {
                                    mGroupHelper.onNotificationRemoved(n);
                                }
                            });
                        }
                        // ATTENTION: in a future release we will bail out here
                        // so that we do not play sounds, show lights, etc. for invalid
                        // notifications
                        Slog.e(TAG, "WARNING: In a future release this will crash the app: "
                                + n.getPackageName());
                    }

                    maybeRecordInterruptionLocked(r);
                } finally {
                    int N = mEnqueuedNotifications.size();
                    for (int i = 0; i < N; i++) {
                        final NotificationRecord enqueued = mEnqueuedNotifications.get(i);
                        if (Objects.equals(key, enqueued.getKey())) {
                            mEnqueuedNotifications.remove(i);
                            break;
                        }
                    }
                }
            }
        }
    }

    /**
     * If the notification differs enough visually, consider it a new interruptive notification.
     */
    @GuardedBy("mNotificationLock")
    @VisibleForTesting
    protected boolean isVisuallyInterruptive(NotificationRecord old, NotificationRecord r) {
        // Ignore summary updates because we don't display most of the information.
        if (r.sbn.isGroup() && r.sbn.getNotification().isGroupSummary()) {
            if (DEBUG_INTERRUPTIVENESS) {
                Slog.v(TAG, "INTERRUPTIVENESS: "
                        +  r.getKey() + " is not interruptive: summary");
            }
            return false;
        }

        if (old == null) {
            if (DEBUG_INTERRUPTIVENESS) {
                Slog.v(TAG, "INTERRUPTIVENESS: "
                        +  r.getKey() + " is interruptive: new notification");
            }
            return true;
        }

        if (r == null) {
            if (DEBUG_INTERRUPTIVENESS) {
                Slog.v(TAG, "INTERRUPTIVENESS: "
                        +  r.getKey() + " is not interruptive: null");
            }
            return false;
        }

        Notification oldN = old.sbn.getNotification();
        Notification newN = r.sbn.getNotification();
        if (oldN.extras == null || newN.extras == null) {
            if (DEBUG_INTERRUPTIVENESS) {
                Slog.v(TAG, "INTERRUPTIVENESS: "
                        +  r.getKey() + " is not interruptive: no extras");
            }
            return false;
        }

        // Ignore visual interruptions from foreground services because users
        // consider them one 'session'. Count them for everything else.
        if ((r.sbn.getNotification().flags & FLAG_FOREGROUND_SERVICE) != 0) {
            if (DEBUG_INTERRUPTIVENESS) {
                Slog.v(TAG, "INTERRUPTIVENESS: "
                        +  r.getKey() + " is not interruptive: foreground service");
            }
            return false;
        }

        final String oldTitle = String.valueOf(oldN.extras.get(Notification.EXTRA_TITLE));
        final String newTitle = String.valueOf(newN.extras.get(Notification.EXTRA_TITLE));
        if (!Objects.equals(oldTitle, newTitle)) {
            if (DEBUG_INTERRUPTIVENESS) {
                Slog.v(TAG, "INTERRUPTIVENESS: "
                        +  r.getKey() + " is interruptive: changed title");
                Slog.v(TAG, "INTERRUPTIVENESS: " + String.format("   old title: %s (%s@0x%08x)",
                        oldTitle, oldTitle.getClass(), oldTitle.hashCode()));
                Slog.v(TAG, "INTERRUPTIVENESS: " + String.format("   new title: %s (%s@0x%08x)",
                        newTitle, newTitle.getClass(), newTitle.hashCode()));
            }
            return true;
        }

        // Do not compare Spannables (will always return false); compare unstyled Strings
        final String oldText = String.valueOf(oldN.extras.get(Notification.EXTRA_TEXT));
        final String newText = String.valueOf(newN.extras.get(Notification.EXTRA_TEXT));
        if (!Objects.equals(oldText, newText)) {
            if (DEBUG_INTERRUPTIVENESS) {
                Slog.v(TAG, "INTERRUPTIVENESS: "
                        + r.getKey() + " is interruptive: changed text");
                Slog.v(TAG, "INTERRUPTIVENESS: " + String.format("   old text: %s (%s@0x%08x)",
                        oldText, oldText.getClass(), oldText.hashCode()));
                Slog.v(TAG, "INTERRUPTIVENESS: " + String.format("   new text: %s (%s@0x%08x)",
                        newText, newText.getClass(), newText.hashCode()));
            }
            return true;
        }

        if (oldN.hasCompletedProgress() != newN.hasCompletedProgress()) {
            if (DEBUG_INTERRUPTIVENESS) {
                Slog.v(TAG, "INTERRUPTIVENESS: "
                    +  r.getKey() + " is interruptive: completed progress");
            }
            return true;
        }

        // Fields below are invisible to bubbles.
        if (r.canBubble()) {
            if (DEBUG_INTERRUPTIVENESS) {
                Slog.v(TAG, "INTERRUPTIVENESS: "
                        +  r.getKey() + " is not interruptive: bubble");
            }
            return false;
        }

        // Actions
        if (Notification.areActionsVisiblyDifferent(oldN, newN)) {
            if (DEBUG_INTERRUPTIVENESS) {
                Slog.v(TAG, "INTERRUPTIVENESS: "
                        +  r.getKey() + " is interruptive: changed actions");
            }
            return true;
        }

        try {
            Notification.Builder oldB = Notification.Builder.recoverBuilder(getContext(), oldN);
            Notification.Builder newB = Notification.Builder.recoverBuilder(getContext(), newN);

            // Style based comparisons
            if (Notification.areStyledNotificationsVisiblyDifferent(oldB, newB)) {
                if (DEBUG_INTERRUPTIVENESS) {
                    Slog.v(TAG, "INTERRUPTIVENESS: "
                            +  r.getKey() + " is interruptive: styles differ");
                }
                return true;
            }

            // Remote views
            if (Notification.areRemoteViewsChanged(oldB, newB)) {
                if (DEBUG_INTERRUPTIVENESS) {
                    Slog.v(TAG, "INTERRUPTIVENESS: "
                            +  r.getKey() + " is interruptive: remoteviews differ");
                }
                return true;
            }
        } catch (Exception e) {
            Slog.w(TAG, "error recovering builder", e);
        }
        return false;
    }

    /**
     * Check if the notification is classified as critical.
     *
     * @param record the record to test for criticality
     * @return {@code true} if notification is considered critical
     *
     * @see CriticalNotificationExtractor for criteria
     */
    private boolean isCritical(NotificationRecord record) {
        // 0 is the most critical
        return record.getCriticality() < CriticalNotificationExtractor.NORMAL;
    }

    /**
     * Ensures that grouped notification receive their special treatment.
     *
     * <p>Cancels group children if the new notification causes a group to lose
     * its summary.</p>
     *
     * <p>Updates mSummaryByGroupKey.</p>
     */
    @GuardedBy("mNotificationLock")
    private void handleGroupedNotificationLocked(NotificationRecord r, NotificationRecord old,
            int callingUid, int callingPid) {
        StatusBarNotification sbn = r.sbn;
        Notification n = sbn.getNotification();
        if (n.isGroupSummary() && !sbn.isAppGroup())  {
            // notifications without a group shouldn't be a summary, otherwise autobundling can
            // lead to bugs
            n.flags &= ~Notification.FLAG_GROUP_SUMMARY;
        }

        String group = sbn.getGroupKey();
        boolean isSummary = n.isGroupSummary();

        Notification oldN = old != null ? old.sbn.getNotification() : null;
        String oldGroup = old != null ? old.sbn.getGroupKey() : null;
        boolean oldIsSummary = old != null && oldN.isGroupSummary();

        if (oldIsSummary) {
            NotificationRecord removedSummary = mSummaryByGroupKey.remove(oldGroup);
            if (removedSummary != old) {
                String removedKey =
                        removedSummary != null ? removedSummary.getKey() : "<null>";
                Slog.w(TAG, "Removed summary didn't match old notification: old=" + old.getKey() +
                        ", removed=" + removedKey);
            }
        }
        if (isSummary) {
            mSummaryByGroupKey.put(group, r);
        }

        // Clear out group children of the old notification if the update
        // causes the group summary to go away. This happens when the old
        // notification was a summary and the new one isn't, or when the old
        // notification was a summary and its group key changed.
        if (oldIsSummary && (!isSummary || !oldGroup.equals(group))) {
            cancelGroupChildrenLocked(old, callingUid, callingPid, null, false /* sendDelete */,
                    null);
        }
    }

    @VisibleForTesting
    @GuardedBy("mNotificationLock")
    void scheduleTimeoutLocked(NotificationRecord record) {
        if (record.getNotification().getTimeoutAfter() > 0) {
            final PendingIntent pi = PendingIntent.getBroadcast(getContext(),
                    REQUEST_CODE_TIMEOUT,
                    new Intent(ACTION_NOTIFICATION_TIMEOUT)
                            .setData(new Uri.Builder().scheme(SCHEME_TIMEOUT)
                                    .appendPath(record.getKey()).build())
                            .addFlags(Intent.FLAG_RECEIVER_FOREGROUND)
                            .putExtra(EXTRA_KEY, record.getKey()),
                    PendingIntent.FLAG_UPDATE_CURRENT);
            mAlarmManager.setExactAndAllowWhileIdle(AlarmManager.ELAPSED_REALTIME_WAKEUP,
                    SystemClock.elapsedRealtime() + record.getNotification().getTimeoutAfter(), pi);
        }
    }

    @VisibleForTesting
    @GuardedBy("mNotificationLock")
    void buzzBeepBlinkLocked(NotificationRecord record) {
        if (mIsAutomotive && !mNotificationEffectsEnabledForAutomotive) {
            return;
        }
        boolean buzz = false;
        boolean beep = false;
        boolean blink = false;

        final Notification notification = record.sbn.getNotification();
        final String key = record.getKey();

        // Should this notification make noise, vibe, or use the LED?
        final boolean aboveThreshold =
                mIsAutomotive
                        ? record.getImportance() > NotificationManager.IMPORTANCE_DEFAULT
                        : record.getImportance() >= NotificationManager.IMPORTANCE_DEFAULT;

        // Remember if this notification already owns the notification channels.
        boolean wasBeep = key != null && key.equals(mSoundNotificationKey);
        boolean wasBuzz = key != null && key.equals(mVibrateNotificationKey);
        // These are set inside the conditional if the notification is allowed to make noise.
        boolean hasValidVibrate = false;
        boolean hasValidSound = false;
        boolean sentAccessibilityEvent = false;
        // If the notification will appear in the status bar, it should send an accessibility
        // event
        if (!record.isUpdate && record.getImportance() > IMPORTANCE_MIN) {
            sendAccessibilityEvent(notification, record.sbn.getPackageName());
            sentAccessibilityEvent = true;
        }

        if (aboveThreshold && isNotificationForCurrentUser(record)) {

            if (mSystemReady && mAudioManager != null) {
                Uri soundUri = record.getSound();
                hasValidSound = soundUri != null && !Uri.EMPTY.equals(soundUri);
                long[] vibration = record.getVibration();
                // Demote sound to vibration if vibration missing & phone in vibration mode.
                if (vibration == null
                        && hasValidSound
                        && (mAudioManager.getRingerModeInternal()
                        == AudioManager.RINGER_MODE_VIBRATE)
                        && mAudioManager.getStreamVolume(
                        AudioAttributes.toLegacyStreamType(record.getAudioAttributes())) == 0) {
                    vibration = mFallbackVibrationPattern;
                }
                hasValidVibrate = vibration != null;

                boolean hasAudibleAlert = hasValidSound || hasValidVibrate;
                if (hasAudibleAlert && !shouldMuteNotificationLocked(record)) {
                    if (!sentAccessibilityEvent) {
                        sendAccessibilityEvent(notification, record.sbn.getPackageName());
                        sentAccessibilityEvent = true;
                    }
                    if (DBG) Slog.v(TAG, "Interrupting!");
                    if (hasValidSound) {
                        if (isInCall()) {
                            playInCallNotification();
                            beep = true;
                        } else {
                            beep = playSound(record, soundUri);
                        }
                        if(beep) {
                            mSoundNotificationKey = key;
                        }
                    }

                    final boolean ringerModeSilent =
                            mAudioManager.getRingerModeInternal()
                                    == AudioManager.RINGER_MODE_SILENT;
                    if (!isInCall() && hasValidVibrate && !ringerModeSilent) {
                        buzz = playVibration(record, vibration, hasValidSound);
                        if(buzz) {
                            mVibrateNotificationKey = key;
                        }
                    }
                } else if ((record.getFlags() & Notification.FLAG_INSISTENT) != 0) {
                    hasValidSound = false;
                }
            }
        }
        // If a notification is updated to remove the actively playing sound or vibrate,
        // cancel that feedback now
        if (wasBeep && !hasValidSound) {
            clearSoundLocked();
        }
        if (wasBuzz && !hasValidVibrate) {
            clearVibrateLocked();
        }

        // light
        // release the light
        boolean wasShowLights = mLights.remove(key);
        if (canShowLightsLocked(record, aboveThreshold)) {
            mLights.add(key);
            updateLightsLocked();
            if (mUseAttentionLight) {
                mAttentionLight.pulse();
            }
            blink = true;
        } else if (wasShowLights) {
            updateLightsLocked();
        }
        if (buzz || beep || blink) {
            // Ignore summary updates because we don't display most of the information.
            if (record.sbn.isGroup() && record.sbn.getNotification().isGroupSummary()) {
                if (DEBUG_INTERRUPTIVENESS) {
                    Slog.v(TAG, "INTERRUPTIVENESS: "
                            + record.getKey() + " is not interruptive: summary");
                }
            } else if (record.canBubble()) {
                if (DEBUG_INTERRUPTIVENESS) {
                    Slog.v(TAG, "INTERRUPTIVENESS: "
                            + record.getKey() + " is not interruptive: bubble");
                }
            } else {
                record.setInterruptive(true);
                if (DEBUG_INTERRUPTIVENESS) {
                    Slog.v(TAG, "INTERRUPTIVENESS: "
                            + record.getKey() + " is interruptive: alerted");
                }
            }
            MetricsLogger.action(record.getLogMaker()
                    .setCategory(MetricsEvent.NOTIFICATION_ALERT)
                    .setType(MetricsEvent.TYPE_OPEN)
                    .setSubtype((buzz ? 1 : 0) | (beep ? 2 : 0) | (blink ? 4 : 0)));
            EventLogTags.writeNotificationAlert(key, buzz ? 1 : 0, beep ? 1 : 0, blink ? 1 : 0);
        }
        record.setAudiblyAlerted(buzz || beep);
    }

    private void forceShowLed(int color) {
        if (color != -1) {
            mNotificationLight.turnOff();
            mNotificationLight.setColor(color);
        } else {
            mNotificationLight.turnOff();
        }
    }

    private void forcePulseLed(int color, int onTime, int offTime) {
        if (color != -1) {
            mNotificationLight.turnOff();
            mNotificationLight.setFlashing(color, Light.LIGHT_FLASH_TIMED, onTime, offTime);
        } else {
            mNotificationLight.turnOff();
        }
    }

    @GuardedBy("mNotificationLock")
    boolean canShowLightsLocked(final NotificationRecord record, boolean aboveThreshold) {
        // device lacks light
        if (!mHasLight) {
            return false;
        }
        // user turned lights off globally
        if (!mNotificationPulseEnabled) {
            return false;
        }
        // the notification/channel has no light
        if (record.getLight() == null) {
            return false;
        }
        // unimportant notification
        if (!aboveThreshold) {
            return false;
        }
        // suppressed due to DND
        if ((record.getSuppressedVisualEffects() & SUPPRESSED_EFFECT_LIGHTS) != 0) {
            return false;
        }
        // Suppressed because it's a silent update
        final Notification notification = record.getNotification();
        if (record.isUpdate && (notification.flags & FLAG_ONLY_ALERT_ONCE) != 0) {
            return false;
        }
        // Suppressed because another notification in its group handles alerting
        if (record.sbn.isGroup() && record.getNotification().suppressAlertingDueToGrouping()) {
            return false;
        }
        // not if in call or the screen's on
        if (isInCall() || mScreenOn) {
            return false;
        }

        return true;
    }

    @GuardedBy("mNotificationLock")
    boolean shouldMuteNotificationLocked(final NotificationRecord record) {
        // Suppressed because it's a silent update
        final Notification notification = record.getNotification();
        if (record.isUpdate && (notification.flags & FLAG_ONLY_ALERT_ONCE) != 0) {
            return true;
        }

        // muted by listener
        final String disableEffects = disableNotificationEffects(record);
        if (disableEffects != null) {
            ZenLog.traceDisableEffects(record, disableEffects);
            return true;
        }

        // suppressed due to DND
        if (record.isIntercepted()) {
            return true;
        }

        // Suppressed because another notification in its group handles alerting
        if (record.sbn.isGroup()) {
            if (notification.suppressAlertingDueToGrouping()) {
                return true;
            }
        }

        // Suppressed for being too recently noisy
        final String pkg = record.sbn.getPackageName();
        if (mUsageStats.isAlertRateLimited(pkg)) {
            Slog.e(TAG, "Muting recently noisy " + record.getKey());
            return true;
        }

        return false;
    }

    private boolean playSound(final NotificationRecord record, Uri soundUri) {
        boolean looping = (record.getNotification().flags & Notification.FLAG_INSISTENT) != 0;
        // play notifications if there is no user of exclusive audio focus
        // and the stream volume is not 0 (non-zero volume implies not silenced by SILENT or
        //   VIBRATE ringer mode)
        if (!mAudioManager.isAudioFocusExclusive()
                && (mAudioManager.getStreamVolume(
                        AudioAttributes.toLegacyStreamType(record.getAudioAttributes())) != 0)) {
            final long identity = Binder.clearCallingIdentity();
            try {
                final IRingtonePlayer player = mAudioManager.getRingtonePlayer();
                if (player != null) {
                    if (DBG) Slog.v(TAG, "Playing sound " + soundUri
                            + " with attributes " + record.getAudioAttributes());
                    player.playAsync(soundUri, record.sbn.getUser(), looping,
                            record.getAudioAttributes());
                    return true;
                }
            } catch (RemoteException e) {
            } finally {
                Binder.restoreCallingIdentity(identity);
            }
        }
        return false;
    }

    private boolean playVibration(final NotificationRecord record, long[] vibration,
            boolean delayVibForSound) {
        // Escalate privileges so we can use the vibrator even if the
        // notifying app does not have the VIBRATE permission.
        long identity = Binder.clearCallingIdentity();
        try {
            final VibrationEffect effect;
            try {
                final boolean insistent =
                        (record.getNotification().flags & Notification.FLAG_INSISTENT) != 0;
                effect = VibrationEffect.createWaveform(
                        vibration, insistent ? 0 : -1 /*repeatIndex*/);
            } catch (IllegalArgumentException e) {
                Slog.e(TAG, "Error creating vibration waveform with pattern: " +
                        Arrays.toString(vibration));
                return false;
            }
            if (delayVibForSound) {
                new Thread(() -> {
                    // delay the vibration by the same amount as the notification sound
                    final int waitMs = mAudioManager.getFocusRampTimeMs(
                            AudioManager.AUDIOFOCUS_GAIN_TRANSIENT_MAY_DUCK,
                            record.getAudioAttributes());
                    if (DBG) Slog.v(TAG, "Delaying vibration by " + waitMs + "ms");
                    try {
                        Thread.sleep(waitMs);
                    } catch (InterruptedException e) { }

                    // Notifications might be canceled before it actually vibrates due to waitMs,
                    // so need to check the notification still valide for vibrate.
                    synchronized (mNotificationLock) {
                        if (mNotificationsByKey.get(record.getKey()) != null) {
                            mVibrator.vibrate(record.sbn.getUid(), record.sbn.getOpPkg(),
                                    effect, "Notification (delayed)", record.getAudioAttributes());
                        } else {
                            Slog.e(TAG, "No vibration for canceled notification : " + record.getKey());
                        }
                    }
                }).start();
            } else {
                mVibrator.vibrate(record.sbn.getUid(), record.sbn.getPackageName(),
                        effect, "Notification", record.getAudioAttributes());
            }
            return true;
        } finally{
            Binder.restoreCallingIdentity(identity);
        }
    }

    private boolean isNotificationForCurrentUser(NotificationRecord record) {
        final int currentUser;
        final long token = Binder.clearCallingIdentity();
        try {
            currentUser = ActivityManager.getCurrentUser();
        } finally {
            Binder.restoreCallingIdentity(token);
        }
        return (record.getUserId() == UserHandle.USER_ALL ||
                record.getUserId() == currentUser ||
                mUserProfiles.isCurrentProfile(record.getUserId()));
    }

    protected void playInCallNotification() {
        if (mAudioManager.getRingerModeInternal() == AudioManager.RINGER_MODE_NORMAL
                && Settings.Secure.getInt(getContext().getContentResolver(),
                Settings.Secure.IN_CALL_NOTIFICATION_ENABLED, 1) != 0) {
            new Thread() {
                @Override
                public void run() {
                    final long identity = Binder.clearCallingIdentity();
                    try {
                        final IRingtonePlayer player = mAudioManager.getRingtonePlayer();
                        if (player != null) {
                            if (mCallNotificationToken != null) {
                                player.stop(mCallNotificationToken);
                            }
                            mCallNotificationToken = new Binder();
                            player.play(mCallNotificationToken, mInCallNotificationUri,
                                    mInCallNotificationAudioAttributes,
                                    mInCallNotificationVolume, false);
                        }
                    } catch (RemoteException e) {
                    } finally {
                        Binder.restoreCallingIdentity(identity);
                    }
                }
            }.start();
        }
    }

    @GuardedBy("mToastQueue")
    void showNextToastLocked() {
        ToastRecord record = mToastQueue.get(0);
        while (record != null) {
            if (DBG) Slog.d(TAG, "Show pkg=" + record.pkg + " callback=" + record.callback);
            try {
                record.callback.show(record.token);
                scheduleDurationReachedLocked(record);
                return;
            } catch (RemoteException e) {
                Slog.w(TAG, "Object died trying to show notification " + record.callback
                        + " in package " + record.pkg);
                // remove it from the list and let the process die
                int index = mToastQueue.indexOf(record);
                if (index >= 0) {
                    mToastQueue.remove(index);
                }
                keepProcessAliveIfNeededLocked(record.pid);
                if (mToastQueue.size() > 0) {
                    record = mToastQueue.get(0);
                } else {
                    record = null;
                }
            }
        }
    }

    @GuardedBy("mToastQueue")
    void cancelToastLocked(int index) {
        ToastRecord record = mToastQueue.get(index);
        try {
            record.callback.hide();
        } catch (RemoteException e) {
            Slog.w(TAG, "Object died trying to hide notification " + record.callback
                    + " in package " + record.pkg);
            // don't worry about this, we're about to remove it from
            // the list anyway
        }

        ToastRecord lastToast = mToastQueue.remove(index);

        mWindowManagerInternal.removeWindowToken(lastToast.token, false /* removeWindows */,
                lastToast.displayId);
        // We passed 'false' for 'removeWindows' so that the client has time to stop
        // rendering (as hide above is a one-way message), otherwise we could crash
        // a client which was actively using a surface made from the token. However
        // we need to schedule a timeout to make sure the token is eventually killed
        // one way or another.
        scheduleKillTokenTimeout(lastToast);

        keepProcessAliveIfNeededLocked(record.pid);
        if (mToastQueue.size() > 0) {
            // Show the next one. If the callback fails, this will remove
            // it from the list, so don't assume that the list hasn't changed
            // after this point.
            showNextToastLocked();
        }
    }

    void finishTokenLocked(IBinder t, int displayId) {
        mHandler.removeCallbacksAndMessages(t);
        // We pass 'true' for 'removeWindows' to let the WindowManager destroy any
        // remaining surfaces as either the client has called finishToken indicating
        // it has successfully removed the views, or the client has timed out
        // at which point anything goes.
        mWindowManagerInternal.removeWindowToken(t, true /* removeWindows */, displayId);
    }

    @GuardedBy("mToastQueue")
    private void scheduleDurationReachedLocked(ToastRecord r)
    {
        mHandler.removeCallbacksAndMessages(r);
        Message m = Message.obtain(mHandler, MESSAGE_DURATION_REACHED, r);
        int delay = r.duration == Toast.LENGTH_LONG ? LONG_DELAY : SHORT_DELAY;
        // Accessibility users may need longer timeout duration. This api compares original delay
        // with user's preference and return longer one. It returns original delay if there's no
        // preference.
        delay = mAccessibilityManager.getRecommendedTimeoutMillis(delay,
                AccessibilityManager.FLAG_CONTENT_TEXT);
        mHandler.sendMessageDelayed(m, delay);
    }

    private void handleDurationReached(ToastRecord record)
    {
        if (DBG) Slog.d(TAG, "Timeout pkg=" + record.pkg + " callback=" + record.callback);
        synchronized (mToastQueue) {
            int index = indexOfToastLocked(record.pkg, record.callback);
            if (index >= 0) {
                cancelToastLocked(index);
            }
        }
    }

    @GuardedBy("mToastQueue")
    private void scheduleKillTokenTimeout(ToastRecord r)
    {
        mHandler.removeCallbacksAndMessages(r);
        Message m = Message.obtain(mHandler, MESSAGE_FINISH_TOKEN_TIMEOUT, r);
        mHandler.sendMessageDelayed(m, FINISH_TOKEN_TIMEOUT);
    }

    private void handleKillTokenTimeout(ToastRecord record)
    {
        if (DBG) Slog.d(TAG, "Kill Token Timeout token=" + record.token);
        synchronized (mToastQueue) {
            finishTokenLocked(record.token, record.displayId);
        }
    }

    @GuardedBy("mToastQueue")
    int indexOfToastLocked(String pkg, ITransientNotification callback)
    {
        IBinder cbak = callback.asBinder();
        ArrayList<ToastRecord> list = mToastQueue;
        int len = list.size();
        for (int i=0; i<len; i++) {
            ToastRecord r = list.get(i);
            if (r.pkg.equals(pkg) && r.callback.asBinder() == cbak) {
                return i;
            }
        }
        return -1;
    }

    @GuardedBy("mToastQueue")
    void keepProcessAliveIfNeededLocked(int pid)
    {
        int toastCount = 0; // toasts from this pid
        ArrayList<ToastRecord> list = mToastQueue;
        int N = list.size();
        for (int i=0; i<N; i++) {
            ToastRecord r = list.get(i);
            if (r.pid == pid) {
                toastCount++;
            }
        }
        try {
            mAm.setProcessImportant(mForegroundToken, pid, toastCount > 0, "toast");
        } catch (RemoteException e) {
            // Shouldn't happen.
        }
    }

    private void handleRankingReconsideration(Message message) {
        if (!(message.obj instanceof RankingReconsideration)) return;
        RankingReconsideration recon = (RankingReconsideration) message.obj;
        recon.run();
        boolean changed;
        synchronized (mNotificationLock) {
            final NotificationRecord record = mNotificationsByKey.get(recon.getKey());
            if (record == null) {
                return;
            }
            int indexBefore = findNotificationRecordIndexLocked(record);
            boolean interceptBefore = record.isIntercepted();
            int visibilityBefore = record.getPackageVisibilityOverride();
            boolean interruptiveBefore = record.isInterruptive();

            recon.applyChangesLocked(record);
            applyZenModeLocked(record);
            mRankingHelper.sort(mNotificationList);
            boolean indexChanged = indexBefore != findNotificationRecordIndexLocked(record);
            boolean interceptChanged = interceptBefore != record.isIntercepted();
            boolean visibilityChanged = visibilityBefore != record.getPackageVisibilityOverride();

            // Broadcast isInterruptive changes for bubbles.
            boolean interruptiveChanged =
                    record.canBubble() && (interruptiveBefore != record.isInterruptive());

            changed = indexChanged || interceptChanged || visibilityChanged || interruptiveChanged;
            if (interceptBefore && !record.isIntercepted()
                    && record.isNewEnoughForAlerting(System.currentTimeMillis())) {
                buzzBeepBlinkLocked(record);
            }
        }
        if (changed) {
            mHandler.scheduleSendRankingUpdate();
        }
    }

    void handleRankingSort() {
        if (mRankingHelper == null) return;
        synchronized (mNotificationLock) {
            final int N = mNotificationList.size();
            // Any field that can change via one of the extractors needs to be added here.
            ArrayList<String> orderBefore = new ArrayList<>(N);
            int[] visibilities = new int[N];
            boolean[] showBadges = new boolean[N];
            boolean[] allowBubbles = new boolean[N];
            ArrayList<NotificationChannel> channelBefore = new ArrayList<>(N);
            ArrayList<String> groupKeyBefore = new ArrayList<>(N);
            ArrayList<ArrayList<String>> overridePeopleBefore = new ArrayList<>(N);
            ArrayList<ArrayList<SnoozeCriterion>> snoozeCriteriaBefore = new ArrayList<>(N);
            ArrayList<Integer> userSentimentBefore = new ArrayList<>(N);
            ArrayList<Integer> suppressVisuallyBefore = new ArrayList<>(N);
            ArrayList<ArrayList<Notification.Action>> systemSmartActionsBefore = new ArrayList<>(N);
            ArrayList<ArrayList<CharSequence>> smartRepliesBefore = new ArrayList<>(N);
            int[] importancesBefore = new int[N];
            for (int i = 0; i < N; i++) {
                final NotificationRecord r = mNotificationList.get(i);
                orderBefore.add(r.getKey());
                visibilities[i] = r.getPackageVisibilityOverride();
                showBadges[i] = r.canShowBadge();
                allowBubbles[i] = r.canBubble();
                channelBefore.add(r.getChannel());
                groupKeyBefore.add(r.getGroupKey());
                overridePeopleBefore.add(r.getPeopleOverride());
                snoozeCriteriaBefore.add(r.getSnoozeCriteria());
                userSentimentBefore.add(r.getUserSentiment());
                suppressVisuallyBefore.add(r.getSuppressedVisualEffects());
                systemSmartActionsBefore.add(r.getSystemGeneratedSmartActions());
                smartRepliesBefore.add(r.getSmartReplies());
                importancesBefore[i] = r.getImportance();
                mRankingHelper.extractSignals(r);
            }
            mRankingHelper.sort(mNotificationList);
            for (int i = 0; i < N; i++) {
                final NotificationRecord r = mNotificationList.get(i);
                if (!orderBefore.get(i).equals(r.getKey())
                        || visibilities[i] != r.getPackageVisibilityOverride()
                        || showBadges[i] != r.canShowBadge()
                        || allowBubbles[i] != r.canBubble()
                        || !Objects.equals(channelBefore.get(i), r.getChannel())
                        || !Objects.equals(groupKeyBefore.get(i), r.getGroupKey())
                        || !Objects.equals(overridePeopleBefore.get(i), r.getPeopleOverride())
                        || !Objects.equals(snoozeCriteriaBefore.get(i), r.getSnoozeCriteria())
                        || !Objects.equals(userSentimentBefore.get(i), r.getUserSentiment())
                        || !Objects.equals(suppressVisuallyBefore.get(i),
                        r.getSuppressedVisualEffects())
                        || !Objects.equals(systemSmartActionsBefore.get(i),
                                r.getSystemGeneratedSmartActions())
                        || !Objects.equals(smartRepliesBefore.get(i), r.getSmartReplies())
                        || importancesBefore[i] != r.getImportance()) {
                    mHandler.scheduleSendRankingUpdate();
                    return;
                }
            }
        }
    }

    @GuardedBy("mNotificationLock")
    private void recordCallerLocked(NotificationRecord record) {
        if (mZenModeHelper.isCall(record)) {
            mZenModeHelper.recordCaller(record);
        }
    }

    // let zen mode evaluate this record
    @GuardedBy("mNotificationLock")
    private void applyZenModeLocked(NotificationRecord record) {
        record.setIntercepted(mZenModeHelper.shouldIntercept(record));
        if (record.isIntercepted()) {
            record.setSuppressedVisualEffects(
                    mZenModeHelper.getConsolidatedNotificationPolicy().suppressedVisualEffects);
        } else {
            record.setSuppressedVisualEffects(0);
        }
    }

    @GuardedBy("mNotificationLock")
    private int findNotificationRecordIndexLocked(NotificationRecord target) {
        return mRankingHelper.indexOf(mNotificationList, target);
    }

    private void handleSendRankingUpdate() {
        synchronized (mNotificationLock) {
            mListeners.notifyRankingUpdateLocked(null);
        }
    }

    private void scheduleListenerHintsChanged(int state) {
        mHandler.removeMessages(MESSAGE_LISTENER_HINTS_CHANGED);
        mHandler.obtainMessage(MESSAGE_LISTENER_HINTS_CHANGED, state, 0).sendToTarget();
    }

    private void scheduleInterruptionFilterChanged(int listenerInterruptionFilter) {
        mHandler.removeMessages(MESSAGE_LISTENER_NOTIFICATION_FILTER_CHANGED);
        mHandler.obtainMessage(
                MESSAGE_LISTENER_NOTIFICATION_FILTER_CHANGED,
                listenerInterruptionFilter,
                0).sendToTarget();
    }

    private void handleListenerHintsChanged(int hints) {
        synchronized (mNotificationLock) {
            mListeners.notifyListenerHintsChangedLocked(hints);
        }
    }

    private void handleListenerInterruptionFilterChanged(int interruptionFilter) {
        synchronized (mNotificationLock) {
            mListeners.notifyInterruptionFilterChanged(interruptionFilter);
        }
    }

    private void handleOnPackageChanged(boolean removingPackage, int changeUserId,
            String[] pkgList, int[] uidList) {
        boolean preferencesChanged = removingPackage;
        mListeners.onPackagesChanged(removingPackage, pkgList, uidList);
        mAssistants.onPackagesChanged(removingPackage, pkgList, uidList);
        mConditionProviders.onPackagesChanged(removingPackage, pkgList, uidList);
        preferencesChanged |= mPreferencesHelper.onPackagesChanged(
                removingPackage, changeUserId, pkgList, uidList);
        if (preferencesChanged) {
            handleSavePolicyFile();
        }
    }

    protected class WorkerHandler extends Handler
    {
        public WorkerHandler(Looper looper) {
            super(looper);
        }

        @Override
        public void handleMessage(Message msg)
        {
            switch (msg.what)
            {
                case MESSAGE_DURATION_REACHED:
                    handleDurationReached((ToastRecord) msg.obj);
                    break;
                case MESSAGE_FINISH_TOKEN_TIMEOUT:
                    handleKillTokenTimeout((ToastRecord) msg.obj);
                    break;
                case MESSAGE_SEND_RANKING_UPDATE:
                    handleSendRankingUpdate();
                    break;
                case MESSAGE_LISTENER_HINTS_CHANGED:
                    handleListenerHintsChanged(msg.arg1);
                    break;
                case MESSAGE_LISTENER_NOTIFICATION_FILTER_CHANGED:
                    handleListenerInterruptionFilterChanged(msg.arg1);
                    break;
                case MESSAGE_ON_PACKAGE_CHANGED:
                    SomeArgs args = (SomeArgs) msg.obj;
                    handleOnPackageChanged((boolean) args.arg1, args.argi1, (String[]) args.arg2,
                            (int[]) args.arg3);
                    args.recycle();
                    break;
            }
        }

        protected void scheduleSendRankingUpdate() {
            if (!hasMessages(MESSAGE_SEND_RANKING_UPDATE)) {
                Message m = Message.obtain(this, MESSAGE_SEND_RANKING_UPDATE);
                sendMessage(m);
            }
        }

        protected void scheduleCancelNotification(CancelNotificationRunnable cancelRunnable) {
            if (!hasCallbacks(cancelRunnable)) {
                sendMessage(Message.obtain(this, cancelRunnable));
            }
        }

        protected void scheduleOnPackageChanged(boolean removingPackage, int changeUserId,
                String[] pkgList, int[] uidList) {
            SomeArgs args = SomeArgs.obtain();
            args.arg1 = removingPackage;
            args.argi1 = changeUserId;
            args.arg2 = pkgList;
            args.arg3 = uidList;
            sendMessage(Message.obtain(this, MESSAGE_ON_PACKAGE_CHANGED, args));
        }
    }

    private final class RankingHandlerWorker extends Handler implements RankingHandler
    {
        public RankingHandlerWorker(Looper looper) {
            super(looper);
        }

        @Override
        public void handleMessage(Message msg) {
            switch (msg.what) {
                case MESSAGE_RECONSIDER_RANKING:
                    handleRankingReconsideration(msg);
                    break;
                case MESSAGE_RANKING_SORT:
                    handleRankingSort();
                    break;
            }
        }

        public void requestSort() {
            removeMessages(MESSAGE_RANKING_SORT);
            Message msg = Message.obtain();
            msg.what = MESSAGE_RANKING_SORT;
            sendMessage(msg);
        }

        public void requestReconsideration(RankingReconsideration recon) {
            Message m = Message.obtain(this,
                    NotificationManagerService.MESSAGE_RECONSIDER_RANKING, recon);
            long delay = recon.getDelay(TimeUnit.MILLISECONDS);
            sendMessageDelayed(m, delay);
        }
    }

    // Notifications
    // ============================================================================
    static int clamp(int x, int low, int high) {
        return (x < low) ? low : ((x > high) ? high : x);
    }

    void sendAccessibilityEvent(Notification notification, CharSequence packageName) {
        if (!mAccessibilityManager.isEnabled()) {
            return;
        }

        AccessibilityEvent event =
            AccessibilityEvent.obtain(AccessibilityEvent.TYPE_NOTIFICATION_STATE_CHANGED);
        event.setPackageName(packageName);
        event.setClassName(Notification.class.getName());
        event.setParcelableData(notification);
        CharSequence tickerText = notification.tickerText;
        if (!TextUtils.isEmpty(tickerText)) {
            event.getText().add(tickerText);
        }

        mAccessibilityManager.sendAccessibilityEvent(event);
    }

    /**
     * Removes all NotificationsRecords with the same key as the given notification record
     * from both lists. Do not call this method while iterating over either list.
     */
    @GuardedBy("mNotificationLock")
    private boolean removeFromNotificationListsLocked(NotificationRecord r) {
        // Remove from both lists, either list could have a separate Record for what is
        // effectively the same notification.
        boolean wasPosted = false;
        NotificationRecord recordInList = null;
        if ((recordInList = findNotificationByListLocked(mNotificationList, r.getKey()))
                != null) {
            mNotificationList.remove(recordInList);
            mNotificationsByKey.remove(recordInList.sbn.getKey());
            wasPosted = true;
        }
        while ((recordInList = findNotificationByListLocked(mEnqueuedNotifications, r.getKey()))
                != null) {
            mEnqueuedNotifications.remove(recordInList);
        }
        return wasPosted;
    }

    @GuardedBy("mNotificationLock")
    private void cancelNotificationLocked(NotificationRecord r, boolean sendDelete, int reason,
            boolean wasPosted, String listenerName) {
        cancelNotificationLocked(r, sendDelete, reason, -1, -1, wasPosted, listenerName);
    }

    @GuardedBy("mNotificationLock")
    private void cancelNotificationLocked(NotificationRecord r, boolean sendDelete, int reason,
            int rank, int count, boolean wasPosted, String listenerName) {
        final String canceledKey = r.getKey();

        // Record caller.
        recordCallerLocked(r);

        if (r.getStats().getDismissalSurface() == NotificationStats.DISMISSAL_NOT_DISMISSED) {
            r.recordDismissalSurface(NotificationStats.DISMISSAL_OTHER);
        }

        // tell the app
        if (sendDelete) {
            final PendingIntent deleteIntent = r.getNotification().deleteIntent;
            if (deleteIntent != null) {
                try {
                    // make sure deleteIntent cannot be used to start activities from background
                    LocalServices.getService(ActivityManagerInternal.class)
                            .clearPendingIntentAllowBgActivityStarts(deleteIntent.getTarget(),
                            WHITELIST_TOKEN);
                    deleteIntent.send();
                } catch (PendingIntent.CanceledException ex) {
                    // do nothing - there's no relevant way to recover, and
                    //     no reason to let this propagate
                    Slog.w(TAG, "canceled PendingIntent for " + r.sbn.getPackageName(), ex);
                }
            }
        }

        // Only cancel these if this notification actually got to be posted.
        if (wasPosted) {
            // status bar
            if (r.getNotification().getSmallIcon() != null) {
                if (reason != REASON_SNOOZED) {
                    r.isCanceled = true;
                }
                mListeners.notifyRemovedLocked(r, reason, r.getStats());
                mHandler.post(new Runnable() {
                    @Override
                    public void run() {
                        mGroupHelper.onNotificationRemoved(r.sbn);
                    }
                });
            }

            // sound
            if (canceledKey.equals(mSoundNotificationKey)) {
                mSoundNotificationKey = null;
                final long identity = Binder.clearCallingIdentity();
                try {
                    final IRingtonePlayer player = mAudioManager.getRingtonePlayer();
                    if (player != null) {
                        player.stopAsync();
                    }
                } catch (RemoteException e) {
                } finally {
                    Binder.restoreCallingIdentity(identity);
                }
            }

            // vibrate
            if (canceledKey.equals(mVibrateNotificationKey)) {
                mVibrateNotificationKey = null;
                long identity = Binder.clearCallingIdentity();
                try {
                    mVibrator.cancel();
                }
                finally {
                    Binder.restoreCallingIdentity(identity);
                }
            }

            // light
            mLights.remove(canceledKey);
        }

        // Record usage stats
        // TODO: add unbundling stats?
        switch (reason) {
            case REASON_CANCEL:
            case REASON_CANCEL_ALL:
            case REASON_LISTENER_CANCEL:
            case REASON_LISTENER_CANCEL_ALL:
                mUsageStats.registerDismissedByUser(r);
                break;
            case REASON_APP_CANCEL:
            case REASON_APP_CANCEL_ALL:
                mUsageStats.registerRemovedByApp(r);
                break;
        }

        String groupKey = r.getGroupKey();
        NotificationRecord groupSummary = mSummaryByGroupKey.get(groupKey);
        if (groupSummary != null && groupSummary.getKey().equals(canceledKey)) {
            mSummaryByGroupKey.remove(groupKey);
        }
        final ArrayMap<String, String> summaries = mAutobundledSummaries.get(r.sbn.getUserId());
        if (summaries != null && r.sbn.getKey().equals(summaries.get(r.sbn.getPackageName()))) {
            summaries.remove(r.sbn.getPackageName());
        }

        // Save it for users of getHistoricalNotifications()
        mArchive.record(r.sbn);

        final long now = System.currentTimeMillis();
        final LogMaker logMaker = r.getItemLogMaker()
                .setType(MetricsEvent.TYPE_DISMISS)
                .setSubtype(reason);
        if (rank != -1 && count != -1) {
            logMaker.addTaggedData(MetricsEvent.NOTIFICATION_SHADE_INDEX, rank)
                    .addTaggedData(MetricsEvent.NOTIFICATION_SHADE_COUNT, count);
        }
        MetricsLogger.action(logMaker);
        EventLogTags.writeNotificationCanceled(canceledKey, reason,
                r.getLifespanMs(now), r.getFreshnessMs(now), r.getExposureMs(now),
                rank, count, listenerName);
    }

    @VisibleForTesting
    void updateUriPermissions(@Nullable NotificationRecord newRecord,
            @Nullable NotificationRecord oldRecord, String targetPkg, int targetUserId) {
        final String key = (newRecord != null) ? newRecord.getKey() : oldRecord.getKey();
        if (DBG) Slog.d(TAG, key + ": updating permissions");

        final ArraySet<Uri> newUris = (newRecord != null) ? newRecord.getGrantableUris() : null;
        final ArraySet<Uri> oldUris = (oldRecord != null) ? oldRecord.getGrantableUris() : null;

        // Shortcut when no Uris involved
        if (newUris == null && oldUris == null) {
            return;
        }

        // Inherit any existing owner
        IBinder permissionOwner = null;
        if (newRecord != null && permissionOwner == null) {
            permissionOwner = newRecord.permissionOwner;
        }
        if (oldRecord != null && permissionOwner == null) {
            permissionOwner = oldRecord.permissionOwner;
        }

        // If we have Uris to grant, but no owner yet, go create one
        if (newUris != null && permissionOwner == null) {
            if (DBG) Slog.d(TAG, key + ": creating owner");
            permissionOwner = mUgmInternal.newUriPermissionOwner("NOTIF:" + key);
        }

        // If we have no Uris to grant, but an existing owner, go destroy it
        if (newUris == null && permissionOwner != null) {
            final long ident = Binder.clearCallingIdentity();
            try {
                if (DBG) Slog.d(TAG, key + ": destroying owner");
                mUgmInternal.revokeUriPermissionFromOwner(permissionOwner, null, ~0,
                        UserHandle.getUserId(oldRecord.getUid()));
                permissionOwner = null;
            } finally {
                Binder.restoreCallingIdentity(ident);
            }
        }

        // Grant access to new Uris
        if (newUris != null && permissionOwner != null) {
            for (int i = 0; i < newUris.size(); i++) {
                final Uri uri = newUris.valueAt(i);
                if (oldUris == null || !oldUris.contains(uri)) {
                    if (DBG) Slog.d(TAG, key + ": granting " + uri);
                    grantUriPermission(permissionOwner, uri, newRecord.getUid(), targetPkg,
                            targetUserId);
                }
            }
        }

        // Revoke access to old Uris
        if (oldUris != null && permissionOwner != null) {
            for (int i = 0; i < oldUris.size(); i++) {
                final Uri uri = oldUris.valueAt(i);
                if (newUris == null || !newUris.contains(uri)) {
                    if (DBG) Slog.d(TAG, key + ": revoking " + uri);
                    revokeUriPermission(permissionOwner, uri, oldRecord.getUid());
                }
            }
        }

        if (newRecord != null) {
            newRecord.permissionOwner = permissionOwner;
        }
    }

    private void grantUriPermission(IBinder owner, Uri uri, int sourceUid, String targetPkg,
            int targetUserId) {
        if (uri == null || !ContentResolver.SCHEME_CONTENT.equals(uri.getScheme())) return;

        final long ident = Binder.clearCallingIdentity();
        try {
            mUgm.grantUriPermissionFromOwner(owner, sourceUid, targetPkg,
                    ContentProvider.getUriWithoutUserId(uri),
                    Intent.FLAG_GRANT_READ_URI_PERMISSION,
                    ContentProvider.getUserIdFromUri(uri, UserHandle.getUserId(sourceUid)),
                    targetUserId);
        } catch (RemoteException ignored) {
            // Ignored because we're in same process
        } finally {
            Binder.restoreCallingIdentity(ident);
        }
    }

    private void revokeUriPermission(IBinder owner, Uri uri, int sourceUid) {
        if (uri == null || !ContentResolver.SCHEME_CONTENT.equals(uri.getScheme())) return;

        final long ident = Binder.clearCallingIdentity();
        try {
            mUgmInternal.revokeUriPermissionFromOwner(
                    owner,
                    ContentProvider.getUriWithoutUserId(uri),
                    Intent.FLAG_GRANT_READ_URI_PERMISSION,
                    ContentProvider.getUserIdFromUri(uri, UserHandle.getUserId(sourceUid)));
        } finally {
            Binder.restoreCallingIdentity(ident);
        }
    }

    /**
     * Cancels a notification ONLY if it has all of the {@code mustHaveFlags}
     * and none of the {@code mustNotHaveFlags}.
     */
    void cancelNotification(final int callingUid, final int callingPid,
            final String pkg, final String tag, final int id,
            final int mustHaveFlags, final int mustNotHaveFlags, final boolean sendDelete,
            final int userId, final int reason, final ManagedServiceInfo listener) {
        cancelNotification(callingUid, callingPid, pkg, tag, id, mustHaveFlags, mustNotHaveFlags,
                sendDelete, userId, reason, -1 /* rank */, -1 /* count */, listener);
    }

    /**
     * Cancels a notification ONLY if it has all of the {@code mustHaveFlags}
     * and none of the {@code mustNotHaveFlags}.
     */
    void cancelNotification(final int callingUid, final int callingPid,
            final String pkg, final String tag, final int id,
            final int mustHaveFlags, final int mustNotHaveFlags, final boolean sendDelete,
            final int userId, final int reason, int rank, int count,
            final ManagedServiceInfo listener) {
        // In enqueueNotificationInternal notifications are added by scheduling the
        // work on the worker handler. Hence, we also schedule the cancel on this
        // handler to avoid a scenario where an add notification call followed by a
        // remove notification call ends up in not removing the notification.
        mHandler.scheduleCancelNotification(new CancelNotificationRunnable(callingUid, callingPid,
                pkg, tag, id, mustHaveFlags, mustNotHaveFlags, sendDelete, userId, reason, rank,
                count, listener));
    }

    /**
     * Determine whether the userId applies to the notification in question, either because
     * they match exactly, or one of them is USER_ALL (which is treated as a wildcard).
     */
    private boolean notificationMatchesUserId(NotificationRecord r, int userId) {
        return
                // looking for USER_ALL notifications? match everything
                   userId == UserHandle.USER_ALL
                // a notification sent to USER_ALL matches any query
                || r.getUserId() == UserHandle.USER_ALL
                // an exact user match
                || r.getUserId() == userId;
    }

    /**
     * Determine whether the userId applies to the notification in question, either because
     * they match exactly, or one of them is USER_ALL (which is treated as a wildcard) or
     * because it matches one of the users profiles.
     */
    private boolean notificationMatchesCurrentProfiles(NotificationRecord r, int userId) {
        return notificationMatchesUserId(r, userId)
                || mUserProfiles.isCurrentProfile(r.getUserId());
    }

    /**
     * Cancels all notifications from a given package that have all of the
     * {@code mustHaveFlags}.
     */
    void cancelAllNotificationsInt(int callingUid, int callingPid, String pkg, String channelId,
            int mustHaveFlags, int mustNotHaveFlags, boolean doit, int userId, int reason,
            ManagedServiceInfo listener) {
        mHandler.post(new Runnable() {
            @Override
            public void run() {
                String listenerName = listener == null ? null : listener.component.toShortString();
                EventLogTags.writeNotificationCancelAll(callingUid, callingPid,
                        pkg, userId, mustHaveFlags, mustNotHaveFlags, reason,
                        listenerName);

                // Why does this parameter exist? Do we actually want to execute the above if doit
                // is false?
                if (!doit) {
                    return;
                }

                synchronized (mNotificationLock) {
                    FlagChecker flagChecker = (int flags) -> {
                        if ((flags & mustHaveFlags) != mustHaveFlags) {
                            return false;
                        }
                        if ((flags & mustNotHaveFlags) != 0) {
                            return false;
                        }
                        return true;
                    };
                    cancelAllNotificationsByListLocked(mNotificationList, callingUid, callingPid,
                            pkg, true /*nullPkgIndicatesUserSwitch*/, channelId, flagChecker,
                            false /*includeCurrentProfiles*/, userId, false /*sendDelete*/, reason,
                            listenerName, true /* wasPosted */);
                    cancelAllNotificationsByListLocked(mEnqueuedNotifications, callingUid,
                            callingPid, pkg, true /*nullPkgIndicatesUserSwitch*/, channelId,
                            flagChecker, false /*includeCurrentProfiles*/, userId,
                            false /*sendDelete*/, reason, listenerName, false /* wasPosted */);
                    mSnoozeHelper.cancel(userId, pkg);
                }
            }
        });
    }

    private interface FlagChecker {
        // Returns false if these flags do not pass the defined flag test.
        public boolean apply(int flags);
    }

    @GuardedBy("mNotificationLock")
    private void cancelAllNotificationsByListLocked(ArrayList<NotificationRecord> notificationList,
            int callingUid, int callingPid, String pkg, boolean nullPkgIndicatesUserSwitch,
            String channelId, FlagChecker flagChecker, boolean includeCurrentProfiles, int userId,
            boolean sendDelete, int reason, String listenerName, boolean wasPosted) {
        ArrayList<NotificationRecord> canceledNotifications = null;
        for (int i = notificationList.size() - 1; i >= 0; --i) {
            NotificationRecord r = notificationList.get(i);
            if (includeCurrentProfiles) {
                if (!notificationMatchesCurrentProfiles(r, userId)) {
                    continue;
                }
            } else if (!notificationMatchesUserId(r, userId)) {
                continue;
            }
            // Don't remove notifications to all, if there's no package name specified
            if (nullPkgIndicatesUserSwitch && pkg == null && r.getUserId() == UserHandle.USER_ALL) {
                continue;
            }
            if (!flagChecker.apply(r.getFlags())) {
                continue;
            }
            if (pkg != null && !r.sbn.getPackageName().equals(pkg)) {
                continue;
            }
            if (channelId != null && !channelId.equals(r.getChannel().getId())) {
                continue;
            }
            if (canceledNotifications == null) {
                canceledNotifications = new ArrayList<>();
            }
            notificationList.remove(i);
            mNotificationsByKey.remove(r.getKey());
            r.recordDismissalSentiment(NotificationStats.DISMISS_SENTIMENT_NEUTRAL);
            canceledNotifications.add(r);
            cancelNotificationLocked(r, sendDelete, reason, wasPosted, listenerName);
        }
        if (canceledNotifications != null) {
            final int M = canceledNotifications.size();
            for (int i = 0; i < M; i++) {
                cancelGroupChildrenLocked(canceledNotifications.get(i), callingUid, callingPid,
                        listenerName, false /* sendDelete */, flagChecker);
            }
            updateLightsLocked();
        }
    }

    void snoozeNotificationInt(String key, long duration, String snoozeCriterionId,
            ManagedServiceInfo listener) {
        String listenerName = listener == null ? null : listener.component.toShortString();
        if (duration <= 0 && snoozeCriterionId == null || key == null) {
            return;
        }

        if (DBG) {
            Slog.d(TAG, String.format("snooze event(%s, %d, %s, %s)", key, duration,
                    snoozeCriterionId, listenerName));
        }
        // Needs to post so that it can cancel notifications not yet enqueued.
        mHandler.post(new SnoozeNotificationRunnable(key, duration, snoozeCriterionId));
    }

    void unsnoozeNotificationInt(String key, ManagedServiceInfo listener) {
        String listenerName = listener == null ? null : listener.component.toShortString();
        if (DBG) {
            Slog.d(TAG, String.format("unsnooze event(%s, %s)", key, listenerName));
        }
        mSnoozeHelper.repost(key);
        handleSavePolicyFile();
    }

    @GuardedBy("mNotificationLock")
    void cancelAllLocked(int callingUid, int callingPid, int userId, int reason,
            ManagedServiceInfo listener, boolean includeCurrentProfiles) {
        mHandler.post(new Runnable() {
            @Override
            public void run() {
                synchronized (mNotificationLock) {
                    String listenerName =
                            listener == null ? null : listener.component.toShortString();
                    EventLogTags.writeNotificationCancelAll(callingUid, callingPid,
                            null, userId, 0, 0, reason, listenerName);

                    FlagChecker flagChecker = (int flags) -> {
                        int flagsToCheck = FLAG_ONGOING_EVENT | FLAG_NO_CLEAR;
                        if (REASON_LISTENER_CANCEL_ALL == reason) {
                            flagsToCheck |= FLAG_BUBBLE;
                        }
                        if ((flags & flagsToCheck) != 0) {
                            return false;
                        }
                        return true;
                    };

                    cancelAllNotificationsByListLocked(mNotificationList, callingUid, callingPid,
                            null, false /*nullPkgIndicatesUserSwitch*/, null, flagChecker,
                            includeCurrentProfiles, userId, true /*sendDelete*/, reason,
                            listenerName, true);
                    cancelAllNotificationsByListLocked(mEnqueuedNotifications, callingUid,
                            callingPid, null, false /*nullPkgIndicatesUserSwitch*/, null,
                            flagChecker, includeCurrentProfiles, userId, true /*sendDelete*/,
                            reason, listenerName, false);
                    mSnoozeHelper.cancel(userId, includeCurrentProfiles);
                }
            }
        });
    }

    // Warning: The caller is responsible for invoking updateLightsLocked().
    @GuardedBy("mNotificationLock")
    private void cancelGroupChildrenLocked(NotificationRecord r, int callingUid, int callingPid,
            String listenerName, boolean sendDelete, FlagChecker flagChecker) {
        Notification n = r.getNotification();
        if (!n.isGroupSummary()) {
            return;
        }

        String pkg = r.sbn.getPackageName();

        if (pkg == null) {
            if (DBG) Slog.e(TAG, "No package for group summary: " + r.getKey());
            return;
        }

        cancelGroupChildrenByListLocked(mNotificationList, r, callingUid, callingPid, listenerName,
                sendDelete, true, flagChecker);
        cancelGroupChildrenByListLocked(mEnqueuedNotifications, r, callingUid, callingPid,
                listenerName, sendDelete, false, flagChecker);
    }

    @GuardedBy("mNotificationLock")
    private void cancelGroupChildrenByListLocked(ArrayList<NotificationRecord> notificationList,
            NotificationRecord parentNotification, int callingUid, int callingPid,
            String listenerName, boolean sendDelete, boolean wasPosted, FlagChecker flagChecker) {
        final String pkg = parentNotification.sbn.getPackageName();
        final int userId = parentNotification.getUserId();
        final int reason = REASON_GROUP_SUMMARY_CANCELED;
        for (int i = notificationList.size() - 1; i >= 0; i--) {
            final NotificationRecord childR = notificationList.get(i);
            final StatusBarNotification childSbn = childR.sbn;
            if ((childSbn.isGroup() && !childSbn.getNotification().isGroupSummary()) &&
                    childR.getGroupKey().equals(parentNotification.getGroupKey())
                    && (childR.getFlags() & FLAG_FOREGROUND_SERVICE) == 0
                    && (flagChecker == null || flagChecker.apply(childR.getFlags()))) {
                EventLogTags.writeNotificationCancel(callingUid, callingPid, pkg, childSbn.getId(),
                        childSbn.getTag(), userId, 0, 0, reason, listenerName);
                notificationList.remove(i);
                mNotificationsByKey.remove(childR.getKey());
                cancelNotificationLocked(childR, sendDelete, reason, wasPosted, listenerName);
            }
        }
    }

    @GuardedBy("mNotificationLock")
    void updateLightsLocked()
    {
        // handle notification lights
        NotificationRecord ledNotification = null;
        while (ledNotification == null && !mLights.isEmpty()) {
            final String owner = mLights.get(mLights.size() - 1);
            ledNotification = mNotificationsByKey.get(owner);
            if (ledNotification == null) {
                Slog.wtfStack(TAG, "LED Notification does not exist: " + owner);
                mLights.remove(owner);
            }
        }

        // Don't flash while we are in a call or screen is on
        if (ledNotification == null || isInCall() || mScreenOn) {
            mNotificationLight.turnOff();
        } else {
            NotificationRecord.Light light = ledNotification.getLight();
            if (light != null && mNotificationPulseEnabled) {
                // pulse repeatedly
                mNotificationLight.setFlashing(light.color, Light.LIGHT_FLASH_TIMED,
                        light.onMs, light.offMs);
            }
        }
    }

    @GuardedBy("mNotificationLock")
    @NonNull List<NotificationRecord> findGroupNotificationsLocked(String pkg,
            String groupKey, int userId) {
        List<NotificationRecord> records = new ArrayList<>();
        records.addAll(findGroupNotificationByListLocked(mNotificationList, pkg, groupKey, userId));
        records.addAll(
                findGroupNotificationByListLocked(mEnqueuedNotifications, pkg, groupKey, userId));
        return records;
    }


    @GuardedBy("mNotificationLock")
    private @NonNull List<NotificationRecord> findGroupNotificationByListLocked(
            ArrayList<NotificationRecord> list, String pkg, String groupKey, int userId) {
        List<NotificationRecord> records = new ArrayList<>();
        final int len = list.size();
        for (int i = 0; i < len; i++) {
            NotificationRecord r = list.get(i);
            if (notificationMatchesUserId(r, userId) && r.getGroupKey().equals(groupKey)
                    && r.sbn.getPackageName().equals(pkg)) {
                records.add(r);
            }
        }
        return records;
    }

    // Searches both enqueued and posted notifications by key.
    // TODO: need to combine a bunch of these getters with slightly different behavior.
    // TODO: Should enqueuing just add to mNotificationsByKey instead?
    @GuardedBy("mNotificationLock")
    private NotificationRecord findNotificationByKeyLocked(String key) {
        NotificationRecord r;
        if ((r = findNotificationByListLocked(mNotificationList, key)) != null) {
            return r;
        }
        if ((r = findNotificationByListLocked(mEnqueuedNotifications, key)) != null) {
            return r;
        }
        return null;
    }

    @GuardedBy("mNotificationLock")
    NotificationRecord findNotificationLocked(String pkg, String tag, int id, int userId) {
        NotificationRecord r;
        if ((r = findNotificationByListLocked(mNotificationList, pkg, tag, id, userId)) != null) {
            return r;
        }
        if ((r = findNotificationByListLocked(mEnqueuedNotifications, pkg, tag, id, userId))
                != null) {
            return r;
        }
        return null;
    }

    @GuardedBy("mNotificationLock")
    private NotificationRecord findNotificationByListLocked(ArrayList<NotificationRecord> list,
            String pkg, String tag, int id, int userId) {
        final int len = list.size();
        for (int i = 0; i < len; i++) {
            NotificationRecord r = list.get(i);
            if (notificationMatchesUserId(r, userId) && r.sbn.getId() == id &&
                    TextUtils.equals(r.sbn.getTag(), tag) && r.sbn.getPackageName().equals(pkg)) {
                return r;
            }
        }
        return null;
    }

    @GuardedBy("mNotificationLock")
    private List<NotificationRecord> findNotificationsByListLocked(
            ArrayList<NotificationRecord> list, String pkg, String tag, int id, int userId) {
        List<NotificationRecord> matching = new ArrayList<>();
        final int len = list.size();
        for (int i = 0; i < len; i++) {
            NotificationRecord r = list.get(i);
            if (notificationMatchesUserId(r, userId) && r.sbn.getId() == id &&
                    TextUtils.equals(r.sbn.getTag(), tag) && r.sbn.getPackageName().equals(pkg)) {
                matching.add(r);
            }
        }
        return matching;
    }

    @GuardedBy("mNotificationLock")
    private NotificationRecord findNotificationByListLocked(ArrayList<NotificationRecord> list,
            String key) {
        final int N = list.size();
        for (int i = 0; i < N; i++) {
            if (key.equals(list.get(i).getKey())) {
                return list.get(i);
            }
        }
        return null;
    }

    @GuardedBy("mNotificationLock")
    int indexOfNotificationLocked(String key) {
        final int N = mNotificationList.size();
        for (int i = 0; i < N; i++) {
            if (key.equals(mNotificationList.get(i).getKey())) {
                return i;
            }
        }
        return -1;
    }

    @VisibleForTesting
    protected void hideNotificationsForPackages(String[] pkgs) {
        synchronized (mNotificationLock) {
            List<String> pkgList = Arrays.asList(pkgs);
            List<NotificationRecord> changedNotifications = new ArrayList<>();
            int numNotifications = mNotificationList.size();
            for (int i = 0; i < numNotifications; i++) {
                NotificationRecord rec = mNotificationList.get(i);
                if (pkgList.contains(rec.sbn.getPackageName())) {
                    rec.setHidden(true);
                    changedNotifications.add(rec);
                }
            }

            mListeners.notifyHiddenLocked(changedNotifications);
        }
    }

    @VisibleForTesting
    protected void unhideNotificationsForPackages(String[] pkgs) {
        synchronized (mNotificationLock) {
            List<String> pkgList = Arrays.asList(pkgs);
            List<NotificationRecord> changedNotifications = new ArrayList<>();
            int numNotifications = mNotificationList.size();
            for (int i = 0; i < numNotifications; i++) {
                NotificationRecord rec = mNotificationList.get(i);
                if (pkgList.contains(rec.sbn.getPackageName())) {
                    rec.setHidden(false);
                    changedNotifications.add(rec);
                }
            }

            mListeners.notifyUnhiddenLocked(changedNotifications);
        }
    }

    private void updateNotificationPulse() {
        synchronized (mNotificationLock) {
            updateLightsLocked();
        }
    }

    protected boolean isCallingUidSystem() {
        final int uid = Binder.getCallingUid();
        return uid == Process.SYSTEM_UID;
    }

    protected boolean isUidSystemOrPhone(int uid) {
        final int appid = UserHandle.getAppId(uid);
        return (appid == Process.SYSTEM_UID || appid == Process.PHONE_UID || uid == 0);
    }

    // TODO: Most calls should probably move to isCallerSystem.
    protected boolean isCallerSystemOrPhone() {
        return isUidSystemOrPhone(Binder.getCallingUid());
    }

    private void checkCallerIsSystemOrShell() {
        if (Binder.getCallingUid() == Process.SHELL_UID) {
            return;
        }
        checkCallerIsSystem();
    }

    private void checkCallerIsSystem() {
        if (isCallerSystemOrPhone()) {
            return;
        }
        throw new SecurityException("Disallowed call for uid " + Binder.getCallingUid());
    }

    private void checkCallerIsSystemOrSystemUiOrShell() {
        if (Binder.getCallingUid() == Process.SHELL_UID) {
            return;
        }
        if (isCallerSystemOrPhone()) {
            return;
        }
        getContext().enforceCallingPermission(android.Manifest.permission.STATUS_BAR_SERVICE, null);
    }

    private void checkCallerIsSystemOrSameApp(String pkg) {
        if (isCallerSystemOrPhone()) {
            return;
        }
        checkCallerIsSameApp(pkg);
    }

    private boolean isCallerAndroid(String callingPkg, int uid) {
        return isUidSystemOrPhone(uid) && callingPkg != null
                && PackageManagerService.PLATFORM_PACKAGE_NAME.equals(callingPkg);
    }

    /**
     * Check if the notification is of a category type that is restricted to system use only,
     * if so throw SecurityException
     */
    private void checkRestrictedCategories(final Notification notification) {
        try {
            if (!mPackageManager.hasSystemFeature(PackageManager.FEATURE_AUTOMOTIVE, 0)) {
                return;
            }
        } catch (RemoteException re) {
            if (DBG) Slog.e(TAG, "Unable to confirm if it's safe to skip category "
                    + "restrictions check thus the check will be done anyway");
        }
        if (Notification.CATEGORY_CAR_EMERGENCY.equals(notification.category)
                || Notification.CATEGORY_CAR_WARNING.equals(notification.category)
                || Notification.CATEGORY_CAR_INFORMATION.equals(notification.category)) {
                    checkCallerIsSystem();
        }
    }

    @VisibleForTesting
    boolean isCallerInstantApp(int callingUid, int userId) {
        // System is always allowed to act for ephemeral apps.
        if (isUidSystemOrPhone(callingUid)) {
            return false;
        }

        if (userId == UserHandle.USER_ALL) {
            userId = USER_SYSTEM;
        }

        try {
            final String[] pkgs = mPackageManager.getPackagesForUid(callingUid);
            if (pkgs == null) {
                throw new SecurityException("Unknown uid " + callingUid);
            }
            final String pkg = pkgs[0];
            mAppOps.checkPackage(callingUid, pkg);

            ApplicationInfo ai = mPackageManager.getApplicationInfo(pkg, 0, userId);
            if (ai == null) {
                throw new SecurityException("Unknown package " + pkg);
            }
            return ai.isInstantApp();
        } catch (RemoteException re) {
            throw new SecurityException("Unknown uid " + callingUid, re);
        }
    }

    private void checkCallerIsSameApp(String pkg) {
        checkCallerIsSameApp(pkg, Binder.getCallingUid(), UserHandle.getCallingUserId());
    }

    private void checkCallerIsSameApp(String pkg, int uid, int userId) {
        try {
            ApplicationInfo ai = mPackageManager.getApplicationInfo(
                    pkg, 0, userId);
            if (ai == null) {
                throw new SecurityException("Unknown package " + pkg);
            }
            if (!UserHandle.isSameApp(ai.uid, uid)) {
                throw new SecurityException("Calling uid " + uid + " gave package "
                        + pkg + " which is owned by uid " + ai.uid);
            }
        } catch (RemoteException re) {
            throw new SecurityException("Unknown package " + pkg + "\n" + re);
        }
    }

    private boolean isCallerSameApp(String pkg) {
        try {
            checkCallerIsSameApp(pkg);
            return true;
        } catch (SecurityException e) {
            return false;
        }
    }

    private boolean isCallerSameApp(String pkg, int uid, int userId) {
        try {
            checkCallerIsSameApp(pkg, uid, userId);
            return true;
        } catch (SecurityException e) {
            return false;
        }
    }

    private static String callStateToString(int state) {
        switch (state) {
            case TelephonyManager.CALL_STATE_IDLE: return "CALL_STATE_IDLE";
            case TelephonyManager.CALL_STATE_RINGING: return "CALL_STATE_RINGING";
            case TelephonyManager.CALL_STATE_OFFHOOK: return "CALL_STATE_OFFHOOK";
            default: return "CALL_STATE_UNKNOWN_" + state;
        }
    }

    private void listenForCallState() {
        TelephonyManager.from(getContext()).listen(new PhoneStateListener() {
            @Override
            public void onCallStateChanged(int state, String incomingNumber) {
                if (mCallState == state) return;
                if (DBG) Slog.d(TAG, "Call state changed: " + callStateToString(state));
                mCallState = state;
            }
        }, PhoneStateListener.LISTEN_CALL_STATE);
    }

    /**
     * Generates a NotificationRankingUpdate from 'sbns', considering only
     * notifications visible to the given listener.
     */
    @GuardedBy("mNotificationLock")
    private NotificationRankingUpdate makeRankingUpdateLocked(ManagedServiceInfo info) {
        final int N = mNotificationList.size();
        final ArrayList<NotificationListenerService.Ranking> rankings = new ArrayList<>();

        for (int i = 0; i < N; i++) {
            NotificationRecord record = mNotificationList.get(i);
            if (!isVisibleToListener(record.sbn, info)) {
                continue;
            }
            final String key = record.sbn.getKey();
            final NotificationListenerService.Ranking ranking =
                    new NotificationListenerService.Ranking();
            ranking.populate(
                    key,
                    rankings.size(),
                    !record.isIntercepted(),
                    record.getPackageVisibilityOverride(),
                    record.getSuppressedVisualEffects(),
                    record.getImportance(),
                    record.getImportanceExplanation(),
                    record.sbn.getOverrideGroupKey(),
                    record.getChannel(),
                    record.getPeopleOverride(),
                    record.getSnoozeCriteria(),
                    record.canShowBadge(),
                    record.getUserSentiment(),
                    record.isHidden(),
                    record.getLastAudiblyAlertedMs(),
                    record.getSound() != null || record.getVibration() != null,
                    record.getSystemGeneratedSmartActions(),
                    record.getSmartReplies(),
                    record.canBubble(),
                    record.isInterruptive()
            );
            rankings.add(ranking);
        }

        return new NotificationRankingUpdate(
                rankings.toArray(new NotificationListenerService.Ranking[0]));
    }

    boolean hasCompanionDevice(ManagedServiceInfo info) {
        if (mCompanionManager == null) {
            mCompanionManager = getCompanionManager();
        }
        // Companion mgr doesn't exist on all device types
        if (mCompanionManager == null) {
            return false;
        }
        long identity = Binder.clearCallingIdentity();
        try {
            List<String> associations = mCompanionManager.getAssociations(
                    info.component.getPackageName(), info.userid);
            if (!ArrayUtils.isEmpty(associations)) {
                return true;
            }
        } catch (SecurityException se) {
            // Not a privileged listener
        } catch (RemoteException re) {
            Slog.e(TAG, "Cannot reach companion device service", re);
        } catch (Exception e) {
            Slog.e(TAG, "Cannot verify listener " + info, e);
        } finally {
            Binder.restoreCallingIdentity(identity);
        }
        return false;
    }

    protected ICompanionDeviceManager getCompanionManager() {
        return ICompanionDeviceManager.Stub.asInterface(
                ServiceManager.getService(Context.COMPANION_DEVICE_SERVICE));
    }

    private boolean isVisibleToListener(StatusBarNotification sbn, ManagedServiceInfo listener) {
        if (!listener.enabledAndUserMatches(sbn.getUserId())) {
            return false;
        }
        // TODO: remove this for older listeners.
        return true;
    }

    private boolean isPackageSuspendedForUser(String pkg, int uid) {
        final long identity = Binder.clearCallingIdentity();
        int userId = UserHandle.getUserId(uid);
        try {
            return mPackageManager.isPackageSuspendedForUser(pkg, userId);
        } catch (RemoteException re) {
            throw new SecurityException("Could not talk to package manager service");
        } catch (IllegalArgumentException ex) {
            // Package not found.
            return false;
        } finally {
            Binder.restoreCallingIdentity(identity);
        }
    }

    @VisibleForTesting
    boolean canUseManagedServices(String pkg, Integer userId, String requiredPermission) {
        boolean canUseManagedServices = !mActivityManager.isLowRamDevice()
                || mPackageManagerClient.hasSystemFeature(PackageManager.FEATURE_WATCH);

        for (String whitelisted : getContext().getResources().getStringArray(
                R.array.config_allowedManagedServicesOnLowRamDevices)) {
            if (whitelisted.equals(pkg)) {
                canUseManagedServices = true;
            }
        }

        if (requiredPermission != null) {
            try {
                if (mPackageManager.checkPermission(requiredPermission, pkg, userId)
                    != PackageManager.PERMISSION_GRANTED) {
                    canUseManagedServices = false;
                }
            } catch (RemoteException e) {
                Slog.e(TAG, "can't talk to pm", e);
            }
        }

        return canUseManagedServices;
    }

    private class TrimCache {
        StatusBarNotification heavy;
        StatusBarNotification sbnClone;
        StatusBarNotification sbnCloneLight;

        TrimCache(StatusBarNotification sbn) {
            heavy = sbn;
        }

        StatusBarNotification ForListener(ManagedServiceInfo info) {
            if (mListeners.getOnNotificationPostedTrim(info) == TRIM_LIGHT) {
                if (sbnCloneLight == null) {
                    sbnCloneLight = heavy.cloneLight();
                }
                return sbnCloneLight;
            } else {
                if (sbnClone == null) {
                    sbnClone = heavy.clone();
                }
                return sbnClone;
            }
        }
    }

    private boolean isInCall() {
        if (mInCallStateOffHook) {
            return true;
        }
        int audioMode = mAudioManager.getMode();
        if (audioMode == AudioManager.MODE_IN_CALL
                || audioMode == AudioManager.MODE_IN_COMMUNICATION) {
            return true;
        }
        return false;
    }

    public class NotificationAssistants extends ManagedServices {
        static final String TAG_ENABLED_NOTIFICATION_ASSISTANTS = "enabled_assistants";

        private static final String ATT_USER_SET = "user_set";
        private static final String TAG_ALLOWED_ADJUSTMENT_TYPES = "q_allowed_adjustments";
        private static final String ATT_TYPES = "types";

        private final Object mLock = new Object();

        @GuardedBy("mLock")
        private ArrayMap<Integer, Boolean> mUserSetMap = new ArrayMap<>();
        private Set<String> mAllowedAdjustments = new ArraySet<>();

        public NotificationAssistants(Context context, Object lock, UserProfiles up,
                IPackageManager pm) {
            super(context, lock, up, pm);

            // Add all default allowed adjustment types. Will be overwritten by values in xml,
            // if they exist
            for (int i = 0; i < DEFAULT_ALLOWED_ADJUSTMENTS.length; i++) {
                mAllowedAdjustments.add(DEFAULT_ALLOWED_ADJUSTMENTS[i]);
            }
        }

        @Override
        protected Config getConfig() {
            Config c = new Config();
            c.caption = "notification assistant";
            c.serviceInterface = NotificationAssistantService.SERVICE_INTERFACE;
            c.xmlTag = TAG_ENABLED_NOTIFICATION_ASSISTANTS;
            c.secureSettingName = Settings.Secure.ENABLED_NOTIFICATION_ASSISTANT;
            c.bindPermission = Manifest.permission.BIND_NOTIFICATION_ASSISTANT_SERVICE;
            c.settingsAction = Settings.ACTION_MANAGE_DEFAULT_APPS_SETTINGS;
            c.clientLabel = R.string.notification_ranker_binding_label;
            return c;
        }

        @Override
        protected IInterface asInterface(IBinder binder) {
            return INotificationListener.Stub.asInterface(binder);
        }

        @Override
        protected boolean checkType(IInterface service) {
            return service instanceof INotificationListener;
        }

        @Override
        protected void onServiceAdded(ManagedServiceInfo info) {
            mListeners.registerGuestService(info);
        }

        @Override
        @GuardedBy("mNotificationLock")
        protected void onServiceRemovedLocked(ManagedServiceInfo removed) {
            mListeners.unregisterService(removed.service, removed.userid);
        }

        @Override
        public void onUserUnlocked(int user) {
            if (DEBUG) Slog.d(TAG, "onUserUnlocked u=" + user);
            // force rebind the assistant, as it might be keeping its own state in user locked
            // storage
            rebindServices(true, user);
        }

        @Override
        protected String getRequiredPermission() {
            // only signature/privileged apps can be bound.
            return android.Manifest.permission.REQUEST_NOTIFICATION_ASSISTANT_SERVICE;
        }

        @Override
        protected void writeExtraXmlTags(XmlSerializer out) throws IOException {
            synchronized (mLock) {
                out.startTag(null, TAG_ALLOWED_ADJUSTMENT_TYPES);
                out.attribute(null, ATT_TYPES, TextUtils.join(",", mAllowedAdjustments));
                out.endTag(null, TAG_ALLOWED_ADJUSTMENT_TYPES);
            }
        }

        @Override
        protected void readExtraTag(String tag, XmlPullParser parser) throws IOException {
            if (TAG_ALLOWED_ADJUSTMENT_TYPES.equals(tag)) {
                final String types = XmlUtils.readStringAttribute(parser, ATT_TYPES);
                synchronized (mLock) {
                    mAllowedAdjustments.clear();
                    if (!TextUtils.isEmpty(types)) {
                        mAllowedAdjustments.addAll(Arrays.asList(types.split(",")));
                    }
                }
            }
        }

        protected void allowAdjustmentType(String type) {
            synchronized (mLock) {
                mAllowedAdjustments.add(type);
            }
            for (final ManagedServiceInfo info : NotificationAssistants.this.getServices()) {
                mHandler.post(() -> notifyCapabilitiesChanged(info));
            }
        }

        protected void disallowAdjustmentType(String type) {
            synchronized (mLock) {
                mAllowedAdjustments.remove(type);
            }
            for (final ManagedServiceInfo info : NotificationAssistants.this.getServices()) {
                    mHandler.post(() -> notifyCapabilitiesChanged(info));
            }
        }

        protected List<String> getAllowedAssistantAdjustments() {
            synchronized (mLock) {
                List<String> types = new ArrayList<>();
                types.addAll(mAllowedAdjustments);
                return types;
            }
        }

        protected boolean isAdjustmentAllowed(String type) {
            synchronized (mLock) {
                return mAllowedAdjustments.contains(type);
            }
        }

        protected void onNotificationsSeenLocked(ArrayList<NotificationRecord> records) {
            // There should be only one, but it's a list, so while we enforce
            // singularity elsewhere, we keep it general here, to avoid surprises.
            for (final ManagedServiceInfo info : NotificationAssistants.this.getServices()) {
                ArrayList<String> keys = new ArrayList<>(records.size());
                for (NotificationRecord r : records) {
                    boolean sbnVisible = isVisibleToListener(r.sbn, info)
                            && info.isSameUser(r.getUserId());
                    if (sbnVisible) {
                        keys.add(r.getKey());
                    }
                }

                if (!keys.isEmpty()) {
                    mHandler.post(() -> notifySeen(info, keys));
                }
            }
        }

        boolean hasUserSet(int userId) {
            synchronized (mLock) {
                return mUserSetMap.getOrDefault(userId, false);
            }
        }

        void setUserSet(int userId, boolean set) {
            synchronized (mLock) {
                mUserSetMap.put(userId, set);
            }
        }

        @Override
        protected void writeExtraAttributes(XmlSerializer out, int userId) throws IOException {
            out.attribute(null, ATT_USER_SET, Boolean.toString(hasUserSet(userId)));
        }

        @Override
        protected void readExtraAttributes(String tag, XmlPullParser parser, int userId)
                throws IOException {
            boolean userSet = XmlUtils.readBooleanAttribute(parser, ATT_USER_SET, false);
            setUserSet(userId, userSet);
        }

        private void notifyCapabilitiesChanged(final ManagedServiceInfo info) {
            final INotificationListener assistant = (INotificationListener) info.service;
            try {
                assistant.onAllowedAdjustmentsChanged();
            } catch (RemoteException ex) {
                Slog.e(TAG, "unable to notify assistant (capabilities): " + assistant, ex);
            }
        }

        private void notifySeen(final ManagedServiceInfo info,
                final ArrayList<String> keys) {
            final INotificationListener assistant = (INotificationListener) info.service;
            try {
                assistant.onNotificationsSeen(keys);
            } catch (RemoteException ex) {
                Slog.e(TAG, "unable to notify assistant (seen): " + assistant, ex);
            }
        }

        @GuardedBy("mNotificationLock")
        private void onNotificationEnqueuedLocked(final NotificationRecord r) {
            final boolean debug = isVerboseLogEnabled();
            if (debug) {
                Slog.v(TAG, "onNotificationEnqueuedLocked() called with: r = [" + r + "]");
            }
            final StatusBarNotification sbn = r.sbn;
            notifyAssistantLocked(
                    sbn,
                    true /* sameUserOnly */,
                    (assistant, sbnHolder) -> {
                        try {
                            if (debug) {
                                Slog.v(TAG,
                                        "calling onNotificationEnqueuedWithChannel " + sbnHolder);
                            }
                            assistant.onNotificationEnqueuedWithChannel(sbnHolder, r.getChannel());
                        } catch (RemoteException ex) {
                            Slog.e(TAG, "unable to notify assistant (enqueued): " + assistant, ex);
                        }
                    });
        }

        @GuardedBy("mNotificationLock")
        void notifyAssistantExpansionChangedLocked(
                final StatusBarNotification sbn,
                final boolean isUserAction,
                final boolean isExpanded) {
            final String key = sbn.getKey();
            notifyAssistantLocked(
                    sbn,
                    false /* sameUserOnly */,
                    (assistant, sbnHolder) -> {
                        try {
                            assistant.onNotificationExpansionChanged(key, isUserAction, isExpanded);
                        } catch (RemoteException ex) {
                            Slog.e(TAG, "unable to notify assistant (expanded): " + assistant, ex);
                        }
                    });
        }

        @GuardedBy("mNotificationLock")
        void notifyAssistantNotificationDirectReplyLocked(
                final StatusBarNotification sbn) {
            final String key = sbn.getKey();
            notifyAssistantLocked(
                    sbn,
                    false /* sameUserOnly */,
                    (assistant, sbnHolder) -> {
                        try {
                            assistant.onNotificationDirectReply(key);
                        } catch (RemoteException ex) {
                            Slog.e(TAG, "unable to notify assistant (expanded): " + assistant, ex);
                        }
                    });
        }

        @GuardedBy("mNotificationLock")
        void notifyAssistantSuggestedReplySent(
                final StatusBarNotification sbn, CharSequence reply, boolean generatedByAssistant) {
            final String key = sbn.getKey();
            notifyAssistantLocked(
                    sbn,
                    false /* sameUserOnly */,
                    (assistant, sbnHolder) -> {
                        try {
                            assistant.onSuggestedReplySent(
                                    key,
                                    reply,
                                    generatedByAssistant
                                            ? NotificationAssistantService.SOURCE_FROM_ASSISTANT
                                            : NotificationAssistantService.SOURCE_FROM_APP);
                        } catch (RemoteException ex) {
                            Slog.e(TAG, "unable to notify assistant (snoozed): " + assistant, ex);
                        }
                    });
        }

        @GuardedBy("mNotificationLock")
        void notifyAssistantActionClicked(
                final StatusBarNotification sbn, int actionIndex, Notification.Action action,
                boolean generatedByAssistant) {
            final String key = sbn.getKey();
            notifyAssistantLocked(
                    sbn,
                    false /* sameUserOnly */,
                    (assistant, sbnHolder) -> {
                        try {
                            assistant.onActionClicked(
                                    key,
                                    action,
                                    generatedByAssistant
                                            ? NotificationAssistantService.SOURCE_FROM_ASSISTANT
                                            : NotificationAssistantService.SOURCE_FROM_APP);
                        } catch (RemoteException ex) {
                            Slog.e(TAG, "unable to notify assistant (snoozed): " + assistant, ex);
                        }
                    });
        }

        /**
         * asynchronously notify the assistant that a notification has been snoozed until a
         * context
         */
        @GuardedBy("mNotificationLock")
        private void notifyAssistantSnoozedLocked(
                final StatusBarNotification sbn, final String snoozeCriterionId) {
            notifyAssistantLocked(
                    sbn,
                    false /* sameUserOnly */,
                    (assistant, sbnHolder) -> {
                        try {
                            assistant.onNotificationSnoozedUntilContext(
                                    sbnHolder, snoozeCriterionId);
                        } catch (RemoteException ex) {
                            Slog.e(TAG, "unable to notify assistant (snoozed): " + assistant, ex);
                        }
                    });
        }

        /**
         * Notifies the assistant something about the specified notification, only assistant
         * that is visible to the notification will be notified.
         *
         * @param sbn          the notification object that the update is about.
         * @param sameUserOnly should the update  be sent to the assistant in the same user only.
         * @param callback     the callback that provides the assistant to be notified, executed
         *                     in WorkerHandler.
         */
        @GuardedBy("mNotificationLock")
        private void notifyAssistantLocked(
                final StatusBarNotification sbn,
                boolean sameUserOnly,
                BiConsumer<INotificationListener, StatusBarNotificationHolder> callback) {
            TrimCache trimCache = new TrimCache(sbn);
            // There should be only one, but it's a list, so while we enforce
            // singularity elsewhere, we keep it general here, to avoid surprises.

            final boolean debug = isVerboseLogEnabled();
            if (debug) {
                Slog.v(TAG,
                        "notifyAssistantLocked() called with: sbn = [" + sbn + "], sameUserOnly = ["
                                + sameUserOnly + "], callback = [" + callback + "]");
            }
            for (final ManagedServiceInfo info : NotificationAssistants.this.getServices()) {
                boolean sbnVisible = isVisibleToListener(sbn, info)
                        && (!sameUserOnly || info.isSameUser(sbn.getUserId()));
                if (debug) {
                    Slog.v(TAG, "notifyAssistantLocked info=" + info + " snbVisible=" + sbnVisible);
                }
                if (!sbnVisible) {
                    continue;
                }
                final INotificationListener assistant = (INotificationListener) info.service;
                final StatusBarNotification sbnToPost = trimCache.ForListener(info);
                final StatusBarNotificationHolder sbnHolder =
                        new StatusBarNotificationHolder(sbnToPost);
                mHandler.post(() -> callback.accept(assistant, sbnHolder));
            }
        }

        public boolean isEnabled() {
            return !getServices().isEmpty();
        }

        protected void resetDefaultAssistantsIfNecessary() {
            final List<UserInfo> activeUsers = mUm.getUsers(true);
            for (UserInfo userInfo : activeUsers) {
                int userId = userInfo.getUserHandle().getIdentifier();
                if (!hasUserSet(userId)) {
                    Slog.d(TAG, "Approving default notification assistant for user " + userId);
                    setDefaultAssistantForUser(userId);
                }
            }
        }

        @Override
        protected void setPackageOrComponentEnabled(String pkgOrComponent, int userId,
                boolean isPrimary, boolean enabled) {
            // Ensures that only one component is enabled at a time
            if (enabled) {
                List<ComponentName> allowedComponents = getAllowedComponents(userId);
                if (!allowedComponents.isEmpty()) {
                    ComponentName currentComponent = CollectionUtils.firstOrNull(allowedComponents);
                    if (currentComponent.flattenToString().equals(pkgOrComponent)) return;
                    setNotificationAssistantAccessGrantedForUserInternal(
                            currentComponent, userId, false);
                }
            }
            super.setPackageOrComponentEnabled(pkgOrComponent, userId, isPrimary, enabled);
        }

        @Override
        public void dump(PrintWriter pw, DumpFilter filter) {
            super.dump(pw, filter);
            pw.println("    Has user set:");
            synchronized (mLock) {
                Set<Integer> userIds = mUserSetMap.keySet();
                for (int userId : userIds) {
                    pw.println("      userId=" + userId + " value=" + mUserSetMap.get(userId));
                }
            }
        }

        private boolean isVerboseLogEnabled() {
            return Log.isLoggable("notification_assistant", Log.VERBOSE);
        }
    }

    public class NotificationListeners extends ManagedServices {
        static final String TAG_ENABLED_NOTIFICATION_LISTENERS = "enabled_listeners";

        private final ArraySet<ManagedServiceInfo> mLightTrimListeners = new ArraySet<>();

        public NotificationListeners(IPackageManager pm) {
            super(getContext(), mNotificationLock, mUserProfiles, pm);

        }

        @Override
        protected int getBindFlags() {
            // Most of the same flags as the base, but also add BIND_NOT_PERCEPTIBLE
            // because too many 3P apps could be kept in memory as notification listeners and
            // cause extreme memory pressure.
            // TODO: Change the binding lifecycle of NotificationListeners to avoid this situation.
            return BIND_AUTO_CREATE | BIND_FOREGROUND_SERVICE
                    | BIND_NOT_PERCEPTIBLE | BIND_ALLOW_WHITELIST_MANAGEMENT;
        }

        @Override
        protected Config getConfig() {
            Config c = new Config();
            c.caption = "notification listener";
            c.serviceInterface = NotificationListenerService.SERVICE_INTERFACE;
            c.xmlTag = TAG_ENABLED_NOTIFICATION_LISTENERS;
            c.secureSettingName = Settings.Secure.ENABLED_NOTIFICATION_LISTENERS;
            c.bindPermission = android.Manifest.permission.BIND_NOTIFICATION_LISTENER_SERVICE;
            c.settingsAction = Settings.ACTION_NOTIFICATION_LISTENER_SETTINGS;
            c.clientLabel = R.string.notification_listener_binding_label;
            return c;
        }

        @Override
        protected IInterface asInterface(IBinder binder) {
            return INotificationListener.Stub.asInterface(binder);
        }

        @Override
        protected boolean checkType(IInterface service) {
            return service instanceof INotificationListener;
        }

        @Override
        public void onServiceAdded(ManagedServiceInfo info) {
            final INotificationListener listener = (INotificationListener) info.service;
            final NotificationRankingUpdate update;
            synchronized (mNotificationLock) {
                update = makeRankingUpdateLocked(info);
            }
            try {
                listener.onListenerConnected(update);
            } catch (RemoteException e) {
                // we tried
            }
        }

        @Override
        @GuardedBy("mNotificationLock")
        protected void onServiceRemovedLocked(ManagedServiceInfo removed) {
            if (removeDisabledHints(removed)) {
                updateListenerHintsLocked();
                updateEffectsSuppressorLocked();
            }
            mLightTrimListeners.remove(removed);
        }

        @Override
        protected String getRequiredPermission() {
            return null;
        }

        @GuardedBy("mNotificationLock")
        public void setOnNotificationPostedTrimLocked(ManagedServiceInfo info, int trim) {
            if (trim == TRIM_LIGHT) {
                mLightTrimListeners.add(info);
            } else {
                mLightTrimListeners.remove(info);
            }
        }

        public int getOnNotificationPostedTrim(ManagedServiceInfo info) {
            return mLightTrimListeners.contains(info) ? TRIM_LIGHT : TRIM_FULL;
        }

        public void onStatusBarIconsBehaviorChanged(boolean hideSilentStatusIcons) {
            for (final ManagedServiceInfo info : getServices()) {
                mHandler.post(() -> {
                    final INotificationListener listener = (INotificationListener) info.service;
                     try {
                        listener.onStatusBarIconsBehaviorChanged(hideSilentStatusIcons);
                    } catch (RemoteException ex) {
                        Slog.e(TAG, "unable to notify listener "
                                + "(hideSilentStatusIcons): " + listener, ex);
                    }
                });
            }
        }

        /**
         * asynchronously notify all listeners about a new notification
         *
         * <p>
         * Also takes care of removing a notification that has been visible to a listener before,
         * but isn't anymore.
         */
        @GuardedBy("mNotificationLock")
        public void notifyPostedLocked(NotificationRecord r, NotificationRecord old) {
            notifyPostedLocked(r, old, true);
        }

        /**
         * @param notifyAllListeners notifies all listeners if true, else only notifies listeners
         *                           targetting <= O_MR1
         */
        @GuardedBy("mNotificationLock")
        private void notifyPostedLocked(NotificationRecord r, NotificationRecord old,
                boolean notifyAllListeners) {
            // Lazily initialized snapshots of the notification.
            StatusBarNotification sbn = r.sbn;
            StatusBarNotification oldSbn = (old != null) ? old.sbn : null;
            TrimCache trimCache = new TrimCache(sbn);

            for (final ManagedServiceInfo info : getServices()) {
                boolean sbnVisible = isVisibleToListener(sbn, info);
                boolean oldSbnVisible = oldSbn != null ? isVisibleToListener(oldSbn, info) : false;
                // This notification hasn't been and still isn't visible -> ignore.
                if (!oldSbnVisible && !sbnVisible) {
                    continue;
                }
                // If the notification is hidden, don't notifyPosted listeners targeting < P.
                // Instead, those listeners will receive notifyPosted when the notification is
                // unhidden.
                if (r.isHidden() && info.targetSdkVersion < Build.VERSION_CODES.P) {
                    continue;
                }

                // If we shouldn't notify all listeners, this means the hidden state of
                // a notification was changed.  Don't notifyPosted listeners targeting >= P.
                // Instead, those listeners will receive notifyRankingUpdate.
                if (!notifyAllListeners && info.targetSdkVersion >= Build.VERSION_CODES.P) {
                    continue;
                }

                final NotificationRankingUpdate update = makeRankingUpdateLocked(info);

                // This notification became invisible -> remove the old one.
                if (oldSbnVisible && !sbnVisible) {
                    final StatusBarNotification oldSbnLightClone = oldSbn.cloneLight();
                    mHandler.post(new Runnable() {
                        @Override
                        public void run() {
                            notifyRemoved(
                                    info, oldSbnLightClone, update, null, REASON_USER_STOPPED);
                        }
                    });
                    continue;
                }

                // Grant access before listener is notified
                final int targetUserId = (info.userid == UserHandle.USER_ALL)
                        ? UserHandle.USER_SYSTEM : info.userid;
                updateUriPermissions(r, old, info.component.getPackageName(), targetUserId);

                final StatusBarNotification sbnToPost = trimCache.ForListener(info);
                mHandler.post(new Runnable() {
                    @Override
                    public void run() {
                        notifyPosted(info, sbnToPost, update);
                    }
                });
            }
        }

        /**
         * asynchronously notify all listeners about a removed notification
         */
        @GuardedBy("mNotificationLock")
        public void notifyRemovedLocked(NotificationRecord r, int reason,
                NotificationStats notificationStats) {
            final StatusBarNotification sbn = r.sbn;

            // make a copy in case changes are made to the underlying Notification object
            // NOTE: this copy is lightweight: it doesn't include heavyweight parts of the
            // notification
            final StatusBarNotification sbnLight = sbn.cloneLight();
            for (final ManagedServiceInfo info : getServices()) {
                if (!isVisibleToListener(sbn, info)) {
                    continue;
                }

                // don't notifyRemoved for listeners targeting < P
                // if not for reason package suspended
                if (r.isHidden() && reason != REASON_PACKAGE_SUSPENDED
                        && info.targetSdkVersion < Build.VERSION_CODES.P) {
                    continue;
                }

                // don't notifyRemoved for listeners targeting >= P
                // if the reason is package suspended
                if (reason == REASON_PACKAGE_SUSPENDED
                        && info.targetSdkVersion >= Build.VERSION_CODES.P) {
                    continue;
                }

                // Only assistants can get stats
                final NotificationStats stats = mAssistants.isServiceTokenValidLocked(info.service)
                        ? notificationStats : null;
                final NotificationRankingUpdate update = makeRankingUpdateLocked(info);
                mHandler.post(new Runnable() {
                    @Override
                    public void run() {
                        notifyRemoved(info, sbnLight, update, stats, reason);
                    }
                });
            }

            // Revoke access after all listeners have been updated
            mHandler.post(() -> {
                updateUriPermissions(null, r, null, UserHandle.USER_SYSTEM);
            });
        }

        /**
         * Asynchronously notify all listeners about a reordering of notifications
         * unless changedHiddenNotifications is populated.
         * If changedHiddenNotifications is populated, there was a change in the hidden state
         * of the notifications.  In this case, we only send updates to listeners that
         * target >= P.
         */
        @GuardedBy("mNotificationLock")
        public void notifyRankingUpdateLocked(List<NotificationRecord> changedHiddenNotifications) {
            boolean isHiddenRankingUpdate = changedHiddenNotifications != null
                    && changedHiddenNotifications.size() > 0;

            for (final ManagedServiceInfo serviceInfo : getServices()) {
                if (!serviceInfo.isEnabledForCurrentProfiles()) {
                    continue;
                }

                boolean notifyThisListener = false;
                if (isHiddenRankingUpdate && serviceInfo.targetSdkVersion >=
                        Build.VERSION_CODES.P) {
                    for (NotificationRecord rec : changedHiddenNotifications) {
                        if (isVisibleToListener(rec.sbn, serviceInfo)) {
                            notifyThisListener = true;
                            break;
                        }
                    }
                }

                if (notifyThisListener || !isHiddenRankingUpdate) {
                    final NotificationRankingUpdate update = makeRankingUpdateLocked(
                            serviceInfo);

                    mHandler.post(new Runnable() {
                        @Override
                        public void run() {
                            notifyRankingUpdate(serviceInfo, update);
                        }
                    });
                }
            }
        }

        @GuardedBy("mNotificationLock")
        public void notifyListenerHintsChangedLocked(final int hints) {
            for (final ManagedServiceInfo serviceInfo : getServices()) {
                if (!serviceInfo.isEnabledForCurrentProfiles()) {
                    continue;
                }
                mHandler.post(new Runnable() {
                    @Override
                    public void run() {
                        notifyListenerHintsChanged(serviceInfo, hints);
                    }
                });
            }
        }

        /**
         * asynchronously notify relevant listeners their notification is hidden
         * NotificationListenerServices that target P+:
         *      NotificationListenerService#notifyRankingUpdateLocked()
         * NotificationListenerServices that target <= P:
         *      NotificationListenerService#notifyRemovedLocked() with REASON_PACKAGE_SUSPENDED.
         */
        @GuardedBy("mNotificationLock")
        public void notifyHiddenLocked(List<NotificationRecord> changedNotifications) {
            if (changedNotifications == null || changedNotifications.size() == 0) {
                return;
            }

            notifyRankingUpdateLocked(changedNotifications);

            // for listeners that target < P, notifyRemoveLocked
            int numChangedNotifications = changedNotifications.size();
            for (int i = 0; i < numChangedNotifications; i++) {
                NotificationRecord rec = changedNotifications.get(i);
                mListeners.notifyRemovedLocked(rec, REASON_PACKAGE_SUSPENDED, rec.getStats());
            }
        }

        /**
         * asynchronously notify relevant listeners their notification is unhidden
         * NotificationListenerServices that target P+:
         *      NotificationListenerService#notifyRankingUpdateLocked()
         * NotificationListenerServices that target <= P:
         *      NotificationListeners#notifyPostedLocked()
         */
        @GuardedBy("mNotificationLock")
        public void notifyUnhiddenLocked(List<NotificationRecord> changedNotifications) {
            if (changedNotifications == null || changedNotifications.size() == 0) {
                return;
            }

            notifyRankingUpdateLocked(changedNotifications);

            // for listeners that target < P, notifyPostedLocked
            int numChangedNotifications = changedNotifications.size();
            for (int i = 0; i < numChangedNotifications; i++) {
                NotificationRecord rec = changedNotifications.get(i);
                mListeners.notifyPostedLocked(rec, rec, false);
            }
        }

        public void notifyInterruptionFilterChanged(final int interruptionFilter) {
            for (final ManagedServiceInfo serviceInfo : getServices()) {
                if (!serviceInfo.isEnabledForCurrentProfiles()) {
                    continue;
                }
                mHandler.post(new Runnable() {
                    @Override
                    public void run() {
                        notifyInterruptionFilterChanged(serviceInfo, interruptionFilter);
                    }
                });
            }
        }

        protected void notifyNotificationChannelChanged(final String pkg, final UserHandle user,
                final NotificationChannel channel, final int modificationType) {
            if (channel == null) {
                return;
            }
            for (final ManagedServiceInfo serviceInfo : getServices()) {
                if (!serviceInfo.enabledAndUserMatches(UserHandle.getCallingUserId())) {
                    continue;
                }

                BackgroundThread.getHandler().post(() -> {
                    if (hasCompanionDevice(serviceInfo)) {
                        notifyNotificationChannelChanged(
                                serviceInfo, pkg, user, channel, modificationType);
                    }
                });
            }
        }

        protected void notifyNotificationChannelGroupChanged(
                final String pkg, final UserHandle user, final NotificationChannelGroup group,
                final int modificationType) {
            if (group == null) {
                return;
            }
            for (final ManagedServiceInfo serviceInfo : getServices()) {
                if (!serviceInfo.enabledAndUserMatches(UserHandle.getCallingUserId())) {
                    continue;
                }

                BackgroundThread.getHandler().post(() -> {
                    if (hasCompanionDevice(serviceInfo)) {
                        notifyNotificationChannelGroupChanged(
                                serviceInfo, pkg, user, group, modificationType);
                    }
                });
            }
        }

        private void notifyPosted(final ManagedServiceInfo info,
                final StatusBarNotification sbn, NotificationRankingUpdate rankingUpdate) {
            final INotificationListener listener = (INotificationListener) info.service;
            StatusBarNotificationHolder sbnHolder = new StatusBarNotificationHolder(sbn);
            try {
                listener.onNotificationPosted(sbnHolder, rankingUpdate);
            } catch (RemoteException ex) {
                Slog.e(TAG, "unable to notify listener (posted): " + listener, ex);
            }
        }

        private void notifyRemoved(ManagedServiceInfo info, StatusBarNotification sbn,
                NotificationRankingUpdate rankingUpdate, NotificationStats stats, int reason) {
            if (!info.enabledAndUserMatches(sbn.getUserId())) {
                return;
            }
            final INotificationListener listener = (INotificationListener) info.service;
            StatusBarNotificationHolder sbnHolder = new StatusBarNotificationHolder(sbn);
            try {
                listener.onNotificationRemoved(sbnHolder, rankingUpdate, stats, reason);
            } catch (RemoteException ex) {
                Slog.e(TAG, "unable to notify listener (removed): " + listener, ex);
            }
        }

        private void notifyRankingUpdate(ManagedServiceInfo info,
                                         NotificationRankingUpdate rankingUpdate) {
            final INotificationListener listener = (INotificationListener) info.service;
            try {
                listener.onNotificationRankingUpdate(rankingUpdate);
            } catch (RemoteException ex) {
                Slog.e(TAG, "unable to notify listener (ranking update): " + listener, ex);
            }
        }

        private void notifyListenerHintsChanged(ManagedServiceInfo info, int hints) {
            final INotificationListener listener = (INotificationListener) info.service;
            try {
                listener.onListenerHintsChanged(hints);
            } catch (RemoteException ex) {
                Slog.e(TAG, "unable to notify listener (listener hints): " + listener, ex);
            }
        }

        private void notifyInterruptionFilterChanged(ManagedServiceInfo info,
                int interruptionFilter) {
            final INotificationListener listener = (INotificationListener) info.service;
            try {
                listener.onInterruptionFilterChanged(interruptionFilter);
            } catch (RemoteException ex) {
                Slog.e(TAG, "unable to notify listener (interruption filter): " + listener, ex);
            }
        }

        void notifyNotificationChannelChanged(ManagedServiceInfo info,
                final String pkg, final UserHandle user, final NotificationChannel channel,
                final int modificationType) {
            final INotificationListener listener = (INotificationListener) info.service;
            try {
                listener.onNotificationChannelModification(pkg, user, channel, modificationType);
            } catch (RemoteException ex) {
                Slog.e(TAG, "unable to notify listener (channel changed): " + listener, ex);
            }
        }

        private void notifyNotificationChannelGroupChanged(ManagedServiceInfo info,
                final String pkg, final UserHandle user, final NotificationChannelGroup group,
                final int modificationType) {
            final INotificationListener listener = (INotificationListener) info.service;
            try {
                listener.onNotificationChannelGroupModification(pkg, user, group, modificationType);
            } catch (RemoteException ex) {
                Slog.e(TAG, "unable to notify listener (channel group changed): " + listener, ex);
            }
        }

        public boolean isListenerPackage(String packageName) {
            if (packageName == null) {
                return false;
            }
            // TODO: clean up locking object later
            synchronized (mNotificationLock) {
                for (final ManagedServiceInfo serviceInfo : getServices()) {
                    if (packageName.equals(serviceInfo.component.getPackageName())) {
                        return true;
                    }
                }
            }
            return false;
        }
    }

    class RoleObserver implements OnRoleHoldersChangedListener {
        // Role name : user id : list of approved packages
        private ArrayMap<String, ArrayMap<Integer, ArraySet<String>>> mNonBlockableDefaultApps;

        private final RoleManager mRm;
        private final IPackageManager mPm;
        private final Executor mExecutor;

        RoleObserver(@NonNull RoleManager roleManager,
                @NonNull IPackageManager pkgMgr,
                @NonNull @CallbackExecutor Executor executor) {
            mRm = roleManager;
            mPm = pkgMgr;
            mExecutor = executor;
        }

        public void init() {
            List<UserInfo> users = mUm.getUsers();
            mNonBlockableDefaultApps = new ArrayMap<>();
            for (int i = 0; i < NON_BLOCKABLE_DEFAULT_ROLES.length; i++) {
                final ArrayMap<Integer, ArraySet<String>> userToApprovedList = new ArrayMap<>();
                mNonBlockableDefaultApps.put(NON_BLOCKABLE_DEFAULT_ROLES[i], userToApprovedList);
                for (int j = 0; j < users.size(); j++) {
                    Integer userId = users.get(j).getUserHandle().getIdentifier();
                    ArraySet<String> approvedForUserId = new ArraySet<>(mRm.getRoleHoldersAsUser(
                            NON_BLOCKABLE_DEFAULT_ROLES[i], UserHandle.of(userId)));
                    ArraySet<Pair<String, Integer>> approvedAppUids = new ArraySet<>();
                    for (String pkg : approvedForUserId) {
                        approvedAppUids.add(new Pair(pkg, getUidForPackage(pkg, userId)));
                    }
                    userToApprovedList.put(userId, approvedForUserId);
                    mPreferencesHelper.updateDefaultApps(userId, null, approvedAppUids);
                }
            }

            mRm.addOnRoleHoldersChangedListenerAsUser(mExecutor, this, UserHandle.ALL);
        }

        @VisibleForTesting
        public boolean isApprovedPackageForRoleForUser(String role, String pkg, int userId) {
            return mNonBlockableDefaultApps.get(role).get(userId).contains(pkg);
        }

        /**
         * Convert the assistant-role holder into settings. The rest of the system uses the
         * settings.
         *
         * @param roleName the name of the role whose holders are changed
         * @param user the user for this role holder change
         */
        @Override
        public void onRoleHoldersChanged(@NonNull String roleName, @NonNull UserHandle user) {
            // we only care about a couple of the roles they'll tell us about
            boolean relevantChange = false;
            for (int i = 0; i < NON_BLOCKABLE_DEFAULT_ROLES.length; i++) {
                if (NON_BLOCKABLE_DEFAULT_ROLES[i].equals(roleName)) {
                    relevantChange = true;
                    break;
                }
            }

            if (!relevantChange) {
                return;
            }

            ArraySet<String> roleHolders = new ArraySet<>(mRm.getRoleHoldersAsUser(roleName, user));

            // find the diff
            ArrayMap<Integer, ArraySet<String>> prevApprovedForRole =
                    mNonBlockableDefaultApps.getOrDefault(roleName, new ArrayMap<>());
            ArraySet<String> previouslyApproved =
                    prevApprovedForRole.getOrDefault(user.getIdentifier(), new ArraySet<>());

            ArraySet<String> toRemove = new ArraySet<>();
            ArraySet<Pair<String, Integer>> toAdd = new ArraySet<>();

            for (String previous : previouslyApproved) {
                if (!roleHolders.contains(previous)) {
                    toRemove.add(previous);
                }
            }
            for (String nowApproved : roleHolders) {
                if (!previouslyApproved.contains(nowApproved)) {
                    toAdd.add(new Pair(nowApproved,
                            getUidForPackage(nowApproved, user.getIdentifier())));
                }
            }

            // store newly approved apps
            prevApprovedForRole.put(user.getIdentifier(), roleHolders);
            mNonBlockableDefaultApps.put(roleName, prevApprovedForRole);

            // update what apps can be blocked
            mPreferencesHelper.updateDefaultApps(user.getIdentifier(), toRemove, toAdd);

            // RoleManager is the source of truth for this data so we don't need to trigger a
            // write of the notification policy xml for this change
        }

        private int getUidForPackage(String pkg, int userId) {
            try {
                return mPm.getPackageUid(pkg, MATCH_ALL, userId);
            } catch (RemoteException e) {
                Slog.e(TAG, "role manager has bad default " + pkg + " " + userId);
            }
            return -1;
        }
    }

    public static final class DumpFilter {
        public boolean filtered = false;
        public String pkgFilter;
        public boolean zen;
        public long since;
        public boolean stats;
        public boolean rvStats;
        public boolean redact = true;
        public boolean proto = false;
        public boolean criticalPriority = false;
        public boolean normalPriority = false;

        @NonNull
        public static DumpFilter parseFromArguments(String[] args) {
            final DumpFilter filter = new DumpFilter();
            for (int ai = 0; ai < args.length; ai++) {
                final String a = args[ai];
                if ("--proto".equals(a)) {
                    filter.proto = true;
                } else if ("--noredact".equals(a) || "--reveal".equals(a)) {
                    filter.redact = false;
                } else if ("p".equals(a) || "pkg".equals(a) || "--package".equals(a)) {
                    if (ai < args.length-1) {
                        ai++;
                        filter.pkgFilter = args[ai].trim().toLowerCase();
                        if (filter.pkgFilter.isEmpty()) {
                            filter.pkgFilter = null;
                        } else {
                            filter.filtered = true;
                        }
                    }
                } else if ("--zen".equals(a) || "zen".equals(a)) {
                    filter.filtered = true;
                    filter.zen = true;
                } else if ("--stats".equals(a)) {
                    filter.stats = true;
                    if (ai < args.length-1) {
                        ai++;
                        filter.since = Long.parseLong(args[ai]);
                    } else {
                        filter.since = 0;
                    }
                } else if ("--remote-view-stats".equals(a)) {
                    filter.rvStats = true;
                    if (ai < args.length-1) {
                        ai++;
                        filter.since = Long.parseLong(args[ai]);
                    } else {
                        filter.since = 0;
                    }
                } else if (PRIORITY_ARG.equals(a)) {
                    // Bugreport will call the service twice with priority arguments, first to dump
                    // critical sections and then non critical ones. Set approriate filters
                    // to generate the desired data.
                    if (ai < args.length - 1) {
                        ai++;
                        switch (args[ai]) {
                            case PRIORITY_ARG_CRITICAL:
                                filter.criticalPriority = true;
                                break;
                            case PRIORITY_ARG_NORMAL:
                                filter.normalPriority = true;
                                break;
                        }
                    }
                }
            }
            return filter;
        }

        public boolean matches(StatusBarNotification sbn) {
            if (!filtered) return true;
            return zen ? true : sbn != null
                    && (matches(sbn.getPackageName()) || matches(sbn.getOpPkg()));
        }

        public boolean matches(ComponentName component) {
            if (!filtered) return true;
            return zen ? true : component != null && matches(component.getPackageName());
        }

        public boolean matches(String pkg) {
            if (!filtered) return true;
            return zen ? true : pkg != null && pkg.toLowerCase().contains(pkgFilter);
        }

        @Override
        public String toString() {
            return stats ? "stats" : zen ? "zen" : ('\'' + pkgFilter + '\'');
        }
    }

    @VisibleForTesting
    void resetAssistantUserSet(int userId) {
        checkCallerIsSystemOrShell();
        mAssistants.setUserSet(userId, false);
        handleSavePolicyFile();
    }

    @VisibleForTesting
    @Nullable
    ComponentName getApprovedAssistant(int userId) {
        checkCallerIsSystemOrShell();
        List<ComponentName> allowedComponents = mAssistants.getAllowedComponents(userId);
        return CollectionUtils.firstOrNull(allowedComponents);
    }

    @VisibleForTesting
    protected void simulatePackageSuspendBroadcast(boolean suspend, String pkg) {
        checkCallerIsSystemOrShell();
        // only use for testing: mimic receive broadcast that package is (un)suspended
        // but does not actually (un)suspend the package
        final Bundle extras = new Bundle();
        extras.putStringArray(Intent.EXTRA_CHANGED_PACKAGE_LIST,
                new String[]{pkg});

        final String action = suspend ? Intent.ACTION_PACKAGES_SUSPENDED
                : Intent.ACTION_PACKAGES_UNSUSPENDED;
        final Intent intent = new Intent(action);
        intent.putExtras(extras);

        mPackageIntentReceiver.onReceive(getContext(), intent);
    }

    @VisibleForTesting
    protected void simulatePackageDistractionBroadcast(int flag, String[] pkgs) {
        checkCallerIsSystemOrShell();
        // only use for testing: mimic receive broadcast that package is (un)distracting
        // but does not actually register that info with packagemanager
        final Bundle extras = new Bundle();
        extras.putStringArray(Intent.EXTRA_CHANGED_PACKAGE_LIST, pkgs);
        extras.putInt(Intent.EXTRA_DISTRACTION_RESTRICTIONS, flag);

        final Intent intent = new Intent(Intent.ACTION_DISTRACTING_PACKAGES_CHANGED);
        intent.putExtras(extras);

        mPackageIntentReceiver.onReceive(getContext(), intent);
    }

    /**
     * Wrapper for a StatusBarNotification object that allows transfer across a oneway
     * binder without sending large amounts of data over a oneway transaction.
     */
    private static final class StatusBarNotificationHolder
            extends IStatusBarNotificationHolder.Stub {
        private StatusBarNotification mValue;

        public StatusBarNotificationHolder(StatusBarNotification value) {
            mValue = value;
        }

        /** Get the held value and clear it. This function should only be called once per holder */
        @Override
        public StatusBarNotification get() {
            StatusBarNotification value = mValue;
            mValue = null;
            return value;
        }
    }

    private void writeSecureNotificationsPolicy(XmlSerializer out) throws IOException {
        out.startTag(null, LOCKSCREEN_ALLOW_SECURE_NOTIFICATIONS_TAG);
        out.attribute(null, LOCKSCREEN_ALLOW_SECURE_NOTIFICATIONS_VALUE,
                Boolean.toString(mLockScreenAllowSecureNotifications));
        out.endTag(null, LOCKSCREEN_ALLOW_SECURE_NOTIFICATIONS_TAG);
    }

    private static boolean safeBoolean(String val, boolean defValue) {
        if (TextUtils.isEmpty(val)) return defValue;
        return Boolean.parseBoolean(val);
    }
}<|MERGE_RESOLUTION|>--- conflicted
+++ resolved
@@ -4216,7 +4216,6 @@
                     .exec(this, in, out, err, args, callback, resultReceiver);
         }
 
-<<<<<<< HEAD
         @Override
         public void forceShowLedLight(int color) {
             forceShowLed(color);
@@ -4225,7 +4224,8 @@
         @Override
         public void forcePulseLedLight(int color, int onTime, int offTime) {
             forcePulseLed(color, onTime, offTime);
-=======
+        }
+
         /**
          * Get stats committed after startNs
          *
@@ -4267,7 +4267,6 @@
             }
             Slog.e(TAG, "exiting pullStats: bad request");
             return 0;
->>>>>>> 2327d933
         }
     };
 
