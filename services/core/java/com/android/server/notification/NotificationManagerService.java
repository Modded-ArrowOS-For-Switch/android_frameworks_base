/*
 * Copyright (C) 2007 The Android Open Source Project
 *
 * Licensed under the Apache License, Version 2.0 (the "License");
 * you may not use this file except in compliance with the License.
 * You may obtain a copy of the License at
 *
 *      http://www.apache.org/licenses/LICENSE-2.0
 *
 * Unless required by applicable law or agreed to in writing, software
 * distributed under the License is distributed on an "AS IS" BASIS,
 * WITHOUT WARRANTIES OR CONDITIONS OF ANY KIND, either express or implied.
 * See the License for the specific language governing permissions and
 * limitations under the License.
 */

package com.android.server.notification;

import static android.app.ActivityManager.RunningAppProcessInfo.IMPORTANCE_FOREGROUND;
import static android.app.Notification.FLAG_AUTOGROUP_SUMMARY;
import static android.app.Notification.FLAG_BUBBLE;
import static android.app.Notification.FLAG_FOREGROUND_SERVICE;
import static android.app.Notification.FLAG_INSISTENT;
import static android.app.Notification.FLAG_NO_CLEAR;
import static android.app.Notification.FLAG_ONGOING_EVENT;
import static android.app.Notification.FLAG_ONLY_ALERT_ONCE;
import static android.app.NotificationChannel.CONVERSATION_CHANNEL_ID_FORMAT;
import static android.app.NotificationManager.ACTION_APP_BLOCK_STATE_CHANGED;
import static android.app.NotificationManager.ACTION_AUTOMATIC_ZEN_RULE_STATUS_CHANGED;
import static android.app.NotificationManager.ACTION_INTERRUPTION_FILTER_CHANGED;
import static android.app.NotificationManager.ACTION_INTERRUPTION_FILTER_CHANGED_INTERNAL;
import static android.app.NotificationManager.ACTION_NOTIFICATION_CHANNEL_BLOCK_STATE_CHANGED;
import static android.app.NotificationManager.ACTION_NOTIFICATION_CHANNEL_GROUP_BLOCK_STATE_CHANGED;
import static android.app.NotificationManager.ACTION_NOTIFICATION_POLICY_ACCESS_GRANTED_CHANGED;
import static android.app.NotificationManager.BUBBLE_PREFERENCE_ALL;
import static android.app.NotificationManager.EXTRA_AUTOMATIC_ZEN_RULE_ID;
import static android.app.NotificationManager.EXTRA_AUTOMATIC_ZEN_RULE_STATUS;
import static android.app.NotificationManager.IMPORTANCE_LOW;
import static android.app.NotificationManager.IMPORTANCE_MIN;
import static android.app.NotificationManager.IMPORTANCE_NONE;
import static android.app.NotificationManager.INTERRUPTION_FILTER_PRIORITY;
import static android.app.NotificationManager.Policy.SUPPRESSED_EFFECTS_UNSET;
import static android.app.NotificationManager.Policy.SUPPRESSED_EFFECT_AMBIENT;
import static android.app.NotificationManager.Policy.SUPPRESSED_EFFECT_BADGE;
import static android.app.NotificationManager.Policy.SUPPRESSED_EFFECT_FULL_SCREEN_INTENT;
import static android.app.NotificationManager.Policy.SUPPRESSED_EFFECT_LIGHTS;
import static android.app.NotificationManager.Policy.SUPPRESSED_EFFECT_NOTIFICATION_LIST;
import static android.app.NotificationManager.Policy.SUPPRESSED_EFFECT_PEEK;
import static android.app.NotificationManager.Policy.SUPPRESSED_EFFECT_SCREEN_OFF;
import static android.app.NotificationManager.Policy.SUPPRESSED_EFFECT_SCREEN_ON;
import static android.app.NotificationManager.Policy.SUPPRESSED_EFFECT_STATUS_BAR;
import static android.content.Context.BIND_ALLOW_WHITELIST_MANAGEMENT;
import static android.content.Context.BIND_AUTO_CREATE;
import static android.content.Context.BIND_FOREGROUND_SERVICE;
import static android.content.Context.BIND_NOT_PERCEPTIBLE;
import static android.content.pm.PackageManager.FEATURE_LEANBACK;
import static android.content.pm.PackageManager.FEATURE_TELEVISION;
import static android.content.pm.PackageManager.MATCH_ALL;
import static android.content.pm.PackageManager.MATCH_DIRECT_BOOT_AWARE;
import static android.content.pm.PackageManager.MATCH_DIRECT_BOOT_UNAWARE;
import static android.content.pm.PackageManager.PERMISSION_GRANTED;
import static android.media.AudioAttributes.USAGE_NOTIFICATION_RINGTONE;
import static android.os.IServiceManager.DUMP_FLAG_PRIORITY_CRITICAL;
import static android.os.IServiceManager.DUMP_FLAG_PRIORITY_NORMAL;
import static android.os.UserHandle.USER_NULL;
import static android.os.UserHandle.USER_SYSTEM;
import static android.service.notification.NotificationListenerService.HINT_HOST_DISABLE_CALL_EFFECTS;
import static android.service.notification.NotificationListenerService.HINT_HOST_DISABLE_EFFECTS;
import static android.service.notification.NotificationListenerService.HINT_HOST_DISABLE_NOTIFICATION_EFFECTS;
import static android.service.notification.NotificationListenerService.NOTIFICATION_CHANNEL_OR_GROUP_ADDED;
import static android.service.notification.NotificationListenerService.NOTIFICATION_CHANNEL_OR_GROUP_DELETED;
import static android.service.notification.NotificationListenerService.NOTIFICATION_CHANNEL_OR_GROUP_UPDATED;
import static android.service.notification.NotificationListenerService.REASON_APP_CANCEL;
import static android.service.notification.NotificationListenerService.REASON_APP_CANCEL_ALL;
import static android.service.notification.NotificationListenerService.REASON_CANCEL;
import static android.service.notification.NotificationListenerService.REASON_CANCEL_ALL;
import static android.service.notification.NotificationListenerService.REASON_CHANNEL_BANNED;
import static android.service.notification.NotificationListenerService.REASON_CLICK;
import static android.service.notification.NotificationListenerService.REASON_ERROR;
import static android.service.notification.NotificationListenerService.REASON_GROUP_SUMMARY_CANCELED;
import static android.service.notification.NotificationListenerService.REASON_LISTENER_CANCEL;
import static android.service.notification.NotificationListenerService.REASON_LISTENER_CANCEL_ALL;
import static android.service.notification.NotificationListenerService.REASON_PACKAGE_BANNED;
import static android.service.notification.NotificationListenerService.REASON_PACKAGE_CHANGED;
import static android.service.notification.NotificationListenerService.REASON_PACKAGE_SUSPENDED;
import static android.service.notification.NotificationListenerService.REASON_PROFILE_TURNED_OFF;
import static android.service.notification.NotificationListenerService.REASON_SNOOZED;
import static android.service.notification.NotificationListenerService.REASON_TIMEOUT;
import static android.service.notification.NotificationListenerService.REASON_UNAUTOBUNDLED;
import static android.service.notification.NotificationListenerService.REASON_USER_STOPPED;
import static android.service.notification.NotificationListenerService.TRIM_FULL;
import static android.service.notification.NotificationListenerService.TRIM_LIGHT;
import static android.view.WindowManager.LayoutParams.TYPE_TOAST;

import static com.android.internal.util.FrameworkStatsLog.PACKAGE_NOTIFICATION_CHANNEL_GROUP_PREFERENCES;
import static com.android.internal.util.FrameworkStatsLog.PACKAGE_NOTIFICATION_CHANNEL_PREFERENCES;
import static com.android.internal.util.FrameworkStatsLog.PACKAGE_NOTIFICATION_PREFERENCES;
import static com.android.server.am.PendingIntentRecord.FLAG_ACTIVITY_SENDER;
import static com.android.server.am.PendingIntentRecord.FLAG_BROADCAST_SENDER;
import static com.android.server.am.PendingIntentRecord.FLAG_SERVICE_SENDER;
import static com.android.server.utils.PriorityDump.PRIORITY_ARG;
import static com.android.server.utils.PriorityDump.PRIORITY_ARG_CRITICAL;
import static com.android.server.utils.PriorityDump.PRIORITY_ARG_NORMAL;

import android.Manifest;
import android.Manifest.permission;
import android.annotation.CallbackExecutor;
import android.annotation.NonNull;
import android.annotation.Nullable;
import android.annotation.RequiresPermission;
import android.annotation.WorkerThread;
import android.app.ActivityManager;
import android.app.ActivityManagerInternal;
import android.app.AlarmManager;
import android.app.AppGlobals;
import android.app.AppOpsManager;
import android.app.AutomaticZenRule;
import android.app.IActivityManager;
import android.app.INotificationManager;
import android.app.ITransientNotification;
import android.app.ITransientNotificationCallback;
import android.app.IUriGrantsManager;
import android.app.Notification;
import android.app.NotificationChannel;
import android.app.NotificationChannelGroup;
import android.app.NotificationHistory;
import android.app.NotificationHistory.HistoricalNotification;
import android.app.NotificationManager;
import android.app.NotificationManager.Policy;
import android.app.PendingIntent;
import android.app.StatsManager;
import android.app.StatusBarManager;
import android.app.UriGrantsManager;
import android.app.admin.DeviceAdminInfo;
import android.app.admin.DevicePolicyManagerInternal;
import android.app.backup.BackupManager;
import android.app.role.OnRoleHoldersChangedListener;
import android.app.role.RoleManager;
import android.app.usage.UsageEvents;
import android.app.usage.UsageStatsManagerInternal;
import android.companion.ICompanionDeviceManager;
import android.compat.annotation.ChangeId;
import android.compat.annotation.EnabledAfter;
import android.content.BroadcastReceiver;
import android.content.ComponentName;
import android.content.ContentProvider;
import android.content.ContentResolver;
import android.content.Context;
import android.content.Intent;
import android.content.IntentFilter;
import android.content.pm.ApplicationInfo;
import android.content.pm.IPackageManager;
import android.content.pm.LauncherApps;
import android.content.pm.PackageManager;
import android.content.pm.PackageManager.NameNotFoundException;
import android.content.pm.PackageManagerInternal;
import android.content.pm.ParceledListSlice;
import android.content.pm.ShortcutInfo;
import android.content.pm.UserInfo;
import android.content.res.Resources;
import android.database.ContentObserver;
import android.media.AudioAttributes;
import android.media.AudioManager;
import android.media.AudioManagerInternal;
import android.media.IRingtonePlayer;
import android.metrics.LogMaker;
import android.net.Uri;
import android.os.Binder;
import android.os.Build;
import android.os.Bundle;
import android.os.Environment;
import android.os.Handler;
import android.os.HandlerExecutor;
import android.os.HandlerThread;
import android.os.IBinder;
import android.os.IDeviceIdleController;
import android.os.IInterface;
import android.os.Looper;
import android.os.Message;
import android.os.ParcelFileDescriptor;
import android.os.Process;
import android.os.RemoteException;
import android.os.ResultReceiver;
import android.os.ServiceManager;
import android.os.ShellCallback;
import android.os.SystemClock;
import android.os.SystemProperties;
import android.os.Trace;
import android.os.UserHandle;
import android.os.UserManager;
import android.os.VibrationEffect;
import android.os.Vibrator;
import android.provider.DeviceConfig;
import android.provider.Settings;
import android.service.notification.Adjustment;
import android.service.notification.Condition;
import android.service.notification.ConversationChannelWrapper;
import android.service.notification.IConditionProvider;
import android.service.notification.INotificationListener;
import android.service.notification.IStatusBarNotificationHolder;
import android.service.notification.ListenersDisablingEffectsProto;
import android.service.notification.NotificationAssistantService;
import android.service.notification.NotificationListenerService;
import android.service.notification.NotificationRankingUpdate;
import android.service.notification.NotificationRecordProto;
import android.service.notification.NotificationServiceDumpProto;
import android.service.notification.NotificationStats;
import android.service.notification.SnoozeCriterion;
import android.service.notification.StatusBarNotification;
import android.service.notification.ZenModeConfig;
import android.service.notification.ZenModeProto;
import android.telephony.PhoneStateListener;
import android.telephony.TelephonyManager;
import android.text.TextUtils;
import android.util.ArrayMap;
import android.util.ArraySet;
import android.util.AtomicFile;
import android.util.IntArray;
import android.util.Log;
import android.util.Pair;
import android.util.Slog;
import android.util.SparseArray;
import android.util.StatsEvent;
import android.util.Xml;
import android.util.proto.ProtoOutputStream;
import android.view.accessibility.AccessibilityEvent;
import android.view.accessibility.AccessibilityManager;
import android.widget.RemoteViews;
import android.widget.Toast;

import com.android.internal.R;
import com.android.internal.annotations.GuardedBy;
import com.android.internal.annotations.VisibleForTesting;
import com.android.internal.compat.IPlatformCompat;
import com.android.internal.config.sysui.SystemUiDeviceConfigFlags;
import com.android.internal.logging.InstanceIdSequence;
import com.android.internal.logging.MetricsLogger;
import com.android.internal.logging.nano.MetricsProto;
import com.android.internal.logging.nano.MetricsProto.MetricsEvent;
import com.android.internal.notification.SystemNotificationChannels;
import com.android.internal.os.BackgroundThread;
import com.android.internal.os.SomeArgs;
import com.android.internal.statusbar.NotificationVisibility;
import com.android.internal.util.ArrayUtils;
import com.android.internal.util.CollectionUtils;
import com.android.internal.util.DumpUtils;
import com.android.internal.util.FastXmlSerializer;
import com.android.internal.util.Preconditions;
import com.android.internal.util.XmlUtils;
import com.android.internal.util.function.TriPredicate;
import com.android.server.DeviceIdleInternal;
import com.android.server.EventLogTags;
import com.android.server.IoThread;
import com.android.server.LocalServices;
import com.android.server.SystemService;
import com.android.server.UiThread;
import com.android.server.lights.LightsManager;
import com.android.server.lights.LogicalLight;
import com.android.server.notification.ManagedServices.ManagedServiceInfo;
import com.android.server.notification.ManagedServices.UserProfiles;
import com.android.server.notification.toast.CustomToastRecord;
import com.android.server.notification.toast.TextToastRecord;
import com.android.server.notification.toast.ToastRecord;
import com.android.server.pm.PackageManagerService;
import com.android.server.policy.PhoneWindowManager;
import com.android.server.statusbar.StatusBarManagerInternal;
import com.android.server.uri.UriGrantsManagerInternal;
import com.android.server.wm.ActivityTaskManagerInternal;
import com.android.server.wm.WindowManagerInternal;

import libcore.io.IoUtils;

import org.json.JSONException;
import org.json.JSONObject;
import org.xmlpull.v1.XmlPullParser;
import org.xmlpull.v1.XmlPullParserException;
import org.xmlpull.v1.XmlSerializer;

import java.io.ByteArrayInputStream;
import java.io.ByteArrayOutputStream;
import java.io.File;
import java.io.FileDescriptor;
import java.io.FileNotFoundException;
import java.io.FileOutputStream;
import java.io.IOException;
import java.io.InputStream;
import java.io.OutputStream;
import java.io.PrintWriter;
import java.nio.charset.StandardCharsets;
import java.util.ArrayDeque;
import java.util.ArrayList;
import java.util.Arrays;
import java.util.Iterator;
import java.util.List;
import java.util.Map.Entry;
import java.util.Objects;
import java.util.Set;
import java.util.concurrent.Executor;
import java.util.concurrent.TimeUnit;
import java.util.function.BiConsumer;

/** {@hide} */
public class NotificationManagerService extends SystemService {
    public static final String TAG = "NotificationService";
    public static final boolean DBG = Log.isLoggable(TAG, Log.DEBUG);
    public static final boolean ENABLE_CHILD_NOTIFICATIONS
            = SystemProperties.getBoolean("debug.child_notifs", true);

    // pullStats report request: undecorated remote view stats
    public static final int REPORT_REMOTE_VIEWS = 0x01;

    static final boolean DEBUG_INTERRUPTIVENESS = SystemProperties.getBoolean(
            "debug.notification.interruptiveness", false);

    static final int MAX_PACKAGE_NOTIFICATIONS = 25;
    static final float DEFAULT_MAX_NOTIFICATION_ENQUEUE_RATE = 5f;

    // message codes
    static final int MESSAGE_DURATION_REACHED = 2;
    // 3: removed to a different handler
    static final int MESSAGE_SEND_RANKING_UPDATE = 4;
    static final int MESSAGE_LISTENER_HINTS_CHANGED = 5;
    static final int MESSAGE_LISTENER_NOTIFICATION_FILTER_CHANGED = 6;
    static final int MESSAGE_FINISH_TOKEN_TIMEOUT = 7;
    static final int MESSAGE_ON_PACKAGE_CHANGED = 8;

    // ranking thread messages
    private static final int MESSAGE_RECONSIDER_RANKING = 1000;
    private static final int MESSAGE_RANKING_SORT = 1001;

    static final int LONG_DELAY = PhoneWindowManager.TOAST_WINDOW_TIMEOUT;
    static final int SHORT_DELAY = 2000; // 2 seconds

    // 1 second past the ANR timeout.
    static final int FINISH_TOKEN_TIMEOUT = 11 * 1000;

    static final long[] DEFAULT_VIBRATE_PATTERN = {0, 250, 250, 250};

    static final long SNOOZE_UNTIL_UNSPECIFIED = -1;

    static final int VIBRATE_PATTERN_MAXLEN = 8 * 2 + 1; // up to eight bumps

    static final int INVALID_UID = -1;
    static final String ROOT_PKG = "root";

    static final boolean ENABLE_BLOCKED_TOASTS = true;

    static final String[] DEFAULT_ALLOWED_ADJUSTMENTS = new String[] {
            Adjustment.KEY_CONTEXTUAL_ACTIONS,
            Adjustment.KEY_TEXT_REPLIES};

    static final String[] NON_BLOCKABLE_DEFAULT_ROLES = new String[] {
            RoleManager.ROLE_DIALER,
            RoleManager.ROLE_EMERGENCY
    };

    // When #matchesCallFilter is called from the ringer, wait at most
    // 3s to resolve the contacts. This timeout is required since
    // ContactsProvider might take a long time to start up.
    //
    // Return STARRED_CONTACT when the timeout is hit in order to avoid
    // missed calls in ZEN mode "Important".
    static final int MATCHES_CALL_FILTER_CONTACTS_TIMEOUT_MS = 3000;
    static final float MATCHES_CALL_FILTER_TIMEOUT_AFFINITY =
            ValidateNotificationPeople.STARRED_CONTACT;

    /** notification_enqueue status value for a newly enqueued notification. */
    private static final int EVENTLOG_ENQUEUE_STATUS_NEW = 0;

    /** notification_enqueue status value for an existing notification. */
    private static final int EVENTLOG_ENQUEUE_STATUS_UPDATE = 1;

    /** notification_enqueue status value for an ignored notification. */
    private static final int EVENTLOG_ENQUEUE_STATUS_IGNORED = 2;
    private static final long MIN_PACKAGE_OVERRATE_LOG_INTERVAL = 5000; // milliseconds

    private static final long DELAY_FOR_ASSISTANT_TIME = 200;

    private static final String ACTION_NOTIFICATION_TIMEOUT =
            NotificationManagerService.class.getSimpleName() + ".TIMEOUT";
    private static final int REQUEST_CODE_TIMEOUT = 1;
    private static final String SCHEME_TIMEOUT = "timeout";
    private static final String EXTRA_KEY = "key";

    private static final int NOTIFICATION_INSTANCE_ID_MAX = (1 << 13);

    /**
     * Apps that post custom toasts in the background will have those blocked. Apps can
     * still post toasts created with
     * {@link android.widget.Toast#makeText(Context, CharSequence, int)} and its variants while
     * in the background.
     */
    @ChangeId
    @EnabledAfter(targetSdkVersion = Build.VERSION_CODES.Q)
    private static final long CHANGE_BACKGROUND_CUSTOM_TOAST_BLOCK = 128611929L;

    private IActivityManager mAm;
    private ActivityTaskManagerInternal mAtm;
    private ActivityManager mActivityManager;
    private IPackageManager mPackageManager;
    private PackageManager mPackageManagerClient;
    AudioManager mAudioManager;
    AudioManagerInternal mAudioManagerInternal;
    // Can be null for wear
    @Nullable StatusBarManagerInternal mStatusBar;
    Vibrator mVibrator;
    private WindowManagerInternal mWindowManagerInternal;
    private AlarmManager mAlarmManager;
    private ICompanionDeviceManager mCompanionManager;
    private AccessibilityManager mAccessibilityManager;
    private IDeviceIdleController mDeviceIdleController;
    private IUriGrantsManager mUgm;
    private UriGrantsManagerInternal mUgmInternal;
    private RoleObserver mRoleObserver;
    private UserManager mUm;
    private IPlatformCompat mPlatformCompat;
    private ShortcutHelper mShortcutHelper;

    final IBinder mForegroundToken = new Binder();
    private WorkerHandler mHandler;
    private Handler mUiHandler;
    private final HandlerThread mRankingThread = new HandlerThread("ranker",
            Process.THREAD_PRIORITY_BACKGROUND);

    private LogicalLight mNotificationLight;
    LogicalLight mAttentionLight;

    private long[] mFallbackVibrationPattern;
    private boolean mUseAttentionLight;
    boolean mHasLight = true;
    boolean mLightEnabled;
    boolean mSystemReady;

    private boolean mDisableNotificationEffects;
    private int mCallState;
    private String mSoundNotificationKey;
    private String mVibrateNotificationKey;

    private final SparseArray<ArraySet<ComponentName>> mListenersDisablingEffects =
            new SparseArray<>();
    private List<ComponentName> mEffectsSuppressors = new ArrayList<>();
    private int mListenerHints;  // right now, all hints are global
    private int mInterruptionFilter = NotificationListenerService.INTERRUPTION_FILTER_UNKNOWN;

    // for enabling and disabling notification pulse behavior
    boolean mScreenOn = true;
    protected boolean mInCallStateOffHook = false;
    boolean mNotificationPulseEnabled;

    private Uri mInCallNotificationUri;
    private AudioAttributes mInCallNotificationAudioAttributes;
    private float mInCallNotificationVolume;
    private Binder mCallNotificationToken = null;

    // used as a mutex for access to all active notifications & listeners
    final Object mNotificationLock = new Object();
    @GuardedBy("mNotificationLock")
    final ArrayList<NotificationRecord> mNotificationList = new ArrayList<>();
    @GuardedBy("mNotificationLock")
    final ArrayMap<String, NotificationRecord> mNotificationsByKey = new ArrayMap<>();
    @GuardedBy("mNotificationLock")
    final ArrayMap<String, InlineReplyUriRecord> mInlineReplyRecordsByKey = new ArrayMap<>();
    @GuardedBy("mNotificationLock")
    final ArrayList<NotificationRecord> mEnqueuedNotifications = new ArrayList<>();
    @GuardedBy("mNotificationLock")
    final ArrayMap<Integer, ArrayMap<String, String>> mAutobundledSummaries = new ArrayMap<>();
    final ArrayList<ToastRecord> mToastQueue = new ArrayList<>();
    final ArrayMap<String, NotificationRecord> mSummaryByGroupKey = new ArrayMap<>();

    // The last key in this list owns the hardware.
    ArrayList<String> mLights = new ArrayList<>();

    private AppOpsManager mAppOps;
    private UsageStatsManagerInternal mAppUsageStats;
    private DevicePolicyManagerInternal mDpm;
    private StatsManager mStatsManager;
    private StatsPullAtomCallbackImpl mPullAtomCallback;

    private Archive mArchive;

    // Persistent storage for notification policy
    private AtomicFile mPolicyFile;

    private static final int DB_VERSION = 1;

    private static final String TAG_NOTIFICATION_POLICY = "notification-policy";
    private static final String ATTR_VERSION = "version";

    private static final String LOCKSCREEN_ALLOW_SECURE_NOTIFICATIONS_TAG =
            "allow-secure-notifications-on-lockscreen";
    private static final String LOCKSCREEN_ALLOW_SECURE_NOTIFICATIONS_VALUE = "value";

    @VisibleForTesting
    RankingHelper mRankingHelper;
    @VisibleForTesting
    PreferencesHelper mPreferencesHelper;

    private final UserProfiles mUserProfiles = new UserProfiles();
    private NotificationListeners mListeners;
    private NotificationAssistants mAssistants;
    private ConditionProviders mConditionProviders;
    private NotificationUsageStats mUsageStats;
    private boolean mLockScreenAllowSecureNotifications = true;

    private static final int MY_UID = Process.myUid();
    private static final int MY_PID = Process.myPid();
    private static final IBinder WHITELIST_TOKEN = new Binder();
    protected RankingHandler mRankingHandler;
    private long mLastOverRateLogTime;
    private float mMaxPackageEnqueueRate = DEFAULT_MAX_NOTIFICATION_ENQUEUE_RATE;

    private NotificationHistoryManager mHistoryManager;
    private SnoozeHelper mSnoozeHelper;
    private GroupHelper mGroupHelper;
    private int mAutoGroupAtCount;
    private boolean mIsTelevision;
    private boolean mIsAutomotive;
    private boolean mNotificationEffectsEnabledForAutomotive;
    private DeviceConfig.OnPropertiesChangedListener mDeviceConfigChangedListener;

    private int mWarnRemoteViewsSizeBytes;
    private int mStripRemoteViewsSizeBytes;

    private MetricsLogger mMetricsLogger;
    private TriPredicate<String, Integer, String> mAllowedManagedServicePackages;

    private final SavePolicyFileRunnable mSavePolicyFile = new SavePolicyFileRunnable();
    private NotificationRecordLogger mNotificationRecordLogger;
    private InstanceIdSequence mNotificationInstanceIdSequence;

    private static class Archive {
        final int mBufferSize;
        final ArrayDeque<Pair<StatusBarNotification, Integer>> mBuffer;

        public Archive(int size) {
            mBufferSize = size;
            mBuffer = new ArrayDeque<>(mBufferSize);
        }

        public String toString() {
            final StringBuilder sb = new StringBuilder();
            final int N = mBuffer.size();
            sb.append("Archive (");
            sb.append(N);
            sb.append(" notification");
            sb.append((N==1)?")":"s)");
            return sb.toString();
        }

        public void record(StatusBarNotification nr, int reason) {
            if (mBuffer.size() == mBufferSize) {
                mBuffer.removeFirst();
            }

            // We don't want to store the heavy bits of the notification in the archive,
            // but other clients in the system process might be using the object, so we
            // store a (lightened) copy.
            mBuffer.addLast(new Pair<>(nr.cloneLight(), reason));
        }

        public Iterator<Pair<StatusBarNotification, Integer>> descendingIterator() {
            return mBuffer.descendingIterator();
        }

        public StatusBarNotification[] getArray(int count, boolean includeSnoozed) {
            if (count == 0) count = mBufferSize;
            List<StatusBarNotification> a = new ArrayList();
            Iterator<Pair<StatusBarNotification, Integer>> iter = descendingIterator();
            int i=0;
            while (iter.hasNext() && i < count) {
                Pair<StatusBarNotification, Integer> pair = iter.next();
                if (pair.second != REASON_SNOOZED || includeSnoozed) {
                    i++;
                    a.add(pair.first);
                }
            }
            return  a.toArray(new StatusBarNotification[a.size()]);
        }

    }

    void loadDefaultApprovedServices(int userId) {
        String defaultListenerAccess = getContext().getResources().getString(
                com.android.internal.R.string.config_defaultListenerAccessPackages);
        if (defaultListenerAccess != null) {
            String[] listeners =
                    defaultListenerAccess.split(ManagedServices.ENABLED_SERVICES_SEPARATOR);
            for (int i = 0; i < listeners.length; i++) {
                if (TextUtils.isEmpty(listeners[i])) {
                    continue;
                }
                ArraySet<ComponentName> approvedListeners =
                        mListeners.queryPackageForServices(listeners[i],
                                MATCH_DIRECT_BOOT_AWARE
                                        | MATCH_DIRECT_BOOT_UNAWARE, userId);
                for (int k = 0; k < approvedListeners.size(); k++) {
                    ComponentName cn = approvedListeners.valueAt(k);
                    mListeners.addDefaultComponentOrPackage(cn.flattenToString());
                }
            }
        }

        String defaultDndAccess = getContext().getResources().getString(
                com.android.internal.R.string.config_defaultDndAccessPackages);
        if (defaultDndAccess != null) {
            String[] dnds = defaultDndAccess.split(ManagedServices.ENABLED_SERVICES_SEPARATOR);
            for (int i = 0; i < dnds.length; i++) {
                if (TextUtils.isEmpty(dnds[i])) {
                    continue;
                }
                mConditionProviders.addDefaultComponentOrPackage(dnds[i]);
            }
        }


        ArraySet<String> assistants = new ArraySet<>();
        String deviceAssistant = DeviceConfig.getProperty(
                DeviceConfig.NAMESPACE_SYSTEMUI,
                SystemUiDeviceConfigFlags.NAS_DEFAULT_SERVICE);
        if (deviceAssistant != null) {
            assistants.addAll(Arrays.asList(deviceAssistant.split(
                    ManagedServices.ENABLED_SERVICES_SEPARATOR)));
        }
        assistants.addAll(Arrays.asList(getContext().getResources().getString(
                com.android.internal.R.string.config_defaultAssistantAccessComponent)
                .split(ManagedServices.ENABLED_SERVICES_SEPARATOR)));
        for (int i = 0; i < assistants.size(); i++) {
            String cnString = assistants.valueAt(i);
            if (TextUtils.isEmpty(cnString)) {
                continue;
            }
            mAssistants.addDefaultComponentOrPackage(cnString);
        }
    }

    protected void allowDefaultApprovedServices(int userId) {
        ArraySet<ComponentName> defaultListeners = mListeners.getDefaultComponents();
        for (int i = 0; i < defaultListeners.size(); i++) {
            ComponentName cn = defaultListeners.valueAt(i);
            allowNotificationListener(userId, cn);
        }

        ArraySet<String> defaultDnds = mConditionProviders.getDefaultPackages();
        for (int i = 0; i < defaultDnds.size(); i++) {
            allowDndPackage(defaultDnds.valueAt(i));
        }

        setDefaultAssistantForUser(userId);
    }

    protected void setDefaultAssistantForUser(int userId) {
        String overrideDefaultAssistantString = DeviceConfig.getProperty(
                DeviceConfig.NAMESPACE_SYSTEMUI,
                SystemUiDeviceConfigFlags.NAS_DEFAULT_SERVICE);
        if (overrideDefaultAssistantString != null) {
            ComponentName overrideDefaultAssistant =
                    ComponentName.unflattenFromString(overrideDefaultAssistantString);
            if (allowAssistant(userId, overrideDefaultAssistant)) return;
        }

        ArraySet<ComponentName> defaults = mAssistants.getDefaultComponents();
        // We should have only one default assistant by default
        // allowAssistant should execute once in practice
        for (int i = 0; i < defaults.size(); i++) {
            ComponentName cn = defaults.valueAt(i);
            if (allowAssistant(userId, cn)) return;
        }
    }

    /**
     * This method will update the flags of the summary.
     * It will set it to FLAG_ONGOING_EVENT if any of its group members
     * has the same flag. It will delete the flag otherwise
     * @param userId user id of the autogroup summary
     * @param pkg package of the autogroup summary
     * @param needsOngoingFlag true if the group has at least one ongoing notification
     * @param isAppForeground true if the app is currently in the foreground.
     */
    @GuardedBy("mNotificationLock")
    protected void updateAutobundledSummaryFlags(int userId, String pkg, boolean needsOngoingFlag,
            boolean isAppForeground) {
        ArrayMap<String, String> summaries = mAutobundledSummaries.get(userId);
        if (summaries == null) {
            return;
        }
        String summaryKey = summaries.get(pkg);
        if (summaryKey == null) {
            return;
        }
        NotificationRecord summary = mNotificationsByKey.get(summaryKey);
        if (summary == null) {
            return;
        }
        int oldFlags = summary.getSbn().getNotification().flags;
        if (needsOngoingFlag) {
            summary.getSbn().getNotification().flags |= FLAG_ONGOING_EVENT;
        } else {
            summary.getSbn().getNotification().flags &= ~FLAG_ONGOING_EVENT;
        }

        if (summary.getSbn().getNotification().flags != oldFlags) {
            mHandler.post(new EnqueueNotificationRunnable(userId, summary, isAppForeground));
        }
    }

    private void allowDndPackage(String packageName) {
        try {
            getBinderService().setNotificationPolicyAccessGranted(packageName, true);
        } catch (RemoteException e) {
            e.printStackTrace();
        }
    }

    private void allowNotificationListener(int userId, ComponentName cn) {

        try {
            getBinderService().setNotificationListenerAccessGrantedForUser(cn,
                        userId, true);
        } catch (RemoteException e) {
            e.printStackTrace();
        }
    }

    private boolean allowAssistant(int userId, ComponentName candidate) {
        Set<ComponentName> validAssistants =
                mAssistants.queryPackageForServices(
                        null,
                        MATCH_DIRECT_BOOT_AWARE | MATCH_DIRECT_BOOT_UNAWARE, userId);
        if (candidate != null && validAssistants.contains(candidate)) {
            setNotificationAssistantAccessGrantedForUserInternal(candidate, userId, true);
            return true;
        }
        return false;
    }

    void readPolicyXml(InputStream stream, boolean forRestore, int userId)
            throws XmlPullParserException, NumberFormatException, IOException {
        final XmlPullParser parser = Xml.newPullParser();
        parser.setInput(stream, StandardCharsets.UTF_8.name());
        XmlUtils.beginDocument(parser, TAG_NOTIFICATION_POLICY);
        boolean migratedManagedServices = false;
        boolean ineligibleForManagedServices = forRestore && mUm.isManagedProfile(userId);
        int outerDepth = parser.getDepth();
        while (XmlUtils.nextElementWithin(parser, outerDepth)) {
            if (ZenModeConfig.ZEN_TAG.equals(parser.getName())) {
                mZenModeHelper.readXml(parser, forRestore, userId);
            } else if (PreferencesHelper.TAG_RANKING.equals(parser.getName())){
                mPreferencesHelper.readXml(parser, forRestore, userId);
            }
            if (mListeners.getConfig().xmlTag.equals(parser.getName())) {
                if (ineligibleForManagedServices) {
                    continue;
                }
                mListeners.readXml(parser, mAllowedManagedServicePackages, forRestore, userId);
                migratedManagedServices = true;
            } else if (mAssistants.getConfig().xmlTag.equals(parser.getName())) {
                if (ineligibleForManagedServices) {
                    continue;
                }
                mAssistants.readXml(parser, mAllowedManagedServicePackages, forRestore, userId);
                migratedManagedServices = true;
            } else if (mConditionProviders.getConfig().xmlTag.equals(parser.getName())) {
                if (ineligibleForManagedServices) {
                    continue;
                }
                mConditionProviders.readXml(
                        parser, mAllowedManagedServicePackages, forRestore, userId);
                migratedManagedServices = true;
            } else if (mSnoozeHelper.XML_TAG_NAME.equals(parser.getName())) {
                mSnoozeHelper.readXml(parser, System.currentTimeMillis());
            }
            if (LOCKSCREEN_ALLOW_SECURE_NOTIFICATIONS_TAG.equals(parser.getName())) {
                if (forRestore && userId != UserHandle.USER_SYSTEM) {
                    continue;
                }
                mLockScreenAllowSecureNotifications =
                        safeBoolean(parser.getAttributeValue(null,
                                        LOCKSCREEN_ALLOW_SECURE_NOTIFICATIONS_VALUE), true);
            }
        }

        if (!migratedManagedServices) {
            mListeners.migrateToXml();
            mAssistants.migrateToXml();
            mConditionProviders.migrateToXml();
            handleSavePolicyFile();
        }

        mAssistants.resetDefaultAssistantsIfNecessary();
    }

    @VisibleForTesting
    protected void loadPolicyFile() {
        if (DBG) Slog.d(TAG, "loadPolicyFile");
        synchronized (mPolicyFile) {
            InputStream infile = null;
            try {
                infile = mPolicyFile.openRead();
                readPolicyXml(infile, false /*forRestore*/, UserHandle.USER_ALL);
            } catch (FileNotFoundException e) {
                // No data yet
                // Load default managed services approvals
                loadDefaultApprovedServices(USER_SYSTEM);
                allowDefaultApprovedServices(USER_SYSTEM);
            } catch (IOException e) {
                Log.wtf(TAG, "Unable to read notification policy", e);
            } catch (NumberFormatException e) {
                Log.wtf(TAG, "Unable to parse notification policy", e);
            } catch (XmlPullParserException e) {
                Log.wtf(TAG, "Unable to parse notification policy", e);
            } finally {
                IoUtils.closeQuietly(infile);
            }
        }
    }

    @VisibleForTesting
    protected void handleSavePolicyFile() {
        if (!IoThread.getHandler().hasCallbacks(mSavePolicyFile)) {
            IoThread.getHandler().post(mSavePolicyFile);
        }
    }

    private final class SavePolicyFileRunnable implements Runnable {
        @Override
        public void run() {
            if (DBG) Slog.d(TAG, "handleSavePolicyFile");
            synchronized (mPolicyFile) {
                final FileOutputStream stream;
                try {
                    stream = mPolicyFile.startWrite();
                } catch (IOException e) {
                    Slog.w(TAG, "Failed to save policy file", e);
                    return;
                }

                try {
                    writePolicyXml(stream, false /*forBackup*/, UserHandle.USER_ALL);
                    mPolicyFile.finishWrite(stream);
                } catch (IOException e) {
                    Slog.w(TAG, "Failed to save policy file, restoring backup", e);
                    mPolicyFile.failWrite(stream);
                }
            }
            BackupManager.dataChanged(getContext().getPackageName());
        }
    }

    private void writePolicyXml(OutputStream stream, boolean forBackup, int userId)
            throws IOException {
        final XmlSerializer out = new FastXmlSerializer();
        out.setOutput(stream, StandardCharsets.UTF_8.name());
        out.startDocument(null, true);
        out.startTag(null, TAG_NOTIFICATION_POLICY);
        out.attribute(null, ATTR_VERSION, Integer.toString(DB_VERSION));
        mZenModeHelper.writeXml(out, forBackup, null, userId);
        mPreferencesHelper.writeXml(out, forBackup, userId);
        mListeners.writeXml(out, forBackup, userId);
        mAssistants.writeXml(out, forBackup, userId);
        mSnoozeHelper.writeXml(out);
        mConditionProviders.writeXml(out, forBackup, userId);
        if (!forBackup || userId == UserHandle.USER_SYSTEM) {
            writeSecureNotificationsPolicy(out);
        }
        out.endTag(null, TAG_NOTIFICATION_POLICY);
        out.endDocument();
    }

    @VisibleForTesting
    final NotificationDelegate mNotificationDelegate = new NotificationDelegate() {

        @Override
        public void prepareForPossibleShutdown() {
            mHistoryManager.triggerWriteToDisk();
        }

        @Override
        public void onSetDisabled(int status) {
            synchronized (mNotificationLock) {
                mDisableNotificationEffects =
                        (status & StatusBarManager.DISABLE_NOTIFICATION_ALERTS) != 0;
                if (disableNotificationEffects(null) != null) {
                    // cancel whatever's going on
                    long identity = Binder.clearCallingIdentity();
                    try {
                        final IRingtonePlayer player = mAudioManager.getRingtonePlayer();
                        if (player != null) {
                            player.stopAsync();
                        }
                    } catch (RemoteException e) {
                    } finally {
                        Binder.restoreCallingIdentity(identity);
                    }

                    identity = Binder.clearCallingIdentity();
                    try {
                        mVibrator.cancel();
                    } finally {
                        Binder.restoreCallingIdentity(identity);
                    }
                }
            }
        }

        @Override
        public void onClearAll(int callingUid, int callingPid, int userId) {
            synchronized (mNotificationLock) {
                cancelAllLocked(callingUid, callingPid, userId, REASON_CANCEL_ALL, null,
                        /*includeCurrentProfiles*/ true);
            }
        }

        @Override
        public void onNotificationClick(int callingUid, int callingPid, String key,
                NotificationVisibility nv) {
            exitIdle();
            synchronized (mNotificationLock) {
                NotificationRecord r = mNotificationsByKey.get(key);
                if (r == null) {
                    Slog.w(TAG, "No notification with key: " + key);
                    return;
                }
                final long now = System.currentTimeMillis();
                MetricsLogger.action(r.getItemLogMaker()
                        .setType(MetricsEvent.TYPE_ACTION)
                        .addTaggedData(MetricsEvent.NOTIFICATION_SHADE_INDEX, nv.rank)
                        .addTaggedData(MetricsEvent.NOTIFICATION_SHADE_COUNT, nv.count));
                mNotificationRecordLogger.log(
                        NotificationRecordLogger.NotificationEvent.NOTIFICATION_CLICKED, r);
                EventLogTags.writeNotificationClicked(key,
                        r.getLifespanMs(now), r.getFreshnessMs(now), r.getExposureMs(now),
                        nv.rank, nv.count);

                StatusBarNotification sbn = r.getSbn();
                cancelNotification(callingUid, callingPid, sbn.getPackageName(), sbn.getTag(),
                        sbn.getId(), Notification.FLAG_AUTO_CANCEL,
                        FLAG_FOREGROUND_SERVICE | FLAG_BUBBLE, false, r.getUserId(),
                        REASON_CLICK, nv.rank, nv.count, null);
                nv.recycle();
                reportUserInteraction(r);
            }
        }

        @Override
        public void onNotificationActionClick(int callingUid, int callingPid, String key,
                int actionIndex, Notification.Action action, NotificationVisibility nv,
                boolean generatedByAssistant) {
            exitIdle();
            synchronized (mNotificationLock) {
                NotificationRecord r = mNotificationsByKey.get(key);
                if (r == null) {
                    Slog.w(TAG, "No notification with key: " + key);
                    return;
                }
                final long now = System.currentTimeMillis();
                MetricsLogger.action(r.getLogMaker(now)
                        .setCategory(MetricsEvent.NOTIFICATION_ITEM_ACTION)
                        .setType(MetricsEvent.TYPE_ACTION)
                        .setSubtype(actionIndex)
                        .addTaggedData(MetricsEvent.NOTIFICATION_SHADE_INDEX, nv.rank)
                        .addTaggedData(MetricsEvent.NOTIFICATION_SHADE_COUNT, nv.count)
                        .addTaggedData(MetricsEvent.NOTIFICATION_ACTION_IS_SMART,
                                action.isContextual() ? 1 : 0)
                        .addTaggedData(
                                MetricsEvent.NOTIFICATION_SMART_SUGGESTION_ASSISTANT_GENERATED,
                                generatedByAssistant ? 1 : 0)
                        .addTaggedData(MetricsEvent.NOTIFICATION_LOCATION,
                                nv.location.toMetricsEventEnum()));
                mNotificationRecordLogger.log(
                        NotificationRecordLogger.NotificationEvent.NOTIFICATION_ACTION_CLICKED, r);
                EventLogTags.writeNotificationActionClicked(key, actionIndex,
                        r.getLifespanMs(now), r.getFreshnessMs(now), r.getExposureMs(now),
                        nv.rank, nv.count);
                nv.recycle();
                reportUserInteraction(r);
                mAssistants.notifyAssistantActionClicked(
                        r.getSbn(), actionIndex, action, generatedByAssistant);
            }
        }

        @Override
        public void onNotificationClear(int callingUid, int callingPid,
                String pkg, String tag, int id, int userId, String key,
                @NotificationStats.DismissalSurface int dismissalSurface,
                @NotificationStats.DismissalSentiment int dismissalSentiment,
                NotificationVisibility nv) {
            synchronized (mNotificationLock) {
                NotificationRecord r = mNotificationsByKey.get(key);
                if (r != null) {
                    r.recordDismissalSurface(dismissalSurface);
                    r.recordDismissalSentiment(dismissalSentiment);
                }
            }
            cancelNotification(callingUid, callingPid, pkg, tag, id, 0,
                    FLAG_ONGOING_EVENT | FLAG_FOREGROUND_SERVICE,
                    true, userId, REASON_CANCEL, nv.rank, nv.count,null);
            nv.recycle();
        }

        @Override
        public void onPanelRevealed(boolean clearEffects, int items) {
            MetricsLogger.visible(getContext(), MetricsEvent.NOTIFICATION_PANEL);
            MetricsLogger.histogram(getContext(), "note_load", items);
            mNotificationRecordLogger.log(
                    NotificationRecordLogger.NotificationPanelEvent.NOTIFICATION_PANEL_OPEN);
            EventLogTags.writeNotificationPanelRevealed(items);
            if (clearEffects) {
                clearEffects();
            }
            mAssistants.onPanelRevealed(items);
        }

        @Override
        public void onPanelHidden() {
            MetricsLogger.hidden(getContext(), MetricsEvent.NOTIFICATION_PANEL);
            mNotificationRecordLogger.log(
                    NotificationRecordLogger.NotificationPanelEvent.NOTIFICATION_PANEL_CLOSE);
            EventLogTags.writeNotificationPanelHidden();
            mAssistants.onPanelHidden();
        }

        @Override
        public void clearEffects() {
            synchronized (mNotificationLock) {
                if (DBG) Slog.d(TAG, "clearEffects");
                clearSoundLocked();
                clearVibrateLocked();
                clearLightsLocked();
            }
        }

        @Override
        public void onNotificationError(int callingUid, int callingPid, String pkg, String tag,
                int id, int uid, int initialPid, String message, int userId) {
            final boolean fgService;
            synchronized (mNotificationLock) {
                NotificationRecord r = findNotificationLocked(pkg, tag, id, userId);
                fgService = r != null && (r.getNotification().flags & FLAG_FOREGROUND_SERVICE) != 0;
            }
            cancelNotification(callingUid, callingPid, pkg, tag, id, 0, 0, false, userId,
                    REASON_ERROR, null);
            if (fgService) {
                // Still crash for foreground services, preventing the not-crash behaviour abused
                // by apps to give us a garbage notification and silently start a fg service.
                Binder.withCleanCallingIdentity(
                        () -> mAm.crashApplication(uid, initialPid, pkg, -1,
                            "Bad notification(tag=" + tag + ", id=" + id + ") posted from package "
                                + pkg + ", crashing app(uid=" + uid + ", pid=" + initialPid + "): "
                                + message, true /* force */));
            }
        }

        @Override
        public void onNotificationVisibilityChanged(NotificationVisibility[] newlyVisibleKeys,
                NotificationVisibility[] noLongerVisibleKeys) {
            synchronized (mNotificationLock) {
                for (NotificationVisibility nv : newlyVisibleKeys) {
                    NotificationRecord r = mNotificationsByKey.get(nv.key);
                    if (r == null) continue;
                    if (!r.isSeen()) {
                        // Report to usage stats that notification was made visible
                        if (DBG) Slog.d(TAG, "Marking notification as visible " + nv.key);
                        reportSeen(r);
                    }
                    r.setVisibility(true, nv.rank, nv.count, mNotificationRecordLogger);
                    mAssistants.notifyAssistantVisibilityChangedLocked(r.getSbn(), true);
                    boolean isHun = (nv.location
                            == NotificationVisibility.NotificationLocation.LOCATION_FIRST_HEADS_UP);
                    // hasBeenVisiblyExpanded must be called after updating the expansion state of
                    // the NotificationRecord to ensure the expansion state is up-to-date.
                    if (isHun || r.hasBeenVisiblyExpanded()) {
                        logSmartSuggestionsVisible(r, nv.location.toMetricsEventEnum());
                    }
                    maybeRecordInterruptionLocked(r);
                    nv.recycle();
                }
                // Note that we might receive this event after notifications
                // have already left the system, e.g. after dismissing from the
                // shade. Hence not finding notifications in
                // mNotificationsByKey is not an exceptional condition.
                for (NotificationVisibility nv : noLongerVisibleKeys) {
                    NotificationRecord r = mNotificationsByKey.get(nv.key);
                    if (r == null) continue;
                    r.setVisibility(false, nv.rank, nv.count, mNotificationRecordLogger);
                    mAssistants.notifyAssistantVisibilityChangedLocked(r.getSbn(), false);
                    nv.recycle();
                }
            }
        }

        @Override
        public void onNotificationExpansionChanged(String key,
                boolean userAction, boolean expanded, int notificationLocation) {
            synchronized (mNotificationLock) {
                NotificationRecord r = mNotificationsByKey.get(key);
                if (r != null) {
                    r.stats.onExpansionChanged(userAction, expanded);
                    // hasBeenVisiblyExpanded must be called after updating the expansion state of
                    // the NotificationRecord to ensure the expansion state is up-to-date.
                    if (r.hasBeenVisiblyExpanded()) {
                        logSmartSuggestionsVisible(r, notificationLocation);
                    }
                    if (userAction) {
                        MetricsLogger.action(r.getItemLogMaker()
                                .setType(expanded ? MetricsEvent.TYPE_DETAIL
                                        : MetricsEvent.TYPE_COLLAPSE));
                        mNotificationRecordLogger.log(
                                NotificationRecordLogger.NotificationEvent.fromExpanded(expanded,
                                        userAction),
                                r);
                    }
                    if (expanded && userAction) {
                        r.recordExpanded();
                        reportUserInteraction(r);
                    }
                    mAssistants.notifyAssistantExpansionChangedLocked(
                            r.getSbn(), userAction, expanded);
                }
            }
        }

        @Override
        public void onNotificationDirectReplied(String key) {
            exitIdle();
            synchronized (mNotificationLock) {
                NotificationRecord r = mNotificationsByKey.get(key);
                if (r != null) {
                    r.recordDirectReplied();
                    mMetricsLogger.write(r.getLogMaker()
                            .setCategory(MetricsEvent.NOTIFICATION_DIRECT_REPLY_ACTION)
                            .setType(MetricsEvent.TYPE_ACTION));
                    mNotificationRecordLogger.log(
                            NotificationRecordLogger.NotificationEvent.NOTIFICATION_DIRECT_REPLIED,
                            r);
                    reportUserInteraction(r);
                    mAssistants.notifyAssistantNotificationDirectReplyLocked(r.getSbn());
                }
            }
        }

        @Override
        public void onNotificationSmartSuggestionsAdded(String key, int smartReplyCount,
                int smartActionCount, boolean generatedByAssistant, boolean editBeforeSending) {
            synchronized (mNotificationLock) {
                NotificationRecord r = mNotificationsByKey.get(key);
                if (r != null) {
                    r.setNumSmartRepliesAdded(smartReplyCount);
                    r.setNumSmartActionsAdded(smartActionCount);
                    r.setSuggestionsGeneratedByAssistant(generatedByAssistant);
                    r.setEditChoicesBeforeSending(editBeforeSending);
                }
            }
        }

        @Override
        public void onNotificationSmartReplySent(String key, int replyIndex, CharSequence reply,
                int notificationLocation, boolean modifiedBeforeSending) {

            synchronized (mNotificationLock) {
                NotificationRecord r = mNotificationsByKey.get(key);
                if (r != null) {
                    LogMaker logMaker = r.getLogMaker()
                            .setCategory(MetricsEvent.SMART_REPLY_ACTION)
                            .setSubtype(replyIndex)
                            .addTaggedData(
                                    MetricsEvent.NOTIFICATION_SMART_SUGGESTION_ASSISTANT_GENERATED,
                                    r.getSuggestionsGeneratedByAssistant() ? 1 : 0)
                            .addTaggedData(MetricsEvent.NOTIFICATION_LOCATION,
                                    notificationLocation)
                            .addTaggedData(
                                    MetricsEvent.NOTIFICATION_SMART_REPLY_EDIT_BEFORE_SENDING,
                                    r.getEditChoicesBeforeSending() ? 1 : 0)
                            .addTaggedData(
                                    MetricsEvent.NOTIFICATION_SMART_REPLY_MODIFIED_BEFORE_SENDING,
                                    modifiedBeforeSending ? 1 : 0);
                    mMetricsLogger.write(logMaker);
                    mNotificationRecordLogger.log(
                            NotificationRecordLogger.NotificationEvent.NOTIFICATION_SMART_REPLIED,
                            r);
                    // Treat clicking on a smart reply as a user interaction.
                    reportUserInteraction(r);
                    mAssistants.notifyAssistantSuggestedReplySent(
                            r.getSbn(), reply, r.getSuggestionsGeneratedByAssistant());
                }
            }
        }

        @Override
        public void onNotificationSettingsViewed(String key) {
            synchronized (mNotificationLock) {
                NotificationRecord r = mNotificationsByKey.get(key);
                if (r != null) {
                    r.recordViewedSettings();
                }
            }
        }

        @Override
        public void onNotificationBubbleChanged(String key, boolean isBubble, int flags) {
            synchronized (mNotificationLock) {
                NotificationRecord r = mNotificationsByKey.get(key);
                if (r != null) {
                    if (!isBubble) {
                        // This happens if the user has dismissed the bubble but the notification
                        // is still active in the shade, enqueuing would create a bubble since
                        // the notification is technically allowed. Flip the flag so that
                        // apps querying noMan will know that their notification is not showing
                        // as a bubble.
                        r.getNotification().flags &= ~FLAG_BUBBLE;
                        r.setFlagBubbleRemoved(true);
                    } else {
                        // Enqueue will trigger resort & if the flag is allowed to be true it'll
                        // be applied there.
                        r.getNotification().flags |= FLAG_ONLY_ALERT_ONCE;
                        r.setFlagBubbleRemoved(false);
                        if (r.getNotification().getBubbleMetadata() != null) {
                            r.getNotification().getBubbleMetadata().setFlags(flags);
                        }
                        // Force isAppForeground true here, because for sysui's purposes we
                        // want to adjust the flag behaviour.
                        mHandler.post(new EnqueueNotificationRunnable(r.getUser().getIdentifier(),
                                r, true /* isAppForeground*/));
                    }
                }
            }
        }

        @Override
        public void onBubbleNotificationSuppressionChanged(String key, boolean isSuppressed) {
            synchronized (mNotificationLock) {
                NotificationRecord r = mNotificationsByKey.get(key);
                if (r != null) {
                    Notification.BubbleMetadata data = r.getNotification().getBubbleMetadata();
                    if (data == null) {
                        // No data, do nothing
                        return;
                    }
                    boolean currentlySuppressed = data.isNotificationSuppressed();
                    if (currentlySuppressed == isSuppressed) {
                        // No changes, do nothing
                        return;
                    }
                    int flags = data.getFlags();
                    if (isSuppressed) {
                        flags |= Notification.BubbleMetadata.FLAG_SUPPRESS_NOTIFICATION;
                    } else {
                        flags &= ~Notification.BubbleMetadata.FLAG_SUPPRESS_NOTIFICATION;
                    }
                    data.setFlags(flags);
                    r.getNotification().flags |= FLAG_ONLY_ALERT_ONCE;
                    mHandler.post(new EnqueueNotificationRunnable(r.getUser().getIdentifier(), r,
                            true /* isAppForeground */));
                }
            }
        }

        @Override
        /**
         * Grant permission to read the specified URI to the package specified in the
         * NotificationRecord associated with the given key. The callingUid represents the UID of
         * SystemUI from which this method is being called.
         *
         * For this to work, SystemUI must have permission to read the URI when running under the
         * user associated with the NotificationRecord, and this grant will fail when trying
         * to grant URI permissions across users.
         */
        public void grantInlineReplyUriPermission(String key, Uri uri, UserHandle user,
                String packageName, int callingUid) {
            synchronized (mNotificationLock) {
                InlineReplyUriRecord r = mInlineReplyRecordsByKey.get(key);
                if (r == null) {
                    InlineReplyUriRecord newRecord = new InlineReplyUriRecord(
                            mUgmInternal.newUriPermissionOwner("INLINE_REPLY:" + key),
                            user,
                            packageName,
                            key);
                    r = newRecord;
                    mInlineReplyRecordsByKey.put(key, r);
                }
                IBinder owner = r.getPermissionOwner();
                int uid = callingUid;
                int userId = r.getUserId();
                if (UserHandle.getUserId(uid) != userId) {
                    try {
                        final String[] pkgs = mPackageManager.getPackagesForUid(callingUid);
                        if (pkgs == null) {
                            Log.e(TAG, "Cannot grant uri permission to unknown UID: "
                                    + callingUid);
                        }
                        final String pkg = pkgs[0]; // Get the SystemUI package
                        // Find the UID for SystemUI for the correct user
                        uid =  mPackageManager.getPackageUid(pkg, 0, userId);
                    } catch (RemoteException re) {
                        Log.e(TAG, "Cannot talk to package manager", re);
                    }
                }
                r.addUri(uri);
                grantUriPermission(owner, uri, uid, r.getPackageName(), userId);
            }
        }

        @Override
        /**
         * Clears inline URI permission grants by destroying the permission owner for the specified
         * notification.
         */
        public void clearInlineReplyUriPermissions(String key, int callingUid) {
            synchronized (mNotificationLock) {
                InlineReplyUriRecord uriRecord = mInlineReplyRecordsByKey.get(key);
                if (uriRecord != null) {
                    destroyPermissionOwner(uriRecord.getPermissionOwner(), uriRecord.getUserId(),
                            "INLINE_REPLY: " + uriRecord.getKey());
                    mInlineReplyRecordsByKey.remove(key);
                }
            }
        }
    };

    @VisibleForTesting
    void logSmartSuggestionsVisible(NotificationRecord r, int notificationLocation) {
        // If the newly visible notification has smart suggestions
        // then log that the user has seen them.
        if ((r.getNumSmartRepliesAdded() > 0 || r.getNumSmartActionsAdded() > 0)
                && !r.hasSeenSmartReplies()) {
            r.setSeenSmartReplies(true);
            LogMaker logMaker = r.getLogMaker()
                    .setCategory(MetricsEvent.SMART_REPLY_VISIBLE)
                    .addTaggedData(MetricsEvent.NOTIFICATION_SMART_REPLY_COUNT,
                            r.getNumSmartRepliesAdded())
                    .addTaggedData(MetricsEvent.NOTIFICATION_SMART_ACTION_COUNT,
                            r.getNumSmartActionsAdded())
                    .addTaggedData(
                            MetricsEvent.NOTIFICATION_SMART_SUGGESTION_ASSISTANT_GENERATED,
                            r.getSuggestionsGeneratedByAssistant() ? 1 : 0)
                    // The fields in the NotificationVisibility.NotificationLocation enum map
                    // directly to the fields in the MetricsEvent.NotificationLocation enum.
                    .addTaggedData(MetricsEvent.NOTIFICATION_LOCATION, notificationLocation)
                    .addTaggedData(
                            MetricsEvent.NOTIFICATION_SMART_REPLY_EDIT_BEFORE_SENDING,
                            r.getEditChoicesBeforeSending() ? 1 : 0);
            mMetricsLogger.write(logMaker);
            mNotificationRecordLogger.log(
                    NotificationRecordLogger.NotificationEvent.NOTIFICATION_SMART_REPLY_VISIBLE,
                    r);
        }
    }

    @GuardedBy("mNotificationLock")
    void clearSoundLocked() {
        mSoundNotificationKey = null;
        long identity = Binder.clearCallingIdentity();
        try {
            final IRingtonePlayer player = mAudioManager.getRingtonePlayer();
            if (player != null) {
                player.stopAsync();
            }
        } catch (RemoteException e) {
        } finally {
            Binder.restoreCallingIdentity(identity);
        }
    }

    @GuardedBy("mNotificationLock")
    void clearVibrateLocked() {
        mVibrateNotificationKey = null;
        long identity = Binder.clearCallingIdentity();
        try {
            mVibrator.cancel();
        } finally {
            Binder.restoreCallingIdentity(identity);
        }
    }

    @GuardedBy("mNotificationLock")
    private void clearLightsLocked() {
        // light
        mLights.clear();
        updateLightsLocked();
    }

    protected final BroadcastReceiver mLocaleChangeReceiver = new BroadcastReceiver() {
        @Override
        public void onReceive(Context context, Intent intent) {
            if (Intent.ACTION_LOCALE_CHANGED.equals(intent.getAction())) {
                // update system notification channels
                SystemNotificationChannels.createAll(context);
                mZenModeHelper.updateDefaultZenRules();
                mPreferencesHelper.onLocaleChanged(context, ActivityManager.getCurrentUser());
            }
        }
    };

    private final BroadcastReceiver mRestoreReceiver = new BroadcastReceiver() {
        @Override
        public void onReceive(Context context, Intent intent) {
            if (Intent.ACTION_SETTING_RESTORED.equals(intent.getAction())) {
                try {
                    String element = intent.getStringExtra(Intent.EXTRA_SETTING_NAME);
                    String newValue = intent.getStringExtra(Intent.EXTRA_SETTING_NEW_VALUE);
                    int restoredFromSdkInt = intent.getIntExtra(
                            Intent.EXTRA_SETTING_RESTORED_FROM_SDK_INT, 0);
                    mListeners.onSettingRestored(
                            element, newValue, restoredFromSdkInt, getSendingUserId());
                    mConditionProviders.onSettingRestored(
                            element, newValue, restoredFromSdkInt, getSendingUserId());
                } catch (Exception e) {
                    Slog.wtf(TAG, "Cannot restore managed services from settings", e);
                }
            }
        }
    };

    private final BroadcastReceiver mNotificationTimeoutReceiver = new BroadcastReceiver() {
        @Override
        public void onReceive(Context context, Intent intent) {
            String action = intent.getAction();
            if (action == null) {
                return;
            }
            if (ACTION_NOTIFICATION_TIMEOUT.equals(action)) {
                final NotificationRecord record;
                synchronized (mNotificationLock) {
                    record = findNotificationByKeyLocked(intent.getStringExtra(EXTRA_KEY));
                }
                if (record != null) {
                    cancelNotification(record.getSbn().getUid(), record.getSbn().getInitialPid(),
                            record.getSbn().getPackageName(), record.getSbn().getTag(),
                            record.getSbn().getId(), 0,
                            FLAG_FOREGROUND_SERVICE, true, record.getUserId(),
                            REASON_TIMEOUT, null);
                }
            }
        }
    };

    private final BroadcastReceiver mPackageIntentReceiver = new BroadcastReceiver() {
        @Override
        public void onReceive(Context context, Intent intent) {
            String action = intent.getAction();
            if (action == null) {
                return;
            }

            boolean queryRestart = false;
            boolean queryRemove = false;
            boolean packageChanged = false;
            boolean cancelNotifications = true;
            boolean hideNotifications = false;
            boolean unhideNotifications = false;
            int reason = REASON_PACKAGE_CHANGED;

            if (action.equals(Intent.ACTION_PACKAGE_ADDED)
                    || (queryRemove=action.equals(Intent.ACTION_PACKAGE_REMOVED))
                    || action.equals(Intent.ACTION_PACKAGE_RESTARTED)
                    || (packageChanged=action.equals(Intent.ACTION_PACKAGE_CHANGED))
                    || (queryRestart=action.equals(Intent.ACTION_QUERY_PACKAGE_RESTART))
                    || action.equals(Intent.ACTION_EXTERNAL_APPLICATIONS_UNAVAILABLE)
                    || action.equals(Intent.ACTION_PACKAGES_SUSPENDED)
                    || action.equals(Intent.ACTION_PACKAGES_UNSUSPENDED)
                    || action.equals(Intent.ACTION_DISTRACTING_PACKAGES_CHANGED)) {
                int changeUserId = intent.getIntExtra(Intent.EXTRA_USER_HANDLE,
                        UserHandle.USER_ALL);
                String pkgList[] = null;
                int uidList[] = null;
                boolean removingPackage = queryRemove &&
                        !intent.getBooleanExtra(Intent.EXTRA_REPLACING, false);
                if (DBG) Slog.i(TAG, "action=" + action + " removing=" + removingPackage);
                if (action.equals(Intent.ACTION_EXTERNAL_APPLICATIONS_UNAVAILABLE)) {
                    pkgList = intent.getStringArrayExtra(Intent.EXTRA_CHANGED_PACKAGE_LIST);
                    uidList = intent.getIntArrayExtra(Intent.EXTRA_CHANGED_UID_LIST);
                } else if (action.equals(Intent.ACTION_PACKAGES_SUSPENDED)) {
                    pkgList = intent.getStringArrayExtra(Intent.EXTRA_CHANGED_PACKAGE_LIST);
                    uidList = intent.getIntArrayExtra(Intent.EXTRA_CHANGED_UID_LIST);
                    cancelNotifications = false;
                    hideNotifications = true;
                } else if (action.equals(Intent.ACTION_PACKAGES_UNSUSPENDED)) {
                    pkgList = intent.getStringArrayExtra(Intent.EXTRA_CHANGED_PACKAGE_LIST);
                    uidList = intent.getIntArrayExtra(Intent.EXTRA_CHANGED_UID_LIST);
                    cancelNotifications = false;
                    unhideNotifications = true;
                } else if (action.equals(Intent.ACTION_DISTRACTING_PACKAGES_CHANGED)) {
                    final int distractionRestrictions =
                            intent.getIntExtra(Intent.EXTRA_DISTRACTION_RESTRICTIONS,
                                    PackageManager.RESTRICTION_NONE);
                    if ((distractionRestrictions
                            & PackageManager.RESTRICTION_HIDE_NOTIFICATIONS) != 0) {
                        pkgList = intent.getStringArrayExtra(Intent.EXTRA_CHANGED_PACKAGE_LIST);
                        uidList = intent.getIntArrayExtra(Intent.EXTRA_CHANGED_UID_LIST);
                        cancelNotifications = false;
                        hideNotifications = true;
                    } else {
                        pkgList = intent.getStringArrayExtra(Intent.EXTRA_CHANGED_PACKAGE_LIST);
                        uidList = intent.getIntArrayExtra(Intent.EXTRA_CHANGED_UID_LIST);
                        cancelNotifications = false;
                        unhideNotifications = true;
                    }

                } else if (queryRestart) {
                    pkgList = intent.getStringArrayExtra(Intent.EXTRA_PACKAGES);
                    uidList = new int[] {intent.getIntExtra(Intent.EXTRA_UID, -1)};
                } else {
                    Uri uri = intent.getData();
                    if (uri == null) {
                        return;
                    }
                    String pkgName = uri.getSchemeSpecificPart();
                    if (pkgName == null) {
                        return;
                    }
                    if (packageChanged) {
                        // We cancel notifications for packages which have just been disabled
                        try {
                            final int enabled = mPackageManager.getApplicationEnabledSetting(
                                    pkgName,
                                    changeUserId != UserHandle.USER_ALL ? changeUserId :
                                            USER_SYSTEM);
                            if (enabled == PackageManager.COMPONENT_ENABLED_STATE_ENABLED
                                    || enabled == PackageManager.COMPONENT_ENABLED_STATE_DEFAULT) {
                                cancelNotifications = false;
                            }
                        } catch (IllegalArgumentException e) {
                            // Package doesn't exist; probably racing with uninstall.
                            // cancelNotifications is already true, so nothing to do here.
                            if (DBG) {
                                Slog.i(TAG, "Exception trying to look up app enabled setting", e);
                            }
                        } catch (RemoteException e) {
                            // Failed to talk to PackageManagerService Should never happen!
                        }
                    }
                    pkgList = new String[]{pkgName};
                    uidList = new int[] {intent.getIntExtra(Intent.EXTRA_UID, -1)};
                }
                if (pkgList != null && (pkgList.length > 0)) {
                    if (cancelNotifications) {
                        for (String pkgName : pkgList) {
                            cancelAllNotificationsInt(MY_UID, MY_PID, pkgName, null, 0, 0,
                                    !queryRestart, changeUserId, reason, null);
                        }
                    } else if (hideNotifications) {
                        hideNotificationsForPackages(pkgList);
                    } else if (unhideNotifications) {
                        unhideNotificationsForPackages(pkgList);
                    }
                }

                mHandler.scheduleOnPackageChanged(removingPackage, changeUserId, pkgList, uidList);
            }
        }
    };

    private final BroadcastReceiver mIntentReceiver = new BroadcastReceiver() {
        @Override
        public void onReceive(Context context, Intent intent) {
            String action = intent.getAction();

            if (action.equals(Intent.ACTION_SCREEN_ON)) {
                // Keep track of screen on/off state, but do not turn off the notification light
                // until user passes through the lock screen or views the notification.
                mScreenOn = true;
                updateNotificationPulse();
            } else if (action.equals(Intent.ACTION_SCREEN_OFF)) {
                mScreenOn = false;
                updateNotificationPulse();
            } else if (action.equals(TelephonyManager.ACTION_PHONE_STATE_CHANGED)) {
                mInCallStateOffHook = TelephonyManager.EXTRA_STATE_OFFHOOK
                        .equals(intent.getStringExtra(TelephonyManager.EXTRA_STATE));
                updateNotificationPulse();
            } else if (action.equals(Intent.ACTION_USER_STOPPED)) {
                int userHandle = intent.getIntExtra(Intent.EXTRA_USER_HANDLE, -1);
                if (userHandle >= 0) {
                    cancelAllNotificationsInt(MY_UID, MY_PID, null, null, 0, 0, true, userHandle,
                            REASON_USER_STOPPED, null);
                }
            } else if (action.equals(Intent.ACTION_MANAGED_PROFILE_UNAVAILABLE)) {
                int userHandle = intent.getIntExtra(Intent.EXTRA_USER_HANDLE, -1);
                if (userHandle >= 0) {
                    cancelAllNotificationsInt(MY_UID, MY_PID, null, null, 0, 0, true, userHandle,
                            REASON_PROFILE_TURNED_OFF, null);
                }
            } else if (action.equals(Intent.ACTION_USER_PRESENT)) {
                // turn off LED when user passes through lock screen
                if (mNotificationLight != null) {
                    mNotificationLight.turnOff();
                }
            } else if (action.equals(Intent.ACTION_USER_SWITCHED)) {
                final int userId = intent.getIntExtra(Intent.EXTRA_USER_HANDLE, USER_NULL);
                mUserProfiles.updateCache(context);
                if (!mUserProfiles.isManagedProfile(userId)) {
                    // reload per-user settings
                    mSettingsObserver.update(null);
                    // Refresh managed services
                    mConditionProviders.onUserSwitched(userId);
                    mListeners.onUserSwitched(userId);
                    mZenModeHelper.onUserSwitched(userId);
                    mPreferencesHelper.onUserSwitched(userId);
                }
                // assistant is the only thing that cares about managed profiles specifically
                mAssistants.onUserSwitched(userId);
            } else if (action.equals(Intent.ACTION_USER_ADDED)) {
                final int userId = intent.getIntExtra(Intent.EXTRA_USER_HANDLE, USER_NULL);
                if (userId != USER_NULL) {
                    mUserProfiles.updateCache(context);
                    if (!mUserProfiles.isManagedProfile(userId)) {
                        allowDefaultApprovedServices(userId);
                    }
                }
            } else if (action.equals(Intent.ACTION_USER_REMOVED)) {
                final int userId = intent.getIntExtra(Intent.EXTRA_USER_HANDLE, USER_NULL);
                mUserProfiles.updateCache(context);
                mZenModeHelper.onUserRemoved(userId);
                mPreferencesHelper.onUserRemoved(userId);
                mListeners.onUserRemoved(userId);
                mConditionProviders.onUserRemoved(userId);
                mAssistants.onUserRemoved(userId);
                mHistoryManager.onUserRemoved(userId);
                handleSavePolicyFile();
            } else if (action.equals(Intent.ACTION_USER_UNLOCKED)) {
                final int userId = intent.getIntExtra(Intent.EXTRA_USER_HANDLE, USER_NULL);
                mUserProfiles.updateCache(context);
                mAssistants.onUserUnlocked(userId);
                if (!mUserProfiles.isManagedProfile(userId)) {
                    mConditionProviders.onUserUnlocked(userId);
                    mListeners.onUserUnlocked(userId);
                    mZenModeHelper.onUserUnlocked(userId);
                    mPreferencesHelper.onUserUnlocked(userId);
                }
            }
        }
    };

    private final class SettingsObserver extends ContentObserver {
        private final Uri NOTIFICATION_BADGING_URI
                = Settings.Secure.getUriFor(Settings.Secure.NOTIFICATION_BADGING);
        private final Uri NOTIFICATION_BUBBLES_URI
                = Settings.Global.getUriFor(Settings.Global.NOTIFICATION_BUBBLES);
        private final Uri NOTIFICATION_LIGHT_PULSE_URI
                = Settings.System.getUriFor(Settings.System.NOTIFICATION_LIGHT_PULSE);
        private final Uri NOTIFICATION_RATE_LIMIT_URI
                = Settings.Global.getUriFor(Settings.Global.MAX_NOTIFICATION_ENQUEUE_RATE);

        SettingsObserver(Handler handler) {
            super(handler);
        }

        void observe() {
            ContentResolver resolver = getContext().getContentResolver();
            resolver.registerContentObserver(NOTIFICATION_BADGING_URI,
                    false, this, UserHandle.USER_ALL);
            resolver.registerContentObserver(NOTIFICATION_LIGHT_PULSE_URI,
                    false, this, UserHandle.USER_ALL);
            resolver.registerContentObserver(NOTIFICATION_RATE_LIMIT_URI,
                    false, this, UserHandle.USER_ALL);
            resolver.registerContentObserver(NOTIFICATION_BUBBLES_URI,
                    false, this, UserHandle.USER_ALL);
            update(null);
        }

        @Override public void onChange(boolean selfChange, Uri uri) {
            update(uri);
        }

        public void update(Uri uri) {
            ContentResolver resolver = getContext().getContentResolver();
            if (uri == null || NOTIFICATION_LIGHT_PULSE_URI.equals(uri)) {
                boolean pulseEnabled = Settings.System.getIntForUser(resolver,
                            Settings.System.NOTIFICATION_LIGHT_PULSE, 0, UserHandle.USER_CURRENT)
                        != 0;
                if (mNotificationPulseEnabled != pulseEnabled) {
                    mNotificationPulseEnabled = pulseEnabled;
                    updateNotificationPulse();
                }
            }
            if (uri == null || NOTIFICATION_RATE_LIMIT_URI.equals(uri)) {
                mMaxPackageEnqueueRate = Settings.Global.getFloat(resolver,
                            Settings.Global.MAX_NOTIFICATION_ENQUEUE_RATE, mMaxPackageEnqueueRate);
            }
            if (uri == null || NOTIFICATION_BADGING_URI.equals(uri)) {
                mPreferencesHelper.updateBadgingEnabled();
            }
            if (uri == null || NOTIFICATION_BUBBLES_URI.equals(uri)) {
                mPreferencesHelper.updateBubblesEnabled();
            }
        }
    }

    private SettingsObserver mSettingsObserver;
    protected ZenModeHelper mZenModeHelper;

    static long[] getLongArray(Resources r, int resid, int maxlen, long[] def) {
        int[] ar = r.getIntArray(resid);
        if (ar == null) {
            return def;
        }
        final int len = ar.length > maxlen ? maxlen : ar.length;
        long[] out = new long[len];
        for (int i=0; i<len; i++) {
            out[i] = ar[i];
        }
        return out;
    }

    public NotificationManagerService(Context context) {
        this(context,
                new NotificationRecordLoggerImpl(),
                new InstanceIdSequence(NOTIFICATION_INSTANCE_ID_MAX));
    }

    @VisibleForTesting
    public NotificationManagerService(Context context,
            NotificationRecordLogger notificationRecordLogger,
            InstanceIdSequence notificationInstanceIdSequence) {
        super(context);
        mNotificationRecordLogger = notificationRecordLogger;
        mNotificationInstanceIdSequence = notificationInstanceIdSequence;
        Notification.processWhitelistToken = WHITELIST_TOKEN;
    }

    // TODO - replace these methods with new fields in the VisibleForTesting constructor
    @VisibleForTesting
    void setAudioManager(AudioManager audioMananger) {
        mAudioManager = audioMananger;
    }

    @VisibleForTesting
    ShortcutHelper getShortcutHelper() {
        return mShortcutHelper;
    }

    @VisibleForTesting
    void setShortcutHelper(ShortcutHelper helper) {
        mShortcutHelper = helper;
    }

    @VisibleForTesting
    void setHints(int hints) {
        mListenerHints = hints;
    }

    @VisibleForTesting
    void setVibrator(Vibrator vibrator) {
        mVibrator = vibrator;
    }

    @VisibleForTesting
    void setLights(LogicalLight light) {
        mNotificationLight = light;
        mAttentionLight = light;
        mNotificationPulseEnabled = true;
    }

    @VisibleForTesting
    void setScreenOn(boolean on) {
        mScreenOn = on;
    }

    @VisibleForTesting
    int getNotificationRecordCount() {
        synchronized (mNotificationLock) {
            int count = mNotificationList.size() + mNotificationsByKey.size()
                    + mSummaryByGroupKey.size() + mEnqueuedNotifications.size();
            // subtract duplicates
            for (NotificationRecord posted : mNotificationList) {
                if (mNotificationsByKey.containsKey(posted.getKey())) {
                    count--;
                }
                if (posted.getSbn().isGroup() && posted.getNotification().isGroupSummary()) {
                    count--;
                }
            }

            return count;
        }
    }

    @VisibleForTesting
    void clearNotifications() {
        synchronized (mNotificationList) {
            mEnqueuedNotifications.clear();
            mNotificationList.clear();
            mNotificationsByKey.clear();
            mSummaryByGroupKey.clear();
        }
    }

    @VisibleForTesting
    void addNotification(NotificationRecord r) {
        mNotificationList.add(r);
        mNotificationsByKey.put(r.getSbn().getKey(), r);
        if (r.getSbn().isGroup()) {
            mSummaryByGroupKey.put(r.getGroupKey(), r);
        }
    }

    @VisibleForTesting
    void addEnqueuedNotification(NotificationRecord r) {
        mEnqueuedNotifications.add(r);
    }

    @VisibleForTesting
    NotificationRecord getNotificationRecord(String key) {
        return mNotificationsByKey.get(key);
    }


    @VisibleForTesting
    void setSystemReady(boolean systemReady) {
        mSystemReady = systemReady;
    }

    @VisibleForTesting
    void setHandler(WorkerHandler handler) {
        mHandler = handler;
    }

    @VisibleForTesting
    void setFallbackVibrationPattern(long[] vibrationPattern) {
        mFallbackVibrationPattern = vibrationPattern;
    }

    @VisibleForTesting
    void setPackageManager(IPackageManager packageManager) {
        mPackageManager = packageManager;
    }

    @VisibleForTesting
    void setRankingHelper(RankingHelper rankingHelper) {
        mRankingHelper = rankingHelper;
    }

    @VisibleForTesting
    void setPreferencesHelper(PreferencesHelper prefHelper) { mPreferencesHelper = prefHelper; }

    @VisibleForTesting
    void setZenHelper(ZenModeHelper zenHelper) {
        mZenModeHelper = zenHelper;
    }

    @VisibleForTesting
    void setIsAutomotive(boolean isAutomotive) {
        mIsAutomotive = isAutomotive;
    }

    @VisibleForTesting
    void setNotificationEffectsEnabledForAutomotive(boolean isEnabled) {
        mNotificationEffectsEnabledForAutomotive = isEnabled;
    }

    @VisibleForTesting
    void setIsTelevision(boolean isTelevision) {
        mIsTelevision = isTelevision;
    }

    @VisibleForTesting
    void setUsageStats(NotificationUsageStats us) {
        mUsageStats = us;
    }

    @VisibleForTesting
    void setAccessibilityManager(AccessibilityManager am) {
        mAccessibilityManager = am;
    }

    // TODO: All tests should use this init instead of the one-off setters above.
    @VisibleForTesting
    void init(WorkerHandler handler, RankingHandler rankingHandler,
            IPackageManager packageManager, PackageManager packageManagerClient,
            LightsManager lightsManager, NotificationListeners notificationListeners,
            NotificationAssistants notificationAssistants, ConditionProviders conditionProviders,
            ICompanionDeviceManager companionManager, SnoozeHelper snoozeHelper,
            NotificationUsageStats usageStats, AtomicFile policyFile,
            ActivityManager activityManager, GroupHelper groupHelper, IActivityManager am,
            ActivityTaskManagerInternal atm, UsageStatsManagerInternal appUsageStats,
            DevicePolicyManagerInternal dpm, IUriGrantsManager ugm,
            UriGrantsManagerInternal ugmInternal, AppOpsManager appOps, UserManager userManager,
            NotificationHistoryManager historyManager, StatsManager statsManager,
            TelephonyManager telephonyManager) {
        mHandler = handler;
        Resources resources = getContext().getResources();
        mMaxPackageEnqueueRate = Settings.Global.getFloat(getContext().getContentResolver(),
                Settings.Global.MAX_NOTIFICATION_ENQUEUE_RATE,
                DEFAULT_MAX_NOTIFICATION_ENQUEUE_RATE);

        mAccessibilityManager =
                (AccessibilityManager) getContext().getSystemService(Context.ACCESSIBILITY_SERVICE);
        mAm = am;
        mAtm = atm;
        mUgm = ugm;
        mUgmInternal = ugmInternal;
        mPackageManager = packageManager;
        mPackageManagerClient = packageManagerClient;
        mAppOps = appOps;
        mVibrator = (Vibrator) getContext().getSystemService(Context.VIBRATOR_SERVICE);
        mAppUsageStats = appUsageStats;
        mAlarmManager = (AlarmManager) getContext().getSystemService(Context.ALARM_SERVICE);
        mCompanionManager = companionManager;
        mActivityManager = activityManager;
        mDeviceIdleController = IDeviceIdleController.Stub.asInterface(
                ServiceManager.getService(Context.DEVICE_IDLE_CONTROLLER));
        mDpm = dpm;
        mUm = userManager;
        mPlatformCompat = IPlatformCompat.Stub.asInterface(
                ServiceManager.getService(Context.PLATFORM_COMPAT_SERVICE));

        mUiHandler = new Handler(UiThread.get().getLooper());
        String[] extractorNames;
        try {
            extractorNames = resources.getStringArray(R.array.config_notificationSignalExtractors);
        } catch (Resources.NotFoundException e) {
            extractorNames = new String[0];
        }
        mUsageStats = usageStats;
        mMetricsLogger = new MetricsLogger();
        mRankingHandler = rankingHandler;
        mConditionProviders = conditionProviders;
        mZenModeHelper = new ZenModeHelper(getContext(), mHandler.getLooper(), mConditionProviders);
        mZenModeHelper.addCallback(new ZenModeHelper.Callback() {
            @Override
            public void onConfigChanged() {
                handleSavePolicyFile();
            }

            @Override
            void onZenModeChanged() {
                Binder.withCleanCallingIdentity(() -> {
                    sendRegisteredOnlyBroadcast(ACTION_INTERRUPTION_FILTER_CHANGED);
                    getContext().sendBroadcastAsUser(
                            new Intent(ACTION_INTERRUPTION_FILTER_CHANGED_INTERNAL)
                                    .addFlags(Intent.FLAG_RECEIVER_REGISTERED_ONLY_BEFORE_BOOT),
                            UserHandle.ALL, permission.MANAGE_NOTIFICATIONS);
                    synchronized (mNotificationLock) {
                        updateInterruptionFilterLocked();
                    }
                    mRankingHandler.requestSort();
                });
            }

            @Override
            void onPolicyChanged() {
                Binder.withCleanCallingIdentity(() -> {
                    sendRegisteredOnlyBroadcast(
                            NotificationManager.ACTION_NOTIFICATION_POLICY_CHANGED);
                    mRankingHandler.requestSort();
                });
            }

            @Override
            void onAutomaticRuleStatusChanged(int userId, String pkg, String id, int status) {
                Binder.withCleanCallingIdentity(() -> {
                    Intent intent = new Intent(ACTION_AUTOMATIC_ZEN_RULE_STATUS_CHANGED);
                    intent.setPackage(pkg);
                    intent.putExtra(EXTRA_AUTOMATIC_ZEN_RULE_ID, id);
                    intent.putExtra(EXTRA_AUTOMATIC_ZEN_RULE_STATUS, status);
                    getContext().sendBroadcastAsUser(intent, UserHandle.of(userId));
                });
            }
        });
        mPreferencesHelper = new PreferencesHelper(getContext(),
                mPackageManagerClient,
                mRankingHandler,
                mZenModeHelper,
                new NotificationChannelLoggerImpl());
        mRankingHelper = new RankingHelper(getContext(),
                mRankingHandler,
                mPreferencesHelper,
                mZenModeHelper,
                mUsageStats,
                extractorNames);
        mSnoozeHelper = snoozeHelper;
        mGroupHelper = groupHelper;
        mHistoryManager = historyManager;

        // This is a ManagedServices object that keeps track of the listeners.
        mListeners = notificationListeners;

        // This is a MangedServices object that keeps track of the assistant.
        mAssistants = notificationAssistants;

        // Needs to be set before loadPolicyFile
        mAllowedManagedServicePackages = this::canUseManagedServices;

        mPolicyFile = policyFile;
        loadPolicyFile();
        mStatusBar = getLocalService(StatusBarManagerInternal.class);
        if (mStatusBar != null) {
            mStatusBar.setNotificationDelegate(mNotificationDelegate);
        }

        mNotificationLight = lightsManager.getLight(LightsManager.LIGHT_ID_NOTIFICATIONS);
        mAttentionLight = lightsManager.getLight(LightsManager.LIGHT_ID_ATTENTION);

        mFallbackVibrationPattern = getLongArray(resources,
                R.array.config_notificationFallbackVibePattern,
                VIBRATE_PATTERN_MAXLEN,
                DEFAULT_VIBRATE_PATTERN);
        mInCallNotificationUri = Uri.parse("file://" +
                resources.getString(R.string.config_inCallNotificationSound));
        mInCallNotificationAudioAttributes = new AudioAttributes.Builder()
                .setContentType(AudioAttributes.CONTENT_TYPE_SONIFICATION)
                .setUsage(AudioAttributes.USAGE_VOICE_COMMUNICATION)
                .build();
        mInCallNotificationVolume = resources.getFloat(R.dimen.config_inCallNotificationVolume);

        mUseAttentionLight = resources.getBoolean(R.bool.config_useAttentionLight);
        mHasLight =
                resources.getBoolean(com.android.internal.R.bool.config_intrusiveNotificationLed);

        // Don't start allowing notifications until the setup wizard has run once.
        // After that, including subsequent boots, init with notifications turned on.
        // This works on the first boot because the setup wizard will toggle this
        // flag at least once and we'll go back to 0 after that.
        if (0 == Settings.Global.getInt(getContext().getContentResolver(),
                    Settings.Global.DEVICE_PROVISIONED, 0)) {
            mDisableNotificationEffects = true;
        }
        mZenModeHelper.initZenMode();
        mInterruptionFilter = mZenModeHelper.getZenModeListenerInterruptionFilter();

        mUserProfiles.updateCache(getContext());

        telephonyManager.listen(new PhoneStateListener() {
            @Override
            public void onCallStateChanged(int state, String incomingNumber) {
                if (mCallState == state) return;
                if (DBG) Slog.d(TAG, "Call state changed: " + callStateToString(state));
                mCallState = state;
            }
        }, PhoneStateListener.LISTEN_CALL_STATE);

        mSettingsObserver = new SettingsObserver(mHandler);

        mArchive = new Archive(resources.getInteger(
                R.integer.config_notificationServiceArchiveSize));

        mIsTelevision = mPackageManagerClient.hasSystemFeature(FEATURE_LEANBACK)
                || mPackageManagerClient.hasSystemFeature(FEATURE_TELEVISION);

        mIsAutomotive =
                mPackageManagerClient.hasSystemFeature(PackageManager.FEATURE_AUTOMOTIVE, 0);
        mNotificationEffectsEnabledForAutomotive =
                resources.getBoolean(R.bool.config_enableServerNotificationEffectsForAutomotive);

        mPreferencesHelper.lockChannelsForOEM(getContext().getResources().getStringArray(
                com.android.internal.R.array.config_nonBlockableNotificationPackages));

        mZenModeHelper.setPriorityOnlyDndExemptPackages(getContext().getResources().getStringArray(
                com.android.internal.R.array.config_priorityOnlyDndExemptPackages));

        mWarnRemoteViewsSizeBytes = getContext().getResources().getInteger(
                com.android.internal.R.integer.config_notificationWarnRemoteViewSizeBytes);
        mStripRemoteViewsSizeBytes = getContext().getResources().getInteger(
                com.android.internal.R.integer.config_notificationStripRemoteViewSizeBytes);

        mStatsManager = statsManager;
    }

    @Override
    public void onStart() {
        SnoozeHelper snoozeHelper = new SnoozeHelper(getContext(), (userId, r, muteOnReturn) -> {
            try {
                if (DBG) {
                    Slog.d(TAG, "Reposting " + r.getKey());
                }
                enqueueNotificationInternal(r.getSbn().getPackageName(), r.getSbn().getOpPkg(),
                        r.getSbn().getUid(), r.getSbn().getInitialPid(), r.getSbn().getTag(),
                        r.getSbn().getId(),  r.getSbn().getNotification(), userId, true);
            } catch (Exception e) {
                Slog.e(TAG, "Cannot un-snooze notification", e);
            }
        }, mUserProfiles);

        final File systemDir = new File(Environment.getDataDirectory(), "system");
        mRankingThread.start();

        WorkerHandler handler = new WorkerHandler(Looper.myLooper());

        init(handler, new RankingHandlerWorker(mRankingThread.getLooper()),
                AppGlobals.getPackageManager(), getContext().getPackageManager(),
                getLocalService(LightsManager.class),
                new NotificationListeners(AppGlobals.getPackageManager()),
                new NotificationAssistants(getContext(), mNotificationLock, mUserProfiles,
                        AppGlobals.getPackageManager()),
                new ConditionProviders(getContext(), mUserProfiles, AppGlobals.getPackageManager()),
                null, snoozeHelper, new NotificationUsageStats(getContext()),
                new AtomicFile(new File(
                        systemDir, "notification_policy.xml"), "notification-policy"),
                (ActivityManager) getContext().getSystemService(Context.ACTIVITY_SERVICE),
                getGroupHelper(), ActivityManager.getService(),
                LocalServices.getService(ActivityTaskManagerInternal.class),
                LocalServices.getService(UsageStatsManagerInternal.class),
                LocalServices.getService(DevicePolicyManagerInternal.class),
                UriGrantsManager.getService(),
                LocalServices.getService(UriGrantsManagerInternal.class),
                (AppOpsManager) getContext().getSystemService(Context.APP_OPS_SERVICE),
                getContext().getSystemService(UserManager.class),
                new NotificationHistoryManager(getContext(), handler),
                mStatsManager = (StatsManager) getContext().getSystemService(
                        Context.STATS_MANAGER),
                getContext().getSystemService(TelephonyManager.class));

        // register for various Intents
        IntentFilter filter = new IntentFilter();
        filter.addAction(Intent.ACTION_SCREEN_ON);
        filter.addAction(Intent.ACTION_SCREEN_OFF);
        filter.addAction(TelephonyManager.ACTION_PHONE_STATE_CHANGED);
        filter.addAction(Intent.ACTION_USER_PRESENT);
        filter.addAction(Intent.ACTION_USER_STOPPED);
        filter.addAction(Intent.ACTION_USER_SWITCHED);
        filter.addAction(Intent.ACTION_USER_ADDED);
        filter.addAction(Intent.ACTION_USER_REMOVED);
        filter.addAction(Intent.ACTION_USER_UNLOCKED);
        filter.addAction(Intent.ACTION_MANAGED_PROFILE_UNAVAILABLE);
        getContext().registerReceiverAsUser(mIntentReceiver, UserHandle.ALL, filter, null, null);

        IntentFilter pkgFilter = new IntentFilter();
        pkgFilter.addAction(Intent.ACTION_PACKAGE_ADDED);
        pkgFilter.addAction(Intent.ACTION_PACKAGE_REMOVED);
        pkgFilter.addAction(Intent.ACTION_PACKAGE_CHANGED);
        pkgFilter.addAction(Intent.ACTION_PACKAGE_RESTARTED);
        pkgFilter.addAction(Intent.ACTION_QUERY_PACKAGE_RESTART);
        pkgFilter.addDataScheme("package");
        getContext().registerReceiverAsUser(mPackageIntentReceiver, UserHandle.ALL, pkgFilter, null,
                null);

        IntentFilter suspendedPkgFilter = new IntentFilter();
        suspendedPkgFilter.addAction(Intent.ACTION_PACKAGES_SUSPENDED);
        suspendedPkgFilter.addAction(Intent.ACTION_PACKAGES_UNSUSPENDED);
        suspendedPkgFilter.addAction(Intent.ACTION_DISTRACTING_PACKAGES_CHANGED);
        getContext().registerReceiverAsUser(mPackageIntentReceiver, UserHandle.ALL,
                suspendedPkgFilter, null, null);

        IntentFilter sdFilter = new IntentFilter(Intent.ACTION_EXTERNAL_APPLICATIONS_UNAVAILABLE);
        getContext().registerReceiverAsUser(mPackageIntentReceiver, UserHandle.ALL, sdFilter, null,
                null);

        IntentFilter timeoutFilter = new IntentFilter(ACTION_NOTIFICATION_TIMEOUT);
        timeoutFilter.addDataScheme(SCHEME_TIMEOUT);
        getContext().registerReceiver(mNotificationTimeoutReceiver, timeoutFilter);

        IntentFilter settingsRestoredFilter = new IntentFilter(Intent.ACTION_SETTING_RESTORED);
        getContext().registerReceiver(mRestoreReceiver, settingsRestoredFilter);

        IntentFilter localeChangedFilter = new IntentFilter(Intent.ACTION_LOCALE_CHANGED);
        getContext().registerReceiver(mLocaleChangeReceiver, localeChangedFilter);

        publishBinderService(Context.NOTIFICATION_SERVICE, mService, /* allowIsolated= */ false,
                DUMP_FLAG_PRIORITY_CRITICAL | DUMP_FLAG_PRIORITY_NORMAL);
        publishLocalService(NotificationManagerInternal.class, mInternalService);
    }

    private void registerDeviceConfigChange() {
        mDeviceConfigChangedListener = properties -> {
            if (!DeviceConfig.NAMESPACE_SYSTEMUI.equals(properties.getNamespace())) {
                return;
            }
            if (properties.getKeyset()
                    .contains(SystemUiDeviceConfigFlags.NAS_DEFAULT_SERVICE)) {
                mAssistants.allowAdjustmentType(Adjustment.KEY_IMPORTANCE);
                mAssistants.resetDefaultAssistantsIfNecessary();
            }
        };
        DeviceConfig.addOnPropertiesChangedListener(
                DeviceConfig.NAMESPACE_SYSTEMUI,
                new HandlerExecutor(mHandler),
                mDeviceConfigChangedListener);
    }

    void unregisterDeviceConfigChange() {
        if (mDeviceConfigChangedListener != null) {
            DeviceConfig.removeOnPropertiesChangedListener(mDeviceConfigChangedListener);
        }
    }

    private void registerNotificationPreferencesPullers() {
        mPullAtomCallback = new StatsPullAtomCallbackImpl();
        mStatsManager.setPullAtomCallback(
                PACKAGE_NOTIFICATION_PREFERENCES,
                null, // use default PullAtomMetadata values
                BackgroundThread.getExecutor(),
                mPullAtomCallback
        );
        mStatsManager.setPullAtomCallback(
                PACKAGE_NOTIFICATION_CHANNEL_PREFERENCES,
                null, // use default PullAtomMetadata values
                BackgroundThread.getExecutor(),
                mPullAtomCallback
        );
        mStatsManager.setPullAtomCallback(
                PACKAGE_NOTIFICATION_CHANNEL_GROUP_PREFERENCES,
                null, // use default PullAtomMetadata values
                BackgroundThread.getExecutor(),
                mPullAtomCallback
        );
    }

    private class StatsPullAtomCallbackImpl implements StatsManager.StatsPullAtomCallback {
        @Override
        public int onPullAtom(int atomTag, List<StatsEvent> data) {
            switch (atomTag) {
                case PACKAGE_NOTIFICATION_PREFERENCES:
                case PACKAGE_NOTIFICATION_CHANNEL_PREFERENCES:
                case PACKAGE_NOTIFICATION_CHANNEL_GROUP_PREFERENCES:
                    return pullNotificationStates(atomTag, data);
                default:
                    throw new UnsupportedOperationException("Unknown tagId=" + atomTag);
            }
        }
    }

    private int pullNotificationStates(int atomTag, List<StatsEvent> data) {
        switch(atomTag) {
            case PACKAGE_NOTIFICATION_PREFERENCES:
                mPreferencesHelper.pullPackagePreferencesStats(data);
                break;
            case PACKAGE_NOTIFICATION_CHANNEL_PREFERENCES:
                mPreferencesHelper.pullPackageChannelPreferencesStats(data);
                break;
            case PACKAGE_NOTIFICATION_CHANNEL_GROUP_PREFERENCES:
                mPreferencesHelper.pullPackageChannelGroupPreferencesStats(data);
                break;
        }
        return StatsManager.PULL_SUCCESS;
    }

    private GroupHelper getGroupHelper() {
        mAutoGroupAtCount =
                getContext().getResources().getInteger(R.integer.config_autoGroupAtCount);
        return new GroupHelper(mAutoGroupAtCount, new GroupHelper.Callback() {
            @Override
            public void addAutoGroup(String key) {
                synchronized (mNotificationLock) {
                    addAutogroupKeyLocked(key);
                }
            }

            @Override
            public void removeAutoGroup(String key) {
                synchronized (mNotificationLock) {
                    removeAutogroupKeyLocked(key);
                }
            }

            @Override
            public void addAutoGroupSummary(int userId, String pkg, String triggeringKey) {
                createAutoGroupSummary(userId, pkg, triggeringKey);
            }

            @Override
            public void removeAutoGroupSummary(int userId, String pkg) {
                synchronized (mNotificationLock) {
                    clearAutogroupSummaryLocked(userId, pkg);
                }
            }

            @Override
            public void updateAutogroupSummary(String key, boolean needsOngoingFlag) {
                String pkg;
                synchronized (mNotificationLock) {
                    NotificationRecord r = mNotificationsByKey.get(key);
                    pkg = r != null && r.getSbn() != null ? r.getSbn().getPackageName() : null;
                }
                boolean isAppForeground = pkg != null
                        && mActivityManager.getPackageImportance(pkg) == IMPORTANCE_FOREGROUND;
                synchronized (mNotificationLock) {
                    NotificationRecord r = mNotificationsByKey.get(key);
                    if (r == null) return;
                    updateAutobundledSummaryFlags(r.getUser().getIdentifier(),
                            r.getSbn().getPackageName(), needsOngoingFlag, isAppForeground);
                }
            }
        });
    }

    private void sendRegisteredOnlyBroadcast(String action) {
        Intent intent = new Intent(action);
        getContext().sendBroadcastAsUser(intent.addFlags(Intent.FLAG_RECEIVER_REGISTERED_ONLY),
                UserHandle.ALL, null);
        // explicitly send the broadcast to all DND packages, even if they aren't currently running
        intent.setFlags(0);
        final Set<String> dndApprovedPackages = mConditionProviders.getAllowedPackages();
        for (String pkg : dndApprovedPackages) {
            intent.setPackage(pkg);
            getContext().sendBroadcastAsUser(intent, UserHandle.ALL);
        }
    }

    @Override
    public void onBootPhase(int phase) {
        if (phase == SystemService.PHASE_SYSTEM_SERVICES_READY) {
            // no beeping until we're basically done booting
            mSystemReady = true;

            // Grab our optional AudioService
            mAudioManager = (AudioManager) getContext().getSystemService(Context.AUDIO_SERVICE);
            mAudioManagerInternal = getLocalService(AudioManagerInternal.class);
            mWindowManagerInternal = LocalServices.getService(WindowManagerInternal.class);
            mZenModeHelper.onSystemReady();
            mRoleObserver = new RoleObserver(getContext().getSystemService(RoleManager.class),
                    mPackageManager, getContext().getMainExecutor());
            mRoleObserver.init();
            LauncherApps launcherApps =
                    (LauncherApps) getContext().getSystemService(Context.LAUNCHER_APPS_SERVICE);
            mShortcutHelper = new ShortcutHelper(launcherApps, mShortcutListener);
            BubbleExtractor bubbsExtractor = mRankingHelper.findExtractor(BubbleExtractor.class);
            if (bubbsExtractor != null) {
                bubbsExtractor.setShortcutHelper(mShortcutHelper);
            }
            registerNotificationPreferencesPullers();
        } else if (phase == SystemService.PHASE_THIRD_PARTY_APPS_CAN_START) {
            // This observer will force an update when observe is called, causing us to
            // bind to listener services.
            mSettingsObserver.observe();
            mListeners.onBootPhaseAppsCanStart();
            mAssistants.onBootPhaseAppsCanStart();
            mConditionProviders.onBootPhaseAppsCanStart();
            mHistoryManager.onBootPhaseAppsCanStart();
            registerDeviceConfigChange();
        } else if (phase == SystemService.PHASE_ACTIVITY_MANAGER_READY) {
            mSnoozeHelper.scheduleRepostsForPersistedNotifications(System.currentTimeMillis());
        }
    }

    @Override
    public void onUnlockUser(@NonNull UserInfo userInfo) {
        mHandler.post(() -> {
            Trace.traceBegin(Trace.TRACE_TAG_SYSTEM_SERVER, "notifHistoryUnlockUser");
            try {
                mHistoryManager.onUserUnlocked(userInfo.id);
            } finally {
                Trace.traceEnd(Trace.TRACE_TAG_SYSTEM_SERVER);
            }
        });
    }

    @Override
    public void onStopUser(@NonNull UserInfo userInfo) {
        mHandler.post(() -> {
            Trace.traceBegin(Trace.TRACE_TAG_SYSTEM_SERVER, "notifHistoryStopUser");
            try {
                mHistoryManager.onUserStopped(userInfo.id);
            } finally {
                Trace.traceEnd(Trace.TRACE_TAG_SYSTEM_SERVER);
            }
        });
    }

    @GuardedBy("mNotificationLock")
    private void updateListenerHintsLocked() {
        final int hints = calculateHints();
        if (hints == mListenerHints) return;
        ZenLog.traceListenerHintsChanged(mListenerHints, hints, mEffectsSuppressors.size());
        mListenerHints = hints;
        scheduleListenerHintsChanged(hints);
    }

    @GuardedBy("mNotificationLock")
    private void updateEffectsSuppressorLocked() {
        final long updatedSuppressedEffects = calculateSuppressedEffects();
        if (updatedSuppressedEffects == mZenModeHelper.getSuppressedEffects()) return;
        final List<ComponentName> suppressors = getSuppressors();
        ZenLog.traceEffectsSuppressorChanged(
                mEffectsSuppressors, suppressors, updatedSuppressedEffects);
        mEffectsSuppressors = suppressors;
        mZenModeHelper.setSuppressedEffects(updatedSuppressedEffects);
        sendRegisteredOnlyBroadcast(NotificationManager.ACTION_EFFECTS_SUPPRESSOR_CHANGED);
    }

    private void exitIdle() {
        try {
            if (mDeviceIdleController != null) {
                mDeviceIdleController.exitIdle("notification interaction");
            }
        } catch (RemoteException e) {
        }
    }

    private void updateNotificationChannelInt(String pkg, int uid, NotificationChannel channel,
            boolean fromListener) {
        if (channel.getImportance() == NotificationManager.IMPORTANCE_NONE) {
            // cancel
            cancelAllNotificationsInt(MY_UID, MY_PID, pkg, channel.getId(), 0, 0, true,
                    UserHandle.getUserId(uid), REASON_CHANNEL_BANNED,
                    null);
            if (isUidSystemOrPhone(uid)) {
                IntArray profileIds = mUserProfiles.getCurrentProfileIds();
                int N = profileIds.size();
                for (int i = 0; i < N; i++) {
                    int profileId = profileIds.get(i);
                    cancelAllNotificationsInt(MY_UID, MY_PID, pkg, channel.getId(), 0, 0, true,
                            profileId, REASON_CHANNEL_BANNED,
                            null);
                }
            }
        }
        final NotificationChannel preUpdate =
                mPreferencesHelper.getNotificationChannel(pkg, uid, channel.getId(), true);

        mPreferencesHelper.updateNotificationChannel(pkg, uid, channel, true);
        maybeNotifyChannelOwner(pkg, uid, preUpdate, channel);

        if (!fromListener) {
            final NotificationChannel modifiedChannel = mPreferencesHelper.getNotificationChannel(
                    pkg, uid, channel.getId(), false);
            mListeners.notifyNotificationChannelChanged(
                    pkg, UserHandle.getUserHandleForUid(uid),
                    modifiedChannel, NOTIFICATION_CHANNEL_OR_GROUP_UPDATED);
        }

        handleSavePolicyFile();
    }

    private void maybeNotifyChannelOwner(String pkg, int uid, NotificationChannel preUpdate,
            NotificationChannel update) {
        try {
            if ((preUpdate.getImportance() == IMPORTANCE_NONE
                    && update.getImportance() != IMPORTANCE_NONE)
                    || (preUpdate.getImportance() != IMPORTANCE_NONE
                    && update.getImportance() == IMPORTANCE_NONE)) {
                getContext().sendBroadcastAsUser(
                        new Intent(ACTION_NOTIFICATION_CHANNEL_BLOCK_STATE_CHANGED)
                                .putExtra(NotificationManager.EXTRA_NOTIFICATION_CHANNEL_ID,
                                        update.getId())
                                .putExtra(NotificationManager.EXTRA_BLOCKED_STATE,
                                        update.getImportance() == IMPORTANCE_NONE)
                                .addFlags(Intent.FLAG_RECEIVER_FOREGROUND)
                                .setPackage(pkg),
                        UserHandle.of(UserHandle.getUserId(uid)), null);
            }
        } catch (SecurityException e) {
            Slog.w(TAG, "Can't notify app about channel change", e);
        }
    }

    private void createNotificationChannelGroup(String pkg, int uid, NotificationChannelGroup group,
            boolean fromApp, boolean fromListener) {
        Objects.requireNonNull(group);
        Objects.requireNonNull(pkg);

        final NotificationChannelGroup preUpdate =
                mPreferencesHelper.getNotificationChannelGroup(group.getId(), pkg, uid);
        mPreferencesHelper.createNotificationChannelGroup(pkg, uid, group,
                fromApp);
        if (!fromApp) {
            maybeNotifyChannelGroupOwner(pkg, uid, preUpdate, group);
        }
        if (!fromListener) {
            mListeners.notifyNotificationChannelGroupChanged(pkg,
                    UserHandle.of(UserHandle.getCallingUserId()), group,
                    NOTIFICATION_CHANNEL_OR_GROUP_ADDED);
        }
    }

    private void maybeNotifyChannelGroupOwner(String pkg, int uid,
            NotificationChannelGroup preUpdate, NotificationChannelGroup update) {
        try {
            if (preUpdate.isBlocked() != update.isBlocked()) {
                getContext().sendBroadcastAsUser(
                        new Intent(ACTION_NOTIFICATION_CHANNEL_GROUP_BLOCK_STATE_CHANGED)
                                .putExtra(NotificationManager.EXTRA_NOTIFICATION_CHANNEL_GROUP_ID,
                                        update.getId())
                                .putExtra(NotificationManager.EXTRA_BLOCKED_STATE,
                                        update.isBlocked())
                                .addFlags(Intent.FLAG_RECEIVER_FOREGROUND)
                                .setPackage(pkg),
                        UserHandle.of(UserHandle.getUserId(uid)), null);
            }
        } catch (SecurityException e) {
            Slog.w(TAG, "Can't notify app about group change", e);
        }
    }

    private ArrayList<ComponentName> getSuppressors() {
        ArrayList<ComponentName> names = new ArrayList<ComponentName>();
        for (int i = mListenersDisablingEffects.size() - 1; i >= 0; --i) {
            ArraySet<ComponentName> serviceInfoList = mListenersDisablingEffects.valueAt(i);

            for (ComponentName info : serviceInfoList) {
                names.add(info);
            }
        }

        return names;
    }

    private boolean removeDisabledHints(ManagedServiceInfo info) {
        return removeDisabledHints(info, 0);
    }

    private boolean removeDisabledHints(ManagedServiceInfo info, int hints) {
        boolean removed = false;

        for (int i = mListenersDisablingEffects.size() - 1; i >= 0; --i) {
            final int hint = mListenersDisablingEffects.keyAt(i);
            final ArraySet<ComponentName> listeners = mListenersDisablingEffects.valueAt(i);

            if (hints == 0 || (hint & hints) == hint) {
                removed |= listeners.remove(info.component);
            }
        }

        return removed;
    }

    private void addDisabledHints(ManagedServiceInfo info, int hints) {
        if ((hints & HINT_HOST_DISABLE_EFFECTS) != 0) {
            addDisabledHint(info, HINT_HOST_DISABLE_EFFECTS);
        }

        if ((hints & HINT_HOST_DISABLE_NOTIFICATION_EFFECTS) != 0) {
            addDisabledHint(info, HINT_HOST_DISABLE_NOTIFICATION_EFFECTS);
        }

        if ((hints & HINT_HOST_DISABLE_CALL_EFFECTS) != 0) {
            addDisabledHint(info, HINT_HOST_DISABLE_CALL_EFFECTS);
        }
    }

    private void addDisabledHint(ManagedServiceInfo info, int hint) {
        if (mListenersDisablingEffects.indexOfKey(hint) < 0) {
            mListenersDisablingEffects.put(hint, new ArraySet<>());
        }

        ArraySet<ComponentName> hintListeners = mListenersDisablingEffects.get(hint);
        hintListeners.add(info.component);
    }

    private int calculateHints() {
        int hints = 0;
        for (int i = mListenersDisablingEffects.size() - 1; i >= 0; --i) {
            int hint = mListenersDisablingEffects.keyAt(i);
            ArraySet<ComponentName> serviceInfoList = mListenersDisablingEffects.valueAt(i);

            if (!serviceInfoList.isEmpty()) {
                hints |= hint;
            }
        }

        return hints;
    }

    private long calculateSuppressedEffects() {
        int hints = calculateHints();
        long suppressedEffects = 0;

        if ((hints & HINT_HOST_DISABLE_EFFECTS) != 0) {
            suppressedEffects |= ZenModeHelper.SUPPRESSED_EFFECT_ALL;
        }

        if ((hints & HINT_HOST_DISABLE_NOTIFICATION_EFFECTS) != 0) {
            suppressedEffects |= ZenModeHelper.SUPPRESSED_EFFECT_NOTIFICATIONS;
        }

        if ((hints & HINT_HOST_DISABLE_CALL_EFFECTS) != 0) {
            suppressedEffects |= ZenModeHelper.SUPPRESSED_EFFECT_CALLS;
        }

        return suppressedEffects;
    }

    @GuardedBy("mNotificationLock")
    private void updateInterruptionFilterLocked() {
        int interruptionFilter = mZenModeHelper.getZenModeListenerInterruptionFilter();
        if (interruptionFilter == mInterruptionFilter) return;
        mInterruptionFilter = interruptionFilter;
        scheduleInterruptionFilterChanged(interruptionFilter);
    }

    int correctCategory(int requestedCategoryList, int categoryType,
            int currentCategoryList) {
        if ((requestedCategoryList & categoryType) != 0
                && (currentCategoryList & categoryType) == 0) {
            requestedCategoryList &= ~categoryType;
        } else if ((requestedCategoryList & categoryType) == 0
                && (currentCategoryList & categoryType) != 0){
            requestedCategoryList |= categoryType;
        }
        return requestedCategoryList;
    }

    @VisibleForTesting
    INotificationManager getBinderService() {
        return INotificationManager.Stub.asInterface(mService);
    }

    /**
     * Report to usage stats that the notification was seen.
     * @param r notification record
     */
    @GuardedBy("mNotificationLock")
    protected void reportSeen(NotificationRecord r) {
        if (!r.isProxied()) {
            mAppUsageStats.reportEvent(r.getSbn().getPackageName(),
                    getRealUserId(r.getSbn().getUserId()),
                    UsageEvents.Event.NOTIFICATION_SEEN);
        }
    }

    protected int calculateSuppressedVisualEffects(Policy incomingPolicy, Policy currPolicy,
            int targetSdkVersion) {
        if (incomingPolicy.suppressedVisualEffects == SUPPRESSED_EFFECTS_UNSET) {
            return incomingPolicy.suppressedVisualEffects;
        }
        final int[] effectsIntroducedInP = {
                SUPPRESSED_EFFECT_FULL_SCREEN_INTENT,
                SUPPRESSED_EFFECT_LIGHTS,
                SUPPRESSED_EFFECT_PEEK,
                SUPPRESSED_EFFECT_STATUS_BAR,
                SUPPRESSED_EFFECT_BADGE,
                SUPPRESSED_EFFECT_AMBIENT,
                SUPPRESSED_EFFECT_NOTIFICATION_LIST
        };

        int newSuppressedVisualEffects = incomingPolicy.suppressedVisualEffects;
        if (targetSdkVersion < Build.VERSION_CODES.P) {
            // unset higher order bits introduced in P, maintain the user's higher order bits
            for (int i = 0; i < effectsIntroducedInP.length ; i++) {
                newSuppressedVisualEffects &= ~effectsIntroducedInP[i];
                newSuppressedVisualEffects |=
                        (currPolicy.suppressedVisualEffects & effectsIntroducedInP[i]);
            }
            // set higher order bits according to lower order bits
            if ((newSuppressedVisualEffects & SUPPRESSED_EFFECT_SCREEN_OFF) != 0) {
                newSuppressedVisualEffects |= SUPPRESSED_EFFECT_LIGHTS;
                newSuppressedVisualEffects |= SUPPRESSED_EFFECT_FULL_SCREEN_INTENT;
            }
            if ((newSuppressedVisualEffects & SUPPRESSED_EFFECT_SCREEN_ON) != 0) {
                newSuppressedVisualEffects |= SUPPRESSED_EFFECT_PEEK;
            }
        } else {
            boolean hasNewEffects = (newSuppressedVisualEffects
                    - SUPPRESSED_EFFECT_SCREEN_ON - SUPPRESSED_EFFECT_SCREEN_OFF) > 0;
            // if any of the new effects introduced in P are set
            if (hasNewEffects) {
                // clear out the deprecated effects
                newSuppressedVisualEffects &= ~ (SUPPRESSED_EFFECT_SCREEN_ON
                        | SUPPRESSED_EFFECT_SCREEN_OFF);

                // set the deprecated effects according to the new more specific effects
                if ((newSuppressedVisualEffects & Policy.SUPPRESSED_EFFECT_PEEK) != 0) {
                    newSuppressedVisualEffects |= SUPPRESSED_EFFECT_SCREEN_ON;
                }
                if ((newSuppressedVisualEffects & Policy.SUPPRESSED_EFFECT_LIGHTS) != 0
                        && (newSuppressedVisualEffects
                        & Policy.SUPPRESSED_EFFECT_FULL_SCREEN_INTENT) != 0
                        && (newSuppressedVisualEffects
                        & Policy.SUPPRESSED_EFFECT_AMBIENT) != 0) {
                    newSuppressedVisualEffects |= SUPPRESSED_EFFECT_SCREEN_OFF;
                }
            } else {
                // set higher order bits according to lower order bits
                if ((newSuppressedVisualEffects & SUPPRESSED_EFFECT_SCREEN_OFF) != 0) {
                    newSuppressedVisualEffects |= SUPPRESSED_EFFECT_LIGHTS;
                    newSuppressedVisualEffects |= SUPPRESSED_EFFECT_FULL_SCREEN_INTENT;
                    newSuppressedVisualEffects |= SUPPRESSED_EFFECT_AMBIENT;
                }
                if ((newSuppressedVisualEffects & SUPPRESSED_EFFECT_SCREEN_ON) != 0) {
                    newSuppressedVisualEffects |= SUPPRESSED_EFFECT_PEEK;
                }
            }
        }

        return newSuppressedVisualEffects;
    }

    @GuardedBy("mNotificationLock")
    protected void maybeRecordInterruptionLocked(NotificationRecord r) {
        if (r.isInterruptive() && !r.hasRecordedInterruption()) {
            mAppUsageStats.reportInterruptiveNotification(r.getSbn().getPackageName(),
                    r.getChannel().getId(),
                    getRealUserId(r.getSbn().getUserId()));
            Trace.traceBegin(Trace.TRACE_TAG_SYSTEM_SERVER, "notifHistoryAddItem");
            try {
                mHistoryManager.addNotification(new HistoricalNotification.Builder()
                        .setPackage(r.getSbn().getPackageName())
                        .setUid(r.getSbn().getUid())
                        .setUserId(r.getUserId())
                        .setChannelId(r.getChannel().getId())
                        .setChannelName(r.getChannel().getName().toString())
                        .setPostedTimeMs(System.currentTimeMillis())
                        .setTitle(getHistoryTitle(r.getNotification()))
                        .setText(getHistoryText(
                                r.getSbn().getPackageContext(getContext()), r.getNotification()))
                        .setIcon(r.getNotification().getSmallIcon())
                        .build());
            } finally {
                Trace.traceEnd(Trace.TRACE_TAG_SYSTEM_SERVER);
            }
            r.setRecordedInterruption(true);
        }
    }

    private String getHistoryTitle(Notification n) {
        CharSequence title = null;
        if (n.extras != null) {
            title = n.extras.getCharSequence(Notification.EXTRA_TITLE);
            if (title == null) {
                title = n.extras.getCharSequence(Notification.EXTRA_TITLE_BIG);
            }
        }
        return title == null ? getContext().getResources().getString(
            com.android.internal.R.string.notification_history_title_placeholder)
            : String.valueOf(title);
    }

    /**
     * Returns the appropriate substring for this notification based on the style of notification.
     */
    private String getHistoryText(Context appContext, Notification n) {
        CharSequence text = null;
        if (n.extras != null) {
            text = n.extras.getCharSequence(Notification.EXTRA_TEXT);

            Notification.Builder nb = Notification.Builder.recoverBuilder(appContext, n);

            if (nb.getStyle() instanceof Notification.BigTextStyle) {
                text = ((Notification.BigTextStyle) nb.getStyle()).getBigText();
            } else if (nb.getStyle() instanceof Notification.MessagingStyle) {
                Notification.MessagingStyle ms = (Notification.MessagingStyle) nb.getStyle();
                final List<Notification.MessagingStyle.Message> messages = ms.getMessages();
                if (messages != null && messages.size() > 0) {
                    text = messages.get(messages.size() - 1).getText();
                }
            }

            if (TextUtils.isEmpty(text)) {
                text = n.extras.getCharSequence(Notification.EXTRA_TEXT);
            }
        }
        return text == null ? null : String.valueOf(text);
    }

    /**
     * Report to usage stats that the user interacted with the notification.
     * @param r notification record
     */
    protected void reportUserInteraction(NotificationRecord r) {
        mAppUsageStats.reportEvent(r.getSbn().getPackageName(),
                getRealUserId(r.getSbn().getUserId()),
                UsageEvents.Event.USER_INTERACTION);
    }

    private int getRealUserId(int userId) {
        return userId == UserHandle.USER_ALL ? UserHandle.USER_SYSTEM : userId;
    }

    private ToastRecord getToastRecord(int uid, int pid, String packageName, IBinder token,
            @Nullable CharSequence text, @Nullable ITransientNotification callback, int duration,
            Binder windowToken, int displayId,
            @Nullable ITransientNotificationCallback textCallback) {
        if (callback == null) {
            return new TextToastRecord(this, mStatusBar, uid, pid, packageName, token, text,
                    duration, windowToken, displayId, textCallback);
        } else {
            return new CustomToastRecord(this, uid, pid, packageName, token, callback, duration,
                    windowToken, displayId);
        }
    }

    @VisibleForTesting
    NotificationManagerInternal getInternalService() {
        return mInternalService;
    }

    @VisibleForTesting
    final IBinder mService = new INotificationManager.Stub() {
        // Toasts
        // ============================================================================

        @Override
        public void enqueueTextToast(String pkg, IBinder token, CharSequence text, int duration,
                int displayId, @Nullable ITransientNotificationCallback callback) {
            enqueueToast(pkg, token, text, null, duration, displayId, callback);
        }

        @Override
        public void enqueueToast(String pkg, IBinder token, ITransientNotification callback,
                int duration, int displayId) {
            enqueueToast(pkg, token, null, callback, duration, displayId, null);
        }

        private void enqueueToast(String pkg, IBinder token, @Nullable CharSequence text,
                @Nullable ITransientNotification callback, int duration, int displayId,
                @Nullable ITransientNotificationCallback textCallback) {
            if (DBG) {
                Slog.i(TAG, "enqueueToast pkg=" + pkg + " token=" + token
                        + " duration=" + duration + " displayId=" + displayId);
            }

            if (pkg == null || (text == null && callback == null)
                    || (text != null && callback != null) || token == null) {
                Slog.e(TAG, "Not enqueuing toast. pkg=" + pkg + " text=" + text + " callback="
                        + " token=" + token);
                return;
            }

            final int callingUid = Binder.getCallingUid();
            final UserHandle callingUser = Binder.getCallingUserHandle();
            final boolean isSystemToast = isCallerSystemOrPhone()
                    || PackageManagerService.PLATFORM_PACKAGE_NAME.equals(pkg);
            final boolean isPackageSuspended = isPackagePaused(pkg);
            final boolean notificationsDisabledForPackage = !areNotificationsEnabledForPackage(pkg,
                    callingUid);

            final boolean appIsForeground;
            long callingIdentity = Binder.clearCallingIdentity();
            try {
                appIsForeground = mActivityManager.getUidImportance(callingUid)
                        == IMPORTANCE_FOREGROUND;
            } finally {
                Binder.restoreCallingIdentity(callingIdentity);
            }

            if (ENABLE_BLOCKED_TOASTS && !isSystemToast && ((notificationsDisabledForPackage
                    && !appIsForeground) || isPackageSuspended)) {
                Slog.e(TAG, "Suppressing toast from package " + pkg
                        + (isPackageSuspended ? " due to package suspended."
                        : " by user request."));
                return;
            }

            boolean isAppRenderedToast = (callback != null);
            if (isAppRenderedToast && !isSystemToast && !isPackageInForegroundForToast(pkg,
                    callingUid)) {
                boolean block;
                long id = Binder.clearCallingIdentity();
                try {
                    // CHANGE_BACKGROUND_CUSTOM_TOAST_BLOCK is gated on targetSdk, so block will be
                    // false for apps with targetSdk < R. For apps with targetSdk R+, text toasts
                    // are not app-rendered, so isAppRenderedToast == true means it's a custom
                    // toast.
                    block = mPlatformCompat.isChangeEnabledByPackageName(
                            CHANGE_BACKGROUND_CUSTOM_TOAST_BLOCK, pkg,
                            callingUser.getIdentifier());
                } catch (RemoteException e) {
                    // Shouldn't happen have since it's a local local
                    Slog.e(TAG, "Unexpected exception while checking block background custom toasts"
                            + " change", e);
                    block = false;
                } finally {
                    Binder.restoreCallingIdentity(id);
                }
                if (block) {
                    Slog.w(TAG, "Blocking custom toast from package " + pkg
                            + " due to package not in the foreground");
                    return;
                }
            }

            synchronized (mToastQueue) {
                int callingPid = Binder.getCallingPid();
                long callingId = Binder.clearCallingIdentity();
                try {
                    ToastRecord record;
                    int index = indexOfToastLocked(pkg, token);
                    // If it's already in the queue, we update it in place, we don't
                    // move it to the end of the queue.
                    if (index >= 0) {
                        record = mToastQueue.get(index);
                        record.update(duration);
                    } else {
                        // Limit the number of toasts that any given package can enqueue.
                        // Prevents DOS attacks and deals with leaks.
                        int count = 0;
                        final int N = mToastQueue.size();
                        for (int i = 0; i < N; i++) {
                            final ToastRecord r = mToastQueue.get(i);
                            if (r.pkg.equals(pkg)) {
                                count++;
                                if (count >= MAX_PACKAGE_NOTIFICATIONS) {
                                    Slog.e(TAG, "Package has already posted " + count
                                            + " toasts. Not showing more. Package=" + pkg);
                                    return;
                                }
                            }
                        }

                        Binder windowToken = new Binder();
                        mWindowManagerInternal.addWindowToken(windowToken, TYPE_TOAST, displayId);
                        record = getToastRecord(callingUid, callingPid, pkg, token, text, callback,
                                duration, windowToken, displayId, textCallback);
                        mToastQueue.add(record);
                        index = mToastQueue.size() - 1;
                        keepProcessAliveForToastIfNeededLocked(callingPid);
                    }
                    // If it's at index 0, it's the current toast.  It doesn't matter if it's
                    // new or just been updated, show it.
                    // If the callback fails, this will remove it from the list, so don't
                    // assume that it's valid after this.
                    if (index == 0) {
                        showNextToastLocked();
                    }
                } finally {
                    Binder.restoreCallingIdentity(callingId);
                }
            }
        }

        /**
         * Implementation note: Our definition of foreground for toasts is an implementation matter
         * and should strike a balance between functionality and anti-abuse effectiveness. We
         * currently worry about the following cases:
         * <ol>
         *     <li>App with fullscreen activity: Allow toasts
         *     <li>App behind translucent activity from other app: Block toasts
         *     <li>App in multi-window: Allow toasts
         *     <li>App with expanded bubble: Allow toasts
         *     <li>App posting toasts on onCreate(), onStart(), onResume(): Allow toasts
         *     <li>App posting toasts on onPause(), onStop(), onDestroy(): Block toasts
         * </ol>
         * Checking if the UID has any resumed activities satisfy use-cases above.
         *
         * <p>Checking if {@code mActivityManager.getUidImportance(callingUid) ==
         * IMPORTANCE_FOREGROUND} does not work because it considers the app in foreground if it has
         * any visible activities, failing case 2 in list above.
         */
        private boolean isPackageInForegroundForToast(String pkg, int callingUid) {
            return mAtm.hasResumedActivity(callingUid);
        }

        @Override
        public void cancelToast(String pkg, IBinder token) {
            Slog.i(TAG, "cancelToast pkg=" + pkg + " token=" + token);

            if (pkg == null || token == null) {
                Slog.e(TAG, "Not cancelling notification. pkg=" + pkg + " token=" + token);
                return;
            }

            synchronized (mToastQueue) {
                long callingId = Binder.clearCallingIdentity();
                try {
                    int index = indexOfToastLocked(pkg, token);
                    if (index >= 0) {
                        cancelToastLocked(index);
                    } else {
                        Slog.w(TAG, "Toast already cancelled. pkg=" + pkg
                                + " token=" + token);
                    }
                } finally {
                    Binder.restoreCallingIdentity(callingId);
                }
            }
        }

        @Override
        public void finishToken(String pkg, IBinder token) {
            synchronized (mToastQueue) {
                long callingId = Binder.clearCallingIdentity();
                try {
                    int index = indexOfToastLocked(pkg, token);
                    if (index >= 0) {
                        ToastRecord record = mToastQueue.get(index);
                        finishWindowTokenLocked(record.windowToken, record.displayId);
                    } else {
                        Slog.w(TAG, "Toast already killed. pkg=" + pkg
                                + " token=" + token);
                    }
                } finally {
                    Binder.restoreCallingIdentity(callingId);
                }
            }
        }

        @Override
        public void enqueueNotificationWithTag(String pkg, String opPkg, String tag, int id,
                Notification notification, int userId) throws RemoteException {
            enqueueNotificationInternal(pkg, opPkg, Binder.getCallingUid(),
                    Binder.getCallingPid(), tag, id, notification, userId);
        }

        @Override
        public void cancelNotificationWithTag(String pkg, String opPkg, String tag, int id,
                int userId) {
            cancelNotificationInternal(pkg, opPkg, Binder.getCallingUid(), Binder.getCallingPid(),
                    tag, id, userId);
        }

        @Override
        public void cancelAllNotifications(String pkg, int userId) {
            checkCallerIsSystemOrSameApp(pkg);

            userId = ActivityManager.handleIncomingUser(Binder.getCallingPid(),
                    Binder.getCallingUid(), userId, true, false, "cancelAllNotifications", pkg);

            // Calling from user space, don't allow the canceling of actively
            // running foreground services.
            cancelAllNotificationsInt(Binder.getCallingUid(), Binder.getCallingPid(),
                    pkg, null, 0, FLAG_FOREGROUND_SERVICE, true, userId,
                    REASON_APP_CANCEL_ALL, null);
        }

        @Override
        public void silenceNotificationSound() {
            checkCallerIsSystem();

            mNotificationDelegate.clearEffects();
        }

        @Override
        public void setNotificationsEnabledForPackage(String pkg, int uid, boolean enabled) {
            enforceSystemOrSystemUI("setNotificationsEnabledForPackage");

            synchronized (mNotificationLock) {
                boolean wasEnabled = mPreferencesHelper.getImportance(pkg, uid)
                        != NotificationManager.IMPORTANCE_NONE;

                if (wasEnabled == enabled) {
                    return;
                }
            }

            mPreferencesHelper.setEnabled(pkg, uid, enabled);
            mMetricsLogger.write(new LogMaker(MetricsEvent.ACTION_BAN_APP_NOTES)
                    .setType(MetricsEvent.TYPE_ACTION)
                    .setPackageName(pkg)
                    .setSubtype(enabled ? 1 : 0));
            // Now, cancel any outstanding notifications that are part of a just-disabled app
            if (!enabled) {
                cancelAllNotificationsInt(MY_UID, MY_PID, pkg, null, 0, 0, true,
                        UserHandle.getUserId(uid), REASON_PACKAGE_BANNED, null);
            }

            try {
                getContext().sendBroadcastAsUser(
                        new Intent(ACTION_APP_BLOCK_STATE_CHANGED)
                                .putExtra(NotificationManager.EXTRA_BLOCKED_STATE, !enabled)
                                .addFlags(Intent.FLAG_RECEIVER_FOREGROUND)
                                .setPackage(pkg),
                        UserHandle.of(UserHandle.getUserId(uid)), null);
            } catch (SecurityException e) {
                Slog.w(TAG, "Can't notify app about app block change", e);
            }

            handleSavePolicyFile();
        }

        /**
         * Updates the enabled state for notifications for the given package (and uid).
         * Additionally, this method marks the app importance as locked by the user, which
         * means
         * that notifications from the app will <b>not</b> be considered for showing a
         * blocking helper.
         *
         * @param pkg     package that owns the notifications to update
         * @param uid     uid of the app providing notifications
         * @param enabled whether notifications should be enabled for the app
         * @see #setNotificationsEnabledForPackage(String, int, boolean)
         */
        @Override
        public void setNotificationsEnabledWithImportanceLockForPackage(
                String pkg, int uid, boolean enabled) {
            setNotificationsEnabledForPackage(pkg, uid, enabled);

            mPreferencesHelper.setAppImportanceLocked(pkg, uid);
        }

        /**
         * Use this when you just want to know if notifications are OK for this package.
         */
        @Override
        public boolean areNotificationsEnabled(String pkg) {
            return areNotificationsEnabledForPackage(pkg, Binder.getCallingUid());
        }

        /**
         * Use this when you just want to know if notifications are OK for this package.
         */
        @Override
        public boolean areNotificationsEnabledForPackage(String pkg, int uid) {
            enforceSystemOrSystemUIOrSamePackage(pkg,
                    "Caller not system or systemui or same package");
            if (UserHandle.getCallingUserId() != UserHandle.getUserId(uid)) {
                getContext().enforceCallingPermission(
                        android.Manifest.permission.INTERACT_ACROSS_USERS,
                        "canNotifyAsPackage for uid " + uid);
            }

            return mPreferencesHelper.getImportance(pkg, uid) != IMPORTANCE_NONE;
        }

        /**
         * @return true if and only if "all" bubbles are allowed from the provided package.
         */
        @Override
        public boolean areBubblesAllowed(String pkg) {
            return getBubblePreferenceForPackage(pkg, Binder.getCallingUid())
                    == BUBBLE_PREFERENCE_ALL;
        }

        @Override
        public int getBubblePreferenceForPackage(String pkg, int uid) {
            enforceSystemOrSystemUIOrSamePackage(pkg,
                    "Caller not system or systemui or same package");

            if (UserHandle.getCallingUserId() != UserHandle.getUserId(uid)) {
                getContext().enforceCallingPermission(
                        android.Manifest.permission.INTERACT_ACROSS_USERS,
                        "getBubblePreferenceForPackage for uid " + uid);
            }

            return mPreferencesHelper.getBubblePreference(pkg, uid);
        }

        @Override
        public void setBubblesAllowed(String pkg, int uid, int bubblePreference) {
<<<<<<< HEAD
            enforceSystemOrSystemUI("Caller not system or systemui");
=======
            checkCallerIsSystemOrSystemUiOrShell("Caller not system or sysui or shell");
>>>>>>> c026d54c
            mPreferencesHelper.setBubblesAllowed(pkg, uid, bubblePreference);
            handleSavePolicyFile();
        }

        @Override
        public boolean shouldHideSilentStatusIcons(String callingPkg) {
            checkCallerIsSameApp(callingPkg);

            if (isCallerSystemOrPhone()
                    || mListeners.isListenerPackage(callingPkg)) {
                return mPreferencesHelper.shouldHideSilentStatusIcons();
            } else {
                throw new SecurityException("Only available for notification listeners");
            }
        }

        @Override
        public void setHideSilentStatusIcons(boolean hide) {
            checkCallerIsSystem();

            mPreferencesHelper.setHideSilentStatusIcons(hide);
            handleSavePolicyFile();

            mListeners.onStatusBarIconsBehaviorChanged(hide);
        }

        @Override
        public void deleteNotificationHistoryItem(String pkg, int uid, long postedTime) {
            checkCallerIsSystem();
            mHistoryManager.deleteNotificationHistoryItem(pkg, uid, postedTime);
        }

        @Override
        public int getPackageImportance(String pkg) {
            checkCallerIsSystemOrSameApp(pkg);
            return mPreferencesHelper.getImportance(pkg, Binder.getCallingUid());
        }

        @Override
        public boolean canShowBadge(String pkg, int uid) {
            checkCallerIsSystem();
            return mPreferencesHelper.canShowBadge(pkg, uid);
        }

        @Override
        public void setShowBadge(String pkg, int uid, boolean showBadge) {
            checkCallerIsSystem();
            mPreferencesHelper.setShowBadge(pkg, uid, showBadge);
            handleSavePolicyFile();
        }

        @Override
        public void setNotificationDelegate(String callingPkg, String delegate) {
            checkCallerIsSameApp(callingPkg);
            final int callingUid = Binder.getCallingUid();
            UserHandle user = UserHandle.getUserHandleForUid(callingUid);
            if (delegate == null) {
                mPreferencesHelper.revokeNotificationDelegate(callingPkg, Binder.getCallingUid());
                handleSavePolicyFile();
            } else {
                try {
                    ApplicationInfo info =
                            mPackageManager.getApplicationInfo(delegate,
                                    MATCH_DIRECT_BOOT_AWARE | MATCH_DIRECT_BOOT_UNAWARE,
                                    user.getIdentifier());
                    if (info != null) {
                        mPreferencesHelper.setNotificationDelegate(
                                callingPkg, callingUid, delegate, info.uid);
                        handleSavePolicyFile();
                    }
                } catch (RemoteException e) {
                    e.rethrowFromSystemServer();
                }
            }
        }

        @Override
        public String getNotificationDelegate(String callingPkg) {
            // callable by Settings also
            checkCallerIsSystemOrSameApp(callingPkg);
            return mPreferencesHelper.getNotificationDelegate(callingPkg, Binder.getCallingUid());
        }

        @Override
        public boolean canNotifyAsPackage(String callingPkg, String targetPkg, int userId) {
            checkCallerIsSameApp(callingPkg);
            final int callingUid = Binder.getCallingUid();
            UserHandle user = UserHandle.getUserHandleForUid(callingUid);
            if (user.getIdentifier() != userId) {
                getContext().enforceCallingPermission(
                        android.Manifest.permission.INTERACT_ACROSS_USERS,
                        "canNotifyAsPackage for user " + userId);
            }
            if (callingPkg.equals(targetPkg)) {
                return true;
            }
            try {
                ApplicationInfo info =
                        mPackageManager.getApplicationInfo(targetPkg,
                                MATCH_DIRECT_BOOT_AWARE | MATCH_DIRECT_BOOT_UNAWARE,
                                userId);
                if (info != null) {
                    return mPreferencesHelper.isDelegateAllowed(
                            targetPkg, info.uid, callingPkg, callingUid);
                }
            } catch (RemoteException e) {
                // :(
            }
            return false;
        }

        @Override
        public void updateNotificationChannelGroupForPackage(String pkg, int uid,
                NotificationChannelGroup group) throws RemoteException {
            enforceSystemOrSystemUI("Caller not system or systemui");
            createNotificationChannelGroup(pkg, uid, group, false, false);
            handleSavePolicyFile();
        }

        @Override
        public void createNotificationChannelGroups(String pkg,
                ParceledListSlice channelGroupList) throws RemoteException {
            checkCallerIsSystemOrSameApp(pkg);
            List<NotificationChannelGroup> groups = channelGroupList.getList();
            final int groupSize = groups.size();
            for (int i = 0; i < groupSize; i++) {
                final NotificationChannelGroup group = groups.get(i);
                createNotificationChannelGroup(pkg, Binder.getCallingUid(), group, true, false);
            }
            handleSavePolicyFile();
        }

        private void createNotificationChannelsImpl(String pkg, int uid,
                ParceledListSlice channelsList) {
            List<NotificationChannel> channels = channelsList.getList();
            final int channelsSize = channels.size();
            boolean needsPolicyFileChange = false;
            for (int i = 0; i < channelsSize; i++) {
                final NotificationChannel channel = channels.get(i);
                Objects.requireNonNull(channel, "channel in list is null");
                needsPolicyFileChange = mPreferencesHelper.createNotificationChannel(pkg, uid,
                        channel, true /* fromTargetApp */,
                        mConditionProviders.isPackageOrComponentAllowed(
                                pkg, UserHandle.getUserId(uid)));
                if (needsPolicyFileChange) {
                    mListeners.notifyNotificationChannelChanged(pkg,
                            UserHandle.getUserHandleForUid(uid),
                            mPreferencesHelper.getNotificationChannel(pkg, uid, channel.getId(),
                                    false),
                            NOTIFICATION_CHANNEL_OR_GROUP_ADDED);
                }
            }
            if (needsPolicyFileChange) {
                handleSavePolicyFile();
            }
        }

        @Override
        public void createNotificationChannels(String pkg,
                ParceledListSlice channelsList) {
            checkCallerIsSystemOrSameApp(pkg);
            createNotificationChannelsImpl(pkg, Binder.getCallingUid(), channelsList);
        }

        @Override
        public void createNotificationChannelsForPackage(String pkg, int uid,
                ParceledListSlice channelsList) {
            enforceSystemOrSystemUI("only system can call this");
            createNotificationChannelsImpl(pkg, uid, channelsList);
        }

        @Override
        public void createConversationNotificationChannelForPackage(String pkg, int uid,
                String triggeringKey, NotificationChannel parentChannel, String conversationId) {
            enforceSystemOrSystemUI("only system can call this");
            Preconditions.checkNotNull(parentChannel);
            Preconditions.checkNotNull(conversationId);
            String parentId = parentChannel.getId();
            NotificationChannel conversationChannel = parentChannel;
            conversationChannel.setId(String.format(
                    CONVERSATION_CHANNEL_ID_FORMAT, parentId, conversationId));
            conversationChannel.setConversationId(parentId, conversationId);
            createNotificationChannelsImpl(
                    pkg, uid, new ParceledListSlice(Arrays.asList(conversationChannel)));
            mRankingHandler.requestSort();
            handleSavePolicyFile();
        }

        @Override
        public NotificationChannel getNotificationChannel(String callingPkg, int userId,
                String targetPkg, String channelId) {
            return getConversationNotificationChannel(
                    callingPkg, userId, targetPkg, channelId, true, null);
        }

        @Override
        public NotificationChannel getConversationNotificationChannel(String callingPkg, int userId,
                String targetPkg, String channelId, boolean returnParentIfNoConversationChannel,
                String conversationId) {
            if (canNotifyAsPackage(callingPkg, targetPkg, userId)
                    || isCallerIsSystemOrSysemUiOrShell()) {
                int targetUid = -1;
                try {
                    targetUid = mPackageManagerClient.getPackageUidAsUser(targetPkg, userId);
                } catch (NameNotFoundException e) {
                    /* ignore */
                }
                return mPreferencesHelper.getConversationNotificationChannel(
                        targetPkg, targetUid, channelId, conversationId,
                        returnParentIfNoConversationChannel, false /* includeDeleted */);
            }
            throw new SecurityException("Pkg " + callingPkg
                    + " cannot read channels for " + targetPkg + " in " + userId);
        }

        @Override
        public NotificationChannel getNotificationChannelForPackage(String pkg, int uid,
                String channelId, String conversationId, boolean includeDeleted) {
            checkCallerIsSystem();
            return mPreferencesHelper.getConversationNotificationChannel(
                    pkg, uid, channelId, conversationId, true, includeDeleted);
        }

        @Override
        public void deleteNotificationChannel(String pkg, String channelId) {
            checkCallerIsSystemOrSameApp(pkg);
            final int callingUid = Binder.getCallingUid();
            if (NotificationChannel.DEFAULT_CHANNEL_ID.equals(channelId)) {
                throw new IllegalArgumentException("Cannot delete default channel");
            }
            cancelAllNotificationsInt(MY_UID, MY_PID, pkg, channelId, 0, 0, true,
                    UserHandle.getUserId(callingUid), REASON_CHANNEL_BANNED, null);
            mPreferencesHelper.deleteNotificationChannel(pkg, callingUid, channelId);
            mListeners.notifyNotificationChannelChanged(pkg,
                    UserHandle.getUserHandleForUid(callingUid),
                    mPreferencesHelper.getNotificationChannel(pkg, callingUid, channelId, true),
                    NOTIFICATION_CHANNEL_OR_GROUP_DELETED);
            handleSavePolicyFile();
        }

        @Override
        public void deleteConversationNotificationChannels(String pkg, int uid,
                String conversationId) {
            checkCallerIsSystem();
            final int callingUid = Binder.getCallingUid();
            List<NotificationChannel> channels =
                    mPreferencesHelper.getNotificationChannelsByConversationId(
                            pkg, uid, conversationId);
            if (!channels.isEmpty()) {
                for (NotificationChannel nc : channels) {
                    cancelAllNotificationsInt(MY_UID, MY_PID, pkg, nc.getId(), 0, 0, true,
                            UserHandle.getUserId(callingUid), REASON_CHANNEL_BANNED, null);
                    mPreferencesHelper.deleteNotificationChannel(pkg, callingUid, nc.getId());
                    mListeners.notifyNotificationChannelChanged(pkg,
                            UserHandle.getUserHandleForUid(callingUid),
                            mPreferencesHelper.getNotificationChannel(
                                    pkg, callingUid, nc.getId(), true),
                            NOTIFICATION_CHANNEL_OR_GROUP_DELETED);
                }
                handleSavePolicyFile();
            }
        }


        @Override
        public NotificationChannelGroup getNotificationChannelGroup(String pkg, String groupId) {
            checkCallerIsSystemOrSameApp(pkg);
            return mPreferencesHelper.getNotificationChannelGroupWithChannels(
                    pkg, Binder.getCallingUid(), groupId, false);
        }

        @Override
        public ParceledListSlice<NotificationChannelGroup> getNotificationChannelGroups(
                String pkg) {
            checkCallerIsSystemOrSameApp(pkg);
            return mPreferencesHelper.getNotificationChannelGroups(
                    pkg, Binder.getCallingUid(), false, false, true);
        }

        @Override
        public void deleteNotificationChannelGroup(String pkg, String groupId) {
            checkCallerIsSystemOrSameApp(pkg);

            final int callingUid = Binder.getCallingUid();
            NotificationChannelGroup groupToDelete =
                    mPreferencesHelper.getNotificationChannelGroup(groupId, pkg, callingUid);
            if (groupToDelete != null) {
                List<NotificationChannel> deletedChannels =
                        mPreferencesHelper.deleteNotificationChannelGroup(pkg, callingUid, groupId);
                for (int i = 0; i < deletedChannels.size(); i++) {
                    final NotificationChannel deletedChannel = deletedChannels.get(i);
                    cancelAllNotificationsInt(MY_UID, MY_PID, pkg, deletedChannel.getId(), 0, 0,
                            true,
                            UserHandle.getUserId(Binder.getCallingUid()), REASON_CHANNEL_BANNED,
                            null);
                    mListeners.notifyNotificationChannelChanged(pkg,
                            UserHandle.getUserHandleForUid(callingUid),
                            deletedChannel,
                            NOTIFICATION_CHANNEL_OR_GROUP_DELETED);
                }
                mListeners.notifyNotificationChannelGroupChanged(
                        pkg, UserHandle.getUserHandleForUid(callingUid), groupToDelete,
                        NOTIFICATION_CHANNEL_OR_GROUP_DELETED);
                handleSavePolicyFile();
            }
        }

        @Override
        public void updateNotificationChannelForPackage(String pkg, int uid,
                NotificationChannel channel) {
            checkCallerIsSystemOrSystemUiOrShell("Caller not system or sysui or shell");
            Objects.requireNonNull(channel);
            updateNotificationChannelInt(pkg, uid, channel, false);
        }

        @Override
        public ParceledListSlice<NotificationChannel> getNotificationChannelsForPackage(String pkg,
                int uid, boolean includeDeleted) {
            enforceSystemOrSystemUI("getNotificationChannelsForPackage");
            return mPreferencesHelper.getNotificationChannels(pkg, uid, includeDeleted);
        }

        @Override
        public int getNumNotificationChannelsForPackage(String pkg, int uid,
                boolean includeDeleted) {
            enforceSystemOrSystemUI("getNumNotificationChannelsForPackage");
            return mPreferencesHelper.getNotificationChannels(pkg, uid, includeDeleted)
                    .getList().size();
        }

        @Override
        public boolean onlyHasDefaultChannel(String pkg, int uid) {
            enforceSystemOrSystemUI("onlyHasDefaultChannel");
            return mPreferencesHelper.onlyHasDefaultChannel(pkg, uid);
        }

        @Override
        public int getDeletedChannelCount(String pkg, int uid) {
            enforceSystemOrSystemUI("getDeletedChannelCount");
            return mPreferencesHelper.getDeletedChannelCount(pkg, uid);
        }

        @Override
        public int getBlockedChannelCount(String pkg, int uid) {
            enforceSystemOrSystemUI("getBlockedChannelCount");
            return mPreferencesHelper.getBlockedChannelCount(pkg, uid);
        }

        @Override
        public ParceledListSlice<ConversationChannelWrapper> getConversations(
                boolean onlyImportant) {
            enforceSystemOrSystemUI("getConversations");
            ArrayList<ConversationChannelWrapper> conversations =
                    mPreferencesHelper.getConversations(onlyImportant);
            for (ConversationChannelWrapper conversation : conversations) {
                if (mShortcutHelper == null) {
                    conversation.setShortcutInfo(null);
                } else {
                    conversation.setShortcutInfo(mShortcutHelper.getValidShortcutInfo(
                            conversation.getNotificationChannel().getConversationId(),
                            conversation.getPkg(),
                            UserHandle.of(UserHandle.getUserId(conversation.getUid()))));
                }
            }
            return new ParceledListSlice<>(conversations);
        }

        @Override
        public ParceledListSlice<NotificationChannelGroup> getNotificationChannelGroupsForPackage(
                String pkg, int uid, boolean includeDeleted) {
            enforceSystemOrSystemUI("getNotificationChannelGroupsForPackage");
            return mPreferencesHelper.getNotificationChannelGroups(
                    pkg, uid, includeDeleted, true, false);
        }

        @Override
        public ParceledListSlice<ConversationChannelWrapper> getConversationsForPackage(String pkg,
                int uid) {
            enforceSystemOrSystemUI("getConversationsForPackage");
            ArrayList<ConversationChannelWrapper> conversations =
                    mPreferencesHelper.getConversations(pkg, uid);
            for (ConversationChannelWrapper conversation : conversations) {
                if (mShortcutHelper == null) {
                    conversation.setShortcutInfo(null);
                } else {
                    conversation.setShortcutInfo(mShortcutHelper.getValidShortcutInfo(
                            conversation.getNotificationChannel().getConversationId(),
                            pkg,
                            UserHandle.of(UserHandle.getUserId(uid))));
                }
            }
            return new ParceledListSlice<>(conversations);
        }

        @Override
        public NotificationChannelGroup getPopulatedNotificationChannelGroupForPackage(
                String pkg, int uid, String groupId, boolean includeDeleted) {
            enforceSystemOrSystemUI("getPopulatedNotificationChannelGroupForPackage");
            return mPreferencesHelper.getNotificationChannelGroupWithChannels(
                    pkg, uid, groupId, includeDeleted);
        }

        @Override
        public NotificationChannelGroup getNotificationChannelGroupForPackage(
                String groupId, String pkg, int uid) {
            enforceSystemOrSystemUI("getNotificationChannelGroupForPackage");
            return mPreferencesHelper.getNotificationChannelGroup(groupId, pkg, uid);
        }

        @Override
        public ParceledListSlice<NotificationChannel> getNotificationChannels(
                String callingPkg, String targetPkg, int userId) {
            if (canNotifyAsPackage(callingPkg, targetPkg, userId)
                || isCallingUidSystem()) {
                int targetUid = -1;
                try {
                    targetUid = mPackageManagerClient.getPackageUidAsUser(targetPkg, userId);
                } catch (NameNotFoundException e) {
                    /* ignore */
                }
                return mPreferencesHelper.getNotificationChannels(
                        targetPkg, targetUid, false /* includeDeleted */);
            }
            throw new SecurityException("Pkg " + callingPkg
                    + " cannot read channels for " + targetPkg + " in " + userId);
        }

        @Override
        public int getBlockedAppCount(int userId) {
            checkCallerIsSystem();
            return mPreferencesHelper.getBlockedAppCount(userId);
        }

        @Override
        public int getAppsBypassingDndCount(int userId) {
            checkCallerIsSystem();
            return mPreferencesHelper.getAppsBypassingDndCount(userId);
        }

        @Override
        public ParceledListSlice<NotificationChannel> getNotificationChannelsBypassingDnd(
                String pkg, int userId) {
            checkCallerIsSystem();
            return mPreferencesHelper.getNotificationChannelsBypassingDnd(pkg, userId);
        }

        @Override
        public boolean areChannelsBypassingDnd() {
            return mPreferencesHelper.areChannelsBypassingDnd();
        }

        @Override
        public void clearData(String packageName, int uid, boolean fromApp) throws RemoteException {
            boolean packagesChanged = false;
            checkCallerIsSystem();
            // Cancel posted notifications
            final int userId = UserHandle.getUserId(uid);
            cancelAllNotificationsInt(MY_UID, MY_PID, packageName, null, 0, 0, true,
                    UserHandle.getUserId(Binder.getCallingUid()), REASON_CHANNEL_BANNED, null);

            // Zen
            packagesChanged |=
                    mConditionProviders.resetPackage(packageName, userId);

            // Listener
            ArrayMap<Boolean, ArrayList<ComponentName>> changedListeners =
                    mListeners.resetComponents(packageName, userId);
            packagesChanged |= changedListeners.get(true).size() > 0
                    || changedListeners.get(false).size() > 0;

            // When a listener is enabled, we enable the dnd package as a secondary
            for (int i = 0; i < changedListeners.get(true).size(); i++) {
                mConditionProviders.setPackageOrComponentEnabled(
                        changedListeners.get(true).get(i).getPackageName(),
                        userId, false, true);
            }

            // Assistant
            ArrayMap<Boolean, ArrayList<ComponentName>> changedAssistants =
                    mAssistants.resetComponents(packageName, userId);
            packagesChanged |= changedAssistants.get(true).size() > 0
                    || changedAssistants.get(false).size() > 0;

            // we want only one assistant enabled
            for (int i = 1; i < changedAssistants.get(true).size(); i++) {
                mAssistants.setPackageOrComponentEnabled(
                        changedAssistants.get(true).get(i).flattenToString(),
                        userId, true, false);
            }

            // When the default assistant is enabled, we enable the dnd package as a secondary
            if (changedAssistants.get(true).size() > 0) {
                //we want only one assistant active
                mConditionProviders
                        .setPackageOrComponentEnabled(
                                changedAssistants.get(true).get(0).getPackageName(),
                                userId, false, true);

            }

            // Snoozing
            mSnoozeHelper.clearData(UserHandle.getUserId(uid), packageName);

            // Reset notification preferences
            if (!fromApp) {
                mPreferencesHelper.clearData(packageName, uid);
            }

            if (packagesChanged) {
                getContext().sendBroadcastAsUser(new Intent(
                                ACTION_NOTIFICATION_POLICY_ACCESS_GRANTED_CHANGED)
                                .setPackage(packageName)
                                .addFlags(Intent.FLAG_RECEIVER_REGISTERED_ONLY_BEFORE_BOOT),
                        UserHandle.of(userId), null);
            }

            handleSavePolicyFile();
        }

        @Override
        public List<String> getAllowedAssistantAdjustments(String pkg) {
            checkCallerIsSystemOrSameApp(pkg);

            if (!isCallerSystemOrPhone()
                    && !mAssistants.isPackageAllowed(pkg, UserHandle.getCallingUserId())) {
                    throw new SecurityException("Not currently an assistant");
            }

            return mAssistants.getAllowedAssistantAdjustments();
        }

        @Override
        public void allowAssistantAdjustment(String adjustmentType) {
            checkCallerIsSystemOrSystemUiOrShell();
            mAssistants.allowAdjustmentType(adjustmentType);

            handleSavePolicyFile();
        }

        @Override
        public void disallowAssistantAdjustment(String adjustmentType) {
            checkCallerIsSystemOrSystemUiOrShell();
            mAssistants.disallowAdjustmentType(adjustmentType);

            handleSavePolicyFile();
        }

        /**
         * @deprecated Use {@link #getActiveNotificationsWithAttribution(String, String)} instead.
         */
        @Deprecated
        @Override
        public StatusBarNotification[] getActiveNotifications(String callingPkg) {
            return getActiveNotificationsWithAttribution(callingPkg, null);
        }

        /**
         * System-only API for getting a list of current (i.e. not cleared) notifications.
         *
         * Requires ACCESS_NOTIFICATIONS which is signature|system.
         * @returns A list of all the notifications, in natural order.
         */
        @Override
        public StatusBarNotification[] getActiveNotificationsWithAttribution(String callingPkg,
                String callingAttributionTag) {
            // enforce() will ensure the calling uid has the correct permission
            getContext().enforceCallingOrSelfPermission(
                    android.Manifest.permission.ACCESS_NOTIFICATIONS,
                    "NotificationManagerService.getActiveNotifications");

            StatusBarNotification[] tmp = null;
            int uid = Binder.getCallingUid();

            // noteOp will check to make sure the callingPkg matches the uid
            if (mAppOps.noteOpNoThrow(AppOpsManager.OP_ACCESS_NOTIFICATIONS, uid, callingPkg,
                    callingAttributionTag, null)
                    == AppOpsManager.MODE_ALLOWED) {
                synchronized (mNotificationLock) {
                    tmp = new StatusBarNotification[mNotificationList.size()];
                    final int N = mNotificationList.size();
                    for (int i=0; i<N; i++) {
                        tmp[i] = mNotificationList.get(i).getSbn();
                    }
                }
            }
            return tmp;
        }

        /**
         * Public API for getting a list of current notifications for the calling package/uid.
         *
         * Note that since notification posting is done asynchronously, this will not return
         * notifications that are in the process of being posted.
         *
         * From {@link Build.VERSION_CODES#Q}, will also return notifications you've posted as
         * an app's notification delegate via
         * {@link NotificationManager#notifyAsPackage(String, String, int, Notification)}.
         *
         * @returns A list of all the package's notifications, in natural order.
         */
        @Override
        public ParceledListSlice<StatusBarNotification> getAppActiveNotifications(String pkg,
                int incomingUserId) {
            checkCallerIsSystemOrSameApp(pkg);
            int userId = ActivityManager.handleIncomingUser(Binder.getCallingPid(),
                    Binder.getCallingUid(), incomingUserId, true, false,
                    "getAppActiveNotifications", pkg);
            synchronized (mNotificationLock) {
                final ArrayMap<String, StatusBarNotification> map
                        = new ArrayMap<>(mNotificationList.size() + mEnqueuedNotifications.size());
                final int N = mNotificationList.size();
                for (int i = 0; i < N; i++) {
                    StatusBarNotification sbn = sanitizeSbn(pkg, userId,
                            mNotificationList.get(i).getSbn());
                    if (sbn != null) {
                        map.put(sbn.getKey(), sbn);
                    }
                }
                for(NotificationRecord snoozed: mSnoozeHelper.getSnoozed(userId, pkg)) {
                    StatusBarNotification sbn = sanitizeSbn(pkg, userId, snoozed.getSbn());
                    if (sbn != null) {
                        map.put(sbn.getKey(), sbn);
                    }
                }
                final int M = mEnqueuedNotifications.size();
                for (int i = 0; i < M; i++) {
                    StatusBarNotification sbn = sanitizeSbn(pkg, userId,
                            mEnqueuedNotifications.get(i).getSbn());
                    if (sbn != null) {
                        map.put(sbn.getKey(), sbn); // pending update overwrites existing post here
                    }
                }
                final ArrayList<StatusBarNotification> list = new ArrayList<>(map.size());
                list.addAll(map.values());
                return new ParceledListSlice<StatusBarNotification>(list);
            }
        }

        private StatusBarNotification sanitizeSbn(String pkg, int userId,
                StatusBarNotification sbn) {
            if (sbn.getUserId() == userId) {
                if (sbn.getPackageName().equals(pkg) || sbn.getOpPkg().equals(pkg)) {
                    // We could pass back a cloneLight() but clients might get confused and
                    // try to send this thing back to notify() again, which would not work
                    // very well.
                    return new StatusBarNotification(
                            sbn.getPackageName(),
                            sbn.getOpPkg(),
                            sbn.getId(), sbn.getTag(), sbn.getUid(), sbn.getInitialPid(),
                            sbn.getNotification().clone(),
                            sbn.getUser(), sbn.getOverrideGroupKey(), sbn.getPostTime());
                }
            }
            return null;
        }

        /**
         * @deprecated Use {@link #getHistoricalNotificationsWithAttribution} instead.
         */
        @Deprecated
        @Override
        @RequiresPermission(android.Manifest.permission.ACCESS_NOTIFICATIONS)
        public StatusBarNotification[] getHistoricalNotifications(String callingPkg, int count,
                boolean includeSnoozed) {
            return getHistoricalNotificationsWithAttribution(callingPkg, null, count,
                    includeSnoozed);
        }

        /**
         * System-only API for getting a list of recent (cleared, no longer shown) notifications.
         */
        @Override
        @RequiresPermission(android.Manifest.permission.ACCESS_NOTIFICATIONS)
        public StatusBarNotification[] getHistoricalNotificationsWithAttribution(String callingPkg,
                String callingAttributionTag, int count, boolean includeSnoozed) {
            // enforce() will ensure the calling uid has the correct permission
            getContext().enforceCallingOrSelfPermission(
                    android.Manifest.permission.ACCESS_NOTIFICATIONS,
                    "NotificationManagerService.getHistoricalNotifications");

            StatusBarNotification[] tmp = null;
            int uid = Binder.getCallingUid();

            // noteOp will check to make sure the callingPkg matches the uid
            if (mAppOps.noteOpNoThrow(AppOpsManager.OP_ACCESS_NOTIFICATIONS, uid, callingPkg,
                    callingAttributionTag, null)
                    == AppOpsManager.MODE_ALLOWED) {
                synchronized (mArchive) {
                    tmp = mArchive.getArray(count, includeSnoozed);
                }
            }
            return tmp;
        }

        /**
         * System-only API for getting a list of historical notifications. May contain multiple days
         * of notifications.
         */
        @Override
        @WorkerThread
        @RequiresPermission(android.Manifest.permission.ACCESS_NOTIFICATIONS)
        public NotificationHistory getNotificationHistory(String callingPkg,
                String callingAttributionTag) {
            // enforce() will ensure the calling uid has the correct permission
            getContext().enforceCallingOrSelfPermission(
                    android.Manifest.permission.ACCESS_NOTIFICATIONS,
                    "NotificationManagerService.getNotificationHistory");
            int uid = Binder.getCallingUid();

            // noteOp will check to make sure the callingPkg matches the uid
            if (mAppOps.noteOpNoThrow(AppOpsManager.OP_ACCESS_NOTIFICATIONS, uid, callingPkg,
                    callingAttributionTag, null)
                    == AppOpsManager.MODE_ALLOWED) {
                IntArray currentUserIds = mUserProfiles.getCurrentProfileIds();
                Trace.traceBegin(Trace.TRACE_TAG_SYSTEM_SERVER, "notifHistoryReadHistory");
                try {
                    return mHistoryManager.readNotificationHistory(currentUserIds.toArray());
                } finally {
                    Trace.traceEnd(Trace.TRACE_TAG_SYSTEM_SERVER);
                }
            }
            return new NotificationHistory();
        }

        /**
         * Register a listener binder directly with the notification manager.
         *
         * Only works with system callers. Apps should extend
         * {@link android.service.notification.NotificationListenerService}.
         */
        @Override
        public void registerListener(final INotificationListener listener,
                final ComponentName component, final int userid) {
            enforceSystemOrSystemUI("INotificationManager.registerListener");
            mListeners.registerService(listener, component, userid);
        }

        /**
         * Remove a listener binder directly
         */
        @Override
        public void unregisterListener(INotificationListener token, int userid) {
            mListeners.unregisterService(token, userid);
        }

        /**
         * Allow an INotificationListener to simulate a "clear all" operation.
         *
         * {@see com.android.server.StatusBarManagerService.NotificationCallbacks#onClearAllNotifications}
         *
         * @param token The binder for the listener, to check that the caller is allowed
         */
        @Override
        public void cancelNotificationsFromListener(INotificationListener token, String[] keys) {
            final int callingUid = Binder.getCallingUid();
            final int callingPid = Binder.getCallingPid();
            long identity = Binder.clearCallingIdentity();
            try {
                synchronized (mNotificationLock) {
                    final ManagedServiceInfo info = mListeners.checkServiceTokenLocked(token);

                    if (keys != null) {
                        final int N = keys.length;
                        for (int i = 0; i < N; i++) {
                            NotificationRecord r = mNotificationsByKey.get(keys[i]);
                            if (r == null) continue;
                            final int userId = r.getSbn().getUserId();
                            if (userId != info.userid && userId != UserHandle.USER_ALL &&
                                    !mUserProfiles.isCurrentProfile(userId)) {
                                throw new SecurityException("Disallowed call from listener: "
                                        + info.service);
                            }
                            cancelNotificationFromListenerLocked(info, callingUid, callingPid,
                                    r.getSbn().getPackageName(), r.getSbn().getTag(),
                                    r.getSbn().getId(), userId);
                        }
                    } else {
                        cancelAllLocked(callingUid, callingPid, info.userid,
                                REASON_LISTENER_CANCEL_ALL, info, info.supportsProfiles());
                    }
                }
            } finally {
                Binder.restoreCallingIdentity(identity);
            }
        }

        /**
         * Handle request from an approved listener to re-enable itself.
         *
         * @param component The componenet to be re-enabled, caller must match package.
         */
        @Override
        public void requestBindListener(ComponentName component) {
            checkCallerIsSystemOrSameApp(component.getPackageName());
            long identity = Binder.clearCallingIdentity();
            try {
                ManagedServices manager =
                        mAssistants.isComponentEnabledForCurrentProfiles(component)
                        ? mAssistants
                        : mListeners;
                manager.setComponentState(component, true);
            } finally {
                Binder.restoreCallingIdentity(identity);
            }
        }

        @Override
        public void requestUnbindListener(INotificationListener token) {
            long identity = Binder.clearCallingIdentity();
            try {
                // allow bound services to disable themselves
                synchronized (mNotificationLock) {
                    final ManagedServiceInfo info = mListeners.checkServiceTokenLocked(token);
                    info.getOwner().setComponentState(info.component, false);
                }
            } finally {
                Binder.restoreCallingIdentity(identity);
            }
        }

        @Override
        public void setNotificationsShownFromListener(INotificationListener token, String[] keys) {
            long identity = Binder.clearCallingIdentity();
            try {
                synchronized (mNotificationLock) {
                    final ManagedServiceInfo info = mListeners.checkServiceTokenLocked(token);
                    if (keys == null) {
                        return;
                    }
                    ArrayList<NotificationRecord> seen = new ArrayList<>();
                    final int n = keys.length;
                    for (int i = 0; i < n; i++) {
                        NotificationRecord r = mNotificationsByKey.get(keys[i]);
                        if (r == null) continue;
                        final int userId = r.getSbn().getUserId();
                        if (userId != info.userid && userId != UserHandle.USER_ALL
                                && !mUserProfiles.isCurrentProfile(userId)) {
                            throw new SecurityException("Disallowed call from listener: "
                                    + info.service);
                        }
                        seen.add(r);
                        if (!r.isSeen()) {
                            if (DBG) Slog.d(TAG, "Marking notification as seen " + keys[i]);
                            reportSeen(r);
                            r.setSeen();
                            maybeRecordInterruptionLocked(r);
                        }
                    }
                    if (!seen.isEmpty()) {
                        mAssistants.onNotificationsSeenLocked(seen);
                    }
                }
            } finally {
                Binder.restoreCallingIdentity(identity);
            }
        }

        /**
         * Allow an INotificationListener to simulate clearing (dismissing) a single notification.
         *
         * {@see com.android.server.StatusBarManagerService.NotificationCallbacks#onNotificationClear}
         *
         * @param info The binder for the listener, to check that the caller is allowed
         */
        @GuardedBy("mNotificationLock")
        private void cancelNotificationFromListenerLocked(ManagedServiceInfo info,
                int callingUid, int callingPid, String pkg, String tag, int id, int userId) {
            cancelNotification(callingUid, callingPid, pkg, tag, id, 0,
                    FLAG_ONGOING_EVENT | FLAG_FOREGROUND_SERVICE | FLAG_BUBBLE,
                    true,
                    userId, REASON_LISTENER_CANCEL, info);
        }

        /**
         * Allow an INotificationListener to snooze a single notification until a context.
         *
         * @param token The binder for the listener, to check that the caller is allowed
         */
        @Override
        public void snoozeNotificationUntilContextFromListener(INotificationListener token,
                String key, String snoozeCriterionId) {
            long identity = Binder.clearCallingIdentity();
            try {
                synchronized (mNotificationLock) {
                    final ManagedServiceInfo info = mListeners.checkServiceTokenLocked(token);
                    snoozeNotificationInt(key, SNOOZE_UNTIL_UNSPECIFIED, snoozeCriterionId, info);
                }
            } finally {
                Binder.restoreCallingIdentity(identity);
            }
        }

        /**
         * Allow an INotificationListener to snooze a single notification until a time.
         *
         * @param token The binder for the listener, to check that the caller is allowed
         */
        @Override
        public void snoozeNotificationUntilFromListener(INotificationListener token, String key,
                long duration) {
            long identity = Binder.clearCallingIdentity();
            try {
                synchronized (mNotificationLock) {
                    final ManagedServiceInfo info = mListeners.checkServiceTokenLocked(token);
                    snoozeNotificationInt(key, duration, null, info);
                }
            } finally {
                Binder.restoreCallingIdentity(identity);
            }
        }

        /**
         * Allows the notification assistant to un-snooze a single notification.
         *
         * @param token The binder for the assistant, to check that the caller is allowed
         */
        @Override
        public void unsnoozeNotificationFromAssistant(INotificationListener token, String key) {
            long identity = Binder.clearCallingIdentity();
            try {
                synchronized (mNotificationLock) {
                    final ManagedServiceInfo info =
                            mAssistants.checkServiceTokenLocked(token);
                    unsnoozeNotificationInt(key, info, false);
                }
            } finally {
                Binder.restoreCallingIdentity(identity);
            }
        }

        /**
         * Allows the notification assistant to un-snooze a single notification.
         *
         * @param token The binder for the listener, to check that the caller is allowed
         */
        @Override
        public void unsnoozeNotificationFromSystemListener(INotificationListener token,
                String key) {
            long identity = Binder.clearCallingIdentity();
            try {
                synchronized (mNotificationLock) {
                    final ManagedServiceInfo info =
                            mListeners.checkServiceTokenLocked(token);
                    if (!info.isSystem) {
                        throw new SecurityException("Not allowed to unsnooze before deadline");
                    }
                    unsnoozeNotificationInt(key, info, true);
                }
            } finally {
                Binder.restoreCallingIdentity(identity);
            }
        }

        /**
         * Allow an INotificationListener to simulate clearing (dismissing) a single notification.
         *
         * {@see com.android.server.StatusBarManagerService.NotificationCallbacks#onNotificationClear}
         *
         * @param token The binder for the listener, to check that the caller is allowed
         */
        @Override
        public void cancelNotificationFromListener(INotificationListener token, String pkg,
                String tag, int id) {
            final int callingUid = Binder.getCallingUid();
            final int callingPid = Binder.getCallingPid();
            long identity = Binder.clearCallingIdentity();
            try {
                synchronized (mNotificationLock) {
                    final ManagedServiceInfo info = mListeners.checkServiceTokenLocked(token);
                    if (info.supportsProfiles()) {
                        Slog.e(TAG, "Ignoring deprecated cancelNotification(pkg, tag, id) "
                                + "from " + info.component
                                + " use cancelNotification(key) instead.");
                    } else {
                        cancelNotificationFromListenerLocked(info, callingUid, callingPid,
                                pkg, tag, id, info.userid);
                    }
                }
            } finally {
                Binder.restoreCallingIdentity(identity);
            }
        }

        /**
         * Allow an INotificationListener to request the list of outstanding notifications seen by
         * the current user. Useful when starting up, after which point the listener callbacks
         * should be used.
         *
         * @param token The binder for the listener, to check that the caller is allowed
         * @param keys An array of notification keys to fetch, or null to fetch everything
         * @returns The return value will contain the notifications specified in keys, in that
         *      order, or if keys is null, all the notifications, in natural order.
         */
        @Override
        public ParceledListSlice<StatusBarNotification> getActiveNotificationsFromListener(
                INotificationListener token, String[] keys, int trim) {
            synchronized (mNotificationLock) {
                final ManagedServiceInfo info = mListeners.checkServiceTokenLocked(token);
                final boolean getKeys = keys != null;
                final int N = getKeys ? keys.length : mNotificationList.size();
                final ArrayList<StatusBarNotification> list
                        = new ArrayList<StatusBarNotification>(N);
                for (int i=0; i<N; i++) {
                    final NotificationRecord r = getKeys
                            ? mNotificationsByKey.get(keys[i])
                            : mNotificationList.get(i);
                    if (r == null) continue;
                    StatusBarNotification sbn = r.getSbn();
                    if (!isVisibleToListener(sbn, info)) continue;
                    StatusBarNotification sbnToSend =
                            (trim == TRIM_FULL) ? sbn : sbn.cloneLight();
                    list.add(sbnToSend);
                }
                return new ParceledListSlice<StatusBarNotification>(list);
            }
        }

        /**
         * Allow an INotificationListener to request the list of outstanding snoozed notifications
         * seen by the current user. Useful when starting up, after which point the listener
         * callbacks should be used.
         *
         * @param token The binder for the listener, to check that the caller is allowed
         * @returns The return value will contain the notifications specified in keys, in that
         *      order, or if keys is null, all the notifications, in natural order.
         */
        @Override
        public ParceledListSlice<StatusBarNotification> getSnoozedNotificationsFromListener(
                INotificationListener token, int trim) {
            synchronized (mNotificationLock) {
                final ManagedServiceInfo info = mListeners.checkServiceTokenLocked(token);
                List<NotificationRecord> snoozedRecords = mSnoozeHelper.getSnoozed();
                final int N = snoozedRecords.size();
                final ArrayList<StatusBarNotification> list = new ArrayList<>(N);
                for (int i=0; i < N; i++) {
                    final NotificationRecord r = snoozedRecords.get(i);
                    if (r == null) continue;
                    StatusBarNotification sbn = r.getSbn();
                    if (!isVisibleToListener(sbn, info)) continue;
                    StatusBarNotification sbnToSend =
                            (trim == TRIM_FULL) ? sbn : sbn.cloneLight();
                    list.add(sbnToSend);
                }
                return new ParceledListSlice<>(list);
            }
        }

        @Override
        public void clearRequestedListenerHints(INotificationListener token) {
            final long identity = Binder.clearCallingIdentity();
            try {
                synchronized (mNotificationLock) {
                    final ManagedServiceInfo info = mListeners.checkServiceTokenLocked(token);
                    removeDisabledHints(info);
                    updateListenerHintsLocked();
                    updateEffectsSuppressorLocked();
                }
            } finally {
                Binder.restoreCallingIdentity(identity);
            }
        }

        @Override
        public void requestHintsFromListener(INotificationListener token, int hints) {
            final long identity = Binder.clearCallingIdentity();
            try {
                synchronized (mNotificationLock) {
                    final ManagedServiceInfo info = mListeners.checkServiceTokenLocked(token);
                    final int disableEffectsMask = HINT_HOST_DISABLE_EFFECTS
                            | HINT_HOST_DISABLE_NOTIFICATION_EFFECTS
                            | HINT_HOST_DISABLE_CALL_EFFECTS;
                    final boolean disableEffects = (hints & disableEffectsMask) != 0;
                    if (disableEffects) {
                        addDisabledHints(info, hints);
                    } else {
                        removeDisabledHints(info, hints);
                    }
                    updateListenerHintsLocked();
                    updateEffectsSuppressorLocked();
                }
            } finally {
                Binder.restoreCallingIdentity(identity);
            }
        }

        @Override
        public int getHintsFromListener(INotificationListener token) {
            synchronized (mNotificationLock) {
                return mListenerHints;
            }
        }

        @Override
        public void requestInterruptionFilterFromListener(INotificationListener token,
                int interruptionFilter) throws RemoteException {
            final long identity = Binder.clearCallingIdentity();
            try {
                synchronized (mNotificationLock) {
                    final ManagedServiceInfo info = mListeners.checkServiceTokenLocked(token);
                    mZenModeHelper.requestFromListener(info.component, interruptionFilter);
                    updateInterruptionFilterLocked();
                }
            } finally {
                Binder.restoreCallingIdentity(identity);
            }
        }

        @Override
        public int getInterruptionFilterFromListener(INotificationListener token)
                throws RemoteException {
            synchronized (mNotificationLock) {
                return mInterruptionFilter;
            }
        }

        @Override
        public void setOnNotificationPostedTrimFromListener(INotificationListener token, int trim)
                throws RemoteException {
            synchronized (mNotificationLock) {
                final ManagedServiceInfo info = mListeners.checkServiceTokenLocked(token);
                if (info == null) return;
                mListeners.setOnNotificationPostedTrimLocked(info, trim);
            }
        }

        @Override
        public int getZenMode() {
            return mZenModeHelper.getZenMode();
        }

        @Override
        public ZenModeConfig getZenModeConfig() {
            enforceSystemOrSystemUI("INotificationManager.getZenModeConfig");
            return mZenModeHelper.getConfig();
        }

        @Override
        public void setZenMode(int mode, Uri conditionId, String reason) throws RemoteException {
            enforceSystemOrSystemUI("INotificationManager.setZenMode");
            final long identity = Binder.clearCallingIdentity();
            try {
                mZenModeHelper.setManualZenMode(mode, conditionId, null, reason);
            } finally {
                Binder.restoreCallingIdentity(identity);
            }
        }

        @Override
        public List<ZenModeConfig.ZenRule> getZenRules() throws RemoteException {
            enforcePolicyAccess(Binder.getCallingUid(), "getAutomaticZenRules");
            return mZenModeHelper.getZenRules();
        }

        @Override
        public AutomaticZenRule getAutomaticZenRule(String id) throws RemoteException {
            Objects.requireNonNull(id, "Id is null");
            enforcePolicyAccess(Binder.getCallingUid(), "getAutomaticZenRule");
            return mZenModeHelper.getAutomaticZenRule(id);
        }

        @Override
        public String addAutomaticZenRule(AutomaticZenRule automaticZenRule) {
            Objects.requireNonNull(automaticZenRule, "automaticZenRule is null");
            Objects.requireNonNull(automaticZenRule.getName(), "Name is null");
            if (automaticZenRule.getOwner() == null
                    && automaticZenRule.getConfigurationActivity() == null) {
                throw new NullPointerException(
                        "Rule must have a conditionproviderservice and/or configuration activity");
            }
            Objects.requireNonNull(automaticZenRule.getConditionId(), "ConditionId is null");
            if (automaticZenRule.getZenPolicy() != null
                    && automaticZenRule.getInterruptionFilter() != INTERRUPTION_FILTER_PRIORITY) {
                throw new IllegalArgumentException("ZenPolicy is only applicable to "
                        + "INTERRUPTION_FILTER_PRIORITY filters");
            }
            enforcePolicyAccess(Binder.getCallingUid(), "addAutomaticZenRule");

            return mZenModeHelper.addAutomaticZenRule(automaticZenRule,
                    "addAutomaticZenRule");
        }

        @Override
        public boolean updateAutomaticZenRule(String id, AutomaticZenRule automaticZenRule)
                throws RemoteException {
            Objects.requireNonNull(automaticZenRule, "automaticZenRule is null");
            Objects.requireNonNull(automaticZenRule.getName(), "Name is null");
            if (automaticZenRule.getOwner() == null
                    && automaticZenRule.getConfigurationActivity() == null) {
                throw new NullPointerException(
                        "Rule must have a conditionproviderservice and/or configuration activity");
            }
            Objects.requireNonNull(automaticZenRule.getConditionId(), "ConditionId is null");
            enforcePolicyAccess(Binder.getCallingUid(), "updateAutomaticZenRule");

            return mZenModeHelper.updateAutomaticZenRule(id, automaticZenRule,
                    "updateAutomaticZenRule");
        }

        @Override
        public boolean removeAutomaticZenRule(String id) throws RemoteException {
            Objects.requireNonNull(id, "Id is null");
            // Verify that they can modify zen rules.
            enforcePolicyAccess(Binder.getCallingUid(), "removeAutomaticZenRule");

            return mZenModeHelper.removeAutomaticZenRule(id, "removeAutomaticZenRule");
        }

        @Override
        public boolean removeAutomaticZenRules(String packageName) throws RemoteException {
            Objects.requireNonNull(packageName, "Package name is null");
            enforceSystemOrSystemUI("removeAutomaticZenRules");

            return mZenModeHelper.removeAutomaticZenRules(packageName,
                    packageName + "|removeAutomaticZenRules");
        }

        @Override
        public int getRuleInstanceCount(ComponentName owner) throws RemoteException {
            Objects.requireNonNull(owner, "Owner is null");
            enforceSystemOrSystemUI("getRuleInstanceCount");

            return mZenModeHelper.getCurrentInstanceCount(owner);
        }

        @Override
        public void setAutomaticZenRuleState(String id, Condition condition) {
            Objects.requireNonNull(id, "id is null");
            Objects.requireNonNull(condition, "Condition is null");

            enforcePolicyAccess(Binder.getCallingUid(), "setAutomaticZenRuleState");

            mZenModeHelper.setAutomaticZenRuleState(id, condition);
        }

        @Override
        public void setInterruptionFilter(String pkg, int filter) throws RemoteException {
            enforcePolicyAccess(pkg, "setInterruptionFilter");
            final int zen = NotificationManager.zenModeFromInterruptionFilter(filter, -1);
            if (zen == -1) throw new IllegalArgumentException("Invalid filter: " + filter);
            final long identity = Binder.clearCallingIdentity();
            try {
                mZenModeHelper.setManualZenMode(zen, null, pkg, "setInterruptionFilter");
            } finally {
                Binder.restoreCallingIdentity(identity);
            }
        }

        @Override
        public void notifyConditions(final String pkg, IConditionProvider provider,
                final Condition[] conditions) {
            final ManagedServiceInfo info = mConditionProviders.checkServiceToken(provider);
            checkCallerIsSystemOrSameApp(pkg);
            mHandler.post(new Runnable() {
                @Override
                public void run() {
                    mConditionProviders.notifyConditions(pkg, info, conditions);
                }
            });
        }

        @Override
        public void requestUnbindProvider(IConditionProvider provider) {
            long identity = Binder.clearCallingIdentity();
            try {
                // allow bound services to disable themselves
                final ManagedServiceInfo info = mConditionProviders.checkServiceToken(provider);
                info.getOwner().setComponentState(info.component, false);
            } finally {
                Binder.restoreCallingIdentity(identity);
            }
        }

        @Override
        public void requestBindProvider(ComponentName component) {
            checkCallerIsSystemOrSameApp(component.getPackageName());
            long identity = Binder.clearCallingIdentity();
            try {
                mConditionProviders.setComponentState(component, true);
            } finally {
                Binder.restoreCallingIdentity(identity);
            }
        }

        private void enforceSystemOrSystemUI(String message) {
            if (isCallerSystemOrPhone()) return;
            getContext().enforceCallingPermission(android.Manifest.permission.STATUS_BAR_SERVICE,
                    message);
        }

        private void enforceSystemOrSystemUIOrSamePackage(String pkg, String message) {
            try {
                checkCallerIsSystemOrSameApp(pkg);
            } catch (SecurityException e) {
                getContext().enforceCallingPermission(
                        android.Manifest.permission.STATUS_BAR_SERVICE,
                        message);
            }
        }

        private void enforcePolicyAccess(int uid, String method) {
            if (PackageManager.PERMISSION_GRANTED == getContext().checkCallingPermission(
                    android.Manifest.permission.MANAGE_NOTIFICATIONS)) {
                return;
            }
            boolean accessAllowed = false;
            String[] packages = mPackageManagerClient.getPackagesForUid(uid);
            final int packageCount = packages.length;
            for (int i = 0; i < packageCount; i++) {
                if (mConditionProviders.isPackageOrComponentAllowed(
                        packages[i], UserHandle.getUserId(uid))) {
                    accessAllowed = true;
                }
            }
            if (!accessAllowed) {
                Slog.w(TAG, "Notification policy access denied calling " + method);
                throw new SecurityException("Notification policy access denied");
            }
        }

        private void enforcePolicyAccess(String pkg, String method) {
            if (PackageManager.PERMISSION_GRANTED == getContext().checkCallingPermission(
                    android.Manifest.permission.MANAGE_NOTIFICATIONS)) {
                return;
            }
            checkCallerIsSameApp(pkg);
            if (!checkPolicyAccess(pkg)) {
                Slog.w(TAG, "Notification policy access denied calling " + method);
                throw new SecurityException("Notification policy access denied");
            }
        }

        private boolean checkPackagePolicyAccess(String pkg) {
            return mConditionProviders.isPackageOrComponentAllowed(
                    pkg, getCallingUserHandle().getIdentifier());
        }

        private boolean checkPolicyAccess(String pkg) {
            try {
                int uid = getContext().getPackageManager().getPackageUidAsUser(pkg,
                        UserHandle.getCallingUserId());
                if (PackageManager.PERMISSION_GRANTED == ActivityManager.checkComponentPermission(
                        android.Manifest.permission.MANAGE_NOTIFICATIONS, uid,
                        -1, true)) {
                    return true;
                }
            } catch (NameNotFoundException e) {
                return false;
            }
            return checkPackagePolicyAccess(pkg)
                    || mListeners.isComponentEnabledForPackage(pkg)
                    || (mDpm != null &&
                            mDpm.isActiveAdminWithPolicy(Binder.getCallingUid(),
                                    DeviceAdminInfo.USES_POLICY_PROFILE_OWNER));
        }

        @Override
        protected void dump(FileDescriptor fd, PrintWriter pw, String[] args) {
            if (!DumpUtils.checkDumpAndUsageStatsPermission(getContext(), TAG, pw)) return;
            final DumpFilter filter = DumpFilter.parseFromArguments(args);
            final long token = Binder.clearCallingIdentity();
            try {
                if (filter.stats) {
                    dumpJson(pw, filter);
                } else if (filter.rvStats) {
                    dumpRemoteViewStats(pw, filter);
                } else if (filter.proto) {
                    dumpProto(fd, filter);
                } else if (filter.criticalPriority) {
                    dumpNotificationRecords(pw, filter);
                } else {
                    dumpImpl(pw, filter);
                }
            } finally {
                Binder.restoreCallingIdentity(token);
            }
        }

        @Override
        public ComponentName getEffectsSuppressor() {
            return !mEffectsSuppressors.isEmpty() ? mEffectsSuppressors.get(0) : null;
        }

        @Override
        public boolean matchesCallFilter(Bundle extras) {
            enforceSystemOrSystemUI("INotificationManager.matchesCallFilter");
            return mZenModeHelper.matchesCallFilter(
                    Binder.getCallingUserHandle(),
                    extras,
                    mRankingHelper.findExtractor(ValidateNotificationPeople.class),
                    MATCHES_CALL_FILTER_CONTACTS_TIMEOUT_MS,
                    MATCHES_CALL_FILTER_TIMEOUT_AFFINITY);
        }

        @Override
        public boolean isSystemConditionProviderEnabled(String path) {
            enforceSystemOrSystemUI("INotificationManager.isSystemConditionProviderEnabled");
            return mConditionProviders.isSystemProviderEnabled(path);
        }

        // Backup/restore interface
        @Override
        public byte[] getBackupPayload(int user) {
            checkCallerIsSystem();
            if (DBG) Slog.d(TAG, "getBackupPayload u=" + user);
            final ByteArrayOutputStream baos = new ByteArrayOutputStream();
            try {
                writePolicyXml(baos, true /*forBackup*/, user);
                return baos.toByteArray();
            } catch (IOException e) {
                Slog.w(TAG, "getBackupPayload: error writing payload for user " + user, e);
            }
            return null;
        }

        @Override
        public void applyRestore(byte[] payload, int user) {
            checkCallerIsSystem();
            if (DBG) Slog.d(TAG, "applyRestore u=" + user + " payload="
                    + (payload != null ? new String(payload, StandardCharsets.UTF_8) : null));
            if (payload == null) {
                Slog.w(TAG, "applyRestore: no payload to restore for user " + user);
                return;
            }
            final ByteArrayInputStream bais = new ByteArrayInputStream(payload);
            try {
                readPolicyXml(bais, true /*forRestore*/, user);
                handleSavePolicyFile();
            } catch (NumberFormatException | XmlPullParserException | IOException e) {
                Slog.w(TAG, "applyRestore: error reading payload", e);
            }
        }

        @Override
        public boolean isNotificationPolicyAccessGranted(String pkg) {
            return checkPolicyAccess(pkg);
        }

        @Override
        public boolean isNotificationPolicyAccessGrantedForPackage(String pkg) {;
            enforceSystemOrSystemUIOrSamePackage(pkg,
                    "request policy access status for another package");
            return checkPolicyAccess(pkg);
        }

        @Override
        public void setNotificationPolicyAccessGranted(String pkg, boolean granted)
                throws RemoteException {
            setNotificationPolicyAccessGrantedForUser(
                    pkg, getCallingUserHandle().getIdentifier(), granted);
        }

        @Override
        public void setNotificationPolicyAccessGrantedForUser(
                String pkg, int userId, boolean granted) {
            checkCallerIsSystemOrShell();
            final long identity = Binder.clearCallingIdentity();
            try {
                if (mAllowedManagedServicePackages.test(
                        pkg, userId, mConditionProviders.getRequiredPermission())) {
                    mConditionProviders.setPackageOrComponentEnabled(
                            pkg, userId, true, granted);

                    getContext().sendBroadcastAsUser(new Intent(
                            ACTION_NOTIFICATION_POLICY_ACCESS_GRANTED_CHANGED)
                                    .setPackage(pkg)
                                    .addFlags(Intent.FLAG_RECEIVER_REGISTERED_ONLY_BEFORE_BOOT),
                            UserHandle.of(userId), null);
                    handleSavePolicyFile();
                }
            } finally {
                Binder.restoreCallingIdentity(identity);
            }
        }

        @Override
        public Policy getNotificationPolicy(String pkg) {
            final long identity = Binder.clearCallingIdentity();
            try {
                return mZenModeHelper.getNotificationPolicy();
            } finally {
                Binder.restoreCallingIdentity(identity);
            }
        }

        @Override
        public Policy getConsolidatedNotificationPolicy() {
            final long identity = Binder.clearCallingIdentity();
            try {
                return mZenModeHelper.getConsolidatedNotificationPolicy();
            } finally {
                Binder.restoreCallingIdentity(identity);
            }
        }

        /**
         * Sets the notification policy.  Apps that target API levels below
         * {@link android.os.Build.VERSION_CODES#P} cannot change user-designated values to
         * allow or disallow {@link Policy#PRIORITY_CATEGORY_ALARMS},
         * {@link Policy#PRIORITY_CATEGORY_SYSTEM} and
         * {@link Policy#PRIORITY_CATEGORY_MEDIA} from bypassing dnd
         */
        @Override
        public void setNotificationPolicy(String pkg, Policy policy) {
            enforcePolicyAccess(pkg, "setNotificationPolicy");
            final long identity = Binder.clearCallingIdentity();
            try {
                final ApplicationInfo applicationInfo = mPackageManager.getApplicationInfo(pkg,
                        0, UserHandle.getUserId(MY_UID));
                Policy currPolicy = mZenModeHelper.getNotificationPolicy();

                if (applicationInfo.targetSdkVersion < Build.VERSION_CODES.P) {
                    int priorityCategories = policy.priorityCategories;
                    // ignore alarm and media values from new policy
                    priorityCategories &= ~Policy.PRIORITY_CATEGORY_ALARMS;
                    priorityCategories &= ~Policy.PRIORITY_CATEGORY_MEDIA;
                    priorityCategories &= ~Policy.PRIORITY_CATEGORY_SYSTEM;
                    // use user-designated values
                    priorityCategories |= currPolicy.priorityCategories
                            & Policy.PRIORITY_CATEGORY_ALARMS;
                    priorityCategories |= currPolicy.priorityCategories
                            & Policy.PRIORITY_CATEGORY_MEDIA;
                    priorityCategories |= currPolicy.priorityCategories
                            & Policy.PRIORITY_CATEGORY_SYSTEM;

                    policy = new Policy(priorityCategories,
                            policy.priorityCallSenders, policy.priorityMessageSenders,
                            policy.suppressedVisualEffects);
                }
                if (applicationInfo.targetSdkVersion < Build.VERSION_CODES.R) {
                    int priorityCategories = correctCategory(policy.priorityCategories,
                            Policy.PRIORITY_CATEGORY_CONVERSATIONS,
                            currPolicy.priorityCategories);

                    policy = new Policy(priorityCategories,
                            policy.priorityCallSenders, policy.priorityMessageSenders,
                            policy.suppressedVisualEffects, currPolicy.priorityConversationSenders);
                }
                int newVisualEffects = calculateSuppressedVisualEffects(
                            policy, currPolicy, applicationInfo.targetSdkVersion);
                policy = new Policy(policy.priorityCategories,
                        policy.priorityCallSenders, policy.priorityMessageSenders,
                        newVisualEffects, policy.priorityConversationSenders);
                ZenLog.traceSetNotificationPolicy(pkg, applicationInfo.targetSdkVersion, policy);
                mZenModeHelper.setNotificationPolicy(policy);
            } catch (RemoteException e) {
            } finally {
                Binder.restoreCallingIdentity(identity);
            }
        }



        @Override
        public List<String> getEnabledNotificationListenerPackages() {
            checkCallerIsSystem();
            return mListeners.getAllowedPackages(getCallingUserHandle().getIdentifier());
        }

        @Override
        public List<ComponentName> getEnabledNotificationListeners(int userId) {
            checkCallerIsSystem();
            return mListeners.getAllowedComponents(userId);
        }

        @Override
        public ComponentName getAllowedNotificationAssistantForUser(int userId) {
            checkCallerIsSystemOrSystemUiOrShell();
            List<ComponentName> allowedComponents = mAssistants.getAllowedComponents(userId);
            if (allowedComponents.size() > 1) {
                throw new IllegalStateException(
                        "At most one NotificationAssistant: " + allowedComponents.size());
            }
            return CollectionUtils.firstOrNull(allowedComponents);
        }

        @Override
        public ComponentName getAllowedNotificationAssistant() {
            return getAllowedNotificationAssistantForUser(getCallingUserHandle().getIdentifier());
        }

        @Override
        public boolean isNotificationListenerAccessGranted(ComponentName listener) {
            Objects.requireNonNull(listener);
            checkCallerIsSystemOrSameApp(listener.getPackageName());
            return mListeners.isPackageOrComponentAllowed(listener.flattenToString(),
                    getCallingUserHandle().getIdentifier());
        }

        @Override
        public boolean isNotificationListenerAccessGrantedForUser(ComponentName listener,
                int userId) {
            Objects.requireNonNull(listener);
            checkCallerIsSystem();
            return mListeners.isPackageOrComponentAllowed(listener.flattenToString(),
                    userId);
        }

        @Override
        public boolean isNotificationAssistantAccessGranted(ComponentName assistant) {
            Objects.requireNonNull(assistant);
            checkCallerIsSystemOrSameApp(assistant.getPackageName());
            return mAssistants.isPackageOrComponentAllowed(assistant.flattenToString(),
                    getCallingUserHandle().getIdentifier());
        }

        @Override
        public void setNotificationListenerAccessGranted(ComponentName listener,
                boolean granted) throws RemoteException {
            setNotificationListenerAccessGrantedForUser(
                    listener, getCallingUserHandle().getIdentifier(), granted);
        }

        @Override
        public void setNotificationAssistantAccessGranted(ComponentName assistant,
                boolean granted) {
            setNotificationAssistantAccessGrantedForUser(
                    assistant, getCallingUserHandle().getIdentifier(), granted);
        }

        @Override
        public void setNotificationListenerAccessGrantedForUser(ComponentName listener, int userId,
                boolean granted) {
            Objects.requireNonNull(listener);
            checkCallerIsSystemOrShell();
            final long identity = Binder.clearCallingIdentity();
            try {
                if (mAllowedManagedServicePackages.test(
                        listener.getPackageName(), userId, mListeners.getRequiredPermission())) {
                    mConditionProviders.setPackageOrComponentEnabled(listener.flattenToString(),
                            userId, false, granted);
                    mListeners.setPackageOrComponentEnabled(listener.flattenToString(),
                            userId, true, granted);

                    getContext().sendBroadcastAsUser(new Intent(
                            ACTION_NOTIFICATION_POLICY_ACCESS_GRANTED_CHANGED)
                                    .setPackage(listener.getPackageName())
                                    .addFlags(Intent.FLAG_RECEIVER_REGISTERED_ONLY),
                            UserHandle.of(userId), null);

                    handleSavePolicyFile();
                }
            } finally {
                Binder.restoreCallingIdentity(identity);
            }
        }

        @Override
        public void setNotificationAssistantAccessGrantedForUser(ComponentName assistant,
                int userId, boolean granted) {
            checkCallerIsSystemOrSystemUiOrShell();
            for (UserInfo ui : mUm.getEnabledProfiles(userId)) {
                mAssistants.setUserSet(ui.id, true);
            }
            final long identity = Binder.clearCallingIdentity();
            try {
                setNotificationAssistantAccessGrantedForUserInternal(assistant, userId, granted);
            } finally {
                Binder.restoreCallingIdentity(identity);
            }
        }

        @Override
        public void applyEnqueuedAdjustmentFromAssistant(INotificationListener token,
                Adjustment adjustment) {
            boolean foundEnqueued = false;
            final long identity = Binder.clearCallingIdentity();
            try {
                synchronized (mNotificationLock) {
                    mAssistants.checkServiceTokenLocked(token);
                    int N = mEnqueuedNotifications.size();
                    for (int i = 0; i < N; i++) {
                        final NotificationRecord r = mEnqueuedNotifications.get(i);
                        if (Objects.equals(adjustment.getKey(), r.getKey())
                                && Objects.equals(adjustment.getUser(), r.getUserId())
                                && mAssistants.isSameUser(token, r.getUserId())) {
                            applyAdjustment(r, adjustment);
                            r.applyAdjustments();
                            // importance is checked at the beginning of the
                            // PostNotificationRunnable, before the signal extractors are run, so
                            // calculate the final importance here
                            r.calculateImportance();
                            foundEnqueued = true;
                            break;
                        }
                    }
                    if (!foundEnqueued) {
                        applyAdjustmentFromAssistant(token, adjustment);
                    }
                }
            } finally {
                Binder.restoreCallingIdentity(identity);
            }
        }

        @Override
        public void applyAdjustmentFromAssistant(INotificationListener token,
                Adjustment adjustment) {
            List<Adjustment> adjustments = new ArrayList<>();
            adjustments.add(adjustment);
            applyAdjustmentsFromAssistant(token, adjustments);
        }

        @Override
        public void applyAdjustmentsFromAssistant(INotificationListener token,
                List<Adjustment> adjustments) {

            boolean needsSort = false;
            final long identity = Binder.clearCallingIdentity();
            try {
                synchronized (mNotificationLock) {
                    mAssistants.checkServiceTokenLocked(token);
                    for (Adjustment adjustment : adjustments) {
                        NotificationRecord r = mNotificationsByKey.get(adjustment.getKey());
                        if (r != null && mAssistants.isSameUser(token, r.getUserId())) {
                            applyAdjustment(r, adjustment);
                            // If the assistant has blocked the notification, cancel it
                            // This will trigger a sort, so we don't have to explicitly ask for
                            // one here.
                            if (adjustment.getSignals().containsKey(Adjustment.KEY_IMPORTANCE)
                                    && adjustment.getSignals().getInt(Adjustment.KEY_IMPORTANCE)
                                    == IMPORTANCE_NONE) {
                                cancelNotificationsFromListener(token, new String[]{r.getKey()});
                            } else {
                                needsSort = true;
                            }
                        }
                    }
                }
                if (needsSort) {
                    mRankingHandler.requestSort();
                }
            } finally {
                Binder.restoreCallingIdentity(identity);
            }
        }

        @Override
        public void updateNotificationChannelGroupFromPrivilegedListener(
                INotificationListener token, String pkg, UserHandle user,
                NotificationChannelGroup group) throws RemoteException {
            Objects.requireNonNull(user);
            verifyPrivilegedListener(token, user, false);
            createNotificationChannelGroup(
                    pkg, getUidForPackageAndUser(pkg, user), group, false, true);
            handleSavePolicyFile();
        }

        @Override
        public void updateNotificationChannelFromPrivilegedListener(INotificationListener token,
                String pkg, UserHandle user, NotificationChannel channel) throws RemoteException {
            Objects.requireNonNull(channel);
            Objects.requireNonNull(pkg);
            Objects.requireNonNull(user);

            verifyPrivilegedListener(token, user, false);
            updateNotificationChannelInt(pkg, getUidForPackageAndUser(pkg, user), channel, true);
        }

        @Override
        public ParceledListSlice<NotificationChannel> getNotificationChannelsFromPrivilegedListener(
                INotificationListener token, String pkg, UserHandle user) throws RemoteException {
            Objects.requireNonNull(pkg);
            Objects.requireNonNull(user);
            verifyPrivilegedListener(token, user, true);

            return mPreferencesHelper.getNotificationChannels(pkg,
                    getUidForPackageAndUser(pkg, user), false /* includeDeleted */);
        }

        @Override
        public ParceledListSlice<NotificationChannelGroup>
                getNotificationChannelGroupsFromPrivilegedListener(
                INotificationListener token, String pkg, UserHandle user) throws RemoteException {
            Objects.requireNonNull(pkg);
            Objects.requireNonNull(user);
            verifyPrivilegedListener(token, user, true);

            List<NotificationChannelGroup> groups = new ArrayList<>();
            groups.addAll(mPreferencesHelper.getNotificationChannelGroups(
                    pkg, getUidForPackageAndUser(pkg, user)));
            return new ParceledListSlice<>(groups);
        }

        @Override
        public void setPrivateNotificationsAllowed(boolean allow) {
            if (PackageManager.PERMISSION_GRANTED
                    != getContext().checkCallingPermission(
                            permission.CONTROL_KEYGUARD_SECURE_NOTIFICATIONS)) {
                throw new SecurityException(
                        "Requires CONTROL_KEYGUARD_SECURE_NOTIFICATIONS permission");
            }
            if (allow != mLockScreenAllowSecureNotifications) {
                mLockScreenAllowSecureNotifications = allow;
                handleSavePolicyFile();
            }
        }

        @Override
        public boolean getPrivateNotificationsAllowed() {
            if (PackageManager.PERMISSION_GRANTED
                    != getContext().checkCallingPermission(
                            permission.CONTROL_KEYGUARD_SECURE_NOTIFICATIONS)) {
                throw new SecurityException(
                        "Requires CONTROL_KEYGUARD_SECURE_NOTIFICATIONS permission");
            }
            return mLockScreenAllowSecureNotifications;
        }

        @Override
        public boolean isPackagePaused(String pkg) {
            Objects.requireNonNull(pkg);
            checkCallerIsSameApp(pkg);

            return isPackagePausedOrSuspended(pkg, Binder.getCallingUid());
        }

        private void verifyPrivilegedListener(INotificationListener token, UserHandle user,
                boolean assistantAllowed) {
            ManagedServiceInfo info;
            synchronized (mNotificationLock) {
                info = mListeners.checkServiceTokenLocked(token);
            }
            if (!hasCompanionDevice(info)) {
                synchronized (mNotificationLock) {
                    if (!assistantAllowed || !mAssistants.isServiceTokenValidLocked(info.service)) {
                        throw new SecurityException(info + " does not have access");
                    }
                }
            }
            if (!info.enabledAndUserMatches(user.getIdentifier())) {
                throw new SecurityException(info + " does not have access");
            }
        }

        private int getUidForPackageAndUser(String pkg, UserHandle user) throws RemoteException {
            int uid = 0;
            long identity = Binder.clearCallingIdentity();
            try {
                uid = mPackageManager.getPackageUid(pkg, 0, user.getIdentifier());
            } finally {
                Binder.restoreCallingIdentity(identity);
            }
            return uid;
        }

        @Override
        public void onShellCommand(FileDescriptor in, FileDescriptor out, FileDescriptor err,
                String[] args, ShellCallback callback, ResultReceiver resultReceiver)
                throws RemoteException {
            new NotificationShellCmd(NotificationManagerService.this)
                    .exec(this, in, out, err, args, callback, resultReceiver);
        }

        /**
         * Get stats committed after startNs
         *
         * @param startNs Report stats committed after this time in nanoseconds.
         * @param report  Indicatess which section to include in the stats.
         * @param doAgg   Whether to aggregate the stats or keep them separated.
         * @param out   List of protos of individual commits or one representing the
         *                aggregate.
         * @return the report time in nanoseconds, or 0 on error.
         */
        @Override
        public long pullStats(long startNs, int report, boolean doAgg,
                List<ParcelFileDescriptor> out) {
            checkCallerIsSystemOrShell();
            long startMs = TimeUnit.MILLISECONDS.convert(startNs, TimeUnit.NANOSECONDS);

            final long identity = Binder.clearCallingIdentity();
            try {
                switch (report) {
                    case REPORT_REMOTE_VIEWS:
                        Slog.e(TAG, "pullStats REPORT_REMOTE_VIEWS from: "
                                + startMs + "  wtih " + doAgg);
                        PulledStats stats = mUsageStats.remoteViewStats(startMs, doAgg);
                        if (stats != null) {
                            out.add(stats.toParcelFileDescriptor(report));
                            Slog.e(TAG, "exiting pullStats with: " + out.size());
                            long endNs = TimeUnit.NANOSECONDS
                                    .convert(stats.endTimeMs(), TimeUnit.MILLISECONDS);
                            return endNs;
                        }
                        Slog.e(TAG, "null stats for: " + report);
                }
            } catch (IOException e) {

                Slog.e(TAG, "exiting pullStats: on error", e);
                return 0;
            } finally {
                Binder.restoreCallingIdentity(identity);
            }
            Slog.e(TAG, "exiting pullStats: bad request");
            return 0;
        }
    };

    @VisibleForTesting
    protected void setNotificationAssistantAccessGrantedForUserInternal(
            ComponentName assistant, int baseUserId, boolean granted) {
        List<UserInfo> users = mUm.getEnabledProfiles(baseUserId);
        if (users != null) {
            for (UserInfo user : users) {
                int userId = user.id;
                if (assistant == null) {
                    ComponentName allowedAssistant = CollectionUtils.firstOrNull(
                            mAssistants.getAllowedComponents(userId));
                    if (allowedAssistant != null) {
                        setNotificationAssistantAccessGrantedForUserInternal(
                                allowedAssistant, userId, false);
                    }
                    continue;
                }
                if (!granted || mAllowedManagedServicePackages.test(assistant.getPackageName(),
                        userId, mAssistants.getRequiredPermission())) {
                    mConditionProviders.setPackageOrComponentEnabled(assistant.flattenToString(),
                            userId, false, granted);
                    mAssistants.setPackageOrComponentEnabled(assistant.flattenToString(),
                            userId, true, granted);

                    getContext().sendBroadcastAsUser(
                            new Intent(ACTION_NOTIFICATION_POLICY_ACCESS_GRANTED_CHANGED)
                                    .setPackage(assistant.getPackageName())
                                    .addFlags(Intent.FLAG_RECEIVER_REGISTERED_ONLY),
                            UserHandle.of(userId), null);

                    handleSavePolicyFile();
                }
            }
        }
    }

    private void applyAdjustment(NotificationRecord r, Adjustment adjustment) {
        if (r == null) {
            return;
        }
        if (adjustment.getSignals() != null) {
            final Bundle adjustments = adjustment.getSignals();
            Bundle.setDefusable(adjustments, true);
            List<String> toRemove = new ArrayList<>();
            for (String potentialKey : adjustments.keySet()) {
                if (!mAssistants.isAdjustmentAllowed(potentialKey)) {
                    toRemove.add(potentialKey);
                }
            }
            for (String removeKey : toRemove) {
                adjustments.remove(removeKey);
            }
            r.addAdjustment(adjustment);
        }
    }

    @GuardedBy("mNotificationLock")
    void addAutogroupKeyLocked(String key) {
        NotificationRecord r = mNotificationsByKey.get(key);
        if (r == null) {
            return;
        }
        if (r.getSbn().getOverrideGroupKey() == null) {
            addAutoGroupAdjustment(r, GroupHelper.AUTOGROUP_KEY);
            EventLogTags.writeNotificationAutogrouped(key);
            mRankingHandler.requestSort();
        }
    }

    @GuardedBy("mNotificationLock")
    void removeAutogroupKeyLocked(String key) {
        NotificationRecord r = mNotificationsByKey.get(key);
        if (r == null) {
            return;
        }
        if (r.getSbn().getOverrideGroupKey() != null) {
            addAutoGroupAdjustment(r, null);
            EventLogTags.writeNotificationUnautogrouped(key);
            mRankingHandler.requestSort();
        }
    }

    private void addAutoGroupAdjustment(NotificationRecord r, String overrideGroupKey) {
        Bundle signals = new Bundle();
        signals.putString(Adjustment.KEY_GROUP_KEY, overrideGroupKey);
        Adjustment adjustment = new Adjustment(r.getSbn().getPackageName(), r.getKey(), signals, "",
                r.getSbn().getUserId());
        r.addAdjustment(adjustment);
    }

    // Clears the 'fake' auto-group summary.
    @GuardedBy("mNotificationLock")
    private void clearAutogroupSummaryLocked(int userId, String pkg) {
        ArrayMap<String, String> summaries = mAutobundledSummaries.get(userId);
        if (summaries != null && summaries.containsKey(pkg)) {
            // Clear summary.
            final NotificationRecord removed = findNotificationByKeyLocked(summaries.remove(pkg));
            if (removed != null) {
                boolean wasPosted = removeFromNotificationListsLocked(removed);
                cancelNotificationLocked(removed, false, REASON_UNAUTOBUNDLED, wasPosted, null);
            }
        }
    }

    @GuardedBy("mNotificationLock")
    private boolean hasAutoGroupSummaryLocked(StatusBarNotification sbn) {
        ArrayMap<String, String> summaries = mAutobundledSummaries.get(sbn.getUserId());
        return summaries != null && summaries.containsKey(sbn.getPackageName());
    }

    // Posts a 'fake' summary for a package that has exceeded the solo-notification limit.
    private void createAutoGroupSummary(int userId, String pkg, String triggeringKey) {
        NotificationRecord summaryRecord = null;
        final boolean isAppForeground =
                mActivityManager.getPackageImportance(pkg) == IMPORTANCE_FOREGROUND;
        synchronized (mNotificationLock) {
            NotificationRecord notificationRecord = mNotificationsByKey.get(triggeringKey);
            if (notificationRecord == null) {
                // The notification could have been cancelled again already. A successive
                // adjustment will post a summary if needed.
                return;
            }
            final StatusBarNotification adjustedSbn = notificationRecord.getSbn();
            userId = adjustedSbn.getUser().getIdentifier();
            ArrayMap<String, String> summaries = mAutobundledSummaries.get(userId);
            if (summaries == null) {
                summaries = new ArrayMap<>();
            }
            mAutobundledSummaries.put(userId, summaries);
            if (!summaries.containsKey(pkg)) {
                // Add summary
                final ApplicationInfo appInfo =
                       adjustedSbn.getNotification().extras.getParcelable(
                               Notification.EXTRA_BUILDER_APPLICATION_INFO);
                final Bundle extras = new Bundle();
                extras.putParcelable(Notification.EXTRA_BUILDER_APPLICATION_INFO, appInfo);
                final String channelId = notificationRecord.getChannel().getId();
                final Notification summaryNotification =
                        new Notification.Builder(getContext(), channelId)
                                .setSmallIcon(adjustedSbn.getNotification().getSmallIcon())
                                .setGroupSummary(true)
                                .setGroupAlertBehavior(Notification.GROUP_ALERT_CHILDREN)
                                .setGroup(GroupHelper.AUTOGROUP_KEY)
                                .setFlag(FLAG_AUTOGROUP_SUMMARY, true)
                                .setFlag(Notification.FLAG_GROUP_SUMMARY, true)
                                .setColor(adjustedSbn.getNotification().color)
                                .setLocalOnly(true)
                                .build();
                summaryNotification.extras.putAll(extras);
                Intent appIntent = getContext().getPackageManager().getLaunchIntentForPackage(pkg);
                if (appIntent != null) {
                    summaryNotification.contentIntent = PendingIntent.getActivityAsUser(
                            getContext(), 0, appIntent, 0, null, UserHandle.of(userId));
                }
                final StatusBarNotification summarySbn =
                        new StatusBarNotification(adjustedSbn.getPackageName(),
                                adjustedSbn.getOpPkg(),
                                Integer.MAX_VALUE,
                                GroupHelper.AUTOGROUP_KEY, adjustedSbn.getUid(),
                                adjustedSbn.getInitialPid(), summaryNotification,
                                adjustedSbn.getUser(), GroupHelper.AUTOGROUP_KEY,
                                System.currentTimeMillis());
                summaryRecord = new NotificationRecord(getContext(), summarySbn,
                        notificationRecord.getChannel());
                summaryRecord.setIsAppImportanceLocked(
                        notificationRecord.getIsAppImportanceLocked());
                summaries.put(pkg, summarySbn.getKey());
            }
        }
        if (summaryRecord != null && checkDisqualifyingFeatures(userId, MY_UID,
                summaryRecord.getSbn().getId(), summaryRecord.getSbn().getTag(), summaryRecord,
                true)) {
            mHandler.post(new EnqueueNotificationRunnable(userId, summaryRecord, isAppForeground));
        }
    }

    private String disableNotificationEffects(NotificationRecord record) {
        if (mDisableNotificationEffects) {
            return "booleanState";
        }
        if ((mListenerHints & HINT_HOST_DISABLE_EFFECTS) != 0) {
            return "listenerHints";
        }
        if (record != null && record.getAudioAttributes() != null) {
            if ((mListenerHints & HINT_HOST_DISABLE_NOTIFICATION_EFFECTS) != 0) {
                if (record.getAudioAttributes().getUsage()
                        != AudioAttributes.USAGE_NOTIFICATION_RINGTONE) {
                    return "listenerNoti";
                }
            }
            if ((mListenerHints & HINT_HOST_DISABLE_CALL_EFFECTS) != 0) {
                if (record.getAudioAttributes().getUsage()
                        == AudioAttributes.USAGE_NOTIFICATION_RINGTONE) {
                    return "listenerCall";
                }
            }
        }
        if (mCallState != TelephonyManager.CALL_STATE_IDLE && !mZenModeHelper.isCall(record)) {
            return "callState";
        }
        return null;
    };

    private void dumpJson(PrintWriter pw, @NonNull DumpFilter filter) {
        JSONObject dump = new JSONObject();
        try {
            dump.put("service", "Notification Manager");
            dump.put("bans", mPreferencesHelper.dumpBansJson(filter));
            dump.put("ranking", mPreferencesHelper.dumpJson(filter));
            dump.put("stats", mUsageStats.dumpJson(filter));
            dump.put("channels", mPreferencesHelper.dumpChannelsJson(filter));
        } catch (JSONException e) {
            e.printStackTrace();
        }
        pw.println(dump);
    }

    private void dumpRemoteViewStats(PrintWriter pw, @NonNull DumpFilter filter) {
        PulledStats stats = mUsageStats.remoteViewStats(filter.since, true);
        if (stats == null) {
            pw.println("no remote view stats reported.");
            return;
        }
        stats.dump(REPORT_REMOTE_VIEWS, pw, filter);
    }

    private void dumpProto(FileDescriptor fd, @NonNull DumpFilter filter) {
        final ProtoOutputStream proto = new ProtoOutputStream(fd);
        synchronized (mNotificationLock) {
            int N = mNotificationList.size();
            for (int i = 0; i < N; i++) {
                final NotificationRecord nr = mNotificationList.get(i);
                if (filter.filtered && !filter.matches(nr.getSbn())) continue;
                nr.dump(proto, NotificationServiceDumpProto.RECORDS, filter.redact,
                        NotificationRecordProto.POSTED);
            }
            N = mEnqueuedNotifications.size();
            for (int i = 0; i < N; i++) {
                final NotificationRecord nr = mEnqueuedNotifications.get(i);
                if (filter.filtered && !filter.matches(nr.getSbn())) continue;
                nr.dump(proto, NotificationServiceDumpProto.RECORDS, filter.redact,
                        NotificationRecordProto.ENQUEUED);
            }
            List<NotificationRecord> snoozed = mSnoozeHelper.getSnoozed();
            N = snoozed.size();
            for (int i = 0; i < N; i++) {
                final NotificationRecord nr = snoozed.get(i);
                if (filter.filtered && !filter.matches(nr.getSbn())) continue;
                nr.dump(proto, NotificationServiceDumpProto.RECORDS, filter.redact,
                        NotificationRecordProto.SNOOZED);
            }

            long zenLog = proto.start(NotificationServiceDumpProto.ZEN);
            mZenModeHelper.dump(proto);
            for (ComponentName suppressor : mEffectsSuppressors) {
                suppressor.dumpDebug(proto, ZenModeProto.SUPPRESSORS);
            }
            proto.end(zenLog);

            long listenersToken = proto.start(NotificationServiceDumpProto.NOTIFICATION_LISTENERS);
            mListeners.dump(proto, filter);
            proto.end(listenersToken);

            proto.write(NotificationServiceDumpProto.LISTENER_HINTS, mListenerHints);

            for (int i = 0; i < mListenersDisablingEffects.size(); ++i) {
                long effectsToken = proto.start(
                    NotificationServiceDumpProto.LISTENERS_DISABLING_EFFECTS);

                proto.write(
                    ListenersDisablingEffectsProto.HINT, mListenersDisablingEffects.keyAt(i));
                final ArraySet<ComponentName> listeners =
                    mListenersDisablingEffects.valueAt(i);
                for (int j = 0; j < listeners.size(); j++) {
                    final ComponentName componentName = listeners.valueAt(j);
                    componentName.dumpDebug(proto,
                            ListenersDisablingEffectsProto.LISTENER_COMPONENTS);
                }

                proto.end(effectsToken);
            }

            long assistantsToken = proto.start(
                NotificationServiceDumpProto.NOTIFICATION_ASSISTANTS);
            mAssistants.dump(proto, filter);
            proto.end(assistantsToken);

            long conditionsToken = proto.start(NotificationServiceDumpProto.CONDITION_PROVIDERS);
            mConditionProviders.dump(proto, filter);
            proto.end(conditionsToken);

            long rankingToken = proto.start(NotificationServiceDumpProto.RANKING_CONFIG);
            mRankingHelper.dump(proto, filter);
            mPreferencesHelper.dump(proto, filter);
            proto.end(rankingToken);
        }

        proto.flush();
    }

    private void dumpNotificationRecords(PrintWriter pw, @NonNull DumpFilter filter) {
        synchronized (mNotificationLock) {
            int N;
            N = mNotificationList.size();
            if (N > 0) {
                pw.println("  Notification List:");
                for (int i = 0; i < N; i++) {
                    final NotificationRecord nr = mNotificationList.get(i);
                    if (filter.filtered && !filter.matches(nr.getSbn())) continue;
                    nr.dump(pw, "    ", getContext(), filter.redact);
                }
                pw.println("  ");
            }
        }
    }

    void dumpImpl(PrintWriter pw, @NonNull DumpFilter filter) {
        pw.print("Current Notification Manager state");
        if (filter.filtered) {
            pw.print(" (filtered to "); pw.print(filter); pw.print(")");
        }
        pw.println(':');
        int N;
        final boolean zenOnly = filter.filtered && filter.zen;

        if (!zenOnly) {
            synchronized (mToastQueue) {
                N = mToastQueue.size();
                if (N > 0) {
                    pw.println("  Toast Queue:");
                    for (int i=0; i<N; i++) {
                        mToastQueue.get(i).dump(pw, "    ", filter);
                    }
                    pw.println("  ");
                }
            }
        }

        synchronized (mNotificationLock) {
            if (!zenOnly) {
                // Priority filters are only set when called via bugreport. If set
                // skip sections that are part of the critical section.
                if (!filter.normalPriority) {
                    dumpNotificationRecords(pw, filter);
                }
                if (!filter.filtered) {
                    N = mLights.size();
                    if (N > 0) {
                        pw.println("  Lights List:");
                        for (int i=0; i<N; i++) {
                            if (i == N - 1) {
                                pw.print("  > ");
                            } else {
                                pw.print("    ");
                            }
                            pw.println(mLights.get(i));
                        }
                        pw.println("  ");
                    }
                    pw.println("  mUseAttentionLight=" + mUseAttentionLight);
                    pw.println("  mHasLight=" + mHasLight);
                    pw.println("  mNotificationPulseEnabled=" + mNotificationPulseEnabled);
                    pw.println("  mSoundNotificationKey=" + mSoundNotificationKey);
                    pw.println("  mVibrateNotificationKey=" + mVibrateNotificationKey);
                    pw.println("  mDisableNotificationEffects=" + mDisableNotificationEffects);
                    pw.println("  mCallState=" + callStateToString(mCallState));
                    pw.println("  mSystemReady=" + mSystemReady);
                    pw.println("  mMaxPackageEnqueueRate=" + mMaxPackageEnqueueRate);
                }
                pw.println("  mArchive=" + mArchive.toString());
                Iterator<Pair<StatusBarNotification, Integer>> iter = mArchive.descendingIterator();
                int j=0;
                while (iter.hasNext()) {
                    final StatusBarNotification sbn = iter.next().first;
                    if (filter != null && !filter.matches(sbn)) continue;
                    pw.println("    " + sbn);
                    if (++j >= 5) {
                        if (iter.hasNext()) pw.println("    ...");
                        break;
                    }
                }

                if (!zenOnly) {
                    N = mEnqueuedNotifications.size();
                    if (N > 0) {
                        pw.println("  Enqueued Notification List:");
                        for (int i = 0; i < N; i++) {
                            final NotificationRecord nr = mEnqueuedNotifications.get(i);
                            if (filter.filtered && !filter.matches(nr.getSbn())) continue;
                            nr.dump(pw, "    ", getContext(), filter.redact);
                        }
                        pw.println("  ");
                    }

                    mSnoozeHelper.dump(pw, filter);
                }
            }

            if (!zenOnly) {
                pw.println("\n  Ranking Config:");
                mRankingHelper.dump(pw, "    ", filter);

                pw.println("\n Notification Preferences:");
                mPreferencesHelper.dump(pw, "    ", filter);

                pw.println("\n  Notification listeners:");
                mListeners.dump(pw, filter);
                pw.print("    mListenerHints: "); pw.println(mListenerHints);
                pw.print("    mListenersDisablingEffects: (");
                N = mListenersDisablingEffects.size();
                for (int i = 0; i < N; i++) {
                    final int hint = mListenersDisablingEffects.keyAt(i);
                    if (i > 0) pw.print(';');
                    pw.print("hint[" + hint + "]:");

                    final ArraySet<ComponentName> listeners = mListenersDisablingEffects.valueAt(i);
                    final int listenerSize = listeners.size();

                    for (int j = 0; j < listenerSize; j++) {
                        if (j > 0) pw.print(',');
                        final ComponentName listener = listeners.valueAt(j);
                        if (listener != null) {
                            pw.print(listener);
                        }
                    }
                }
                pw.println(')');
                pw.println("\n  Notification assistant services:");
                mAssistants.dump(pw, filter);
            }

            if (!filter.filtered || zenOnly) {
                pw.println("\n  Zen Mode:");
                pw.print("    mInterruptionFilter="); pw.println(mInterruptionFilter);
                mZenModeHelper.dump(pw, "    ");

                pw.println("\n  Zen Log:");
                ZenLog.dump(pw, "    ");
            }

            pw.println("\n  Condition providers:");
            mConditionProviders.dump(pw, filter);

            pw.println("\n  Group summaries:");
            for (Entry<String, NotificationRecord> entry : mSummaryByGroupKey.entrySet()) {
                NotificationRecord r = entry.getValue();
                pw.println("    " + entry.getKey() + " -> " + r.getKey());
                if (mNotificationsByKey.get(r.getKey()) != r) {
                    pw.println("!!!!!!LEAK: Record not found in mNotificationsByKey.");
                    r.dump(pw, "      ", getContext(), filter.redact);
                }
            }

            if (!zenOnly) {
                pw.println("\n  Usage Stats:");
                mUsageStats.dump(pw, "    ", filter);
            }
        }
    }

    /**
     * The private API only accessible to the system process.
     */
    private final NotificationManagerInternal mInternalService = new NotificationManagerInternal() {
        @Override
        public NotificationChannel getNotificationChannel(String pkg, int uid, String
                channelId) {
            return mPreferencesHelper.getNotificationChannel(pkg, uid, channelId, false);
        }

        @Override
        public void enqueueNotification(String pkg, String opPkg, int callingUid, int callingPid,
                String tag, int id, Notification notification, int userId) {
            enqueueNotificationInternal(pkg, opPkg, callingUid, callingPid, tag, id, notification,
                    userId);
        }

        @Override
        public void cancelNotification(String pkg, String opPkg, int callingUid, int callingPid,
                String tag, int id, int userId) {
            cancelNotificationInternal(pkg, opPkg, callingUid, callingPid, tag, id, userId);
        }

        @Override
        public void removeForegroundServiceFlagFromNotification(String pkg, int notificationId,
                int userId) {
            checkCallerIsSystem();
            mHandler.post(() -> {
                synchronized (mNotificationLock) {
                    // strip flag from all enqueued notifications. listeners will be informed
                    // in post runnable.
                    List<NotificationRecord> enqueued = findNotificationsByListLocked(
                            mEnqueuedNotifications, pkg, null, notificationId, userId);
                    for (int i = 0; i < enqueued.size(); i++) {
                        removeForegroundServiceFlagLocked(enqueued.get(i));
                    }

                    // if posted notification exists, strip its flag and tell listeners
                    NotificationRecord r = findNotificationByListLocked(
                            mNotificationList, pkg, null, notificationId, userId);
                    if (r != null) {
                        removeForegroundServiceFlagLocked(r);
                        mRankingHelper.sort(mNotificationList);
                        mListeners.notifyPostedLocked(r, r);
                    }
                }
            });
        }

        @Override
        public void onConversationRemoved(String pkg, int uid, String conversationId) {
            onConversationRemovedInternal(pkg, uid, conversationId);
        }

        @GuardedBy("mNotificationLock")
        private void removeForegroundServiceFlagLocked(NotificationRecord r) {
            if (r == null) {
                return;
            }
            StatusBarNotification sbn = r.getSbn();
            // NoMan adds flags FLAG_NO_CLEAR and FLAG_ONGOING_EVENT when it sees
            // FLAG_FOREGROUND_SERVICE. Hence it's not enough to remove
            // FLAG_FOREGROUND_SERVICE, we have to revert to the flags we received
            // initially *and* force remove FLAG_FOREGROUND_SERVICE.
            sbn.getNotification().flags =
                    (r.mOriginalFlags & ~FLAG_FOREGROUND_SERVICE);
        }
    };

    void cancelNotificationInternal(String pkg, String opPkg, int callingUid, int callingPid,
            String tag, int id, int userId) {
        userId = ActivityManager.handleIncomingUser(callingPid,
                callingUid, userId, true, false, "cancelNotificationWithTag", pkg);

        // ensure opPkg is delegate if does not match pkg
        int uid = resolveNotificationUid(opPkg, pkg, callingUid, userId);

        if (uid == INVALID_UID) {
            Slog.w(TAG, opPkg + ":" + callingUid + " trying to cancel notification "
                    + "for nonexistent pkg " + pkg + " in user " + userId);
            return;
        }

        // if opPkg is not the same as pkg, make sure the notification given was posted
        // by opPkg
        if (!Objects.equals(pkg, opPkg)) {
            synchronized (mNotificationLock) {
                // Look for the notification, searching both the posted and enqueued lists.
                NotificationRecord r = findNotificationLocked(pkg, tag, id, userId);
                if (r != null) {
                    if (!Objects.equals(opPkg, r.getSbn().getOpPkg())) {
                        throw new SecurityException(opPkg + " does not have permission to "
                                + "cancel a notification they did not post " + tag + " " + id);
                    }
                }
            }
        }

        // Don't allow client applications to cancel foreground service notis or autobundled
        // summaries.
        final int mustNotHaveFlags = isCallingUidSystem() ? 0 :
                (FLAG_FOREGROUND_SERVICE | FLAG_AUTOGROUP_SUMMARY);
        cancelNotification(uid, callingPid, pkg, tag, id, 0,
                mustNotHaveFlags, false, userId, REASON_APP_CANCEL, null);
    }

    void enqueueNotificationInternal(final String pkg, final String opPkg, final int callingUid,
            final int callingPid, final String tag, final int id, final Notification notification,
            int incomingUserId) {
        enqueueNotificationInternal(pkg, opPkg, callingUid, callingPid, tag, id, notification,
        incomingUserId, false);
    }

    void enqueueNotificationInternal(final String pkg, final String opPkg, final int callingUid,
        final int callingPid, final String tag, final int id, final Notification notification,
        int incomingUserId, boolean postSilently) {
        if (DBG) {
            Slog.v(TAG, "enqueueNotificationInternal: pkg=" + pkg + " id=" + id
                    + " notification=" + notification);
        }

        if (pkg == null || notification == null) {
            throw new IllegalArgumentException("null not allowed: pkg=" + pkg
                    + " id=" + id + " notification=" + notification);
        }

        final int userId = ActivityManager.handleIncomingUser(callingPid,
                callingUid, incomingUserId, true, false, "enqueueNotification", pkg);
        final UserHandle user = UserHandle.of(userId);

        // Can throw a SecurityException if the calling uid doesn't have permission to post
        // as "pkg"
        final int notificationUid = resolveNotificationUid(opPkg, pkg, callingUid, userId);

        if (notificationUid == INVALID_UID) {
            throw new SecurityException("Caller " + opPkg + ":" + callingUid
                    + " trying to post for invalid pkg " + pkg + " in user " + incomingUserId);
        }

        checkRestrictedCategories(notification);

        // Fix the notification as best we can.
        try {
            fixNotification(notification, pkg, tag, id, userId);

        } catch (Exception e) {
            Slog.e(TAG, "Cannot fix notification", e);
            return;
        }

        mUsageStats.registerEnqueuedByApp(pkg);

        final StatusBarNotification n = new StatusBarNotification(
                pkg, opPkg, id, tag, notificationUid, callingPid, notification,
                user, null, System.currentTimeMillis());

        // setup local book-keeping
        String channelId = notification.getChannelId();
        if (mIsTelevision && (new Notification.TvExtender(notification)).getChannelId() != null) {
            channelId = (new Notification.TvExtender(notification)).getChannelId();
        }
        String shortcutId = n.getShortcutId(getContext());
        final NotificationChannel channel = mPreferencesHelper.getConversationNotificationChannel(
                pkg, notificationUid, channelId, shortcutId,
                true /* parent ok */, false /* includeDeleted */);
        if (channel == null) {
            final String noChannelStr = "No Channel found for "
                    + "pkg=" + pkg
                    + ", channelId=" + channelId
                    + ", id=" + id
                    + ", tag=" + tag
                    + ", opPkg=" + opPkg
                    + ", callingUid=" + callingUid
                    + ", userId=" + userId
                    + ", incomingUserId=" + incomingUserId
                    + ", notificationUid=" + notificationUid
                    + ", notification=" + notification;
            Slog.e(TAG, noChannelStr);
            boolean appNotificationsOff = mPreferencesHelper.getImportance(pkg, notificationUid)
                    == NotificationManager.IMPORTANCE_NONE;

            if (!appNotificationsOff) {
                doChannelWarningToast("Developer warning for package \"" + pkg + "\"\n" +
                        "Failed to post notification on channel \"" + channelId + "\"\n" +
                        "See log for more details");
            }
            return;
        }

        final NotificationRecord r = new NotificationRecord(getContext(), n, channel);
        r.setIsAppImportanceLocked(mPreferencesHelper.getIsAppImportanceLocked(pkg, callingUid));
        r.setPostSilently(postSilently);
        r.setFlagBubbleRemoved(false);

        if ((notification.flags & Notification.FLAG_FOREGROUND_SERVICE) != 0) {
            final boolean fgServiceShown = channel.isFgServiceShown();
            if (((channel.getUserLockedFields() & NotificationChannel.USER_LOCKED_IMPORTANCE) == 0
                        || !fgServiceShown)
                    && (r.getImportance() == IMPORTANCE_MIN
                            || r.getImportance() == IMPORTANCE_NONE)) {
                // Increase the importance of foreground service notifications unless the user had
                // an opinion otherwise (and the channel hasn't yet shown a fg service).
                if (TextUtils.isEmpty(channelId)
                        || NotificationChannel.DEFAULT_CHANNEL_ID.equals(channelId)) {
                    r.setSystemImportance(IMPORTANCE_LOW);
                } else {
                    channel.setImportance(IMPORTANCE_LOW);
                    r.setSystemImportance(IMPORTANCE_LOW);
                    if (!fgServiceShown) {
                        channel.unlockFields(NotificationChannel.USER_LOCKED_IMPORTANCE);
                        channel.setFgServiceShown(true);
                    }
                    mPreferencesHelper.updateNotificationChannel(
                            pkg, notificationUid, channel, false);
                    r.updateNotificationChannel(channel);
                }
            } else if (!fgServiceShown && !TextUtils.isEmpty(channelId)
                    && !NotificationChannel.DEFAULT_CHANNEL_ID.equals(channelId)) {
                channel.setFgServiceShown(true);
                r.updateNotificationChannel(channel);
            }
        }

        ShortcutInfo info = mShortcutHelper != null
                ? mShortcutHelper.getValidShortcutInfo(notification.getShortcutId(), pkg, user)
                : null;
        r.setShortcutInfo(info);

        if (!checkDisqualifyingFeatures(userId, notificationUid, id, tag, r,
                r.getSbn().getOverrideGroupKey() != null)) {
            return;
        }

        // Whitelist pending intents.
        if (notification.allPendingIntents != null) {
            final int intentCount = notification.allPendingIntents.size();
            if (intentCount > 0) {
                final ActivityManagerInternal am = LocalServices
                        .getService(ActivityManagerInternal.class);
                final long duration = LocalServices.getService(
                        DeviceIdleInternal.class).getNotificationWhitelistDuration();
                for (int i = 0; i < intentCount; i++) {
                    PendingIntent pendingIntent = notification.allPendingIntents.valueAt(i);
                    if (pendingIntent != null) {
                        am.setPendingIntentWhitelistDuration(pendingIntent.getTarget(),
                                WHITELIST_TOKEN, duration);
                        am.setPendingIntentAllowBgActivityStarts(pendingIntent.getTarget(),
                                WHITELIST_TOKEN, (FLAG_ACTIVITY_SENDER | FLAG_BROADCAST_SENDER
                                        | FLAG_SERVICE_SENDER));
                    }
                }
            }
        }

        // Need escalated privileges to get package importance
        final long token = Binder.clearCallingIdentity();
        boolean isAppForeground;
        try {
            isAppForeground = mActivityManager.getPackageImportance(pkg) == IMPORTANCE_FOREGROUND;
        } finally {
            Binder.restoreCallingIdentity(token);
        }
        mHandler.post(new EnqueueNotificationRunnable(userId, r, isAppForeground));
    }

    private void onConversationRemovedInternal(String pkg, int uid, String conversationId) {
        checkCallerIsSystem();
        Preconditions.checkStringNotEmpty(pkg);
        Preconditions.checkStringNotEmpty(conversationId);

        mHistoryManager.deleteConversation(pkg, uid, conversationId);
        List<String> deletedChannelIds =
                mPreferencesHelper.deleteConversation(pkg, uid, conversationId);
        for (String channelId : deletedChannelIds) {
            cancelAllNotificationsInt(MY_UID, MY_PID, pkg, channelId, 0, 0, true,
                    UserHandle.getUserId(uid), REASON_CHANNEL_BANNED,
                    null);
        }
        handleSavePolicyFile();
    }

    @VisibleForTesting
    protected void fixNotification(Notification notification, String pkg, String tag, int id,
            int userId) throws NameNotFoundException {
        final ApplicationInfo ai = mPackageManagerClient.getApplicationInfoAsUser(
                pkg, PackageManager.MATCH_DEBUG_TRIAGED_MISSING,
                (userId == UserHandle.USER_ALL) ? USER_SYSTEM : userId);
        Notification.addFieldsFromContext(ai, notification);

        int canColorize = mPackageManagerClient.checkPermission(
                android.Manifest.permission.USE_COLORIZED_NOTIFICATIONS, pkg);
        if (canColorize == PERMISSION_GRANTED) {
            notification.flags |= Notification.FLAG_CAN_COLORIZE;
        } else {
            notification.flags &= ~Notification.FLAG_CAN_COLORIZE;
        }

        if (notification.fullScreenIntent != null && ai.targetSdkVersion >= Build.VERSION_CODES.Q) {
            int fullscreenIntentPermission = mPackageManagerClient.checkPermission(
                    android.Manifest.permission.USE_FULL_SCREEN_INTENT, pkg);
            if (fullscreenIntentPermission != PERMISSION_GRANTED) {
                notification.fullScreenIntent = null;
                Slog.w(TAG, "Package " + pkg +
                        ": Use of fullScreenIntent requires the USE_FULL_SCREEN_INTENT permission");
            }
        }

        // Remote views? Are they too big?
        checkRemoteViews(pkg, tag, id, notification);
    }

    private void checkRemoteViews(String pkg, String tag, int id, Notification notification) {
        if (removeRemoteView(pkg, tag, id, notification.contentView)) {
            notification.contentView = null;
        }
        if (removeRemoteView(pkg, tag, id, notification.bigContentView)) {
            notification.bigContentView = null;
        }
        if (removeRemoteView(pkg, tag, id, notification.headsUpContentView)) {
            notification.headsUpContentView = null;
        }
        if (notification.publicVersion != null) {
            if (removeRemoteView(pkg, tag, id, notification.publicVersion.contentView)) {
                notification.publicVersion.contentView = null;
            }
            if (removeRemoteView(pkg, tag, id, notification.publicVersion.bigContentView)) {
                notification.publicVersion.bigContentView = null;
            }
            if (removeRemoteView(pkg, tag, id, notification.publicVersion.headsUpContentView)) {
                notification.publicVersion.headsUpContentView = null;
            }
        }
    }

    private boolean removeRemoteView(String pkg, String tag, int id, RemoteViews contentView) {
        if (contentView == null) {
            return false;
        }
        final int contentViewSize = contentView.estimateMemoryUsage();
        if (contentViewSize > mWarnRemoteViewsSizeBytes
                && contentViewSize < mStripRemoteViewsSizeBytes) {
            Slog.w(TAG, "RemoteViews too large on pkg: " + pkg + " tag: " + tag + " id: " + id
                    + " this might be stripped in a future release");
        }
        if (contentViewSize >= mStripRemoteViewsSizeBytes) {
            mUsageStats.registerImageRemoved(pkg);
            Slog.w(TAG, "Removed too large RemoteViews (" + contentViewSize + " bytes) on pkg: "
                    + pkg + " tag: " + tag + " id: " + id);
            return true;
        }
        return false;
    }

    /**
     * Some bubble specific flags only work if the app is foreground, this will strip those flags
     * if the app wasn't foreground.
     */
    private void updateNotificationBubbleFlags(NotificationRecord r, boolean isAppForeground) {
        // Remove any bubble specific flags that only work when foregrounded
        Notification notification = r.getNotification();
        Notification.BubbleMetadata metadata = notification.getBubbleMetadata();
        if (!isAppForeground && metadata != null) {
            int flags = metadata.getFlags();
            flags &= ~Notification.BubbleMetadata.FLAG_AUTO_EXPAND_BUBBLE;
            flags &= ~Notification.BubbleMetadata.FLAG_SUPPRESS_NOTIFICATION;
            metadata.setFlags(flags);
        }
    }

    private ShortcutHelper.ShortcutListener mShortcutListener =
            new ShortcutHelper.ShortcutListener() {
                @Override
                public void onShortcutRemoved(String key) {
                    String packageName;
                    synchronized (mNotificationLock) {
                        NotificationRecord r = mNotificationsByKey.get(key);
                        packageName = r != null ? r.getSbn().getPackageName() : null;
                    }
                    boolean isAppForeground = packageName != null
                            && mActivityManager.getPackageImportance(packageName)
                            == IMPORTANCE_FOREGROUND;
                    synchronized (mNotificationLock) {
                        NotificationRecord r = mNotificationsByKey.get(key);
                        if (r != null) {
                            r.setShortcutInfo(null);
                            // Enqueue will trigger resort & flag is updated that way.
                            r.getNotification().flags |= FLAG_ONLY_ALERT_ONCE;
                            mHandler.post(
                                    new NotificationManagerService.EnqueueNotificationRunnable(
                                            r.getUser().getIdentifier(), r, isAppForeground));
                        }
                    }
                }
            };

    private void doChannelWarningToast(CharSequence toastText) {
        Binder.withCleanCallingIdentity(() -> {
            final int defaultWarningEnabled = Build.IS_DEBUGGABLE ? 1 : 0;
            final boolean warningEnabled = Settings.Global.getInt(getContext().getContentResolver(),
                    Settings.Global.SHOW_NOTIFICATION_CHANNEL_WARNINGS, defaultWarningEnabled) != 0;
            if (warningEnabled) {
                Toast toast = Toast.makeText(getContext(), mHandler.getLooper(), toastText,
                        Toast.LENGTH_SHORT);
                toast.show();
            }
        });
    }

    @VisibleForTesting
    int resolveNotificationUid(String callingPkg, String targetPkg, int callingUid, int userId) {
        if (userId == UserHandle.USER_ALL) {
            userId = USER_SYSTEM;
        }
        // posted from app A on behalf of app A
        if (isCallerSameApp(targetPkg, callingUid, userId)
                && (TextUtils.equals(callingPkg, targetPkg)
                || isCallerSameApp(callingPkg, callingUid, userId))) {
            return callingUid;
        }

        int targetUid = INVALID_UID;
        try {
            targetUid = mPackageManagerClient.getPackageUidAsUser(targetPkg, userId);
        } catch (NameNotFoundException e) {
            /* ignore, handled by caller */
        }
        // posted from app A on behalf of app B
        if (isCallerAndroid(callingPkg, callingUid)
                || mPreferencesHelper.isDelegateAllowed(
                        targetPkg, targetUid, callingPkg, callingUid)) {
            return targetUid;
        }

        throw new SecurityException("Caller " + callingPkg + ":" + callingUid
                + " cannot post for pkg " + targetPkg + " in user " + userId);
    }

    /**
     * Checks if a notification can be posted. checks rate limiter, snooze helper, and blocking.
     *
     * Has side effects.
     */
    private boolean checkDisqualifyingFeatures(int userId, int uid, int id, String tag,
            NotificationRecord r, boolean isAutogroup) {
        final String pkg = r.getSbn().getPackageName();
        final boolean isSystemNotification =
                isUidSystemOrPhone(uid) || ("android".equals(pkg));
        final boolean isNotificationFromListener = mListeners.isListenerPackage(pkg);

        // Limit the number of notifications that any given package except the android
        // package or a registered listener can enqueue.  Prevents DOS attacks and deals with leaks.
        if (!isSystemNotification && !isNotificationFromListener) {
            synchronized (mNotificationLock) {
                final int callingUid = Binder.getCallingUid();
                if (mNotificationsByKey.get(r.getSbn().getKey()) == null
                        && isCallerInstantApp(callingUid, userId)) {
                    // Ephemeral apps have some special constraints for notifications.
                    // They are not allowed to create new notifications however they are allowed to
                    // update notifications created by the system (e.g. a foreground service
                    // notification).
                    throw new SecurityException("Instant app " + pkg
                            + " cannot create notifications");
                }

                // rate limit updates that aren't completed progress notifications
                if (mNotificationsByKey.get(r.getSbn().getKey()) != null
                        && !r.getNotification().hasCompletedProgress()
                        && !isAutogroup) {

                    final float appEnqueueRate = mUsageStats.getAppEnqueueRate(pkg);
                    if (appEnqueueRate > mMaxPackageEnqueueRate) {
                        mUsageStats.registerOverRateQuota(pkg);
                        final long now = SystemClock.elapsedRealtime();
                        if ((now - mLastOverRateLogTime) > MIN_PACKAGE_OVERRATE_LOG_INTERVAL) {
                            Slog.e(TAG, "Package enqueue rate is " + appEnqueueRate
                                    + ". Shedding " + r.getSbn().getKey() + ". package=" + pkg);
                            mLastOverRateLogTime = now;
                        }
                        return false;
                    }
                }

                // limit the number of outstanding notificationrecords an app can have
                int count = getNotificationCountLocked(pkg, userId, id, tag);
                if (count >= MAX_PACKAGE_NOTIFICATIONS) {
                    mUsageStats.registerOverCountQuota(pkg);
                    Slog.e(TAG, "Package has already posted or enqueued " + count
                            + " notifications.  Not showing more.  package=" + pkg);
                    return false;
                }
            }
        }

        synchronized (mNotificationLock) {
            // snoozed apps
            if (mSnoozeHelper.isSnoozed(userId, pkg, r.getKey())) {
                MetricsLogger.action(r.getLogMaker()
                        .setType(MetricsProto.MetricsEvent.TYPE_UPDATE)
                        .setCategory(MetricsProto.MetricsEvent.NOTIFICATION_SNOOZED));
                mNotificationRecordLogger.log(
                        NotificationRecordLogger.NotificationEvent.NOTIFICATION_NOT_POSTED_SNOOZED,
                        r);
                if (DBG) {
                    Slog.d(TAG, "Ignored enqueue for snoozed notification " + r.getKey());
                }
                mSnoozeHelper.update(userId, r);
                handleSavePolicyFile();
                return false;
            }


            // blocked apps
            if (isBlocked(r, mUsageStats)) {
                return false;
            }
        }

        return true;
    }

    @GuardedBy("mNotificationLock")
    protected int getNotificationCountLocked(String pkg, int userId, int excludedId,
            String excludedTag) {
        int count = 0;
        final int N = mNotificationList.size();
        for (int i = 0; i < N; i++) {
            final NotificationRecord existing = mNotificationList.get(i);
            if (existing.getSbn().getPackageName().equals(pkg)
                    && existing.getSbn().getUserId() == userId) {
                if (existing.getSbn().getId() == excludedId
                        && TextUtils.equals(existing.getSbn().getTag(), excludedTag)) {
                    continue;
                }
                count++;
            }
        }
        final int M = mEnqueuedNotifications.size();
        for (int i = 0; i < M; i++) {
            final NotificationRecord existing = mEnqueuedNotifications.get(i);
            if (existing.getSbn().getPackageName().equals(pkg)
                    && existing.getSbn().getUserId() == userId) {
                count++;
            }
        }
        return count;
    }

    protected boolean isBlocked(NotificationRecord r, NotificationUsageStats usageStats) {
        if (isBlocked(r)) {
            if (DBG) {
                Slog.e(TAG, "Suppressing notification from package by user request.");
            }
            usageStats.registerBlocked(r);
            return true;
        }
        return false;
    }

    private boolean isBlocked(NotificationRecord r) {
        final String pkg = r.getSbn().getPackageName();
        final int callingUid = r.getSbn().getUid();
        return mPreferencesHelper.isGroupBlocked(pkg, callingUid, r.getChannel().getGroup())
                || mPreferencesHelper.getImportance(pkg, callingUid)
                == NotificationManager.IMPORTANCE_NONE
                || r.getImportance() == NotificationManager.IMPORTANCE_NONE;
    }

    protected class SnoozeNotificationRunnable implements Runnable {
        private final String mKey;
        private final long mDuration;
        private final String mSnoozeCriterionId;

        SnoozeNotificationRunnable(String key, long duration, String snoozeCriterionId) {
            mKey = key;
            mDuration = duration;
            mSnoozeCriterionId = snoozeCriterionId;
        }

        @Override
        public void run() {
            synchronized (mNotificationLock) {
                final NotificationRecord r = findInCurrentAndSnoozedNotificationByKeyLocked(mKey);
                if (r != null) {
                    snoozeLocked(r);
                }
            }
        }

        @GuardedBy("mNotificationLock")
        void snoozeLocked(NotificationRecord r) {
            if (r.getSbn().isGroup()) {
                final List<NotificationRecord> groupNotifications =
                        findCurrentAndSnoozedGroupNotificationsLocked(
                        r.getSbn().getPackageName(),
                                r.getSbn().getGroupKey(), r.getSbn().getUserId());
                if (r.getNotification().isGroupSummary()) {
                    // snooze all children
                    for (int i = 0; i < groupNotifications.size(); i++) {
                        if (mKey != groupNotifications.get(i).getKey()) {
                            snoozeNotificationLocked(groupNotifications.get(i));
                        }
                    }
                } else {
                    // if there is a valid summary for this group, and we are snoozing the only
                    // child, also snooze the summary
                    if (mSummaryByGroupKey.containsKey(r.getSbn().getGroupKey())) {
                        if (groupNotifications.size() == 2) {
                            // snooze summary and the one child
                            for (int i = 0; i < groupNotifications.size(); i++) {
                                if (mKey != groupNotifications.get(i).getKey()) {
                                    snoozeNotificationLocked(groupNotifications.get(i));
                                }
                            }
                        }
                    }
                }
            }
            // snooze the notification
            snoozeNotificationLocked(r);

        }

        @GuardedBy("mNotificationLock")
        void snoozeNotificationLocked(NotificationRecord r) {
            MetricsLogger.action(r.getLogMaker()
                    .setCategory(MetricsEvent.NOTIFICATION_SNOOZED)
                    .setType(MetricsEvent.TYPE_CLOSE)
                    .addTaggedData(MetricsEvent.FIELD_NOTIFICATION_SNOOZE_DURATION_MS,
                            mDuration)
                    .addTaggedData(MetricsEvent.NOTIFICATION_SNOOZED_CRITERIA,
                            mSnoozeCriterionId == null ? 0 : 1));
            mNotificationRecordLogger.log(
                    NotificationRecordLogger.NotificationEvent.NOTIFICATION_SNOOZED, r);
            reportUserInteraction(r);
            boolean wasPosted = removeFromNotificationListsLocked(r);
            cancelNotificationLocked(r, false, REASON_SNOOZED, wasPosted, null);
            updateLightsLocked();
            if (mSnoozeCriterionId != null) {
                mAssistants.notifyAssistantSnoozedLocked(r.getSbn(), mSnoozeCriterionId);
                mSnoozeHelper.snooze(r, mSnoozeCriterionId);
            } else {
                mSnoozeHelper.snooze(r, mDuration);
            }
            r.recordSnoozed();
            handleSavePolicyFile();
        }
    }

    protected class CancelNotificationRunnable implements Runnable {
        private final int mCallingUid;
        private final int mCallingPid;
        private final String mPkg;
        private final String mTag;
        private final int mId;
        private final int mMustHaveFlags;
        private final int mMustNotHaveFlags;
        private final boolean mSendDelete;
        private final int mUserId;
        private final int mReason;
        private final int mRank;
        private final int mCount;
        private final ManagedServiceInfo mListener;
        private final long mWhen;

        CancelNotificationRunnable(final int callingUid, final int callingPid,
                final String pkg, final String tag, final int id,
                final int mustHaveFlags, final int mustNotHaveFlags, final boolean sendDelete,
                final int userId, final int reason, int rank, int count,
                final ManagedServiceInfo listener) {
            this.mCallingUid = callingUid;
            this.mCallingPid = callingPid;
            this.mPkg = pkg;
            this.mTag = tag;
            this.mId = id;
            this.mMustHaveFlags = mustHaveFlags;
            this.mMustNotHaveFlags = mustNotHaveFlags;
            this.mSendDelete = sendDelete;
            this.mUserId = userId;
            this.mReason = reason;
            this.mRank = rank;
            this.mCount = count;
            this.mListener = listener;
            this.mWhen = System.currentTimeMillis();
        }

        @Override
        public void run() {
            String listenerName = mListener == null ? null : mListener.component.toShortString();
            if (DBG) {
                EventLogTags.writeNotificationCancel(mCallingUid, mCallingPid, mPkg, mId, mTag,
                        mUserId, mMustHaveFlags, mMustNotHaveFlags, mReason, listenerName);
            }

            synchronized (mNotificationLock) {
                // Check to see if there is a notification in the enqueued list that hasn't had a
                // chance to post yet.
                List<NotificationRecord> enqueued = findEnqueuedNotificationsForCriteria(
                        mPkg, mTag, mId, mUserId);
                boolean repost = false;
                if (enqueued.size() > 0) {
                    // Found something, let's see what it was
                    repost = true;
                    // If all enqueues happened before this cancel then wait for them to happen,
                    // otherwise we should let this cancel through so the next enqueue happens
                    for (NotificationRecord r : enqueued) {
                        if (r.mUpdateTimeMs > mWhen) {
                            // At least one enqueue was posted after the cancel, so we're invalid
                            return;
                        }
                    }
                }
                if (repost) {
                    mHandler.post(this);
                    return;
                }

                // Look for the notification in the posted list, since we already checked enqueued.
                NotificationRecord r =
                        findNotificationByListLocked(mNotificationList, mPkg, mTag, mId, mUserId);
                if (r != null) {
                    // The notification was found, check if it should be removed.

                    // Ideally we'd do this in the caller of this method. However, that would
                    // require the caller to also find the notification.
                    if (mReason == REASON_CLICK) {
                        mUsageStats.registerClickedByUser(r);
                    }

                    if ((r.getNotification().flags & mMustHaveFlags) != mMustHaveFlags) {
                        return;
                    }
                    if ((r.getNotification().flags & mMustNotHaveFlags) != 0) {
                        return;
                    }
                    if (r.getUpdateTimeMs() > mWhen) {
                        // In this case, a post must have slipped by when this runnable reposted
                        return;
                    }

                    // Bubbled children get to stick around if the summary was manually cancelled
                    // (user removed) from systemui.
                    FlagChecker childrenFlagChecker = null;
                    if (mReason == REASON_CANCEL
                            || mReason == REASON_CLICK
                            || mReason == REASON_CANCEL_ALL) {
                        childrenFlagChecker = (flags) -> {
                            if ((flags & FLAG_BUBBLE) != 0) {
                                return false;
                            }
                            return true;
                        };
                    }

                    // Cancel the notification.
                    boolean wasPosted = removeFromNotificationListsLocked(r);
                    cancelNotificationLocked(
                            r, mSendDelete, mReason, mRank, mCount, wasPosted, listenerName);
                    cancelGroupChildrenLocked(r, mCallingUid, mCallingPid, listenerName,
                            mSendDelete, childrenFlagChecker, mReason);
                    updateLightsLocked();
                    if (mShortcutHelper != null) {
                        mShortcutHelper.maybeListenForShortcutChangesForBubbles(r,
                                true /* isRemoved */,
                                mHandler);
                    }
                } else {
                    // No notification was found, assume that it is snoozed and cancel it.
                    if (mReason != REASON_SNOOZED) {
                        final boolean wasSnoozed = mSnoozeHelper.cancel(mUserId, mPkg, mTag, mId);
                        if (wasSnoozed) {
                            handleSavePolicyFile();
                        }
                    }
                }
            }
        }
    }

    protected class EnqueueNotificationRunnable implements Runnable {
        private final NotificationRecord r;
        private final int userId;
        private final boolean isAppForeground;

        EnqueueNotificationRunnable(int userId, NotificationRecord r, boolean foreground) {
            this.userId = userId;
            this.r = r;
            this.isAppForeground = foreground;
        }

        @Override
        public void run() {
            synchronized (mNotificationLock) {
                final Long snoozeAt =
                        mSnoozeHelper.getSnoozeTimeForUnpostedNotification(
                                r.getUser().getIdentifier(),
                                r.getSbn().getPackageName(), r.getSbn().getKey());
                final long currentTime = System.currentTimeMillis();
                if (snoozeAt.longValue() > currentTime) {
                    (new SnoozeNotificationRunnable(r.getSbn().getKey(),
                            snoozeAt.longValue() - currentTime, null)).snoozeLocked(r);
                    return;
                }

                final String contextId =
                        mSnoozeHelper.getSnoozeContextForUnpostedNotification(
                                r.getUser().getIdentifier(),
                                r.getSbn().getPackageName(), r.getSbn().getKey());
                if (contextId != null) {
                    (new SnoozeNotificationRunnable(r.getSbn().getKey(),
                            0, contextId)).snoozeLocked(r);
                    return;
                }

                mEnqueuedNotifications.add(r);
                scheduleTimeoutLocked(r);

                final StatusBarNotification n = r.getSbn();
                if (DBG) Slog.d(TAG, "EnqueueNotificationRunnable.run for: " + n.getKey());
                NotificationRecord old = mNotificationsByKey.get(n.getKey());
                if (old != null) {
                    // Retain ranking information from previous record
                    r.copyRankingInformation(old);
                }

                final int callingUid = n.getUid();
                final int callingPid = n.getInitialPid();
                final Notification notification = n.getNotification();
                final String pkg = n.getPackageName();
                final int id = n.getId();
                final String tag = n.getTag();

                // We need to fix the notification up a little for bubbles
                updateNotificationBubbleFlags(r, isAppForeground);

                // Handle grouped notifications and bail out early if we
                // can to avoid extracting signals.
                handleGroupedNotificationLocked(r, old, callingUid, callingPid);

                // if this is a group child, unsnooze parent summary
                if (n.isGroup() && notification.isGroupChild()) {
                    mSnoozeHelper.repostGroupSummary(pkg, r.getUserId(), n.getGroupKey());
                }

                // This conditional is a dirty hack to limit the logging done on
                //     behalf of the download manager without affecting other apps.
                if (!pkg.equals("com.android.providers.downloads")
                        || Log.isLoggable("DownloadManager", Log.VERBOSE)) {
                    int enqueueStatus = EVENTLOG_ENQUEUE_STATUS_NEW;
                    if (old != null) {
                        enqueueStatus = EVENTLOG_ENQUEUE_STATUS_UPDATE;
                    }
                    EventLogTags.writeNotificationEnqueue(callingUid, callingPid,
                            pkg, id, tag, userId, notification.toString(),
                            enqueueStatus);
                }

                // tell the assistant service about the notification
                if (mAssistants.isEnabled()) {
                    mAssistants.onNotificationEnqueuedLocked(r);
                    mHandler.postDelayed(new PostNotificationRunnable(r.getKey()),
                            DELAY_FOR_ASSISTANT_TIME);
                } else {
                    mHandler.post(new PostNotificationRunnable(r.getKey()));
                }
            }
        }
    }

    @GuardedBy("mNotificationLock")
    boolean isPackagePausedOrSuspended(String pkg, int uid) {
        boolean isPaused;

        final PackageManagerInternal pmi = LocalServices.getService(
                PackageManagerInternal.class);
        int flags = pmi.getDistractingPackageRestrictions(
                pkg, Binder.getCallingUserHandle().getIdentifier());
        isPaused = ((flags & PackageManager.RESTRICTION_HIDE_NOTIFICATIONS) != 0);

        isPaused |= isPackageSuspendedForUser(pkg, uid);

        return isPaused;
    }

    protected class PostNotificationRunnable implements Runnable {
        private final String key;

        PostNotificationRunnable(String key) {
            this.key = key;
        }

        @Override
        public void run() {
            synchronized (mNotificationLock) {
                try {
                    NotificationRecord r = null;
                    int N = mEnqueuedNotifications.size();
                    for (int i = 0; i < N; i++) {
                        final NotificationRecord enqueued = mEnqueuedNotifications.get(i);
                        if (Objects.equals(key, enqueued.getKey())) {
                            r = enqueued;
                            break;
                        }
                    }
                    if (r == null) {
                        Slog.i(TAG, "Cannot find enqueued record for key: " + key);
                        return;
                    }

                    if (isBlocked(r)) {
                        Slog.i(TAG, "notification blocked by assistant request");
                        return;
                    }

                    final boolean isPackageSuspended =
                            isPackagePausedOrSuspended(r.getSbn().getPackageName(), r.getUid());
                    r.setHidden(isPackageSuspended);
                    if (isPackageSuspended) {
                        mUsageStats.registerSuspendedByAdmin(r);
                    }
                    NotificationRecord old = mNotificationsByKey.get(key);
                    final StatusBarNotification n = r.getSbn();
                    final Notification notification = n.getNotification();

                    // Make sure the SBN has an instance ID for statsd logging.
                    if (old == null || old.getSbn().getInstanceId() == null) {
                        n.setInstanceId(mNotificationInstanceIdSequence.newInstanceId());
                    } else {
                        n.setInstanceId(old.getSbn().getInstanceId());
                    }

                    int index = indexOfNotificationLocked(n.getKey());
                    if (index < 0) {
                        mNotificationList.add(r);
                        mUsageStats.registerPostedByApp(r);
                        r.setInterruptive(isVisuallyInterruptive(null, r));
                    } else {
                        old = mNotificationList.get(index);  // Potentially *changes* old
                        mNotificationList.set(index, r);
                        mUsageStats.registerUpdatedByApp(r, old);
                        // Make sure we don't lose the foreground service state.
                        notification.flags |=
                                old.getNotification().flags & FLAG_FOREGROUND_SERVICE;
                        r.isUpdate = true;
                        final boolean isInterruptive = isVisuallyInterruptive(old, r);
                        r.setTextChanged(isInterruptive);
                        r.setInterruptive(isInterruptive);
                    }

                    mNotificationsByKey.put(n.getKey(), r);

                    // Ensure if this is a foreground service that the proper additional
                    // flags are set.
                    if ((notification.flags & FLAG_FOREGROUND_SERVICE) != 0) {
                        notification.flags |= FLAG_ONGOING_EVENT
                                | FLAG_NO_CLEAR;
                    }

                    mRankingHelper.extractSignals(r);
                    mRankingHelper.sort(mNotificationList);
                    final int position = mRankingHelper.indexOf(mNotificationList, r);

                    int buzzBeepBlinkLoggingCode = 0;
                    if (!r.isHidden()) {
                        buzzBeepBlinkLoggingCode = buzzBeepBlinkLocked(r);
                    }

                    if (notification.getSmallIcon() != null) {
                        StatusBarNotification oldSbn = (old != null) ? old.getSbn() : null;
                        mListeners.notifyPostedLocked(r, old);
                        if ((oldSbn == null || !Objects.equals(oldSbn.getGroup(), n.getGroup()))
                                && !isCritical(r)) {
                            mHandler.post(new Runnable() {
                                @Override
                                public void run() {
                                    mGroupHelper.onNotificationPosted(
                                            n, hasAutoGroupSummaryLocked(n));
                                }
                            });
                        } else if (oldSbn != null) {
                            final NotificationRecord finalRecord = r;
                            mHandler.post(() -> mGroupHelper.onNotificationUpdated(
                                    finalRecord.getSbn(), hasAutoGroupSummaryLocked(n)));
                        }
                    } else {
                        Slog.e(TAG, "Not posting notification without small icon: " + notification);
                        if (old != null && !old.isCanceled) {
                            mListeners.notifyRemovedLocked(r,
                                    NotificationListenerService.REASON_ERROR, r.getStats());
                            mHandler.post(new Runnable() {
                                @Override
                                public void run() {
                                    mGroupHelper.onNotificationRemoved(n);
                                }
                            });
                        }
                        // ATTENTION: in a future release we will bail out here
                        // so that we do not play sounds, show lights, etc. for invalid
                        // notifications
                        Slog.e(TAG, "WARNING: In a future release this will crash the app: "
                                + n.getPackageName());
                    }

                    if (mShortcutHelper != null) {
                        mShortcutHelper.maybeListenForShortcutChangesForBubbles(r,
                                false /* isRemoved */,
                                mHandler);
                    }

                    maybeRecordInterruptionLocked(r);

                    // Log event to statsd
                    mNotificationRecordLogger.maybeLogNotificationPosted(r, old, position,
                            buzzBeepBlinkLoggingCode);
                } finally {
                    int N = mEnqueuedNotifications.size();
                    for (int i = 0; i < N; i++) {
                        final NotificationRecord enqueued = mEnqueuedNotifications.get(i);
                        if (Objects.equals(key, enqueued.getKey())) {
                            mEnqueuedNotifications.remove(i);
                            break;
                        }
                    }
                }
            }
        }
    }

    /**
     * If the notification differs enough visually, consider it a new interruptive notification.
     */
    @GuardedBy("mNotificationLock")
    @VisibleForTesting
    protected boolean isVisuallyInterruptive(NotificationRecord old, NotificationRecord r) {
        // Ignore summary updates because we don't display most of the information.
        if (r.getSbn().isGroup() && r.getSbn().getNotification().isGroupSummary()) {
            if (DEBUG_INTERRUPTIVENESS) {
                Slog.v(TAG, "INTERRUPTIVENESS: "
                        +  r.getKey() + " is not interruptive: summary");
            }
            return false;
        }

        if (old == null) {
            if (DEBUG_INTERRUPTIVENESS) {
                Slog.v(TAG, "INTERRUPTIVENESS: "
                        +  r.getKey() + " is interruptive: new notification");
            }
            return true;
        }

        if (r == null) {
            if (DEBUG_INTERRUPTIVENESS) {
                Slog.v(TAG, "INTERRUPTIVENESS: "
                        +  r.getKey() + " is not interruptive: null");
            }
            return false;
        }

        Notification oldN = old.getSbn().getNotification();
        Notification newN = r.getSbn().getNotification();
        if (oldN.extras == null || newN.extras == null) {
            if (DEBUG_INTERRUPTIVENESS) {
                Slog.v(TAG, "INTERRUPTIVENESS: "
                        +  r.getKey() + " is not interruptive: no extras");
            }
            return false;
        }

        // Ignore visual interruptions from foreground services because users
        // consider them one 'session'. Count them for everything else.
        if ((r.getSbn().getNotification().flags & FLAG_FOREGROUND_SERVICE) != 0) {
            if (DEBUG_INTERRUPTIVENESS) {
                Slog.v(TAG, "INTERRUPTIVENESS: "
                        +  r.getKey() + " is not interruptive: foreground service");
            }
            return false;
        }

        final String oldTitle = String.valueOf(oldN.extras.get(Notification.EXTRA_TITLE));
        final String newTitle = String.valueOf(newN.extras.get(Notification.EXTRA_TITLE));
        if (!Objects.equals(oldTitle, newTitle)) {
            if (DEBUG_INTERRUPTIVENESS) {
                Slog.v(TAG, "INTERRUPTIVENESS: "
                        +  r.getKey() + " is interruptive: changed title");
                Slog.v(TAG, "INTERRUPTIVENESS: " + String.format("   old title: %s (%s@0x%08x)",
                        oldTitle, oldTitle.getClass(), oldTitle.hashCode()));
                Slog.v(TAG, "INTERRUPTIVENESS: " + String.format("   new title: %s (%s@0x%08x)",
                        newTitle, newTitle.getClass(), newTitle.hashCode()));
            }
            return true;
        }

        // Do not compare Spannables (will always return false); compare unstyled Strings
        final String oldText = String.valueOf(oldN.extras.get(Notification.EXTRA_TEXT));
        final String newText = String.valueOf(newN.extras.get(Notification.EXTRA_TEXT));
        if (!Objects.equals(oldText, newText)) {
            if (DEBUG_INTERRUPTIVENESS) {
                Slog.v(TAG, "INTERRUPTIVENESS: "
                        + r.getKey() + " is interruptive: changed text");
                Slog.v(TAG, "INTERRUPTIVENESS: " + String.format("   old text: %s (%s@0x%08x)",
                        oldText, oldText.getClass(), oldText.hashCode()));
                Slog.v(TAG, "INTERRUPTIVENESS: " + String.format("   new text: %s (%s@0x%08x)",
                        newText, newText.getClass(), newText.hashCode()));
            }
            return true;
        }

        if (oldN.hasCompletedProgress() != newN.hasCompletedProgress()) {
            if (DEBUG_INTERRUPTIVENESS) {
                Slog.v(TAG, "INTERRUPTIVENESS: "
                    +  r.getKey() + " is interruptive: completed progress");
            }
            return true;
        }

        // Fields below are invisible to bubbles.
        if (r.canBubble()) {
            if (DEBUG_INTERRUPTIVENESS) {
                Slog.v(TAG, "INTERRUPTIVENESS: "
                        +  r.getKey() + " is not interruptive: bubble");
            }
            return false;
        }

        // Actions
        if (Notification.areActionsVisiblyDifferent(oldN, newN)) {
            if (DEBUG_INTERRUPTIVENESS) {
                Slog.v(TAG, "INTERRUPTIVENESS: "
                        +  r.getKey() + " is interruptive: changed actions");
            }
            return true;
        }

        try {
            Notification.Builder oldB = Notification.Builder.recoverBuilder(getContext(), oldN);
            Notification.Builder newB = Notification.Builder.recoverBuilder(getContext(), newN);

            // Style based comparisons
            if (Notification.areStyledNotificationsVisiblyDifferent(oldB, newB)) {
                if (DEBUG_INTERRUPTIVENESS) {
                    Slog.v(TAG, "INTERRUPTIVENESS: "
                            +  r.getKey() + " is interruptive: styles differ");
                }
                return true;
            }

            // Remote views
            if (Notification.areRemoteViewsChanged(oldB, newB)) {
                if (DEBUG_INTERRUPTIVENESS) {
                    Slog.v(TAG, "INTERRUPTIVENESS: "
                            +  r.getKey() + " is interruptive: remoteviews differ");
                }
                return true;
            }
        } catch (Exception e) {
            Slog.w(TAG, "error recovering builder", e);
        }
        return false;
    }

    /**
     * Check if the notification is classified as critical.
     *
     * @param record the record to test for criticality
     * @return {@code true} if notification is considered critical
     *
     * @see CriticalNotificationExtractor for criteria
     */
    private boolean isCritical(NotificationRecord record) {
        // 0 is the most critical
        return record.getCriticality() < CriticalNotificationExtractor.NORMAL;
    }

    /**
     * Ensures that grouped notification receive their special treatment.
     *
     * <p>Cancels group children if the new notification causes a group to lose
     * its summary.</p>
     *
     * <p>Updates mSummaryByGroupKey.</p>
     */
    @GuardedBy("mNotificationLock")
    private void handleGroupedNotificationLocked(NotificationRecord r, NotificationRecord old,
            int callingUid, int callingPid) {
        StatusBarNotification sbn = r.getSbn();
        Notification n = sbn.getNotification();
        if (n.isGroupSummary() && !sbn.isAppGroup())  {
            // notifications without a group shouldn't be a summary, otherwise autobundling can
            // lead to bugs
            n.flags &= ~Notification.FLAG_GROUP_SUMMARY;
        }

        String group = sbn.getGroupKey();
        boolean isSummary = n.isGroupSummary();

        Notification oldN = old != null ? old.getSbn().getNotification() : null;
        String oldGroup = old != null ? old.getSbn().getGroupKey() : null;
        boolean oldIsSummary = old != null && oldN.isGroupSummary();

        if (oldIsSummary) {
            NotificationRecord removedSummary = mSummaryByGroupKey.remove(oldGroup);
            if (removedSummary != old) {
                String removedKey =
                        removedSummary != null ? removedSummary.getKey() : "<null>";
                Slog.w(TAG, "Removed summary didn't match old notification: old=" + old.getKey() +
                        ", removed=" + removedKey);
            }
        }
        if (isSummary) {
            mSummaryByGroupKey.put(group, r);
        }

        // Clear out group children of the old notification if the update
        // causes the group summary to go away. This happens when the old
        // notification was a summary and the new one isn't, or when the old
        // notification was a summary and its group key changed.
        if (oldIsSummary && (!isSummary || !oldGroup.equals(group))) {
            cancelGroupChildrenLocked(old, callingUid, callingPid, null, false /* sendDelete */,
                    null, REASON_APP_CANCEL);
        }
    }

    @VisibleForTesting
    @GuardedBy("mNotificationLock")
    void scheduleTimeoutLocked(NotificationRecord record) {
        if (record.getNotification().getTimeoutAfter() > 0) {
            final PendingIntent pi = PendingIntent.getBroadcast(getContext(),
                    REQUEST_CODE_TIMEOUT,
                    new Intent(ACTION_NOTIFICATION_TIMEOUT)
                            .setData(new Uri.Builder().scheme(SCHEME_TIMEOUT)
                                    .appendPath(record.getKey()).build())
                            .addFlags(Intent.FLAG_RECEIVER_FOREGROUND)
                            .putExtra(EXTRA_KEY, record.getKey()),
                    PendingIntent.FLAG_UPDATE_CURRENT);
            mAlarmManager.setExactAndAllowWhileIdle(AlarmManager.ELAPSED_REALTIME_WAKEUP,
                    SystemClock.elapsedRealtime() + record.getNotification().getTimeoutAfter(), pi);
        }
    }

    @VisibleForTesting
    @GuardedBy("mNotificationLock")
    /**
     * Determine whether this notification should attempt to make noise, vibrate, or flash the LED
     * @return buzzBeepBlink - bitfield (buzz ? 1 : 0) | (beep ? 2 : 0) | (blink ? 4 : 0)
     */
    int buzzBeepBlinkLocked(NotificationRecord record) {
        if (mIsAutomotive && !mNotificationEffectsEnabledForAutomotive) {
            return 0;
        }
        boolean buzz = false;
        boolean beep = false;
        boolean blink = false;

        final Notification notification = record.getSbn().getNotification();
        final String key = record.getKey();

        // Should this notification make noise, vibe, or use the LED?
        final boolean aboveThreshold =
                mIsAutomotive
                        ? record.getImportance() > NotificationManager.IMPORTANCE_DEFAULT
                        : record.getImportance() >= NotificationManager.IMPORTANCE_DEFAULT;
        // Remember if this notification already owns the notification channels.
        boolean wasBeep = key != null && key.equals(mSoundNotificationKey);
        boolean wasBuzz = key != null && key.equals(mVibrateNotificationKey);
        // These are set inside the conditional if the notification is allowed to make noise.
        boolean hasValidVibrate = false;
        boolean hasValidSound = false;
        boolean sentAccessibilityEvent = false;
        // If the notification will appear in the status bar, it should send an accessibility
        // event
        if (!record.isUpdate && record.getImportance() > IMPORTANCE_MIN) {
            sendAccessibilityEvent(notification, record.getSbn().getPackageName());
            sentAccessibilityEvent = true;
        }

        if (aboveThreshold && isNotificationForCurrentUser(record)) {
            if (mSystemReady && mAudioManager != null) {
                Uri soundUri = record.getSound();
                hasValidSound = soundUri != null && !Uri.EMPTY.equals(soundUri);
                long[] vibration = record.getVibration();
                // Demote sound to vibration if vibration missing & phone in vibration mode.
                if (vibration == null
                        && hasValidSound
                        && (mAudioManager.getRingerModeInternal()
                        == AudioManager.RINGER_MODE_VIBRATE)
                        && mAudioManager.getStreamVolume(
                        AudioAttributes.toLegacyStreamType(record.getAudioAttributes())) == 0) {
                    vibration = mFallbackVibrationPattern;
                }
                hasValidVibrate = vibration != null;
                boolean hasAudibleAlert = hasValidSound || hasValidVibrate;
                if (hasAudibleAlert && !shouldMuteNotificationLocked(record)) {
                    if (!sentAccessibilityEvent) {
                        sendAccessibilityEvent(notification, record.getSbn().getPackageName());
                        sentAccessibilityEvent = true;
                    }
                    if (DBG) Slog.v(TAG, "Interrupting!");
                    if (hasValidSound) {
                        if (isInCall()) {
                            playInCallNotification();
                            beep = true;
                        } else {
                            beep = playSound(record, soundUri);
                        }
                        if(beep) {
                            mSoundNotificationKey = key;
                        }
                    }

                    final boolean ringerModeSilent =
                            mAudioManager.getRingerModeInternal()
                                    == AudioManager.RINGER_MODE_SILENT;
                    if (!isInCall() && hasValidVibrate && !ringerModeSilent) {
                        buzz = playVibration(record, vibration, hasValidSound);
                        if(buzz) {
                            mVibrateNotificationKey = key;
                        }
                    }
                } else if ((record.getFlags() & Notification.FLAG_INSISTENT) != 0) {
                    hasValidSound = false;
                }
            }
        }
        // If a notification is updated to remove the actively playing sound or vibrate,
        // cancel that feedback now
        if (wasBeep && !hasValidSound) {
            clearSoundLocked();
        }
        if (wasBuzz && !hasValidVibrate) {
            clearVibrateLocked();
        }

        // light
        // release the light
        boolean wasShowLights = mLights.remove(key);
        if (canShowLightsLocked(record, aboveThreshold)) {
            mLights.add(key);
            updateLightsLocked();
            if (mUseAttentionLight && mAttentionLight != null) {
                mAttentionLight.pulse();
            }
            blink = true;
        } else if (wasShowLights) {
            updateLightsLocked();
        }
        final int buzzBeepBlink = (buzz ? 1 : 0) | (beep ? 2 : 0) | (blink ? 4 : 0);
        if (buzzBeepBlink > 0) {
            // Ignore summary updates because we don't display most of the information.
            if (record.getSbn().isGroup() && record.getSbn().getNotification().isGroupSummary()) {
                if (DEBUG_INTERRUPTIVENESS) {
                    Slog.v(TAG, "INTERRUPTIVENESS: "
                            + record.getKey() + " is not interruptive: summary");
                }
            } else if (record.canBubble()) {
                if (DEBUG_INTERRUPTIVENESS) {
                    Slog.v(TAG, "INTERRUPTIVENESS: "
                            + record.getKey() + " is not interruptive: bubble");
                }
            } else {
                record.setInterruptive(true);
                if (DEBUG_INTERRUPTIVENESS) {
                    Slog.v(TAG, "INTERRUPTIVENESS: "
                            + record.getKey() + " is interruptive: alerted");
                }
            }
            MetricsLogger.action(record.getLogMaker()
                    .setCategory(MetricsEvent.NOTIFICATION_ALERT)
                    .setType(MetricsEvent.TYPE_OPEN)
                    .setSubtype(buzzBeepBlink));
            EventLogTags.writeNotificationAlert(key, buzz ? 1 : 0, beep ? 1 : 0, blink ? 1 : 0);
        }
        record.setAudiblyAlerted(buzz || beep);
        return buzzBeepBlink;
    }

    @GuardedBy("mNotificationLock")
    boolean canShowLightsLocked(final NotificationRecord record, boolean aboveThreshold) {
        // device lacks light
        if (!mHasLight) {
            return false;
        }
        // user turned lights off globally
        if (!mNotificationPulseEnabled) {
            return false;
        }
        // the notification/channel has no light
        if (record.getLight() == null) {
            return false;
        }
        // unimportant notification
        if (!aboveThreshold) {
            return false;
        }
        // suppressed due to DND
        if ((record.getSuppressedVisualEffects() & SUPPRESSED_EFFECT_LIGHTS) != 0) {
            return false;
        }
        // Suppressed because it's a silent update
        final Notification notification = record.getNotification();
        if (record.isUpdate && (notification.flags & FLAG_ONLY_ALERT_ONCE) != 0) {
            return false;
        }
        // Suppressed because another notification in its group handles alerting
        if (record.getSbn().isGroup() && record.getNotification().suppressAlertingDueToGrouping()) {
            return false;
        }
        // not if in call or the screen's on
        if (isInCall() || mScreenOn) {
            return false;
        }

        return true;
    }

    @GuardedBy("mNotificationLock")
    boolean shouldMuteNotificationLocked(final NotificationRecord record) {
        // Suppressed because it's a silent update
        final Notification notification = record.getNotification();
        if (record.isUpdate && (notification.flags & FLAG_ONLY_ALERT_ONCE) != 0) {
            return true;
        }

        // Suppressed because a user manually unsnoozed something (or similar)
        if (record.shouldPostSilently()) {
            return true;
        }

        // muted by listener
        final String disableEffects = disableNotificationEffects(record);
        if (disableEffects != null) {
            ZenLog.traceDisableEffects(record, disableEffects);
            return true;
        }

        // suppressed due to DND
        if (record.isIntercepted()) {
            return true;
        }

        // Suppressed because another notification in its group handles alerting
        if (record.getSbn().isGroup()) {
            if (notification.suppressAlertingDueToGrouping()) {
                return true;
            }
        }

        // Suppressed for being too recently noisy
        final String pkg = record.getSbn().getPackageName();
        if (mUsageStats.isAlertRateLimited(pkg)) {
            Slog.e(TAG, "Muting recently noisy " + record.getKey());
            return true;
        }

        // A looping ringtone, such as an incoming call is playing
        if (isLoopingRingtoneNotification(mNotificationsByKey.get(mSoundNotificationKey))
                || isLoopingRingtoneNotification(
                        mNotificationsByKey.get(mVibrateNotificationKey))) {
            return true;
        }

        return false;
    }

    @GuardedBy("mNotificationLock")
    private boolean isLoopingRingtoneNotification(final NotificationRecord playingRecord) {
        if (playingRecord != null) {
            if (playingRecord.getAudioAttributes().getUsage() == USAGE_NOTIFICATION_RINGTONE
                    && (playingRecord.getNotification().flags & FLAG_INSISTENT) != 0) {
                return true;
            }
        }
        return false;
    }

    private boolean playSound(final NotificationRecord record, Uri soundUri) {
        boolean looping = (record.getNotification().flags & FLAG_INSISTENT) != 0;
        // play notifications if there is no user of exclusive audio focus
        // and the stream volume is not 0 (non-zero volume implies not silenced by SILENT or
        //   VIBRATE ringer mode)
        if (!mAudioManager.isAudioFocusExclusive()
                && (mAudioManager.getStreamVolume(
                        AudioAttributes.toLegacyStreamType(record.getAudioAttributes())) != 0)) {
            final long identity = Binder.clearCallingIdentity();
            try {
                final IRingtonePlayer player = mAudioManager.getRingtonePlayer();
                if (player != null) {
                    if (DBG) Slog.v(TAG, "Playing sound " + soundUri
                            + " with attributes " + record.getAudioAttributes());
                    player.playAsync(soundUri, record.getSbn().getUser(), looping,
                            record.getAudioAttributes());
                    return true;
                }
            } catch (RemoteException e) {
            } finally {
                Binder.restoreCallingIdentity(identity);
            }
        }
        return false;
    }

    private boolean playVibration(final NotificationRecord record, long[] vibration,
            boolean delayVibForSound) {
        // Escalate privileges so we can use the vibrator even if the
        // notifying app does not have the VIBRATE permission.
        long identity = Binder.clearCallingIdentity();
        try {
            final VibrationEffect effect;
            try {
                final boolean insistent =
                        (record.getNotification().flags & Notification.FLAG_INSISTENT) != 0;
                effect = VibrationEffect.createWaveform(
                        vibration, insistent ? 0 : -1 /*repeatIndex*/);
            } catch (IllegalArgumentException e) {
                Slog.e(TAG, "Error creating vibration waveform with pattern: " +
                        Arrays.toString(vibration));
                return false;
            }
            if (delayVibForSound) {
                new Thread(() -> {
                    // delay the vibration by the same amount as the notification sound
                    final int waitMs = mAudioManager.getFocusRampTimeMs(
                            AudioManager.AUDIOFOCUS_GAIN_TRANSIENT_MAY_DUCK,
                            record.getAudioAttributes());
                    if (DBG) Slog.v(TAG, "Delaying vibration by " + waitMs + "ms");
                    try {
                        Thread.sleep(waitMs);
                    } catch (InterruptedException e) { }
                    // Notifications might be canceled before it actually vibrates due to waitMs,
                    // so need to check the notification still valide for vibrate.
                    synchronized (mNotificationLock) {
                        if (mNotificationsByKey.get(record.getKey()) != null) {
                            mVibrator.vibrate(record.getSbn().getUid(), record.getSbn().getOpPkg(),
                                    effect, "Notification (delayed)", record.getAudioAttributes());
                        } else {
                            Slog.e(TAG, "No vibration for canceled notification : "
                                    + record.getKey());
                        }
                    }
                }).start();
            } else {
                mVibrator.vibrate(record.getSbn().getUid(), record.getSbn().getPackageName(),
                        effect, "Notification", record.getAudioAttributes());
            }
            return true;
        } finally{
            Binder.restoreCallingIdentity(identity);
        }
    }

    private boolean isNotificationForCurrentUser(NotificationRecord record) {
        final int currentUser;
        final long token = Binder.clearCallingIdentity();
        try {
            currentUser = ActivityManager.getCurrentUser();
        } finally {
            Binder.restoreCallingIdentity(token);
        }
        return (record.getUserId() == UserHandle.USER_ALL ||
                record.getUserId() == currentUser ||
                mUserProfiles.isCurrentProfile(record.getUserId()));
    }

    protected void playInCallNotification() {
        if (mAudioManager.getRingerModeInternal() == AudioManager.RINGER_MODE_NORMAL
                && Settings.Secure.getInt(getContext().getContentResolver(),
                Settings.Secure.IN_CALL_NOTIFICATION_ENABLED, 1) != 0) {
            new Thread() {
                @Override
                public void run() {
                    final long identity = Binder.clearCallingIdentity();
                    try {
                        final IRingtonePlayer player = mAudioManager.getRingtonePlayer();
                        if (player != null) {
                            if (mCallNotificationToken != null) {
                                player.stop(mCallNotificationToken);
                            }
                            mCallNotificationToken = new Binder();
                            player.play(mCallNotificationToken, mInCallNotificationUri,
                                    mInCallNotificationAudioAttributes,
                                    mInCallNotificationVolume, false);
                        }
                    } catch (RemoteException e) {
                    } finally {
                        Binder.restoreCallingIdentity(identity);
                    }
                }
            }.start();
        }
    }

    @GuardedBy("mToastQueue")
    void showNextToastLocked() {
        ToastRecord record = mToastQueue.get(0);
        while (record != null) {
            if (record.show()) {
                scheduleDurationReachedLocked(record);
                return;
            }
            int index = mToastQueue.indexOf(record);
            if (index >= 0) {
                mToastQueue.remove(index);
            }
            record = (mToastQueue.size() > 0) ? mToastQueue.get(0) : null;
        }
    }

    @GuardedBy("mToastQueue")
    void cancelToastLocked(int index) {
        ToastRecord record = mToastQueue.get(index);
        record.hide();

        ToastRecord lastToast = mToastQueue.remove(index);

        mWindowManagerInternal.removeWindowToken(lastToast.windowToken, false /* removeWindows */,
                lastToast.displayId);
        // We passed 'false' for 'removeWindows' so that the client has time to stop
        // rendering (as hide above is a one-way message), otherwise we could crash
        // a client which was actively using a surface made from the token. However
        // we need to schedule a timeout to make sure the token is eventually killed
        // one way or another.
        scheduleKillTokenTimeout(lastToast);

        keepProcessAliveForToastIfNeededLocked(record.pid);
        if (mToastQueue.size() > 0) {
            // Show the next one. If the callback fails, this will remove
            // it from the list, so don't assume that the list hasn't changed
            // after this point.
            showNextToastLocked();
        }
    }

    void finishWindowTokenLocked(IBinder t, int displayId) {
        mHandler.removeCallbacksAndMessages(t);
        // We pass 'true' for 'removeWindows' to let the WindowManager destroy any
        // remaining surfaces as either the client has called finishToken indicating
        // it has successfully removed the views, or the client has timed out
        // at which point anything goes.
        mWindowManagerInternal.removeWindowToken(t, true /* removeWindows */, displayId);
    }

    @GuardedBy("mToastQueue")
    private void scheduleDurationReachedLocked(ToastRecord r)
    {
        mHandler.removeCallbacksAndMessages(r);
        Message m = Message.obtain(mHandler, MESSAGE_DURATION_REACHED, r);
        int delay = r.getDuration() == Toast.LENGTH_LONG ? LONG_DELAY : SHORT_DELAY;
        // Accessibility users may need longer timeout duration. This api compares original delay
        // with user's preference and return longer one. It returns original delay if there's no
        // preference.
        delay = mAccessibilityManager.getRecommendedTimeoutMillis(delay,
                AccessibilityManager.FLAG_CONTENT_TEXT);
        mHandler.sendMessageDelayed(m, delay);
    }

    private void handleDurationReached(ToastRecord record)
    {
        if (DBG) Slog.d(TAG, "Timeout pkg=" + record.pkg + " token=" + record.token);
        synchronized (mToastQueue) {
            int index = indexOfToastLocked(record.pkg, record.token);
            if (index >= 0) {
                cancelToastLocked(index);
            }
        }
    }

    @GuardedBy("mToastQueue")
    private void scheduleKillTokenTimeout(ToastRecord r)
    {
        mHandler.removeCallbacksAndMessages(r);
        Message m = Message.obtain(mHandler, MESSAGE_FINISH_TOKEN_TIMEOUT, r);
        mHandler.sendMessageDelayed(m, FINISH_TOKEN_TIMEOUT);
    }

    private void handleKillTokenTimeout(ToastRecord record)
    {
        if (DBG) Slog.d(TAG, "Kill Token Timeout token=" + record.windowToken);
        synchronized (mToastQueue) {
            finishWindowTokenLocked(record.windowToken, record.displayId);
        }
    }

    @GuardedBy("mToastQueue")
    int indexOfToastLocked(String pkg, IBinder token) {
        ArrayList<ToastRecord> list = mToastQueue;
        int len = list.size();
        for (int i=0; i<len; i++) {
            ToastRecord r = list.get(i);
            if (r.pkg.equals(pkg) && r.token == token) {
                return i;
            }
        }
        return -1;
    }

    /**
     * Adjust process {@code pid} importance according to whether it has toasts in the queue or not.
     */
    public void keepProcessAliveForToastIfNeeded(int pid) {
        synchronized (mToastQueue) {
            keepProcessAliveForToastIfNeededLocked(pid);
        }
    }

    @GuardedBy("mToastQueue")
    private void keepProcessAliveForToastIfNeededLocked(int pid) {
        int toastCount = 0; // toasts from this pid
        ArrayList<ToastRecord> list = mToastQueue;
        int n = list.size();
        for (int i = 0; i < n; i++) {
            ToastRecord r = list.get(i);
            if (r.pid == pid) {
                toastCount++;
            }
        }
        try {
            mAm.setProcessImportant(mForegroundToken, pid, toastCount > 0, "toast");
        } catch (RemoteException e) {
            // Shouldn't happen.
        }
    }

    private void handleRankingReconsideration(Message message) {
        if (!(message.obj instanceof RankingReconsideration)) return;
        RankingReconsideration recon = (RankingReconsideration) message.obj;
        recon.run();
        boolean changed;
        synchronized (mNotificationLock) {
            final NotificationRecord record = mNotificationsByKey.get(recon.getKey());
            if (record == null) {
                return;
            }
            int indexBefore = findNotificationRecordIndexLocked(record);
            boolean interceptBefore = record.isIntercepted();
            int visibilityBefore = record.getPackageVisibilityOverride();
            boolean interruptiveBefore = record.isInterruptive();

            recon.applyChangesLocked(record);
            applyZenModeLocked(record);
            mRankingHelper.sort(mNotificationList);
            boolean indexChanged = indexBefore != findNotificationRecordIndexLocked(record);
            boolean interceptChanged = interceptBefore != record.isIntercepted();
            boolean visibilityChanged = visibilityBefore != record.getPackageVisibilityOverride();

            // Broadcast isInterruptive changes for bubbles.
            boolean interruptiveChanged =
                    record.canBubble() && (interruptiveBefore != record.isInterruptive());

            changed = indexChanged
                    || interceptChanged
                    || visibilityChanged
                    || interruptiveChanged;
            if (interceptBefore && !record.isIntercepted()
                    && record.isNewEnoughForAlerting(System.currentTimeMillis())) {
                buzzBeepBlinkLocked(record);
            }
        }
        if (changed) {
            mHandler.scheduleSendRankingUpdate();
        }
    }

    void handleRankingSort() {
        if (mRankingHelper == null) return;
        synchronized (mNotificationLock) {
            final int N = mNotificationList.size();
            // Any field that can change via one of the extractors needs to be added here.
            ArrayList<String> orderBefore = new ArrayList<>(N);
            int[] visibilities = new int[N];
            boolean[] showBadges = new boolean[N];
            boolean[] allowBubbles = new boolean[N];
            boolean[] isBubble = new boolean[N];
            ArrayList<NotificationChannel> channelBefore = new ArrayList<>(N);
            ArrayList<String> groupKeyBefore = new ArrayList<>(N);
            ArrayList<ArrayList<String>> overridePeopleBefore = new ArrayList<>(N);
            ArrayList<ArrayList<SnoozeCriterion>> snoozeCriteriaBefore = new ArrayList<>(N);
            ArrayList<Integer> userSentimentBefore = new ArrayList<>(N);
            ArrayList<Integer> suppressVisuallyBefore = new ArrayList<>(N);
            ArrayList<ArrayList<Notification.Action>> systemSmartActionsBefore = new ArrayList<>(N);
            ArrayList<ArrayList<CharSequence>> smartRepliesBefore = new ArrayList<>(N);
            int[] importancesBefore = new int[N];
            for (int i = 0; i < N; i++) {
                final NotificationRecord r = mNotificationList.get(i);
                orderBefore.add(r.getKey());
                visibilities[i] = r.getPackageVisibilityOverride();
                showBadges[i] = r.canShowBadge();
                allowBubbles[i] = r.canBubble();
                isBubble[i] = r.getNotification().isBubbleNotification();
                channelBefore.add(r.getChannel());
                groupKeyBefore.add(r.getGroupKey());
                overridePeopleBefore.add(r.getPeopleOverride());
                snoozeCriteriaBefore.add(r.getSnoozeCriteria());
                userSentimentBefore.add(r.getUserSentiment());
                suppressVisuallyBefore.add(r.getSuppressedVisualEffects());
                systemSmartActionsBefore.add(r.getSystemGeneratedSmartActions());
                smartRepliesBefore.add(r.getSmartReplies());
                importancesBefore[i] = r.getImportance();
                mRankingHelper.extractSignals(r);
            }
            mRankingHelper.sort(mNotificationList);
            for (int i = 0; i < N; i++) {
                final NotificationRecord r = mNotificationList.get(i);
                if (!orderBefore.get(i).equals(r.getKey())
                        || visibilities[i] != r.getPackageVisibilityOverride()
                        || showBadges[i] != r.canShowBadge()
                        || allowBubbles[i] != r.canBubble()
                        || isBubble[i] != r.getNotification().isBubbleNotification()
                        || !Objects.equals(channelBefore.get(i), r.getChannel())
                        || !Objects.equals(groupKeyBefore.get(i), r.getGroupKey())
                        || !Objects.equals(overridePeopleBefore.get(i), r.getPeopleOverride())
                        || !Objects.equals(snoozeCriteriaBefore.get(i), r.getSnoozeCriteria())
                        || !Objects.equals(userSentimentBefore.get(i), r.getUserSentiment())
                        || !Objects.equals(suppressVisuallyBefore.get(i),
                        r.getSuppressedVisualEffects())
                        || !Objects.equals(systemSmartActionsBefore.get(i),
                                r.getSystemGeneratedSmartActions())
                        || !Objects.equals(smartRepliesBefore.get(i), r.getSmartReplies())
                        || importancesBefore[i] != r.getImportance()) {
                    mHandler.scheduleSendRankingUpdate();
                    return;
                }
            }
        }
    }

    @GuardedBy("mNotificationLock")
    private void recordCallerLocked(NotificationRecord record) {
        if (mZenModeHelper.isCall(record)) {
            mZenModeHelper.recordCaller(record);
        }
    }

    // let zen mode evaluate this record
    @GuardedBy("mNotificationLock")
    private void applyZenModeLocked(NotificationRecord record) {
        record.setIntercepted(mZenModeHelper.shouldIntercept(record));
        if (record.isIntercepted()) {
            record.setSuppressedVisualEffects(
                    mZenModeHelper.getConsolidatedNotificationPolicy().suppressedVisualEffects);
        } else {
            record.setSuppressedVisualEffects(0);
        }
    }

    @GuardedBy("mNotificationLock")
    private int findNotificationRecordIndexLocked(NotificationRecord target) {
        return mRankingHelper.indexOf(mNotificationList, target);
    }

    private void handleSendRankingUpdate() {
        synchronized (mNotificationLock) {
            mListeners.notifyRankingUpdateLocked(null);
        }
    }

    private void scheduleListenerHintsChanged(int state) {
        mHandler.removeMessages(MESSAGE_LISTENER_HINTS_CHANGED);
        mHandler.obtainMessage(MESSAGE_LISTENER_HINTS_CHANGED, state, 0).sendToTarget();
    }

    private void scheduleInterruptionFilterChanged(int listenerInterruptionFilter) {
        mHandler.removeMessages(MESSAGE_LISTENER_NOTIFICATION_FILTER_CHANGED);
        mHandler.obtainMessage(
                MESSAGE_LISTENER_NOTIFICATION_FILTER_CHANGED,
                listenerInterruptionFilter,
                0).sendToTarget();
    }

    private void handleListenerHintsChanged(int hints) {
        synchronized (mNotificationLock) {
            mListeners.notifyListenerHintsChangedLocked(hints);
        }
    }

    private void handleListenerInterruptionFilterChanged(int interruptionFilter) {
        synchronized (mNotificationLock) {
            mListeners.notifyInterruptionFilterChanged(interruptionFilter);
        }
    }

    void handleOnPackageChanged(boolean removingPackage, int changeUserId,
            String[] pkgList, int[] uidList) {
        boolean preferencesChanged = removingPackage;
        mListeners.onPackagesChanged(removingPackage, pkgList, uidList);
        mAssistants.onPackagesChanged(removingPackage, pkgList, uidList);
        mConditionProviders.onPackagesChanged(removingPackage, pkgList, uidList);
        preferencesChanged |= mPreferencesHelper.onPackagesChanged(
                removingPackage, changeUserId, pkgList, uidList);
        if (removingPackage) {
            int size = Math.min(pkgList.length, uidList.length);
            for (int i = 0; i < size; i++) {
                final String pkg = pkgList[i];
                final int uid = uidList[i];
                mHistoryManager.onPackageRemoved(UserHandle.getUserId(uid), pkg);
            }
        }
        if (preferencesChanged) {
            handleSavePolicyFile();
        }
    }

    protected class WorkerHandler extends Handler
    {
        public WorkerHandler(Looper looper) {
            super(looper);
        }

        @Override
        public void handleMessage(Message msg)
        {
            switch (msg.what)
            {
                case MESSAGE_DURATION_REACHED:
                    handleDurationReached((ToastRecord) msg.obj);
                    break;
                case MESSAGE_FINISH_TOKEN_TIMEOUT:
                    handleKillTokenTimeout((ToastRecord) msg.obj);
                    break;
                case MESSAGE_SEND_RANKING_UPDATE:
                    handleSendRankingUpdate();
                    break;
                case MESSAGE_LISTENER_HINTS_CHANGED:
                    handleListenerHintsChanged(msg.arg1);
                    break;
                case MESSAGE_LISTENER_NOTIFICATION_FILTER_CHANGED:
                    handleListenerInterruptionFilterChanged(msg.arg1);
                    break;
                case MESSAGE_ON_PACKAGE_CHANGED:
                    SomeArgs args = (SomeArgs) msg.obj;
                    handleOnPackageChanged((boolean) args.arg1, args.argi1, (String[]) args.arg2,
                            (int[]) args.arg3);
                    args.recycle();
                    break;
            }
        }

        protected void scheduleSendRankingUpdate() {
            if (!hasMessages(MESSAGE_SEND_RANKING_UPDATE)) {
                Message m = Message.obtain(this, MESSAGE_SEND_RANKING_UPDATE);
                sendMessage(m);
            }
        }

        protected void scheduleCancelNotification(CancelNotificationRunnable cancelRunnable) {
            if (!hasCallbacks(cancelRunnable)) {
                sendMessage(Message.obtain(this, cancelRunnable));
            }
        }

        protected void scheduleOnPackageChanged(boolean removingPackage, int changeUserId,
                String[] pkgList, int[] uidList) {
            SomeArgs args = SomeArgs.obtain();
            args.arg1 = removingPackage;
            args.argi1 = changeUserId;
            args.arg2 = pkgList;
            args.arg3 = uidList;
            sendMessage(Message.obtain(this, MESSAGE_ON_PACKAGE_CHANGED, args));
        }
    }

    private final class RankingHandlerWorker extends Handler implements RankingHandler
    {
        public RankingHandlerWorker(Looper looper) {
            super(looper);
        }

        @Override
        public void handleMessage(Message msg) {
            switch (msg.what) {
                case MESSAGE_RECONSIDER_RANKING:
                    handleRankingReconsideration(msg);
                    break;
                case MESSAGE_RANKING_SORT:
                    handleRankingSort();
                    break;
            }
        }

        public void requestSort() {
            removeMessages(MESSAGE_RANKING_SORT);
            Message msg = Message.obtain();
            msg.what = MESSAGE_RANKING_SORT;
            sendMessage(msg);
        }

        public void requestReconsideration(RankingReconsideration recon) {
            Message m = Message.obtain(this,
                    NotificationManagerService.MESSAGE_RECONSIDER_RANKING, recon);
            long delay = recon.getDelay(TimeUnit.MILLISECONDS);
            sendMessageDelayed(m, delay);
        }
    }

    // Notifications
    // ============================================================================
    static int clamp(int x, int low, int high) {
        return (x < low) ? low : ((x > high) ? high : x);
    }

    void sendAccessibilityEvent(Notification notification, CharSequence packageName) {
        if (!mAccessibilityManager.isEnabled()) {
            return;
        }

        AccessibilityEvent event =
            AccessibilityEvent.obtain(AccessibilityEvent.TYPE_NOTIFICATION_STATE_CHANGED);
        event.setPackageName(packageName);
        event.setClassName(Notification.class.getName());
        event.setParcelableData(notification);
        CharSequence tickerText = notification.tickerText;
        if (!TextUtils.isEmpty(tickerText)) {
            event.getText().add(tickerText);
        }

        mAccessibilityManager.sendAccessibilityEvent(event);
    }

    /**
     * Removes all NotificationsRecords with the same key as the given notification record
     * from both lists. Do not call this method while iterating over either list.
     */
    @GuardedBy("mNotificationLock")
    private boolean removeFromNotificationListsLocked(NotificationRecord r) {
        // Remove from both lists, either list could have a separate Record for what is
        // effectively the same notification.
        boolean wasPosted = false;
        NotificationRecord recordInList = null;
        if ((recordInList = findNotificationByListLocked(mNotificationList, r.getKey()))
                != null) {
            mNotificationList.remove(recordInList);
            mNotificationsByKey.remove(recordInList.getSbn().getKey());
            wasPosted = true;
        }
        while ((recordInList = findNotificationByListLocked(mEnqueuedNotifications, r.getKey()))
                != null) {
            mEnqueuedNotifications.remove(recordInList);
        }
        return wasPosted;
    }

    @GuardedBy("mNotificationLock")
    private void cancelNotificationLocked(NotificationRecord r, boolean sendDelete,
            @NotificationListenerService.NotificationCancelReason int reason,
            boolean wasPosted, String listenerName) {
        cancelNotificationLocked(r, sendDelete, reason, -1, -1, wasPosted, listenerName);
    }

    @GuardedBy("mNotificationLock")
    private void cancelNotificationLocked(NotificationRecord r, boolean sendDelete,
            @NotificationListenerService.NotificationCancelReason int reason,
            int rank, int count, boolean wasPosted, String listenerName) {
        final String canceledKey = r.getKey();

        // Record caller.
        recordCallerLocked(r);

        if (r.getStats().getDismissalSurface() == NotificationStats.DISMISSAL_NOT_DISMISSED) {
            r.recordDismissalSurface(NotificationStats.DISMISSAL_OTHER);
        }

        // tell the app
        if (sendDelete) {
            final PendingIntent deleteIntent = r.getNotification().deleteIntent;
            if (deleteIntent != null) {
                try {
                    // make sure deleteIntent cannot be used to start activities from background
                    LocalServices.getService(ActivityManagerInternal.class)
                            .clearPendingIntentAllowBgActivityStarts(deleteIntent.getTarget(),
                            WHITELIST_TOKEN);
                    deleteIntent.send();
                } catch (PendingIntent.CanceledException ex) {
                    // do nothing - there's no relevant way to recover, and
                    //     no reason to let this propagate
                    Slog.w(TAG, "canceled PendingIntent for " + r.getSbn().getPackageName(), ex);
                }
            }
        }

        // Only cancel these if this notification actually got to be posted.
        if (wasPosted) {
            // status bar
            if (r.getNotification().getSmallIcon() != null) {
                if (reason != REASON_SNOOZED) {
                    r.isCanceled = true;
                }
                mListeners.notifyRemovedLocked(r, reason, r.getStats());
                mHandler.post(new Runnable() {
                    @Override
                    public void run() {
                        mGroupHelper.onNotificationRemoved(r.getSbn());
                    }
                });
            }

            // sound
            if (canceledKey.equals(mSoundNotificationKey)) {
                mSoundNotificationKey = null;
                final long identity = Binder.clearCallingIdentity();
                try {
                    final IRingtonePlayer player = mAudioManager.getRingtonePlayer();
                    if (player != null) {
                        player.stopAsync();
                    }
                } catch (RemoteException e) {
                } finally {
                    Binder.restoreCallingIdentity(identity);
                }
            }

            // vibrate
            if (canceledKey.equals(mVibrateNotificationKey)) {
                mVibrateNotificationKey = null;
                long identity = Binder.clearCallingIdentity();
                try {
                    mVibrator.cancel();
                }
                finally {
                    Binder.restoreCallingIdentity(identity);
                }
            }

            // light
            mLights.remove(canceledKey);
        }

        // Record usage stats
        // TODO: add unbundling stats?
        switch (reason) {
            case REASON_CANCEL:
            case REASON_CANCEL_ALL:
            case REASON_LISTENER_CANCEL:
            case REASON_LISTENER_CANCEL_ALL:
                mUsageStats.registerDismissedByUser(r);
                break;
            case REASON_APP_CANCEL:
            case REASON_APP_CANCEL_ALL:
                mUsageStats.registerRemovedByApp(r);
                break;
        }

        String groupKey = r.getGroupKey();
        NotificationRecord groupSummary = mSummaryByGroupKey.get(groupKey);
        if (groupSummary != null && groupSummary.getKey().equals(canceledKey)) {
            mSummaryByGroupKey.remove(groupKey);
        }
        final ArrayMap<String, String> summaries =
                mAutobundledSummaries.get(r.getSbn().getUserId());
        if (summaries != null && r.getSbn().getKey().equals(
                summaries.get(r.getSbn().getPackageName()))) {
            summaries.remove(r.getSbn().getPackageName());
        }

        // Save it for users of getHistoricalNotifications()
        mArchive.record(r.getSbn(), reason);

        final long now = System.currentTimeMillis();
        final LogMaker logMaker = r.getItemLogMaker()
                .setType(MetricsEvent.TYPE_DISMISS)
                .setSubtype(reason);
        if (rank != -1 && count != -1) {
            logMaker.addTaggedData(MetricsEvent.NOTIFICATION_SHADE_INDEX, rank)
                    .addTaggedData(MetricsEvent.NOTIFICATION_SHADE_COUNT, count);
        }
        MetricsLogger.action(logMaker);
        EventLogTags.writeNotificationCanceled(canceledKey, reason,
                r.getLifespanMs(now), r.getFreshnessMs(now), r.getExposureMs(now),
                rank, count, listenerName);
        if (wasPosted) {
            mNotificationRecordLogger.logNotificationCancelled(r, reason,
                    r.getStats().getDismissalSurface());
        }
    }

    @VisibleForTesting
    void updateUriPermissions(@Nullable NotificationRecord newRecord,
            @Nullable NotificationRecord oldRecord, String targetPkg, int targetUserId) {
        final String key = (newRecord != null) ? newRecord.getKey() : oldRecord.getKey();
        if (DBG) Slog.d(TAG, key + ": updating permissions");

        final ArraySet<Uri> newUris = (newRecord != null) ? newRecord.getGrantableUris() : null;
        final ArraySet<Uri> oldUris = (oldRecord != null) ? oldRecord.getGrantableUris() : null;

        // Shortcut when no Uris involved
        if (newUris == null && oldUris == null) {
            return;
        }

        // Inherit any existing owner
        IBinder permissionOwner = null;
        if (newRecord != null && permissionOwner == null) {
            permissionOwner = newRecord.permissionOwner;
        }
        if (oldRecord != null && permissionOwner == null) {
            permissionOwner = oldRecord.permissionOwner;
        }

        // If we have Uris to grant, but no owner yet, go create one
        if (newUris != null && permissionOwner == null) {
            if (DBG) Slog.d(TAG, key + ": creating owner");
            permissionOwner = mUgmInternal.newUriPermissionOwner("NOTIF:" + key);
        }

        // If we have no Uris to grant, but an existing owner, go destroy it
        if (newUris == null && permissionOwner != null) {
            destroyPermissionOwner(permissionOwner, UserHandle.getUserId(oldRecord.getUid()), key);
            permissionOwner = null;
        }

        // Grant access to new Uris
        if (newUris != null && permissionOwner != null) {
            for (int i = 0; i < newUris.size(); i++) {
                final Uri uri = newUris.valueAt(i);
                if (oldUris == null || !oldUris.contains(uri)) {
                    Slog.d(TAG, key + ": granting " + uri);
                    grantUriPermission(permissionOwner, uri, newRecord.getUid(), targetPkg,
                            targetUserId);
                }
            }
        }

        // Revoke access to old Uris
        if (oldUris != null && permissionOwner != null) {
            for (int i = 0; i < oldUris.size(); i++) {
                final Uri uri = oldUris.valueAt(i);
                if (newUris == null || !newUris.contains(uri)) {
                    if (DBG) Slog.d(TAG, key + ": revoking " + uri);
                    int userId = ContentProvider.getUserIdFromUri(
                            uri, UserHandle.getUserId(oldRecord.getUid()));
                    revokeUriPermission(permissionOwner, uri, userId);
                }
            }
        }

        if (newRecord != null) {
            newRecord.permissionOwner = permissionOwner;
        }
    }

    private void grantUriPermission(IBinder owner, Uri uri, int sourceUid, String targetPkg,
            int targetUserId) {
        if (uri == null || !ContentResolver.SCHEME_CONTENT.equals(uri.getScheme())) return;
        final long ident = Binder.clearCallingIdentity();
        try {
            mUgm.grantUriPermissionFromOwner(owner, sourceUid, targetPkg,
                    ContentProvider.getUriWithoutUserId(uri),
                    Intent.FLAG_GRANT_READ_URI_PERMISSION,
                    ContentProvider.getUserIdFromUri(uri, UserHandle.getUserId(sourceUid)),
                    targetUserId);
        } catch (RemoteException ignored) {
            // Ignored because we're in same process
        } catch (SecurityException e) {
            Slog.e(TAG, "Cannot grant uri access; " + sourceUid + " does not own " + uri);
        } finally {
            Binder.restoreCallingIdentity(ident);
        }
    }

    private void revokeUriPermission(IBinder owner, Uri uri, int userId) {
        if (uri == null || !ContentResolver.SCHEME_CONTENT.equals(uri.getScheme())) return;

        final long ident = Binder.clearCallingIdentity();
        try {
            mUgmInternal.revokeUriPermissionFromOwner(
                    owner,
                    ContentProvider.getUriWithoutUserId(uri),
                    Intent.FLAG_GRANT_READ_URI_PERMISSION,
                    userId);
        } finally {
            Binder.restoreCallingIdentity(ident);
        }
    }

    private void destroyPermissionOwner(IBinder owner, int userId, String logKey) {
        final long ident = Binder.clearCallingIdentity();
        try {
            if (DBG) Slog.d(TAG, logKey + ": destroying owner");
            mUgmInternal.revokeUriPermissionFromOwner(owner, null, ~0, userId);
        } finally {
            Binder.restoreCallingIdentity(ident);
        }
    }

    /**
     * Cancels a notification ONLY if it has all of the {@code mustHaveFlags}
     * and none of the {@code mustNotHaveFlags}.
     */
    void cancelNotification(final int callingUid, final int callingPid,
            final String pkg, final String tag, final int id,
            final int mustHaveFlags, final int mustNotHaveFlags, final boolean sendDelete,
            final int userId, final int reason, final ManagedServiceInfo listener) {
        cancelNotification(callingUid, callingPid, pkg, tag, id, mustHaveFlags, mustNotHaveFlags,
                sendDelete, userId, reason, -1 /* rank */, -1 /* count */, listener);
    }

    /**
     * Cancels a notification ONLY if it has all of the {@code mustHaveFlags}
     * and none of the {@code mustNotHaveFlags}.
     */
    void cancelNotification(final int callingUid, final int callingPid,
            final String pkg, final String tag, final int id,
            final int mustHaveFlags, final int mustNotHaveFlags, final boolean sendDelete,
            final int userId, final int reason, int rank, int count,
            final ManagedServiceInfo listener) {
        // In enqueueNotificationInternal notifications are added by scheduling the
        // work on the worker handler. Hence, we also schedule the cancel on this
        // handler to avoid a scenario where an add notification call followed by a
        // remove notification call ends up in not removing the notification.
        mHandler.scheduleCancelNotification(new CancelNotificationRunnable(callingUid, callingPid,
                pkg, tag, id, mustHaveFlags, mustNotHaveFlags, sendDelete, userId, reason, rank,
                count, listener));
    }

    /**
     * Determine whether the userId applies to the notification in question, either because
     * they match exactly, or one of them is USER_ALL (which is treated as a wildcard).
     */
    private boolean notificationMatchesUserId(NotificationRecord r, int userId) {
        return
                // looking for USER_ALL notifications? match everything
                   userId == UserHandle.USER_ALL
                // a notification sent to USER_ALL matches any query
                || r.getUserId() == UserHandle.USER_ALL
                // an exact user match
                || r.getUserId() == userId;
    }

    /**
     * Determine whether the userId applies to the notification in question, either because
     * they match exactly, or one of them is USER_ALL (which is treated as a wildcard) or
     * because it matches one of the users profiles.
     */
    private boolean notificationMatchesCurrentProfiles(NotificationRecord r, int userId) {
        return notificationMatchesUserId(r, userId)
                || mUserProfiles.isCurrentProfile(r.getUserId());
    }

    /**
     * Cancels all notifications from a given package that have all of the
     * {@code mustHaveFlags}.
     */
    void cancelAllNotificationsInt(int callingUid, int callingPid, String pkg, String channelId,
            int mustHaveFlags, int mustNotHaveFlags, boolean doit, int userId, int reason,
            ManagedServiceInfo listener) {
        mHandler.post(new Runnable() {
            @Override
            public void run() {
                String listenerName = listener == null ? null : listener.component.toShortString();
                EventLogTags.writeNotificationCancelAll(callingUid, callingPid,
                        pkg, userId, mustHaveFlags, mustNotHaveFlags, reason,
                        listenerName);

                // Why does this parameter exist? Do we actually want to execute the above if doit
                // is false?
                if (!doit) {
                    return;
                }

                synchronized (mNotificationLock) {
                    FlagChecker flagChecker = (int flags) -> {
                        if ((flags & mustHaveFlags) != mustHaveFlags) {
                            return false;
                        }
                        if ((flags & mustNotHaveFlags) != 0) {
                            return false;
                        }
                        return true;
                    };
                    cancelAllNotificationsByListLocked(mNotificationList, callingUid, callingPid,
                            pkg, true /*nullPkgIndicatesUserSwitch*/, channelId, flagChecker,
                            false /*includeCurrentProfiles*/, userId, false /*sendDelete*/, reason,
                            listenerName, true /* wasPosted */);
                    cancelAllNotificationsByListLocked(mEnqueuedNotifications, callingUid,
                            callingPid, pkg, true /*nullPkgIndicatesUserSwitch*/, channelId,
                            flagChecker, false /*includeCurrentProfiles*/, userId,
                            false /*sendDelete*/, reason, listenerName, false /* wasPosted */);
                    mSnoozeHelper.cancel(userId, pkg);
                }
            }
        });
    }

    private interface FlagChecker {
        // Returns false if these flags do not pass the defined flag test.
        public boolean apply(int flags);
    }

    @GuardedBy("mNotificationLock")
    private void cancelAllNotificationsByListLocked(ArrayList<NotificationRecord> notificationList,
            int callingUid, int callingPid, String pkg, boolean nullPkgIndicatesUserSwitch,
            String channelId, FlagChecker flagChecker, boolean includeCurrentProfiles, int userId,
            boolean sendDelete, int reason, String listenerName, boolean wasPosted) {
        ArrayList<NotificationRecord> canceledNotifications = null;
        for (int i = notificationList.size() - 1; i >= 0; --i) {
            NotificationRecord r = notificationList.get(i);
            if (includeCurrentProfiles) {
                if (!notificationMatchesCurrentProfiles(r, userId)) {
                    continue;
                }
            } else if (!notificationMatchesUserId(r, userId)) {
                continue;
            }
            // Don't remove notifications to all, if there's no package name specified
            if (nullPkgIndicatesUserSwitch && pkg == null && r.getUserId() == UserHandle.USER_ALL) {
                continue;
            }
            if (!flagChecker.apply(r.getFlags())) {
                continue;
            }
            if (pkg != null && !r.getSbn().getPackageName().equals(pkg)) {
                continue;
            }
            if (channelId != null && !channelId.equals(r.getChannel().getId())) {
                continue;
            }
            if (canceledNotifications == null) {
                canceledNotifications = new ArrayList<>();
            }
            notificationList.remove(i);
            mNotificationsByKey.remove(r.getKey());
            r.recordDismissalSentiment(NotificationStats.DISMISS_SENTIMENT_NEUTRAL);
            canceledNotifications.add(r);
            cancelNotificationLocked(r, sendDelete, reason, wasPosted, listenerName);
        }
        if (canceledNotifications != null) {
            final int M = canceledNotifications.size();
            for (int i = 0; i < M; i++) {
                cancelGroupChildrenLocked(canceledNotifications.get(i), callingUid, callingPid,
                        listenerName, false /* sendDelete */, flagChecker, reason);
            }
            updateLightsLocked();
        }
    }

    void snoozeNotificationInt(String key, long duration, String snoozeCriterionId,
            ManagedServiceInfo listener) {
        String listenerName = listener == null ? null : listener.component.toShortString();
        if (duration <= 0 && snoozeCriterionId == null || key == null) {
            return;
        }

        if (DBG) {
            Slog.d(TAG, String.format("snooze event(%s, %d, %s, %s)", key, duration,
                    snoozeCriterionId, listenerName));
        }
        // Needs to post so that it can cancel notifications not yet enqueued.
        mHandler.post(new SnoozeNotificationRunnable(key, duration, snoozeCriterionId));
    }

    void unsnoozeNotificationInt(String key, ManagedServiceInfo listener, boolean muteOnReturn) {
        String listenerName = listener == null ? null : listener.component.toShortString();
        if (DBG) {
            Slog.d(TAG, String.format("unsnooze event(%s, %s)", key, listenerName));
        }
        mSnoozeHelper.repost(key, muteOnReturn);
        handleSavePolicyFile();
    }

    @GuardedBy("mNotificationLock")
    void cancelAllLocked(int callingUid, int callingPid, int userId, int reason,
            ManagedServiceInfo listener, boolean includeCurrentProfiles) {
        mHandler.post(new Runnable() {
            @Override
            public void run() {
                synchronized (mNotificationLock) {
                    String listenerName =
                            listener == null ? null : listener.component.toShortString();
                    EventLogTags.writeNotificationCancelAll(callingUid, callingPid,
                            null, userId, 0, 0, reason, listenerName);

                    FlagChecker flagChecker = (int flags) -> {
                        int flagsToCheck = FLAG_ONGOING_EVENT | FLAG_NO_CLEAR;
                        if (REASON_LISTENER_CANCEL_ALL == reason
                                || REASON_CANCEL_ALL == reason) {
                            flagsToCheck |= FLAG_BUBBLE;
                        }
                        if ((flags & flagsToCheck) != 0) {
                            return false;
                        }
                        return true;
                    };

                    cancelAllNotificationsByListLocked(mNotificationList, callingUid, callingPid,
                            null, false /*nullPkgIndicatesUserSwitch*/, null, flagChecker,
                            includeCurrentProfiles, userId, true /*sendDelete*/, reason,
                            listenerName, true);
                    cancelAllNotificationsByListLocked(mEnqueuedNotifications, callingUid,
                            callingPid, null, false /*nullPkgIndicatesUserSwitch*/, null,
                            flagChecker, includeCurrentProfiles, userId, true /*sendDelete*/,
                            reason, listenerName, false);
                    mSnoozeHelper.cancel(userId, includeCurrentProfiles);
                }
            }
        });
    }

    // Warning: The caller is responsible for invoking updateLightsLocked().
    @GuardedBy("mNotificationLock")
    private void cancelGroupChildrenLocked(NotificationRecord r, int callingUid, int callingPid,
            String listenerName, boolean sendDelete, FlagChecker flagChecker, int reason) {
        Notification n = r.getNotification();
        if (!n.isGroupSummary()) {
            return;
        }

        String pkg = r.getSbn().getPackageName();

        if (pkg == null) {
            if (DBG) Slog.e(TAG, "No package for group summary: " + r.getKey());
            return;
        }

        cancelGroupChildrenByListLocked(mNotificationList, r, callingUid, callingPid, listenerName,
                sendDelete, true, flagChecker, reason);
        cancelGroupChildrenByListLocked(mEnqueuedNotifications, r, callingUid, callingPid,
                listenerName, sendDelete, false, flagChecker, reason);
    }

    @GuardedBy("mNotificationLock")
    private void cancelGroupChildrenByListLocked(ArrayList<NotificationRecord> notificationList,
            NotificationRecord parentNotification, int callingUid, int callingPid,
            String listenerName, boolean sendDelete, boolean wasPosted, FlagChecker flagChecker,
            int reason) {
        final String pkg = parentNotification.getSbn().getPackageName();
        final int userId = parentNotification.getUserId();
        final int childReason = REASON_GROUP_SUMMARY_CANCELED;
        for (int i = notificationList.size() - 1; i >= 0; i--) {
            final NotificationRecord childR = notificationList.get(i);
            final StatusBarNotification childSbn = childR.getSbn();
            if ((childSbn.isGroup() && !childSbn.getNotification().isGroupSummary()) &&
                    childR.getGroupKey().equals(parentNotification.getGroupKey())
                    && (childR.getFlags() & FLAG_FOREGROUND_SERVICE) == 0
                    && (flagChecker == null || flagChecker.apply(childR.getFlags()))
                    && (!childR.getChannel().isImportantConversation()
                            || reason != REASON_CANCEL)) {
                EventLogTags.writeNotificationCancel(callingUid, callingPid, pkg, childSbn.getId(),
                        childSbn.getTag(), userId, 0, 0, childReason, listenerName);
                notificationList.remove(i);
                mNotificationsByKey.remove(childR.getKey());
                cancelNotificationLocked(childR, sendDelete, childReason, wasPosted, listenerName);
            }
        }
    }

    @GuardedBy("mNotificationLock")
    void updateLightsLocked()
    {
        if (mNotificationLight == null) {
            return;
        }

        // handle notification lights
        NotificationRecord ledNotification = null;
        while (ledNotification == null && !mLights.isEmpty()) {
            final String owner = mLights.get(mLights.size() - 1);
            ledNotification = mNotificationsByKey.get(owner);
            if (ledNotification == null) {
                Slog.wtfStack(TAG, "LED Notification does not exist: " + owner);
                mLights.remove(owner);
            }
        }

        // Don't flash while we are in a call or screen is on
        if (ledNotification == null || isInCall() || mScreenOn) {
            mNotificationLight.turnOff();
        } else {
            NotificationRecord.Light light = ledNotification.getLight();
            if (light != null && mNotificationPulseEnabled) {
                // pulse repeatedly
                mNotificationLight.setFlashing(light.color, LogicalLight.LIGHT_FLASH_TIMED,
                        light.onMs, light.offMs);
            }
        }
    }

    @GuardedBy("mNotificationLock")
    @NonNull
    List<NotificationRecord> findCurrentAndSnoozedGroupNotificationsLocked(String pkg,
            String groupKey, int userId) {
        List<NotificationRecord> records = mSnoozeHelper.getNotifications(pkg, groupKey, userId);
        records.addAll(findGroupNotificationsLocked(pkg, groupKey, userId));
        return records;
    }

    @GuardedBy("mNotificationLock")
    @NonNull List<NotificationRecord> findGroupNotificationsLocked(String pkg,
            String groupKey, int userId) {
        List<NotificationRecord> records = new ArrayList<>();
        records.addAll(findGroupNotificationByListLocked(mNotificationList, pkg, groupKey, userId));
        records.addAll(
                findGroupNotificationByListLocked(mEnqueuedNotifications, pkg, groupKey, userId));
        return records;
    }

    @GuardedBy("mNotificationLock")
    private NotificationRecord findInCurrentAndSnoozedNotificationByKeyLocked(String key) {
        NotificationRecord r = findNotificationByKeyLocked(key);
        if (r == null) {
            r = mSnoozeHelper.getNotification(key);
        }
        return r;

    }

    @GuardedBy("mNotificationLock")
    private @NonNull List<NotificationRecord> findGroupNotificationByListLocked(
            ArrayList<NotificationRecord> list, String pkg, String groupKey, int userId) {
        List<NotificationRecord> records = new ArrayList<>();
        final int len = list.size();
        for (int i = 0; i < len; i++) {
            NotificationRecord r = list.get(i);
            if (notificationMatchesUserId(r, userId) && r.getGroupKey().equals(groupKey)
                    && r.getSbn().getPackageName().equals(pkg)) {
                records.add(r);
            }
        }
        return records;
    }

    // Searches both enqueued and posted notifications by key.
    // TODO: need to combine a bunch of these getters with slightly different behavior.
    // TODO: Should enqueuing just add to mNotificationsByKey instead?
    @GuardedBy("mNotificationLock")
    private NotificationRecord findNotificationByKeyLocked(String key) {
        NotificationRecord r;
        if ((r = findNotificationByListLocked(mNotificationList, key)) != null) {
            return r;
        }
        if ((r = findNotificationByListLocked(mEnqueuedNotifications, key)) != null) {
            return r;
        }
        return null;
    }

    @GuardedBy("mNotificationLock")
    NotificationRecord findNotificationLocked(String pkg, String tag, int id, int userId) {
        NotificationRecord r;
        if ((r = findNotificationByListLocked(mNotificationList, pkg, tag, id, userId)) != null) {
            return r;
        }
        if ((r = findNotificationByListLocked(mEnqueuedNotifications, pkg, tag, id, userId))
                != null) {
            return r;
        }
        return null;
    }

    @GuardedBy("mNotificationLock")
    private NotificationRecord findNotificationByListLocked(ArrayList<NotificationRecord> list,
            String pkg, String tag, int id, int userId) {
        final int len = list.size();
        for (int i = 0; i < len; i++) {
            NotificationRecord r = list.get(i);
            if (notificationMatchesUserId(r, userId) && r.getSbn().getId() == id &&
                    TextUtils.equals(r.getSbn().getTag(), tag)
                    && r.getSbn().getPackageName().equals(pkg)) {
                return r;
            }
        }
        return null;
    }

    @GuardedBy("mNotificationLock")
    private List<NotificationRecord> findNotificationsByListLocked(
            ArrayList<NotificationRecord> list, String pkg, String tag, int id, int userId) {
        List<NotificationRecord> matching = new ArrayList<>();
        final int len = list.size();
        for (int i = 0; i < len; i++) {
            NotificationRecord r = list.get(i);
            if (notificationMatchesUserId(r, userId) && r.getSbn().getId() == id &&
                    TextUtils.equals(r.getSbn().getTag(), tag)
                    && r.getSbn().getPackageName().equals(pkg)) {
                matching.add(r);
            }
        }
        return matching;
    }

    @GuardedBy("mNotificationLock")
    private NotificationRecord findNotificationByListLocked(ArrayList<NotificationRecord> list,
            String key) {
        final int N = list.size();
        for (int i = 0; i < N; i++) {
            if (key.equals(list.get(i).getKey())) {
                return list.get(i);
            }
        }
        return null;
    }

    /**
     * There may be multiple records that match your criteria. For instance if there have been
     * multiple notifications posted which are enqueued for the same pkg, tag, id, userId. This
     * method will find all of them in the given list
     * @return
     */
    @GuardedBy("mNotificationLock")
    private List<NotificationRecord> findEnqueuedNotificationsForCriteria(
            String pkg, String tag, int id, int userId) {
        final ArrayList<NotificationRecord> records = new ArrayList<>();
        final int n = mEnqueuedNotifications.size();
        for (int i = 0; i < n; i++) {
            NotificationRecord r = mEnqueuedNotifications.get(i);
            if (notificationMatchesUserId(r, userId)
                    && r.getSbn().getId() == id
                    && TextUtils.equals(r.getSbn().getTag(), tag)
                    && r.getSbn().getPackageName().equals(pkg)) {
                records.add(r);
            }
        }
        return records;
    }

    @GuardedBy("mNotificationLock")
    int indexOfNotificationLocked(String key) {
        final int N = mNotificationList.size();
        for (int i = 0; i < N; i++) {
            if (key.equals(mNotificationList.get(i).getKey())) {
                return i;
            }
        }
        return -1;
    }

    @VisibleForTesting
    protected void hideNotificationsForPackages(String[] pkgs) {
        synchronized (mNotificationLock) {
            List<String> pkgList = Arrays.asList(pkgs);
            List<NotificationRecord> changedNotifications = new ArrayList<>();
            int numNotifications = mNotificationList.size();
            for (int i = 0; i < numNotifications; i++) {
                NotificationRecord rec = mNotificationList.get(i);
                if (pkgList.contains(rec.getSbn().getPackageName())) {
                    rec.setHidden(true);
                    changedNotifications.add(rec);
                }
            }

            mListeners.notifyHiddenLocked(changedNotifications);
        }
    }

    @VisibleForTesting
    protected void unhideNotificationsForPackages(String[] pkgs) {
        synchronized (mNotificationLock) {
            List<String> pkgList = Arrays.asList(pkgs);
            List<NotificationRecord> changedNotifications = new ArrayList<>();
            int numNotifications = mNotificationList.size();
            for (int i = 0; i < numNotifications; i++) {
                NotificationRecord rec = mNotificationList.get(i);
                if (pkgList.contains(rec.getSbn().getPackageName())) {
                    rec.setHidden(false);
                    changedNotifications.add(rec);
                }
            }

            mListeners.notifyUnhiddenLocked(changedNotifications);
        }
    }

    private void updateNotificationPulse() {
        synchronized (mNotificationLock) {
            updateLightsLocked();
        }
    }

    protected boolean isCallingUidSystem() {
        final int uid = Binder.getCallingUid();
        return uid == Process.SYSTEM_UID;
    }

    protected boolean isUidSystemOrPhone(int uid) {
        final int appid = UserHandle.getAppId(uid);
        return (appid == Process.SYSTEM_UID || appid == Process.PHONE_UID
                || uid == Process.ROOT_UID);
    }

    // TODO: Most calls should probably move to isCallerSystem.
    protected boolean isCallerSystemOrPhone() {
        return isUidSystemOrPhone(Binder.getCallingUid());
    }

    private boolean isCallerIsSystemOrSystemUi() {
        if (isCallerSystemOrPhone()) {
            return true;
        }
        return getContext().checkCallingPermission(android.Manifest.permission.STATUS_BAR_SERVICE)
                == PERMISSION_GRANTED;
    }

    private boolean isCallerIsSystemOrSysemUiOrShell() {
        int callingUid = Binder.getCallingUid();
        if (callingUid == Process.SHELL_UID || callingUid == Process.ROOT_UID) {
            return true;
        }
        return isCallerIsSystemOrSystemUi();
    }

    private void checkCallerIsSystemOrShell() {
        int callingUid = Binder.getCallingUid();
        if (callingUid == Process.SHELL_UID || callingUid == Process.ROOT_UID) {
            return;
        }
        checkCallerIsSystem();
    }

    private void checkCallerIsSystem() {
        if (isCallerSystemOrPhone()) {
            return;
        }
        throw new SecurityException("Disallowed call for uid " + Binder.getCallingUid());
    }

    private void checkCallerIsSystemOrSystemUiOrShell() {
        checkCallerIsSystemOrSystemUiOrShell(null);
    }

    private void checkCallerIsSystemOrSystemUiOrShell(String message) {
        int callingUid = Binder.getCallingUid();
        if (callingUid == Process.SHELL_UID || callingUid == Process.ROOT_UID) {
            return;
        }
        if (isCallerSystemOrPhone()) {
            return;
        }
        getContext().enforceCallingPermission(android.Manifest.permission.STATUS_BAR_SERVICE,
                message);
    }

    private void checkCallerIsSystemOrSameApp(String pkg) {
        if (isCallerSystemOrPhone()) {
            return;
        }
        checkCallerIsSameApp(pkg);
    }

    private boolean isCallerAndroid(String callingPkg, int uid) {
        return isUidSystemOrPhone(uid) && callingPkg != null
                && PackageManagerService.PLATFORM_PACKAGE_NAME.equals(callingPkg);
    }

    /**
     * Check if the notification is of a category type that is restricted to system use only,
     * if so throw SecurityException
     */
    private void checkRestrictedCategories(final Notification notification) {
        try {
            if (!mPackageManager.hasSystemFeature(PackageManager.FEATURE_AUTOMOTIVE, 0)) {
                return;
            }
        } catch (RemoteException re) {
            if (DBG) Slog.e(TAG, "Unable to confirm if it's safe to skip category "
                    + "restrictions check thus the check will be done anyway");
        }
        if (Notification.CATEGORY_CAR_EMERGENCY.equals(notification.category)
                || Notification.CATEGORY_CAR_WARNING.equals(notification.category)
                || Notification.CATEGORY_CAR_INFORMATION.equals(notification.category)) {
                    checkCallerIsSystem();
        }
    }

    @VisibleForTesting
    boolean isCallerInstantApp(int callingUid, int userId) {
        // System is always allowed to act for ephemeral apps.
        if (isUidSystemOrPhone(callingUid)) {
            return false;
        }

        if (userId == UserHandle.USER_ALL) {
            userId = USER_SYSTEM;
        }

        try {
            final String[] pkgs = mPackageManager.getPackagesForUid(callingUid);
            if (pkgs == null) {
                throw new SecurityException("Unknown uid " + callingUid);
            }
            final String pkg = pkgs[0];
            mAppOps.checkPackage(callingUid, pkg);

            ApplicationInfo ai = mPackageManager.getApplicationInfo(pkg, 0, userId);
            if (ai == null) {
                throw new SecurityException("Unknown package " + pkg);
            }
            return ai.isInstantApp();
        } catch (RemoteException re) {
            throw new SecurityException("Unknown uid " + callingUid, re);
        }
    }

    private void checkCallerIsSameApp(String pkg) {
        checkCallerIsSameApp(pkg, Binder.getCallingUid(), UserHandle.getCallingUserId());
    }

    private void checkCallerIsSameApp(String pkg, int uid, int userId) {
        if (uid == Process.ROOT_UID && ROOT_PKG.equals(pkg)) {
            return;
        }
        try {
            ApplicationInfo ai = mPackageManager.getApplicationInfo(
                    pkg, 0, userId);
            if (ai == null) {
                throw new SecurityException("Unknown package " + pkg);
            }
            if (!UserHandle.isSameApp(ai.uid, uid)) {
                throw new SecurityException("Calling uid " + uid + " gave package "
                        + pkg + " which is owned by uid " + ai.uid);
            }
        } catch (RemoteException re) {
            throw new SecurityException("Unknown package " + pkg + "\n" + re);
        }
    }

    private boolean isCallerSameApp(String pkg) {
        try {
            checkCallerIsSameApp(pkg);
            return true;
        } catch (SecurityException e) {
            return false;
        }
    }

    private boolean isCallerSameApp(String pkg, int uid, int userId) {
        try {
            checkCallerIsSameApp(pkg, uid, userId);
            return true;
        } catch (SecurityException e) {
            return false;
        }
    }

    private static String callStateToString(int state) {
        switch (state) {
            case TelephonyManager.CALL_STATE_IDLE: return "CALL_STATE_IDLE";
            case TelephonyManager.CALL_STATE_RINGING: return "CALL_STATE_RINGING";
            case TelephonyManager.CALL_STATE_OFFHOOK: return "CALL_STATE_OFFHOOK";
            default: return "CALL_STATE_UNKNOWN_" + state;
        }
    }

    /**
     * Generates a NotificationRankingUpdate from 'sbns', considering only
     * notifications visible to the given listener.
     */
    @GuardedBy("mNotificationLock")
    private NotificationRankingUpdate makeRankingUpdateLocked(ManagedServiceInfo info) {
        final int N = mNotificationList.size();
        final ArrayList<NotificationListenerService.Ranking> rankings = new ArrayList<>();

        for (int i = 0; i < N; i++) {
            NotificationRecord record = mNotificationList.get(i);
            if (!isVisibleToListener(record.getSbn(), info)) {
                continue;
            }
            final String key = record.getSbn().getKey();
            final NotificationListenerService.Ranking ranking =
                    new NotificationListenerService.Ranking();
            ranking.populate(
                    key,
                    rankings.size(),
                    !record.isIntercepted(),
                    record.getPackageVisibilityOverride(),
                    record.getSuppressedVisualEffects(),
                    record.getImportance(),
                    record.getImportanceExplanation(),
                    record.getSbn().getOverrideGroupKey(),
                    record.getChannel(),
                    record.getPeopleOverride(),
                    record.getSnoozeCriteria(),
                    record.canShowBadge(),
                    record.getUserSentiment(),
                    record.isHidden(),
                    record.getLastAudiblyAlertedMs(),
                    record.getSound() != null || record.getVibration() != null,
                    record.getSystemGeneratedSmartActions(),
                    record.getSmartReplies(),
                    record.canBubble(),
                    record.isInterruptive(),
                    record.isConversation(),
                    record.getShortcutInfo(),
                    record.getNotification().isBubbleNotification()
            );
            rankings.add(ranking);
        }

        return new NotificationRankingUpdate(
                rankings.toArray(new NotificationListenerService.Ranking[0]));
    }

    boolean hasCompanionDevice(ManagedServiceInfo info) {
        if (mCompanionManager == null) {
            mCompanionManager = getCompanionManager();
        }
        // Companion mgr doesn't exist on all device types
        if (mCompanionManager == null) {
            return false;
        }
        long identity = Binder.clearCallingIdentity();
        try {
            List<String> associations = mCompanionManager.getAssociations(
                    info.component.getPackageName(), info.userid);
            if (!ArrayUtils.isEmpty(associations)) {
                return true;
            }
        } catch (SecurityException se) {
            // Not a privileged listener
        } catch (RemoteException re) {
            Slog.e(TAG, "Cannot reach companion device service", re);
        } catch (Exception e) {
            Slog.e(TAG, "Cannot verify listener " + info, e);
        } finally {
            Binder.restoreCallingIdentity(identity);
        }
        return false;
    }

    protected ICompanionDeviceManager getCompanionManager() {
        return ICompanionDeviceManager.Stub.asInterface(
                ServiceManager.getService(Context.COMPANION_DEVICE_SERVICE));
    }

    private boolean isVisibleToListener(StatusBarNotification sbn, ManagedServiceInfo listener) {
        if (!listener.enabledAndUserMatches(sbn.getUserId())) {
            return false;
        }
        // TODO: remove this for older listeners.
        return true;
    }

    private boolean isPackageSuspendedForUser(String pkg, int uid) {
        final long identity = Binder.clearCallingIdentity();
        int userId = UserHandle.getUserId(uid);
        try {
            return mPackageManager.isPackageSuspendedForUser(pkg, userId);
        } catch (RemoteException re) {
            throw new SecurityException("Could not talk to package manager service");
        } catch (IllegalArgumentException ex) {
            // Package not found.
            return false;
        } finally {
            Binder.restoreCallingIdentity(identity);
        }
    }

    @VisibleForTesting
    boolean canUseManagedServices(String pkg, Integer userId, String requiredPermission) {
        boolean canUseManagedServices = true;
        if (requiredPermission != null) {
            try {
                if (mPackageManager.checkPermission(requiredPermission, pkg, userId)
                        != PackageManager.PERMISSION_GRANTED) {
                    canUseManagedServices = false;
                }
            } catch (RemoteException e) {
                Slog.e(TAG, "can't talk to pm", e);
            }
        }

        return canUseManagedServices;
    }

    private class TrimCache {
        StatusBarNotification heavy;
        StatusBarNotification sbnClone;
        StatusBarNotification sbnCloneLight;

        TrimCache(StatusBarNotification sbn) {
            heavy = sbn;
        }

        StatusBarNotification ForListener(ManagedServiceInfo info) {
            if (mListeners.getOnNotificationPostedTrim(info) == TRIM_LIGHT) {
                if (sbnCloneLight == null) {
                    sbnCloneLight = heavy.cloneLight();
                }
                return sbnCloneLight;
            } else {
                if (sbnClone == null) {
                    sbnClone = heavy.clone();
                }
                return sbnClone;
            }
        }
    }

    private boolean isInCall() {
        if (mInCallStateOffHook) {
            return true;
        }
        int audioMode = mAudioManager.getMode();
        if (audioMode == AudioManager.MODE_IN_CALL
                || audioMode == AudioManager.MODE_IN_COMMUNICATION) {
            return true;
        }
        return false;
    }

    public class NotificationAssistants extends ManagedServices {
        static final String TAG_ENABLED_NOTIFICATION_ASSISTANTS = "enabled_assistants";

        private static final String ATT_USER_SET = "user_set";
        private static final String TAG_ALLOWED_ADJUSTMENT_TYPES = "q_allowed_adjustments";
        private static final String ATT_TYPES = "types";

        private final Object mLock = new Object();

        @GuardedBy("mLock")
        private ArrayMap<Integer, Boolean> mUserSetMap = new ArrayMap<>();
        private Set<String> mAllowedAdjustments = new ArraySet<>();

        public NotificationAssistants(Context context, Object lock, UserProfiles up,
                IPackageManager pm) {
            super(context, lock, up, pm);

            // Add all default allowed adjustment types. Will be overwritten by values in xml,
            // if they exist
            for (int i = 0; i < DEFAULT_ALLOWED_ADJUSTMENTS.length; i++) {
                mAllowedAdjustments.add(DEFAULT_ALLOWED_ADJUSTMENTS[i]);
            }
        }

        @Override
        protected Config getConfig() {
            Config c = new Config();
            c.caption = "notification assistant";
            c.serviceInterface = NotificationAssistantService.SERVICE_INTERFACE;
            c.xmlTag = TAG_ENABLED_NOTIFICATION_ASSISTANTS;
            c.secureSettingName = Settings.Secure.ENABLED_NOTIFICATION_ASSISTANT;
            c.bindPermission = Manifest.permission.BIND_NOTIFICATION_ASSISTANT_SERVICE;
            c.settingsAction = Settings.ACTION_MANAGE_DEFAULT_APPS_SETTINGS;
            c.clientLabel = R.string.notification_ranker_binding_label;
            return c;
        }

        @Override
        protected IInterface asInterface(IBinder binder) {
            return INotificationListener.Stub.asInterface(binder);
        }

        @Override
        protected boolean checkType(IInterface service) {
            return service instanceof INotificationListener;
        }

        @Override
        protected void onServiceAdded(ManagedServiceInfo info) {
            mListeners.registerGuestService(info);
        }

        @Override
        @GuardedBy("mNotificationLock")
        protected void onServiceRemovedLocked(ManagedServiceInfo removed) {
            mListeners.unregisterService(removed.service, removed.userid);
        }

        @Override
        public void onUserUnlocked(int user) {
            if (DEBUG) Slog.d(TAG, "onUserUnlocked u=" + user);
            // force rebind the assistant, as it might be keeping its own state in user locked
            // storage
            rebindServices(true, user);
        }

        @Override
        protected String getRequiredPermission() {
            // only signature/privileged apps can be bound.
            return android.Manifest.permission.REQUEST_NOTIFICATION_ASSISTANT_SERVICE;
        }

        @Override
        protected void writeExtraXmlTags(XmlSerializer out) throws IOException {
            synchronized (mLock) {
                out.startTag(null, TAG_ALLOWED_ADJUSTMENT_TYPES);
                out.attribute(null, ATT_TYPES, TextUtils.join(",", mAllowedAdjustments));
                out.endTag(null, TAG_ALLOWED_ADJUSTMENT_TYPES);
            }
        }

        @Override
        protected void readExtraTag(String tag, XmlPullParser parser) throws IOException {
            if (TAG_ALLOWED_ADJUSTMENT_TYPES.equals(tag)) {
                final String types = XmlUtils.readStringAttribute(parser, ATT_TYPES);
                synchronized (mLock) {
                    mAllowedAdjustments.clear();
                    if (!TextUtils.isEmpty(types)) {
                        mAllowedAdjustments.addAll(Arrays.asList(types.split(",")));
                    }
                }
            }
        }

        protected void allowAdjustmentType(String type) {
            synchronized (mLock) {
                mAllowedAdjustments.add(type);
            }
            for (final ManagedServiceInfo info : NotificationAssistants.this.getServices()) {
                mHandler.post(() -> notifyCapabilitiesChanged(info));
            }
        }

        protected void disallowAdjustmentType(String type) {
            synchronized (mLock) {
                mAllowedAdjustments.remove(type);
            }
            for (final ManagedServiceInfo info : NotificationAssistants.this.getServices()) {
                    mHandler.post(() -> notifyCapabilitiesChanged(info));
            }
        }

        protected List<String> getAllowedAssistantAdjustments() {
            synchronized (mLock) {
                List<String> types = new ArrayList<>();
                types.addAll(mAllowedAdjustments);
                return types;
            }
        }

        protected boolean isAdjustmentAllowed(String type) {
            synchronized (mLock) {
                return mAllowedAdjustments.contains(type);
            }
        }

        protected void onNotificationsSeenLocked(ArrayList<NotificationRecord> records) {
            // There should be only one, but it's a list, so while we enforce
            // singularity elsewhere, we keep it general here, to avoid surprises.
            for (final ManagedServiceInfo info : NotificationAssistants.this.getServices()) {
                ArrayList<String> keys = new ArrayList<>(records.size());
                for (NotificationRecord r : records) {
                    boolean sbnVisible = isVisibleToListener(r.getSbn(), info)
                            && info.isSameUser(r.getUserId());
                    if (sbnVisible) {
                        keys.add(r.getKey());
                    }
                }

                if (!keys.isEmpty()) {
                    mHandler.post(() -> notifySeen(info, keys));
                }
            }
        }

        protected void onPanelRevealed(int items) {
            for (final ManagedServiceInfo info : NotificationAssistants.this.getServices()) {
                mHandler.post(() -> {
                    final INotificationListener assistant = (INotificationListener) info.service;
                    try {
                        assistant.onPanelRevealed(items);
                    } catch (RemoteException ex) {
                        Slog.e(TAG, "unable to notify assistant (panel revealed): " + info, ex);
                    }
                });
            }
        }

        protected void onPanelHidden() {
            for (final ManagedServiceInfo info : NotificationAssistants.this.getServices()) {
                mHandler.post(() -> {
                    final INotificationListener assistant = (INotificationListener) info.service;
                    try {
                        assistant.onPanelHidden();
                    } catch (RemoteException ex) {
                        Slog.e(TAG, "unable to notify assistant (panel hidden): " + info, ex);
                    }
                });
            }
        }

        boolean hasUserSet(int userId) {
            synchronized (mLock) {
                return mUserSetMap.getOrDefault(userId, false);
            }
        }

        void setUserSet(int userId, boolean set) {
            synchronized (mLock) {
                mUserSetMap.put(userId, set);
            }
        }

        @Override
        protected void writeExtraAttributes(XmlSerializer out, int userId) throws IOException {
            out.attribute(null, ATT_USER_SET, Boolean.toString(hasUserSet(userId)));
        }

        @Override
        protected void readExtraAttributes(String tag, XmlPullParser parser, int userId)
                throws IOException {
            boolean userSet = XmlUtils.readBooleanAttribute(parser, ATT_USER_SET, false);
            setUserSet(userId, userSet);
        }

        private void notifyCapabilitiesChanged(final ManagedServiceInfo info) {
            final INotificationListener assistant = (INotificationListener) info.service;
            try {
                assistant.onAllowedAdjustmentsChanged();
            } catch (RemoteException ex) {
                Slog.e(TAG, "unable to notify assistant (capabilities): " + info, ex);
            }
        }

        private void notifySeen(final ManagedServiceInfo info,
                final ArrayList<String> keys) {
            final INotificationListener assistant = (INotificationListener) info.service;
            try {
                assistant.onNotificationsSeen(keys);
            } catch (RemoteException ex) {
                Slog.e(TAG, "unable to notify assistant (seen): " + info, ex);
            }
        }

        @GuardedBy("mNotificationLock")
        private void onNotificationEnqueuedLocked(final NotificationRecord r) {
            final boolean debug = isVerboseLogEnabled();
            if (debug) {
                Slog.v(TAG, "onNotificationEnqueuedLocked() called with: r = [" + r + "]");
            }
            final StatusBarNotification sbn = r.getSbn();
            notifyAssistantLocked(
                    sbn,
                    true /* sameUserOnly */,
                    (assistant, sbnHolder) -> {
                        try {
                            if (debug) {
                                Slog.v(TAG,
                                        "calling onNotificationEnqueuedWithChannel " + sbnHolder);
                            }
                            assistant.onNotificationEnqueuedWithChannel(sbnHolder, r.getChannel());
                        } catch (RemoteException ex) {
                            Slog.e(TAG, "unable to notify assistant (enqueued): " + assistant, ex);
                        }
                    });
        }

        @GuardedBy("mNotificationLock")
        void notifyAssistantVisibilityChangedLocked(
                final StatusBarNotification sbn,
                final boolean isVisible) {
            final String key = sbn.getKey();
            if (DBG) {
                Slog.d(TAG, "notifyAssistantVisibilityChangedLocked: " + key);
            }
            notifyAssistantLocked(
                    sbn,
                    false /* sameUserOnly */,
                    (assistant, sbnHolder) -> {
                        try {
                            assistant.onNotificationVisibilityChanged(key, isVisible);
                        } catch (RemoteException ex) {
                            Slog.e(TAG, "unable to notify assistant (visible): " + assistant, ex);
                        }
                    });
        }

        @GuardedBy("mNotificationLock")
        void notifyAssistantExpansionChangedLocked(
                final StatusBarNotification sbn,
                final boolean isUserAction,
                final boolean isExpanded) {
            final String key = sbn.getKey();
            notifyAssistantLocked(
                    sbn,
                    false /* sameUserOnly */,
                    (assistant, sbnHolder) -> {
                        try {
                            assistant.onNotificationExpansionChanged(key, isUserAction, isExpanded);
                        } catch (RemoteException ex) {
                            Slog.e(TAG, "unable to notify assistant (expanded): " + assistant, ex);
                        }
                    });
        }

        @GuardedBy("mNotificationLock")
        void notifyAssistantNotificationDirectReplyLocked(
                final StatusBarNotification sbn) {
            final String key = sbn.getKey();
            notifyAssistantLocked(
                    sbn,
                    false /* sameUserOnly */,
                    (assistant, sbnHolder) -> {
                        try {
                            assistant.onNotificationDirectReply(key);
                        } catch (RemoteException ex) {
                            Slog.e(TAG, "unable to notify assistant (expanded): " + assistant, ex);
                        }
                    });
        }

        @GuardedBy("mNotificationLock")
        void notifyAssistantSuggestedReplySent(
                final StatusBarNotification sbn, CharSequence reply, boolean generatedByAssistant) {
            final String key = sbn.getKey();
            notifyAssistantLocked(
                    sbn,
                    false /* sameUserOnly */,
                    (assistant, sbnHolder) -> {
                        try {
                            assistant.onSuggestedReplySent(
                                    key,
                                    reply,
                                    generatedByAssistant
                                            ? NotificationAssistantService.SOURCE_FROM_ASSISTANT
                                            : NotificationAssistantService.SOURCE_FROM_APP);
                        } catch (RemoteException ex) {
                            Slog.e(TAG, "unable to notify assistant (snoozed): " + assistant, ex);
                        }
                    });
        }

        @GuardedBy("mNotificationLock")
        void notifyAssistantActionClicked(
                final StatusBarNotification sbn, int actionIndex, Notification.Action action,
                boolean generatedByAssistant) {
            final String key = sbn.getKey();
            notifyAssistantLocked(
                    sbn,
                    false /* sameUserOnly */,
                    (assistant, sbnHolder) -> {
                        try {
                            assistant.onActionClicked(
                                    key,
                                    action,
                                    generatedByAssistant
                                            ? NotificationAssistantService.SOURCE_FROM_ASSISTANT
                                            : NotificationAssistantService.SOURCE_FROM_APP);
                        } catch (RemoteException ex) {
                            Slog.e(TAG, "unable to notify assistant (snoozed): " + assistant, ex);
                        }
                    });
        }

        /**
         * asynchronously notify the assistant that a notification has been snoozed until a
         * context
         */
        @GuardedBy("mNotificationLock")
        private void notifyAssistantSnoozedLocked(
                final StatusBarNotification sbn, final String snoozeCriterionId) {
            notifyAssistantLocked(
                    sbn,
                    false /* sameUserOnly */,
                    (assistant, sbnHolder) -> {
                        try {
                            assistant.onNotificationSnoozedUntilContext(
                                    sbnHolder, snoozeCriterionId);
                        } catch (RemoteException ex) {
                            Slog.e(TAG, "unable to notify assistant (snoozed): " + assistant, ex);
                        }
                    });
        }

        /**
         * Notifies the assistant something about the specified notification, only assistant
         * that is visible to the notification will be notified.
         *
         * @param sbn          the notification object that the update is about.
         * @param sameUserOnly should the update  be sent to the assistant in the same user only.
         * @param callback     the callback that provides the assistant to be notified, executed
         *                     in WorkerHandler.
         */
        @GuardedBy("mNotificationLock")
        private void notifyAssistantLocked(
                final StatusBarNotification sbn,
                boolean sameUserOnly,
                BiConsumer<INotificationListener, StatusBarNotificationHolder> callback) {
            TrimCache trimCache = new TrimCache(sbn);
            // There should be only one, but it's a list, so while we enforce
            // singularity elsewhere, we keep it general here, to avoid surprises.

            final boolean debug = isVerboseLogEnabled();
            if (debug) {
                Slog.v(TAG,
                        "notifyAssistantLocked() called with: sbn = [" + sbn + "], sameUserOnly = ["
                                + sameUserOnly + "], callback = [" + callback + "]");
            }
            for (final ManagedServiceInfo info : NotificationAssistants.this.getServices()) {
                boolean sbnVisible = isVisibleToListener(sbn, info)
                        && (!sameUserOnly || info.isSameUser(sbn.getUserId()));
                if (debug) {
                    Slog.v(TAG, "notifyAssistantLocked info=" + info + " snbVisible=" + sbnVisible);
                }
                if (!sbnVisible) {
                    continue;
                }
                final INotificationListener assistant = (INotificationListener) info.service;
                final StatusBarNotification sbnToPost = trimCache.ForListener(info);
                final StatusBarNotificationHolder sbnHolder =
                        new StatusBarNotificationHolder(sbnToPost);
                mHandler.post(() -> callback.accept(assistant, sbnHolder));
            }
        }

        public boolean isEnabled() {
            return !getServices().isEmpty();
        }

        protected void resetDefaultAssistantsIfNecessary() {
            final List<UserInfo> activeUsers = mUm.getUsers(true);
            for (UserInfo userInfo : activeUsers) {
                int userId = userInfo.getUserHandle().getIdentifier();
                if (!hasUserSet(userId)) {
                    Slog.d(TAG, "Approving default notification assistant for user " + userId);
                    setDefaultAssistantForUser(userId);
                }
            }
        }

        @Override
        protected void setPackageOrComponentEnabled(String pkgOrComponent, int userId,
                boolean isPrimary, boolean enabled) {
            // Ensures that only one component is enabled at a time
            if (enabled) {
                List<ComponentName> allowedComponents = getAllowedComponents(userId);
                if (!allowedComponents.isEmpty()) {
                    ComponentName currentComponent = CollectionUtils.firstOrNull(allowedComponents);
                    if (currentComponent.flattenToString().equals(pkgOrComponent)) return;
                    setNotificationAssistantAccessGrantedForUserInternal(
                            currentComponent, userId, false);
                }
            }
            super.setPackageOrComponentEnabled(pkgOrComponent, userId, isPrimary, enabled);
        }

        @Override
        public void dump(PrintWriter pw, DumpFilter filter) {
            super.dump(pw, filter);
            pw.println("    Has user set:");
            synchronized (mLock) {
                Set<Integer> userIds = mUserSetMap.keySet();
                for (int userId : userIds) {
                    pw.println("      userId=" + userId + " value=" + mUserSetMap.get(userId));
                }
            }
        }

        private boolean isVerboseLogEnabled() {
            return Log.isLoggable("notification_assistant", Log.VERBOSE);
        }
    }

    public class NotificationListeners extends ManagedServices {
        static final String TAG_ENABLED_NOTIFICATION_LISTENERS = "enabled_listeners";

        private final ArraySet<ManagedServiceInfo> mLightTrimListeners = new ArraySet<>();

        public NotificationListeners(IPackageManager pm) {
            super(getContext(), mNotificationLock, mUserProfiles, pm);

        }

        @Override
        protected int getBindFlags() {
            // Most of the same flags as the base, but also add BIND_NOT_PERCEPTIBLE
            // because too many 3P apps could be kept in memory as notification listeners and
            // cause extreme memory pressure.
            // TODO: Change the binding lifecycle of NotificationListeners to avoid this situation.
            return BIND_AUTO_CREATE | BIND_FOREGROUND_SERVICE
                    | BIND_NOT_PERCEPTIBLE | BIND_ALLOW_WHITELIST_MANAGEMENT;
        }

        @Override
        protected Config getConfig() {
            Config c = new Config();
            c.caption = "notification listener";
            c.serviceInterface = NotificationListenerService.SERVICE_INTERFACE;
            c.xmlTag = TAG_ENABLED_NOTIFICATION_LISTENERS;
            c.secureSettingName = Settings.Secure.ENABLED_NOTIFICATION_LISTENERS;
            c.bindPermission = android.Manifest.permission.BIND_NOTIFICATION_LISTENER_SERVICE;
            c.settingsAction = Settings.ACTION_NOTIFICATION_LISTENER_SETTINGS;
            c.clientLabel = R.string.notification_listener_binding_label;
            return c;
        }

        @Override
        protected IInterface asInterface(IBinder binder) {
            return INotificationListener.Stub.asInterface(binder);
        }

        @Override
        protected boolean checkType(IInterface service) {
            return service instanceof INotificationListener;
        }

        @Override
        public void onServiceAdded(ManagedServiceInfo info) {
            final INotificationListener listener = (INotificationListener) info.service;
            final NotificationRankingUpdate update;
            synchronized (mNotificationLock) {
                update = makeRankingUpdateLocked(info);
            }
            try {
                listener.onListenerConnected(update);
            } catch (RemoteException e) {
                // we tried
            }
        }

        @Override
        @GuardedBy("mNotificationLock")
        protected void onServiceRemovedLocked(ManagedServiceInfo removed) {
            if (removeDisabledHints(removed)) {
                updateListenerHintsLocked();
                updateEffectsSuppressorLocked();
            }
            mLightTrimListeners.remove(removed);
        }

        @Override
        protected String getRequiredPermission() {
            return null;
        }

        @GuardedBy("mNotificationLock")
        public void setOnNotificationPostedTrimLocked(ManagedServiceInfo info, int trim) {
            if (trim == TRIM_LIGHT) {
                mLightTrimListeners.add(info);
            } else {
                mLightTrimListeners.remove(info);
            }
        }

        public int getOnNotificationPostedTrim(ManagedServiceInfo info) {
            return mLightTrimListeners.contains(info) ? TRIM_LIGHT : TRIM_FULL;
        }

        public void onStatusBarIconsBehaviorChanged(boolean hideSilentStatusIcons) {
            for (final ManagedServiceInfo info : getServices()) {
                mHandler.post(() -> {
                    final INotificationListener listener = (INotificationListener) info.service;
                     try {
                        listener.onStatusBarIconsBehaviorChanged(hideSilentStatusIcons);
                    } catch (RemoteException ex) {
                        Slog.e(TAG, "unable to notify listener "
                                + "(hideSilentStatusIcons): " + info, ex);
                    }
                });
            }
        }

        /**
         * asynchronously notify all listeners about a new notification
         *
         * <p>
         * Also takes care of removing a notification that has been visible to a listener before,
         * but isn't anymore.
         */
        @GuardedBy("mNotificationLock")
        public void notifyPostedLocked(NotificationRecord r, NotificationRecord old) {
            notifyPostedLocked(r, old, true);
        }

        /**
         * @param notifyAllListeners notifies all listeners if true, else only notifies listeners
         *                           targetting <= O_MR1
         */
        @GuardedBy("mNotificationLock")
        private void notifyPostedLocked(NotificationRecord r, NotificationRecord old,
                boolean notifyAllListeners) {
            try {
                // Lazily initialized snapshots of the notification.
                StatusBarNotification sbn = r.getSbn();
                StatusBarNotification oldSbn = (old != null) ? old.getSbn() : null;
                TrimCache trimCache = new TrimCache(sbn);

                for (final ManagedServiceInfo info : getServices()) {
                    boolean sbnVisible = isVisibleToListener(sbn, info);
                    boolean oldSbnVisible = oldSbn != null ? isVisibleToListener(oldSbn, info)
                            : false;
                    // This notification hasn't been and still isn't visible -> ignore.
                    if (!oldSbnVisible && !sbnVisible) {
                        continue;
                    }
                    // If the notification is hidden, don't notifyPosted listeners targeting < P.
                    // Instead, those listeners will receive notifyPosted when the notification is
                    // unhidden.
                    if (r.isHidden() && info.targetSdkVersion < Build.VERSION_CODES.P) {
                        continue;
                    }

                    // If we shouldn't notify all listeners, this means the hidden state of
                    // a notification was changed.  Don't notifyPosted listeners targeting >= P.
                    // Instead, those listeners will receive notifyRankingUpdate.
                    if (!notifyAllListeners && info.targetSdkVersion >= Build.VERSION_CODES.P) {
                        continue;
                    }

                    final NotificationRankingUpdate update = makeRankingUpdateLocked(info);

                    // This notification became invisible -> remove the old one.
                    if (oldSbnVisible && !sbnVisible) {
                        final StatusBarNotification oldSbnLightClone = oldSbn.cloneLight();
                        mHandler.post(new Runnable() {
                            @Override
                            public void run() {
                                notifyRemoved(
                                        info, oldSbnLightClone, update, null, REASON_USER_STOPPED);
                            }
                        });
                        continue;
                    }

                    // Grant access before listener is notified
                    final int targetUserId = (info.userid == UserHandle.USER_ALL)
                            ? UserHandle.USER_SYSTEM : info.userid;
                    updateUriPermissions(r, old, info.component.getPackageName(), targetUserId);

                    final StatusBarNotification sbnToPost = trimCache.ForListener(info);
                    mHandler.post(new Runnable() {
                        @Override
                        public void run() {
                            notifyPosted(info, sbnToPost, update);
                        }
                    });
                }
            } catch (Exception e) {
                Slog.e(TAG, "Could not notify listeners for " + r.getKey(), e);
            }
        }

        /**
         * asynchronously notify all listeners about a removed notification
         */
        @GuardedBy("mNotificationLock")
        public void notifyRemovedLocked(NotificationRecord r, int reason,
                NotificationStats notificationStats) {
            final StatusBarNotification sbn = r.getSbn();

            // make a copy in case changes are made to the underlying Notification object
            // NOTE: this copy is lightweight: it doesn't include heavyweight parts of the
            // notification
            final StatusBarNotification sbnLight = sbn.cloneLight();
            for (final ManagedServiceInfo info : getServices()) {
                if (!isVisibleToListener(sbn, info)) {
                    continue;
                }

                // don't notifyRemoved for listeners targeting < P
                // if not for reason package suspended
                if (r.isHidden() && reason != REASON_PACKAGE_SUSPENDED
                        && info.targetSdkVersion < Build.VERSION_CODES.P) {
                    continue;
                }

                // don't notifyRemoved for listeners targeting >= P
                // if the reason is package suspended
                if (reason == REASON_PACKAGE_SUSPENDED
                        && info.targetSdkVersion >= Build.VERSION_CODES.P) {
                    continue;
                }

                // Only assistants can get stats
                final NotificationStats stats = mAssistants.isServiceTokenValidLocked(info.service)
                        ? notificationStats : null;
                final NotificationRankingUpdate update = makeRankingUpdateLocked(info);
                mHandler.post(new Runnable() {
                    @Override
                    public void run() {
                        notifyRemoved(info, sbnLight, update, stats, reason);
                    }
                });
            }

            // Revoke access after all listeners have been updated
            mHandler.post(() -> {
                updateUriPermissions(null, r, null, UserHandle.USER_SYSTEM);
            });
        }

        /**
         * Asynchronously notify all listeners about a reordering of notifications
         * unless changedHiddenNotifications is populated.
         * If changedHiddenNotifications is populated, there was a change in the hidden state
         * of the notifications.  In this case, we only send updates to listeners that
         * target >= P.
         */
        @GuardedBy("mNotificationLock")
        public void notifyRankingUpdateLocked(List<NotificationRecord> changedHiddenNotifications) {
            boolean isHiddenRankingUpdate = changedHiddenNotifications != null
                    && changedHiddenNotifications.size() > 0;

            for (final ManagedServiceInfo serviceInfo : getServices()) {
                if (!serviceInfo.isEnabledForCurrentProfiles()) {
                    continue;
                }

                boolean notifyThisListener = false;
                if (isHiddenRankingUpdate && serviceInfo.targetSdkVersion >=
                        Build.VERSION_CODES.P) {
                    for (NotificationRecord rec : changedHiddenNotifications) {
                        if (isVisibleToListener(rec.getSbn(), serviceInfo)) {
                            notifyThisListener = true;
                            break;
                        }
                    }
                }

                if (notifyThisListener || !isHiddenRankingUpdate) {
                    final NotificationRankingUpdate update = makeRankingUpdateLocked(
                            serviceInfo);

                    mHandler.post(new Runnable() {
                        @Override
                        public void run() {
                            notifyRankingUpdate(serviceInfo, update);
                        }
                    });
                }
            }
        }

        @GuardedBy("mNotificationLock")
        public void notifyListenerHintsChangedLocked(final int hints) {
            for (final ManagedServiceInfo serviceInfo : getServices()) {
                if (!serviceInfo.isEnabledForCurrentProfiles()) {
                    continue;
                }
                mHandler.post(new Runnable() {
                    @Override
                    public void run() {
                        notifyListenerHintsChanged(serviceInfo, hints);
                    }
                });
            }
        }

        /**
         * asynchronously notify relevant listeners their notification is hidden
         * NotificationListenerServices that target P+:
         *      NotificationListenerService#notifyRankingUpdateLocked()
         * NotificationListenerServices that target <= P:
         *      NotificationListenerService#notifyRemovedLocked() with REASON_PACKAGE_SUSPENDED.
         */
        @GuardedBy("mNotificationLock")
        public void notifyHiddenLocked(List<NotificationRecord> changedNotifications) {
            if (changedNotifications == null || changedNotifications.size() == 0) {
                return;
            }

            notifyRankingUpdateLocked(changedNotifications);

            // for listeners that target < P, notifyRemoveLocked
            int numChangedNotifications = changedNotifications.size();
            for (int i = 0; i < numChangedNotifications; i++) {
                NotificationRecord rec = changedNotifications.get(i);
                mListeners.notifyRemovedLocked(rec, REASON_PACKAGE_SUSPENDED, rec.getStats());
            }
        }

        /**
         * asynchronously notify relevant listeners their notification is unhidden
         * NotificationListenerServices that target P+:
         *      NotificationListenerService#notifyRankingUpdateLocked()
         * NotificationListenerServices that target <= P:
         *      NotificationListeners#notifyPostedLocked()
         */
        @GuardedBy("mNotificationLock")
        public void notifyUnhiddenLocked(List<NotificationRecord> changedNotifications) {
            if (changedNotifications == null || changedNotifications.size() == 0) {
                return;
            }

            notifyRankingUpdateLocked(changedNotifications);

            // for listeners that target < P, notifyPostedLocked
            int numChangedNotifications = changedNotifications.size();
            for (int i = 0; i < numChangedNotifications; i++) {
                NotificationRecord rec = changedNotifications.get(i);
                mListeners.notifyPostedLocked(rec, rec, false);
            }
        }

        public void notifyInterruptionFilterChanged(final int interruptionFilter) {
            for (final ManagedServiceInfo serviceInfo : getServices()) {
                if (!serviceInfo.isEnabledForCurrentProfiles()) {
                    continue;
                }
                mHandler.post(new Runnable() {
                    @Override
                    public void run() {
                        notifyInterruptionFilterChanged(serviceInfo, interruptionFilter);
                    }
                });
            }
        }

        protected void notifyNotificationChannelChanged(final String pkg, final UserHandle user,
                final NotificationChannel channel, final int modificationType) {
            if (channel == null) {
                return;
            }
            for (final ManagedServiceInfo serviceInfo : getServices()) {
                if (!serviceInfo.enabledAndUserMatches(UserHandle.getCallingUserId())) {
                    continue;
                }

                BackgroundThread.getHandler().post(() -> {
                    if (serviceInfo.isSystem || hasCompanionDevice(serviceInfo)) {
                        notifyNotificationChannelChanged(
                                serviceInfo, pkg, user, channel, modificationType);
                    }
                });
            }
        }

        protected void notifyNotificationChannelGroupChanged(
                final String pkg, final UserHandle user, final NotificationChannelGroup group,
                final int modificationType) {
            if (group == null) {
                return;
            }
            for (final ManagedServiceInfo serviceInfo : getServices()) {
                if (!serviceInfo.enabledAndUserMatches(UserHandle.getCallingUserId())) {
                    continue;
                }

                BackgroundThread.getHandler().post(() -> {
                    if (serviceInfo.isSystem || hasCompanionDevice(serviceInfo)) {
                        notifyNotificationChannelGroupChanged(
                                serviceInfo, pkg, user, group, modificationType);
                    }
                });
            }
        }

        private void notifyPosted(final ManagedServiceInfo info,
                final StatusBarNotification sbn, NotificationRankingUpdate rankingUpdate) {
            final INotificationListener listener = (INotificationListener) info.service;
            StatusBarNotificationHolder sbnHolder = new StatusBarNotificationHolder(sbn);
            try {
                listener.onNotificationPosted(sbnHolder, rankingUpdate);
            } catch (RemoteException ex) {
                Slog.e(TAG, "unable to notify listener (posted): " + info, ex);
            }
        }

        private void notifyRemoved(ManagedServiceInfo info, StatusBarNotification sbn,
                NotificationRankingUpdate rankingUpdate, NotificationStats stats, int reason) {
            if (!info.enabledAndUserMatches(sbn.getUserId())) {
                return;
            }
            final INotificationListener listener = (INotificationListener) info.service;
            StatusBarNotificationHolder sbnHolder = new StatusBarNotificationHolder(sbn);
            try {
                listener.onNotificationRemoved(sbnHolder, rankingUpdate, stats, reason);
            } catch (RemoteException ex) {
                Slog.e(TAG, "unable to notify listener (removed): " + info, ex);
            }
        }

        private void notifyRankingUpdate(ManagedServiceInfo info,
                                         NotificationRankingUpdate rankingUpdate) {
            final INotificationListener listener = (INotificationListener) info.service;
            try {
                listener.onNotificationRankingUpdate(rankingUpdate);
            } catch (RemoteException ex) {
                Slog.e(TAG, "unable to notify listener (ranking update): " + info, ex);
            }
        }

        private void notifyListenerHintsChanged(ManagedServiceInfo info, int hints) {
            final INotificationListener listener = (INotificationListener) info.service;
            try {
                listener.onListenerHintsChanged(hints);
            } catch (RemoteException ex) {
                Slog.e(TAG, "unable to notify listener (listener hints): " + info, ex);
            }
        }

        private void notifyInterruptionFilterChanged(ManagedServiceInfo info,
                int interruptionFilter) {
            final INotificationListener listener = (INotificationListener) info.service;
            try {
                listener.onInterruptionFilterChanged(interruptionFilter);
            } catch (RemoteException ex) {
                Slog.e(TAG, "unable to notify listener (interruption filter): " + info, ex);
            }
        }

        void notifyNotificationChannelChanged(ManagedServiceInfo info,
                final String pkg, final UserHandle user, final NotificationChannel channel,
                final int modificationType) {
            final INotificationListener listener = (INotificationListener) info.service;
            try {
                listener.onNotificationChannelModification(pkg, user, channel, modificationType);
            } catch (RemoteException ex) {
                Slog.e(TAG, "unable to notify listener (channel changed): " + info, ex);
            }
        }

        private void notifyNotificationChannelGroupChanged(ManagedServiceInfo info,
                final String pkg, final UserHandle user, final NotificationChannelGroup group,
                final int modificationType) {
            final INotificationListener listener = (INotificationListener) info.service;
            try {
                listener.onNotificationChannelGroupModification(pkg, user, group, modificationType);
            } catch (RemoteException ex) {
                Slog.e(TAG, "unable to notify listener (channel group changed): " + info, ex);
            }
        }

        public boolean isListenerPackage(String packageName) {
            if (packageName == null) {
                return false;
            }
            // TODO: clean up locking object later
            synchronized (mNotificationLock) {
                for (final ManagedServiceInfo serviceInfo : getServices()) {
                    if (packageName.equals(serviceInfo.component.getPackageName())) {
                        return true;
                    }
                }
            }
            return false;
        }
    }

    class RoleObserver implements OnRoleHoldersChangedListener {
        // Role name : user id : list of approved packages
        private ArrayMap<String, ArrayMap<Integer, ArraySet<String>>> mNonBlockableDefaultApps;

        private final RoleManager mRm;
        private final IPackageManager mPm;
        private final Executor mExecutor;

        RoleObserver(@NonNull RoleManager roleManager,
                @NonNull IPackageManager pkgMgr,
                @NonNull @CallbackExecutor Executor executor) {
            mRm = roleManager;
            mPm = pkgMgr;
            mExecutor = executor;
        }

        public void init() {
            List<UserInfo> users = mUm.getUsers();
            mNonBlockableDefaultApps = new ArrayMap<>();
            for (int i = 0; i < NON_BLOCKABLE_DEFAULT_ROLES.length; i++) {
                final ArrayMap<Integer, ArraySet<String>> userToApprovedList = new ArrayMap<>();
                mNonBlockableDefaultApps.put(NON_BLOCKABLE_DEFAULT_ROLES[i], userToApprovedList);
                for (int j = 0; j < users.size(); j++) {
                    Integer userId = users.get(j).getUserHandle().getIdentifier();
                    ArraySet<String> approvedForUserId = new ArraySet<>(mRm.getRoleHoldersAsUser(
                            NON_BLOCKABLE_DEFAULT_ROLES[i], UserHandle.of(userId)));
                    ArraySet<Pair<String, Integer>> approvedAppUids = new ArraySet<>();
                    for (String pkg : approvedForUserId) {
                        approvedAppUids.add(new Pair(pkg, getUidForPackage(pkg, userId)));
                    }
                    userToApprovedList.put(userId, approvedForUserId);
                    mPreferencesHelper.updateDefaultApps(userId, null, approvedAppUids);
                }
            }

            mRm.addOnRoleHoldersChangedListenerAsUser(mExecutor, this, UserHandle.ALL);
        }

        @VisibleForTesting
        public boolean isApprovedPackageForRoleForUser(String role, String pkg, int userId) {
            return mNonBlockableDefaultApps.get(role).get(userId).contains(pkg);
        }

        /**
         * Convert the assistant-role holder into settings. The rest of the system uses the
         * settings.
         *
         * @param roleName the name of the role whose holders are changed
         * @param user the user for this role holder change
         */
        @Override
        public void onRoleHoldersChanged(@NonNull String roleName, @NonNull UserHandle user) {
            // we only care about a couple of the roles they'll tell us about
            boolean relevantChange = false;
            for (int i = 0; i < NON_BLOCKABLE_DEFAULT_ROLES.length; i++) {
                if (NON_BLOCKABLE_DEFAULT_ROLES[i].equals(roleName)) {
                    relevantChange = true;
                    break;
                }
            }

            if (!relevantChange) {
                return;
            }

            ArraySet<String> roleHolders = new ArraySet<>(mRm.getRoleHoldersAsUser(roleName, user));

            // find the diff
            ArrayMap<Integer, ArraySet<String>> prevApprovedForRole =
                    mNonBlockableDefaultApps.getOrDefault(roleName, new ArrayMap<>());
            ArraySet<String> previouslyApproved =
                    prevApprovedForRole.getOrDefault(user.getIdentifier(), new ArraySet<>());

            ArraySet<String> toRemove = new ArraySet<>();
            ArraySet<Pair<String, Integer>> toAdd = new ArraySet<>();

            for (String previous : previouslyApproved) {
                if (!roleHolders.contains(previous)) {
                    toRemove.add(previous);
                }
            }
            for (String nowApproved : roleHolders) {
                if (!previouslyApproved.contains(nowApproved)) {
                    toAdd.add(new Pair(nowApproved,
                            getUidForPackage(nowApproved, user.getIdentifier())));
                }
            }

            // store newly approved apps
            prevApprovedForRole.put(user.getIdentifier(), roleHolders);
            mNonBlockableDefaultApps.put(roleName, prevApprovedForRole);

            // update what apps can be blocked
            mPreferencesHelper.updateDefaultApps(user.getIdentifier(), toRemove, toAdd);

            // RoleManager is the source of truth for this data so we don't need to trigger a
            // write of the notification policy xml for this change
        }

        private int getUidForPackage(String pkg, int userId) {
            try {
                return mPm.getPackageUid(pkg, MATCH_ALL, userId);
            } catch (RemoteException e) {
                Slog.e(TAG, "role manager has bad default " + pkg + " " + userId);
            }
            return -1;
        }
    }

    public static final class DumpFilter {
        public boolean filtered = false;
        public String pkgFilter;
        public boolean zen;
        public long since;
        public boolean stats;
        public boolean rvStats;
        public boolean redact = true;
        public boolean proto = false;
        public boolean criticalPriority = false;
        public boolean normalPriority = false;

        @NonNull
        public static DumpFilter parseFromArguments(String[] args) {
            final DumpFilter filter = new DumpFilter();
            for (int ai = 0; ai < args.length; ai++) {
                final String a = args[ai];
                if ("--proto".equals(a)) {
                    filter.proto = true;
                } else if ("--noredact".equals(a) || "--reveal".equals(a)) {
                    filter.redact = false;
                } else if ("p".equals(a) || "pkg".equals(a) || "--package".equals(a)) {
                    if (ai < args.length-1) {
                        ai++;
                        filter.pkgFilter = args[ai].trim().toLowerCase();
                        if (filter.pkgFilter.isEmpty()) {
                            filter.pkgFilter = null;
                        } else {
                            filter.filtered = true;
                        }
                    }
                } else if ("--zen".equals(a) || "zen".equals(a)) {
                    filter.filtered = true;
                    filter.zen = true;
                } else if ("--stats".equals(a)) {
                    filter.stats = true;
                    if (ai < args.length-1) {
                        ai++;
                        filter.since = Long.parseLong(args[ai]);
                    } else {
                        filter.since = 0;
                    }
                } else if ("--remote-view-stats".equals(a)) {
                    filter.rvStats = true;
                    if (ai < args.length-1) {
                        ai++;
                        filter.since = Long.parseLong(args[ai]);
                    } else {
                        filter.since = 0;
                    }
                } else if (PRIORITY_ARG.equals(a)) {
                    // Bugreport will call the service twice with priority arguments, first to dump
                    // critical sections and then non critical ones. Set approriate filters
                    // to generate the desired data.
                    if (ai < args.length - 1) {
                        ai++;
                        switch (args[ai]) {
                            case PRIORITY_ARG_CRITICAL:
                                filter.criticalPriority = true;
                                break;
                            case PRIORITY_ARG_NORMAL:
                                filter.normalPriority = true;
                                break;
                        }
                    }
                }
            }
            return filter;
        }

        public boolean matches(StatusBarNotification sbn) {
            if (!filtered) return true;
            return zen ? true : sbn != null
                    && (matches(sbn.getPackageName()) || matches(sbn.getOpPkg()));
        }

        public boolean matches(ComponentName component) {
            if (!filtered) return true;
            return zen ? true : component != null && matches(component.getPackageName());
        }

        public boolean matches(String pkg) {
            if (!filtered) return true;
            return zen ? true : pkg != null && pkg.toLowerCase().contains(pkgFilter);
        }

        @Override
        public String toString() {
            return stats ? "stats" : zen ? "zen" : ('\'' + pkgFilter + '\'');
        }
    }

    @VisibleForTesting
    void resetAssistantUserSet(int userId) {
        checkCallerIsSystemOrShell();
        mAssistants.setUserSet(userId, false);
        handleSavePolicyFile();
    }

    @VisibleForTesting
    @Nullable
    ComponentName getApprovedAssistant(int userId) {
        checkCallerIsSystemOrShell();
        List<ComponentName> allowedComponents = mAssistants.getAllowedComponents(userId);
        return CollectionUtils.firstOrNull(allowedComponents);
    }

    @VisibleForTesting
    protected void simulatePackageSuspendBroadcast(boolean suspend, String pkg) {
        checkCallerIsSystemOrShell();
        // only use for testing: mimic receive broadcast that package is (un)suspended
        // but does not actually (un)suspend the package
        final Bundle extras = new Bundle();
        extras.putStringArray(Intent.EXTRA_CHANGED_PACKAGE_LIST,
                new String[]{pkg});

        final String action = suspend ? Intent.ACTION_PACKAGES_SUSPENDED
                : Intent.ACTION_PACKAGES_UNSUSPENDED;
        final Intent intent = new Intent(action);
        intent.putExtras(extras);

        mPackageIntentReceiver.onReceive(getContext(), intent);
    }

    @VisibleForTesting
    protected void simulatePackageDistractionBroadcast(int flag, String[] pkgs) {
        checkCallerIsSystemOrShell();
        // only use for testing: mimic receive broadcast that package is (un)distracting
        // but does not actually register that info with packagemanager
        final Bundle extras = new Bundle();
        extras.putStringArray(Intent.EXTRA_CHANGED_PACKAGE_LIST, pkgs);
        extras.putInt(Intent.EXTRA_DISTRACTION_RESTRICTIONS, flag);

        final Intent intent = new Intent(Intent.ACTION_DISTRACTING_PACKAGES_CHANGED);
        intent.putExtras(extras);

        mPackageIntentReceiver.onReceive(getContext(), intent);
    }

    /**
     * Wrapper for a StatusBarNotification object that allows transfer across a oneway
     * binder without sending large amounts of data over a oneway transaction.
     */
    private static final class StatusBarNotificationHolder
            extends IStatusBarNotificationHolder.Stub {
        private StatusBarNotification mValue;

        public StatusBarNotificationHolder(StatusBarNotification value) {
            mValue = value;
        }

        /** Get the held value and clear it. This function should only be called once per holder */
        @Override
        public StatusBarNotification get() {
            StatusBarNotification value = mValue;
            mValue = null;
            return value;
        }
    }

    private void writeSecureNotificationsPolicy(XmlSerializer out) throws IOException {
        out.startTag(null, LOCKSCREEN_ALLOW_SECURE_NOTIFICATIONS_TAG);
        out.attribute(null, LOCKSCREEN_ALLOW_SECURE_NOTIFICATIONS_VALUE,
                Boolean.toString(mLockScreenAllowSecureNotifications));
        out.endTag(null, LOCKSCREEN_ALLOW_SECURE_NOTIFICATIONS_TAG);
    }

    private static boolean safeBoolean(String val, boolean defValue) {
        if (TextUtils.isEmpty(val)) return defValue;
        return Boolean.parseBoolean(val);
    }
}<|MERGE_RESOLUTION|>--- conflicted
+++ resolved
@@ -3103,11 +3103,7 @@
 
         @Override
         public void setBubblesAllowed(String pkg, int uid, int bubblePreference) {
-<<<<<<< HEAD
-            enforceSystemOrSystemUI("Caller not system or systemui");
-=======
             checkCallerIsSystemOrSystemUiOrShell("Caller not system or sysui or shell");
->>>>>>> c026d54c
             mPreferencesHelper.setBubblesAllowed(pkg, uid, bubblePreference);
             handleSavePolicyFile();
         }
