--- conflicted
+++ resolved
@@ -264,15 +264,6 @@
                 }
             };
 
-<<<<<<< HEAD
-    public void onAirplaneModeChanged() {
-        synchronized (this) {
-            if (isBluetoothPersistedStateOn()) {
-                if (isAirplaneModeOn()) {
-                    persistBluetoothSetting(BLUETOOTH_ON_AIRPLANE);
-                } else {
-                    persistBluetoothSetting(BLUETOOTH_ON_BLUETOOTH);
-=======
     public boolean onFactoryReset() {
         // Wait for stable state if bluetooth is temporary state.
         int state = getState();
@@ -314,17 +305,13 @@
         return false;
     }
 
-    private final ContentObserver mAirplaneModeObserver = new ContentObserver(null) {
-        @Override
-        public void onChange(boolean unused) {
-            synchronized (this) {
-                if (isBluetoothPersistedStateOn()) {
-                    if (isAirplaneModeOn()) {
-                        persistBluetoothSetting(BLUETOOTH_ON_AIRPLANE);
-                    } else {
-                        persistBluetoothSetting(BLUETOOTH_ON_BLUETOOTH);
-                    }
->>>>>>> 81ee1024
+    public void onAirplaneModeChanged() {
+        synchronized (this) {
+            if (isBluetoothPersistedStateOn()) {
+                if (isAirplaneModeOn()) {
+                    persistBluetoothSetting(BLUETOOTH_ON_AIRPLANE);
+                } else {
+                    persistBluetoothSetting(BLUETOOTH_ON_BLUETOOTH);
                 }
             }
 
