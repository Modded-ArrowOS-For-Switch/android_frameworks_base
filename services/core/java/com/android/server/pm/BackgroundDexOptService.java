--- conflicted
+++ resolved
@@ -340,17 +340,11 @@
             int dexoptFlags =
                     DexoptOptions.DEXOPT_CHECK_FOR_PROFILES_UPDATES |
                     DexoptOptions.DEXOPT_BOOT_COMPLETE |
-<<<<<<< HEAD
                     (downgrade ? DexoptOptions.DEXOPT_DOWNGRADE : 0) |
                     DexoptOptions.DEXOPT_IDLE_BACKGROUND_JOB;
             if (is_for_primary_dex) {
                 int result = pm.performDexOptWithStatus(new DexoptOptions(pkg,
                         PackageManagerService.REASON_BACKGROUND_DEXOPT,
-=======
-                    (downgrade ? DexoptOptions.DEXOPT_DOWNGRADE : 0);
-            if (is_for_primary_dex) {
-                int result = pm.performDexOptWithStatus(new DexoptOptions(pkg, reason,
->>>>>>> 98e12851
                         dexoptFlags));
                 success = result != PackageDexOptimizer.DEX_OPT_FAILED;
                 if (result == PackageDexOptimizer.DEX_OPT_PERFORMED) {
@@ -358,12 +352,7 @@
                 }
             } else {
                 success = pm.performDexOpt(new DexoptOptions(pkg,
-<<<<<<< HEAD
-                        PackageManagerService.REASON_BACKGROUND_DEXOPT,
-                        dexoptFlags | DexoptOptions.DEXOPT_ONLY_SECONDARY_DEX));
-=======
                         reason, dexoptFlags | DexoptOptions.DEXOPT_ONLY_SECONDARY_DEX));
->>>>>>> 98e12851
             }
             if (success) {
                 // Dexopt succeeded, remove package from the list of failing ones.
@@ -491,12 +480,9 @@
         }
         return TimeUnit.DAYS.toMillis(Long.parseLong(sysPropValue));
     }
-<<<<<<< HEAD
-=======
 
     private static boolean isBackgroundDexoptDisabled() {
         return SystemProperties.getBoolean("pm.dexopt.disable_bg_dexopt" /* key */,
                 false /* default */);
     }
->>>>>>> 98e12851
 }