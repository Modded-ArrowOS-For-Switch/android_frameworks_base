--- conflicted
+++ resolved
@@ -635,12 +635,10 @@
 
     private int mPowerButtonSuppressionDelayMillis = POWER_BUTTON_SUPPRESSION_DELAY_DEFAULT_MILLIS;
 
-<<<<<<< HEAD
     private final List<DeviceKeyHandler> mDeviceKeyHandlers = new ArrayList<>();
     private int mTorchActionMode;
-=======
+
     private boolean mLockNowPending = false;
->>>>>>> 2384fb32
 
     private static final int MSG_DISPATCH_MEDIA_KEY_WITH_WAKE_LOCK = 3;
     private static final int MSG_DISPATCH_MEDIA_KEY_REPEAT_WITH_WAKE_LOCK = 4;
