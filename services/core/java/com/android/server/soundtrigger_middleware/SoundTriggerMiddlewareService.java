--- conflicted
+++ resolved
@@ -71,11 +71,7 @@
      */
     private SoundTriggerMiddlewareService(@NonNull ISoundTriggerMiddlewareInternal delegate) {
         mDelegate = Objects.requireNonNull(delegate);
-<<<<<<< HEAD
-        new ExternalCaptureStateTracker("media.audio_policy", active -> {
-=======
         new ExternalCaptureStateTracker(active -> {
->>>>>>> 40ee6ffa
             try {
                 mDelegate.setCaptureState(active);
             } catch (RemoteException e) {
