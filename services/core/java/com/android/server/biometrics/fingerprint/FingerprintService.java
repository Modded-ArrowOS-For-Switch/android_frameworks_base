--- conflicted
+++ resolved
@@ -715,17 +715,6 @@
         public void onAuthenticated(final long deviceId, final int fingerId, final int groupId,
                 ArrayList<Byte> token) {
             mHandler.post(() -> {
-<<<<<<< HEAD
-                Fingerprint fp = new Fingerprint("", groupId, fingerId, deviceId);
-                FingerprintService.super.handleAuthenticated(fp, token);
-                if (mHasFod && fp.getBiometricId() != 0) {
-                    try {
-                        mStatusBarService.hideInDisplayFingerprintView();
-                    } catch (RemoteException e) {
-                        Slog.e(TAG, "hideInDisplayFingerprintView failed", e);
-                    }
-                }
-=======
                 boolean authenticated = fingerId != 0;
                 final ClientMonitor client = getCurrentClient();
                 if (client instanceof FingerprintAuthClient) {
@@ -737,7 +726,13 @@
 
                 final Fingerprint fp = new Fingerprint("", groupId, fingerId, deviceId);
                 FingerprintService.super.handleAuthenticated(authenticated, fp, token);
->>>>>>> e0b64f17
+                if (mHasFod && fp.getBiometricId() != 0) {
+                    try {
+                        mStatusBarService.hideInDisplayFingerprintView();
+                    } catch (RemoteException e) {
+                        Slog.e(TAG, "hideInDisplayFingerprintView failed", e);
+                    }
+                }
             });
         }
 
@@ -897,13 +892,10 @@
         mAlarmManager = context.getSystemService(AlarmManager.class);
         context.registerReceiver(mLockoutReceiver, new IntentFilter(getLockoutResetIntent()),
                 getLockoutBroadcastPermission(), null /* handler */);
-<<<<<<< HEAD
 
         PackageManager packageManager = context.getPackageManager();
         mHasFod = FodUtils.hasFodSupport(context);
-=======
         mLockPatternUtils = new LockPatternUtils(context);
->>>>>>> e0b64f17
     }
 
     @Override
