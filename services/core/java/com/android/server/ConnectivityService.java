--- conflicted
+++ resolved
@@ -4088,16 +4088,11 @@
             synchronized (nai) {
                 nai.networkCapabilities = networkCapabilities;
             }
-<<<<<<< HEAD
-            rematchAllNetworksAndRequests(networkAgent, networkAgent.getCurrentScore());
+            rematchAllNetworksAndRequests(nai, oldScore);
             // TODO: reduce the number of callbacks where possible. For example, only send signal
             // strength changes if the NetworkRequest used to register the callback specified a
             // signalStrength.
-            notifyNetworkCallbacks(networkAgent, ConnectivityManager.CALLBACK_CAP_CHANGED);
-=======
-            rematchAllNetworksAndRequests(nai, oldScore);
             notifyNetworkCallbacks(nai, ConnectivityManager.CALLBACK_CAP_CHANGED);
->>>>>>> 7f9e3274
         }
     }
 
