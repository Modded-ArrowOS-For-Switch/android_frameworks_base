/*
 * Copyright (C) 2012 The Android Open Source Project
 *
 * Licensed under the Apache License, Version 2.0 (the "License");
 * you may not use this file except in compliance with the License.
 * You may obtain a copy of the License at
 *
 *      http://www.apache.org/licenses/LICENSE-2.0
 *
 * Unless required by applicable law or agreed to in writing, software
 * distributed under the License is distributed on an "AS IS" BASIS,
 * WITHOUT WARRANTIES OR CONDITIONS OF ANY KIND, either express or implied.
 * See the License for the specific language governing permissions and
 * limitations under the License.
 */

package com.android.server.wm;

import static com.android.server.am.ActivityStackSupervisor.HOME_STACK_ID;
import static com.android.server.wm.WindowManagerService.DEBUG_STACK;
import static com.android.server.wm.WindowManagerService.DEBUG_VISIBILITY;
import static com.android.server.wm.WindowManagerService.TAG;

import android.app.ActivityManager.StackBoxInfo;
import android.graphics.Rect;
import android.graphics.Region;
import android.os.Debug;
<<<<<<< HEAD
=======
import android.util.EventLog;
>>>>>>> bac61807
import android.util.Slog;
import android.view.Display;
import android.view.DisplayInfo;
import com.android.server.EventLogTags;

import java.io.PrintWriter;
import java.util.ArrayList;

class DisplayContentList extends ArrayList<DisplayContent> {
}

/**
 * Utility class for keeping track of the WindowStates and other pertinent contents of a
 * particular Display.
 *
 * IMPORTANT: No method from this class should ever be used without holding
 * WindowManagerService.mWindowMap.
 */
class DisplayContent {

    /** Unique identifier of this stack. */
    private final int mDisplayId;

    /** Z-ordered (bottom-most first) list of all Window objects. Assigned to an element
     * from mDisplayWindows; */
    private WindowList mWindows = new WindowList();

    // This protects the following display size properties, so that
    // getDisplaySize() doesn't need to acquire the global lock.  This is
    // needed because the window manager sometimes needs to use ActivityThread
    // while it has its global state locked (for example to load animation
    // resources), but the ActivityThread also needs get the current display
    // size sometimes when it has its package lock held.
    //
    // These will only be modified with both mWindowMap and mDisplaySizeLock
    // held (in that order) so the window manager doesn't need to acquire this
    // lock when needing these values in its normal operation.
    final Object mDisplaySizeLock = new Object();
    int mInitialDisplayWidth = 0;
    int mInitialDisplayHeight = 0;
    int mInitialDisplayDensity = 0;
    int mBaseDisplayWidth = 0;
    int mBaseDisplayHeight = 0;
    int mBaseDisplayDensity = 0;
    private final DisplayInfo mDisplayInfo = new DisplayInfo();
    private final Display mDisplay;

    Rect mBaseDisplayRect = new Rect();

    // Accessed directly by all users.
    boolean layoutNeeded;
    int pendingLayoutChanges;
    final boolean isDefaultDisplay;

    /**
     * Window tokens that are in the process of exiting, but still
     * on screen for animations.
     */
    final ArrayList<WindowToken> mExitingTokens = new ArrayList<WindowToken>();

    /**
     * Application tokens that are in the process of exiting, but still
     * on screen for animations.
     */
    final AppTokenList mExitingAppTokens = new AppTokenList();

    /** Array containing the home StackBox and possibly one more which would contain apps. Array
     * is stored in display order with the current bottom stack at 0. */
    private ArrayList<StackBox> mStackBoxes = new ArrayList<StackBox>();

    /** True when the home StackBox is at the top of mStackBoxes, false otherwise. */
    private TaskStack mHomeStack = null;

<<<<<<< HEAD
    /** Sorted most recent at top, oldest at [0]. */
    ArrayList<TaskStack> mStackHistory = new ArrayList<TaskStack>();

=======
>>>>>>> bac61807
    /** Detect user tapping outside of current focused stack bounds .*/
    StackTapPointerEventListener mTapDetector;

    /** Detect user tapping outside of current focused stack bounds .*/
    Region mTouchExcludeRegion = new Region();

    /** Save allocating when retrieving tasks */
<<<<<<< HEAD
    ArrayList<Task> mTmpTasks = new ArrayList<Task>();
=======
    private ArrayList<Task> mTaskHistory = new ArrayList<Task>();
>>>>>>> bac61807

    /** Save allocating when calculating rects */
    Rect mTmpRect = new Rect();

    final WindowManagerService mService;

    /**
     * @param display May not be null.
     * @param service TODO(cmautner):
     */
    DisplayContent(Display display, WindowManagerService service) {
        mDisplay = display;
        mDisplayId = display.getDisplayId();
        display.getDisplayInfo(mDisplayInfo);
        isDefaultDisplay = mDisplayId == Display.DEFAULT_DISPLAY;
        mService = service;

        StackBox newBox = new StackBox(service, this, null);
        mStackBoxes.add(newBox);
        TaskStack newStack = new TaskStack(service, HOME_STACK_ID, this);
        newStack.mStackBox = newBox;
        newBox.mStack = newStack;
        mHomeStack = newStack;
    }

    int getDisplayId() {
        return mDisplayId;
    }

    WindowList getWindowList() {
        return mWindows;
    }

    Display getDisplay() {
        return mDisplay;
    }

    DisplayInfo getDisplayInfo() {
        return mDisplayInfo;
    }

    /**
     * Returns true if the specified UID has access to this display.
     */
    public boolean hasAccess(int uid) {
        return mDisplay.hasAccess(uid);
    }

    boolean homeOnTop() {
        return mStackBoxes.get(0).mStack != mHomeStack;
    }

<<<<<<< HEAD
    void moveStack(TaskStack stack, boolean toTop) {
        mStackHistory.remove(stack);
        mStackHistory.add(toTop ? mStackHistory.size() : 0, stack);
        mService.moveStackWindowsLocked(stack);
    }

=======
>>>>>>> bac61807
    public boolean isPrivate() {
        return (mDisplay.getFlags() & Display.FLAG_PRIVATE) != 0;
    }

    /**
     * Retrieve the tasks on this display in stack order from the bottommost TaskStack up.
     * @return All the Tasks, in order, on this display.
     */
    ArrayList<Task> getTasks() {
<<<<<<< HEAD
        mTmpTasks.clear();
        final int numStacks = mStackHistory.size();
        for (int stackNdx = 0; stackNdx < numStacks; ++stackNdx) {
            mTmpTasks.addAll(mStackHistory.get(stackNdx).getTasks());
        }
        if (WindowManagerService.DEBUG_LAYERS) Slog.i(TAG, "getTasks: mStackHistory=" +
                mStackHistory);
        return mTmpTasks;
=======
        return mTaskHistory;
    }

    void addTask(Task task, boolean toTop) {
        mTaskHistory.remove(task);

        final int userId = task.mUserId;
        int taskNdx;
        final int numTasks = mTaskHistory.size();
        if (toTop) {
            for (taskNdx = numTasks - 1; taskNdx >= 0; --taskNdx) {
                if (mTaskHistory.get(taskNdx).mUserId == userId) {
                    break;
                }
            }
            ++taskNdx;
        } else {
            for (taskNdx = 0; taskNdx < numTasks; ++taskNdx) {
                if (mTaskHistory.get(taskNdx).mUserId == userId) {
                    break;
                }
            }
        }

        mTaskHistory.add(taskNdx, task);
        EventLog.writeEvent(EventLogTags.WM_TASK_MOVED, task.taskId, toTop ? 1 : 0, taskNdx);
    }

    void removeTask(Task task) {
        mTaskHistory.remove(task);
>>>>>>> bac61807
    }

    TaskStack getHomeStack() {
        return mHomeStack;
    }

    void updateDisplayInfo() {
        mDisplay.getDisplayInfo(mDisplayInfo);
    }

    void getLogicalDisplayRect(Rect out) {
        updateDisplayInfo();
        // Uses same calculation as in LogicalDisplay#configureDisplayInTransactionLocked.
        int width = mDisplayInfo.logicalWidth;
        int left = (mBaseDisplayWidth - width) / 2;
        int height = mDisplayInfo.logicalHeight;
        int top = (mBaseDisplayHeight - height) / 2;
        out.set(left, top, left + width, top + height);
    }

    /** @return The number of tokens in all of the Tasks on this display. */
    int numTokens() {
<<<<<<< HEAD
        getTasks();
        int count = 0;
        for (int taskNdx = mTmpTasks.size() - 1; taskNdx >= 0; --taskNdx) {
            count += mTmpTasks.get(taskNdx).mAppTokens.size();
=======
        int count = 0;
        for (int taskNdx = mTaskHistory.size() - 1; taskNdx >= 0; --taskNdx) {
            count += mTaskHistory.get(taskNdx).mAppTokens.size();
>>>>>>> bac61807
        }
        return count;
    }

    /** Refer to {@link WindowManagerService#createStack(int, int, int, float)} */
    TaskStack createStack(int stackId, int relativeStackBoxId, int position, float weight) {
        TaskStack newStack = null;
        if (DEBUG_STACK) Slog.d(TAG, "createStack: stackId=" + stackId + " relativeStackBoxId="
                + relativeStackBoxId + " position=" + position + " weight=" + weight);
        if (stackId == HOME_STACK_ID) {
            if (mStackBoxes.size() != 1) {
                throw new IllegalArgumentException("createStack: HOME_STACK_ID (0) not first.");
            }
            newStack = mHomeStack;
        } else {
            int stackBoxNdx;
            for (stackBoxNdx = mStackBoxes.size() - 1; stackBoxNdx >= 0; --stackBoxNdx) {
                final StackBox box = mStackBoxes.get(stackBoxNdx);
                if (position == StackBox.TASK_STACK_GOES_OVER
                        || position == StackBox.TASK_STACK_GOES_UNDER) {
                    // Position indicates a new box is added at top level only.
                    if (box.contains(relativeStackBoxId)) {
                        StackBox newBox = new StackBox(mService, this, null);
                        newStack = new TaskStack(mService, stackId, this);
                        newStack.mStackBox = newBox;
                        newBox.mStack = newStack;
                        final int offset = position == StackBox.TASK_STACK_GOES_OVER ? 1 : 0;
                        if (DEBUG_STACK) Slog.d(TAG, "createStack: inserting stack at " +
                                (stackBoxNdx + offset));
                        mStackBoxes.add(stackBoxNdx + offset, newBox);
                        break;
                    }
                } else {
                    // Remaining position values indicate a box must be split.
                    newStack = box.split(stackId, relativeStackBoxId, position, weight);
                    if (newStack != null) {
                        break;
                    }
                }
            }
            if (stackBoxNdx < 0) {
                throw new IllegalArgumentException("createStack: stackBoxId " + relativeStackBoxId
                        + " not found.");
            }
        }
        if (newStack != null) {
            layoutNeeded = true;
        }
<<<<<<< HEAD
=======
        EventLog.writeEvent(EventLogTags.WM_STACK_CREATED, stackId, relativeStackBoxId, position,
                (int)(weight * 100 + 0.5));
>>>>>>> bac61807
        return newStack;
    }

    /** Refer to {@link WindowManagerService#resizeStackBox(int, float)} */
    boolean resizeStack(int stackBoxId, float weight) {
        for (int stackBoxNdx = mStackBoxes.size() - 1; stackBoxNdx >= 0; --stackBoxNdx) {
            final StackBox box = mStackBoxes.get(stackBoxNdx);
            if (box.resize(stackBoxId, weight)) {
                layoutNeeded = true;
                return true;
            }
        }
        return false;
    }

    void addStackBox(StackBox box, boolean toTop) {
        if (mStackBoxes.size() >= 2) {
            throw new RuntimeException("addStackBox: Too many toplevel StackBoxes!");
        }
        mStackBoxes.add(toTop ? mStackBoxes.size() : 0, box);
    }

    void removeStackBox(StackBox box) {
        if (DEBUG_STACK) Slog.d(TAG, "removeStackBox: box=" + box);
        final TaskStack stack = box.mStack;
        if (stack != null && stack.mStackId == HOME_STACK_ID) {
            // Never delete the home stack, even if it is empty.
            if (DEBUG_STACK) Slog.d(TAG, "removeStackBox: Not deleting home stack.");
            return;
        }
        mStackBoxes.remove(box);
    }

    StackBoxInfo getStackBoxInfo(StackBox box) {
        StackBoxInfo info = new StackBoxInfo();
        info.stackBoxId = box.mStackBoxId;
        info.weight = box.mWeight;
        info.vertical = box.mVertical;
        info.bounds = new Rect(box.mBounds);
        if (box.mStack != null) {
            info.stackId = box.mStack.mStackId;
            // ActivityManagerService will fill in the StackInfo.
        } else {
            info.stackId = -1;
            info.children = new StackBoxInfo[2];
            info.children[0] = getStackBoxInfo(box.mFirst);
            info.children[1] = getStackBoxInfo(box.mSecond);
        }
        return info;
    }

    ArrayList<StackBoxInfo> getStackBoxInfos() {
        ArrayList<StackBoxInfo> list = new ArrayList<StackBoxInfo>();
        for (int stackBoxNdx = mStackBoxes.size() - 1; stackBoxNdx >= 0; --stackBoxNdx) {
            list.add(getStackBoxInfo(mStackBoxes.get(stackBoxNdx)));
        }
        return list;
    }

    /**
     * Move the home StackBox to the top or bottom of mStackBoxes. That is the only place
     * it is allowed to be. This is a nop if the home StackBox is already in the correct position.
     * @param toTop Move home to the top of mStackBoxes if true, to the bottom if false.
     * @return true if a change was made, false otherwise.
     */
    boolean moveHomeStackBox(boolean toTop) {
        if (DEBUG_STACK) Slog.d(TAG, "moveHomeStackBox: toTop=" + toTop + " Callers=" +
                Debug.getCallers(4));
<<<<<<< HEAD
=======
        EventLog.writeEvent(EventLogTags.WM_HOME_STACK_MOVED, toTop ? 1 : 0);
>>>>>>> bac61807
        switch (mStackBoxes.size()) {
            case 0: throw new RuntimeException("moveHomeStackBox: No home StackBox!");
            case 1: return false; // Only the home StackBox exists.
            case 2:
                if (homeOnTop() ^ toTop) {
                    mStackBoxes.add(mStackBoxes.remove(0));
                    return true;
                }
                return false;
            default: throw new RuntimeException("moveHomeStackBox: Too many toplevel StackBoxes!");
        }
    }

    /**
     * Propagate the new bounds to all child stack boxes, applying weights as we move down.
     * @param contentRect The bounds to apply at the top level.
     */
    boolean setStackBoxSize(Rect contentRect) {
        boolean change = false;
        for (int stackBoxNdx = mStackBoxes.size() - 1; stackBoxNdx >= 0; --stackBoxNdx) {
            change |= mStackBoxes.get(stackBoxNdx).setStackBoxSizes(contentRect, true);
        }
        return change;
    }

    Rect getStackBounds(int stackId) {
        for (int stackBoxNdx = mStackBoxes.size() - 1; stackBoxNdx >= 0; --stackBoxNdx) {
            Rect bounds = mStackBoxes.get(stackBoxNdx).getStackBounds(stackId);
            if (bounds != null) {
                return bounds;
            }
        }
        return null;
    }

    int stackIdFromPoint(int x, int y) {
        StackBox topBox = mStackBoxes.get(mStackBoxes.size() - 1);
        return topBox.stackIdFromPoint(x, y);
    }

    void setTouchExcludeRegion(TaskStack focusedStack) {
        mTouchExcludeRegion.set(mBaseDisplayRect);
        WindowList windows = getWindowList();
        for (int i = windows.size() - 1; i >= 0; --i) {
            final WindowState win = windows.get(i);
            final TaskStack stack = win.getStack();
            if (win.isVisibleLw() && stack != null && stack != focusedStack) {
                mTmpRect.set(win.mVisibleFrame);
                mTmpRect.intersect(win.mVisibleInsets);
                mTouchExcludeRegion.op(mTmpRect, Region.Op.DIFFERENCE);
            }
        }
    }

    void switchUserStacks(int oldUserId, int newUserId) {
        final WindowList windows = getWindowList();
        for (int i = 0; i < windows.size(); i++) {
            final WindowState win = windows.get(i);
            if (win.isHiddenFromUserLocked()) {
                if (DEBUG_VISIBILITY) Slog.w(TAG, "user changing " + newUserId + " hiding "
                        + win + ", attrs=" + win.mAttrs.type + ", belonging to "
                        + win.mOwnerUid);
                win.hideLw(false);
            }
        }

        for (int stackBoxNdx = mStackBoxes.size() - 1; stackBoxNdx >= 0; --stackBoxNdx) {
            mStackBoxes.get(stackBoxNdx).switchUserStacks(newUserId);
        }
    }

    void resetAnimationBackgroundAnimator() {
        for (int stackBoxNdx = mStackBoxes.size() - 1; stackBoxNdx >= 0; --stackBoxNdx) {
            mStackBoxes.get(stackBoxNdx).resetAnimationBackgroundAnimator();
        }
    }

    boolean animateDimLayers() {
        boolean result = false;
        for (int stackBoxNdx = mStackBoxes.size() - 1; stackBoxNdx >= 0; --stackBoxNdx) {
            result |= mStackBoxes.get(stackBoxNdx).animateDimLayers();
        }
        return result;
    }

    void resetDimming() {
        for (int stackBoxNdx = mStackBoxes.size() - 1; stackBoxNdx >= 0; --stackBoxNdx) {
            mStackBoxes.get(stackBoxNdx).resetDimming();
        }
    }

    boolean isDimming() {
        boolean result = false;
        for (int stackBoxNdx = mStackBoxes.size() - 1; stackBoxNdx >= 0; --stackBoxNdx) {
            result |= mStackBoxes.get(stackBoxNdx).isDimming();
        }
        return result;
    }

    void stopDimmingIfNeeded() {
        for (int stackBoxNdx = mStackBoxes.size() - 1; stackBoxNdx >= 0; --stackBoxNdx) {
            mStackBoxes.get(stackBoxNdx).stopDimmingIfNeeded();
        }
    }

    void close() {
        for (int stackBoxNdx = mStackBoxes.size() - 1; stackBoxNdx >= 0; --stackBoxNdx) {
            mStackBoxes.get(stackBoxNdx).close();
        }
    }

    public void dump(String prefix, PrintWriter pw) {
        pw.print(prefix); pw.print("Display: mDisplayId="); pw.println(mDisplayId);
        final String subPrefix = "  " + prefix;
        pw.print(subPrefix); pw.print("init="); pw.print(mInitialDisplayWidth); pw.print("x");
            pw.print(mInitialDisplayHeight); pw.print(" "); pw.print(mInitialDisplayDensity);
            pw.print("dpi");
            if (mInitialDisplayWidth != mBaseDisplayWidth
                    || mInitialDisplayHeight != mBaseDisplayHeight
                    || mInitialDisplayDensity != mBaseDisplayDensity) {
                pw.print(" base=");
                pw.print(mBaseDisplayWidth); pw.print("x"); pw.print(mBaseDisplayHeight);
                pw.print(" "); pw.print(mBaseDisplayDensity); pw.print("dpi");
            }
            pw.print(" cur=");
            pw.print(mDisplayInfo.logicalWidth);
            pw.print("x"); pw.print(mDisplayInfo.logicalHeight);
            pw.print(" app=");
            pw.print(mDisplayInfo.appWidth);
            pw.print("x"); pw.print(mDisplayInfo.appHeight);
            pw.print(" rng="); pw.print(mDisplayInfo.smallestNominalAppWidth);
            pw.print("x"); pw.print(mDisplayInfo.smallestNominalAppHeight);
            pw.print("-"); pw.print(mDisplayInfo.largestNominalAppWidth);
            pw.print("x"); pw.println(mDisplayInfo.largestNominalAppHeight);
            pw.print(subPrefix); pw.print("layoutNeeded="); pw.println(layoutNeeded);
        for (int boxNdx = 0; boxNdx < mStackBoxes.size(); ++boxNdx) {
            pw.print(prefix); pw.print("StackBox #"); pw.println(boxNdx);
            mStackBoxes.get(boxNdx).dump(prefix + "  ", pw);
        }
        int ndx = numTokens();
        if (ndx > 0) {
            pw.println();
            pw.println("  Application tokens in Z order:");
            getTasks();
<<<<<<< HEAD
            for (int taskNdx = mTmpTasks.size() - 1; taskNdx >= 0; --taskNdx) {
                AppTokenList tokens = mTmpTasks.get(taskNdx).mAppTokens;
=======
            for (int taskNdx = mTaskHistory.size() - 1; taskNdx >= 0; --taskNdx) {
                AppTokenList tokens = mTaskHistory.get(taskNdx).mAppTokens;
>>>>>>> bac61807
                for (int tokenNdx = tokens.size() - 1; tokenNdx >= 0; --tokenNdx) {
                    final AppWindowToken wtoken = tokens.get(tokenNdx);
                    pw.print("  App #"); pw.print(ndx--);
                            pw.print(' '); pw.print(wtoken); pw.println(":");
                    wtoken.dump(pw, "    ");
                }
            }
        }
        if (mExitingTokens.size() > 0) {
            pw.println();
            pw.println("  Exiting tokens:");
            for (int i=mExitingTokens.size()-1; i>=0; i--) {
                WindowToken token = mExitingTokens.get(i);
                pw.print("  Exiting #"); pw.print(i);
                pw.print(' '); pw.print(token);
                pw.println(':');
                token.dump(pw, "    ");
            }
        }
        if (mExitingAppTokens.size() > 0) {
            pw.println();
            pw.println("  Exiting application tokens:");
            for (int i=mExitingAppTokens.size()-1; i>=0; i--) {
                WindowToken token = mExitingAppTokens.get(i);
                pw.print("  Exiting App #"); pw.print(i);
                  pw.print(' '); pw.print(token);
                  pw.println(':');
                  token.dump(pw, "    ");
            }
        }
        pw.println();
    }
}<|MERGE_RESOLUTION|>--- conflicted
+++ resolved
@@ -25,10 +25,7 @@
 import android.graphics.Rect;
 import android.graphics.Region;
 import android.os.Debug;
-<<<<<<< HEAD
-=======
 import android.util.EventLog;
->>>>>>> bac61807
 import android.util.Slog;
 import android.view.Display;
 import android.view.DisplayInfo;
@@ -102,12 +99,6 @@
     /** True when the home StackBox is at the top of mStackBoxes, false otherwise. */
     private TaskStack mHomeStack = null;
 
-<<<<<<< HEAD
-    /** Sorted most recent at top, oldest at [0]. */
-    ArrayList<TaskStack> mStackHistory = new ArrayList<TaskStack>();
-
-=======
->>>>>>> bac61807
     /** Detect user tapping outside of current focused stack bounds .*/
     StackTapPointerEventListener mTapDetector;
 
@@ -115,11 +106,7 @@
     Region mTouchExcludeRegion = new Region();
 
     /** Save allocating when retrieving tasks */
-<<<<<<< HEAD
-    ArrayList<Task> mTmpTasks = new ArrayList<Task>();
-=======
     private ArrayList<Task> mTaskHistory = new ArrayList<Task>();
->>>>>>> bac61807
 
     /** Save allocating when calculating rects */
     Rect mTmpRect = new Rect();
@@ -172,15 +159,6 @@
         return mStackBoxes.get(0).mStack != mHomeStack;
     }
 
-<<<<<<< HEAD
-    void moveStack(TaskStack stack, boolean toTop) {
-        mStackHistory.remove(stack);
-        mStackHistory.add(toTop ? mStackHistory.size() : 0, stack);
-        mService.moveStackWindowsLocked(stack);
-    }
-
-=======
->>>>>>> bac61807
     public boolean isPrivate() {
         return (mDisplay.getFlags() & Display.FLAG_PRIVATE) != 0;
     }
@@ -190,16 +168,6 @@
      * @return All the Tasks, in order, on this display.
      */
     ArrayList<Task> getTasks() {
-<<<<<<< HEAD
-        mTmpTasks.clear();
-        final int numStacks = mStackHistory.size();
-        for (int stackNdx = 0; stackNdx < numStacks; ++stackNdx) {
-            mTmpTasks.addAll(mStackHistory.get(stackNdx).getTasks());
-        }
-        if (WindowManagerService.DEBUG_LAYERS) Slog.i(TAG, "getTasks: mStackHistory=" +
-                mStackHistory);
-        return mTmpTasks;
-=======
         return mTaskHistory;
     }
 
@@ -230,7 +198,6 @@
 
     void removeTask(Task task) {
         mTaskHistory.remove(task);
->>>>>>> bac61807
     }
 
     TaskStack getHomeStack() {
@@ -253,16 +220,9 @@
 
     /** @return The number of tokens in all of the Tasks on this display. */
     int numTokens() {
-<<<<<<< HEAD
-        getTasks();
-        int count = 0;
-        for (int taskNdx = mTmpTasks.size() - 1; taskNdx >= 0; --taskNdx) {
-            count += mTmpTasks.get(taskNdx).mAppTokens.size();
-=======
         int count = 0;
         for (int taskNdx = mTaskHistory.size() - 1; taskNdx >= 0; --taskNdx) {
             count += mTaskHistory.get(taskNdx).mAppTokens.size();
->>>>>>> bac61807
         }
         return count;
     }
@@ -311,11 +271,8 @@
         if (newStack != null) {
             layoutNeeded = true;
         }
-<<<<<<< HEAD
-=======
         EventLog.writeEvent(EventLogTags.WM_STACK_CREATED, stackId, relativeStackBoxId, position,
                 (int)(weight * 100 + 0.5));
->>>>>>> bac61807
         return newStack;
     }
 
@@ -384,10 +341,7 @@
     boolean moveHomeStackBox(boolean toTop) {
         if (DEBUG_STACK) Slog.d(TAG, "moveHomeStackBox: toTop=" + toTop + " Callers=" +
                 Debug.getCallers(4));
-<<<<<<< HEAD
-=======
         EventLog.writeEvent(EventLogTags.WM_HOME_STACK_MOVED, toTop ? 1 : 0);
->>>>>>> bac61807
         switch (mStackBoxes.size()) {
             case 0: throw new RuntimeException("moveHomeStackBox: No home StackBox!");
             case 1: return false; // Only the home StackBox exists.
@@ -532,13 +486,8 @@
             pw.println();
             pw.println("  Application tokens in Z order:");
             getTasks();
-<<<<<<< HEAD
-            for (int taskNdx = mTmpTasks.size() - 1; taskNdx >= 0; --taskNdx) {
-                AppTokenList tokens = mTmpTasks.get(taskNdx).mAppTokens;
-=======
             for (int taskNdx = mTaskHistory.size() - 1; taskNdx >= 0; --taskNdx) {
                 AppTokenList tokens = mTaskHistory.get(taskNdx).mAppTokens;
->>>>>>> bac61807
                 for (int tokenNdx = tokens.size() - 1; tokenNdx >= 0; --tokenNdx) {
                     final AppWindowToken wtoken = tokens.get(tokenNdx);
                     pw.print("  App #"); pw.print(ndx--);
