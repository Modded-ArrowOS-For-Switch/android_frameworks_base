/*
 * Copyright (C) 2006 The Android Open Source Project
 *
 * Licensed under the Apache License, Version 2.0 (the "License");
 * you may not use this file except in compliance with the License.
 * You may obtain a copy of the License at
 *
 *      http://www.apache.org/licenses/LICENSE-2.0
 *
 * Unless required by applicable law or agreed to in writing, software
 * distributed under the License is distributed on an "AS IS" BASIS,
 * WITHOUT WARRANTIES OR CONDITIONS OF ANY KIND, either express or implied.
 * See the License for the specific language governing permissions and
 * limitations under the License.
 */

package com.android.server;

import android.app.ActivityManagerNative;
import android.app.ActivityThread;
import android.app.IAlarmManager;
import android.app.INotificationManager;
import android.app.usage.UsageStatsManagerInternal;
import android.content.ComponentName;
import android.content.ContentResolver;
import android.content.Context;
import android.content.Intent;
import android.content.pm.PackageManager;
import android.content.res.Configuration;
import android.content.res.Resources.Theme;
import android.os.Build;
import android.os.Environment;
import android.os.FactoryTest;
import android.os.IPowerManager;
import android.os.Looper;
import android.os.RemoteException;
import android.os.ServiceManager;
import android.os.StrictMode;
import android.os.SystemClock;
import android.os.SystemProperties;
import android.os.Trace;
import android.os.UserHandle;
import android.os.storage.IMountService;
import android.util.DisplayMetrics;
import android.util.EventLog;
import android.util.Slog;
import android.view.WindowManager;
import android.webkit.WebViewFactory;

import com.android.internal.R;
import com.android.internal.os.BinderInternal;
import com.android.internal.os.SamplingProfilerIntegration;
import com.android.internal.os.ZygoteInit;
import com.android.server.accessibility.AccessibilityManagerService;
import com.android.server.accounts.AccountManagerService;
import com.android.server.am.ActivityManagerService;
import com.android.server.audio.AudioService;
import com.android.server.camera.CameraService;
import com.android.server.clipboard.ClipboardService;
import com.android.server.content.ContentService;
import com.android.server.devicepolicy.DevicePolicyManagerService;
import com.android.server.display.DisplayManagerService;
import com.android.server.dreams.DreamManagerService;
import com.android.server.fingerprint.FingerprintService;
import com.android.server.hdmi.HdmiControlService;
import com.android.server.input.InputManagerService;
import com.android.server.job.JobSchedulerService;
import com.android.server.lights.LightsService;
import com.android.server.media.MediaRouterService;
import com.android.server.media.MediaSessionService;
import com.android.server.media.projection.MediaProjectionManagerService;
import com.android.server.net.NetworkPolicyManagerService;
import com.android.server.net.NetworkStatsService;
import com.android.server.notification.NotificationManagerService;
import com.android.server.os.SchedulingPolicyService;
import com.android.server.pm.BackgroundDexOptService;
import com.android.server.pm.Installer;
import com.android.server.pm.LauncherAppsService;
import com.android.server.pm.PackageManagerService;
import com.android.server.pm.UserManagerService;
import com.android.server.power.PowerManagerService;
import com.android.server.power.ShutdownThread;
import com.android.server.restrictions.RestrictionsManagerService;
import com.android.server.search.SearchManagerService;
import com.android.server.statusbar.StatusBarManagerService;
import com.android.server.storage.DeviceStorageMonitorService;
import com.android.server.telecom.TelecomLoaderService;
import com.android.server.trust.TrustManagerService;
import com.android.server.tv.TvInputManagerService;
import com.android.server.twilight.TwilightService;
import com.android.server.usage.UsageStatsService;
import com.android.server.usb.UsbService;
import com.android.server.wallpaper.WallpaperManagerService;
import com.android.server.webkit.WebViewUpdateService;
import com.android.server.wm.WindowManagerService;

import dalvik.system.VMRuntime;

import java.io.File;
import java.util.Locale;
import java.util.Timer;
import java.util.TimerTask;

public final class SystemServer {
    private static final String TAG = "SystemServer";

    private static final String ENCRYPTING_STATE = "trigger_restart_min_framework";
    private static final String ENCRYPTED_STATE = "1";

    private static final long SNAPSHOT_INTERVAL = 60 * 60 * 1000; // 1hr

    // The earliest supported time.  We pick one day into 1970, to
    // give any timezone code room without going into negative time.
    private static final long EARLIEST_SUPPORTED_TIME = 86400 * 1000;

    /*
     * Implementation class names. TODO: Move them to a codegen class or load
     * them from the build system somehow.
     */
    private static final String BACKUP_MANAGER_SERVICE_CLASS =
            "com.android.server.backup.BackupManagerService$Lifecycle";
    private static final String APPWIDGET_SERVICE_CLASS =
            "com.android.server.appwidget.AppWidgetService";
    private static final String VOICE_RECOGNITION_MANAGER_SERVICE_CLASS =
            "com.android.server.voiceinteraction.VoiceInteractionManagerService";
    private static final String PRINT_MANAGER_SERVICE_CLASS =
            "com.android.server.print.PrintManagerService";
    private static final String USB_SERVICE_CLASS =
            "com.android.server.usb.UsbService$Lifecycle";
    private static final String MIDI_SERVICE_CLASS =
            "com.android.server.midi.MidiService$Lifecycle";
    private static final String WIFI_SERVICE_CLASS =
            "com.android.server.wifi.WifiService";
    private static final String WIFI_P2P_SERVICE_CLASS =
            "com.android.server.wifi.p2p.WifiP2pService";
    private static final String ETHERNET_SERVICE_CLASS =
            "com.android.server.ethernet.EthernetService";
    private static final String JOB_SCHEDULER_SERVICE_CLASS =
            "com.android.server.job.JobSchedulerService";
    private static final String MOUNT_SERVICE_CLASS =
            "com.android.server.MountService$Lifecycle";
    private static final String PERSISTENT_DATA_BLOCK_PROP = "ro.frp.pst";

    private final int mFactoryTestMode;
    private Timer mProfilerSnapshotTimer;

    private Context mSystemContext;
    private SystemServiceManager mSystemServiceManager;

    // TODO: remove all of these references by improving dependency resolution and boot phases
    private PowerManagerService mPowerManagerService;
    private ActivityManagerService mActivityManagerService;
    private DisplayManagerService mDisplayManagerService;
    private PackageManagerService mPackageManagerService;
    private PackageManager mPackageManager;
    private ContentResolver mContentResolver;

    private boolean mOnlyCore;
    private boolean mFirstBoot;

    /**
     * Start the sensor service.
     */
    private static native void startSensorService();

    /**
     * The main entry point from zygote.
     */
    public static void main(String[] args) {
        new SystemServer().run();
    }

    public SystemServer() {
        // Check for factory test mode.
        mFactoryTestMode = FactoryTest.getMode();
    }

    private void run() {
        try {
            Trace.traceBegin(Trace.TRACE_TAG_SYSTEM_SERVER, "InitBeforeStartServices");
            // If a device's clock is before 1970 (before 0), a lot of
            // APIs crash dealing with negative numbers, notably
            // java.io.File#setLastModified, so instead we fake it and
            // hope that time from cell towers or NTP fixes it shortly.
            if (System.currentTimeMillis() < EARLIEST_SUPPORTED_TIME) {
                Slog.w(TAG, "System clock is before 1970; setting to 1970.");
                SystemClock.setCurrentTimeMillis(EARLIEST_SUPPORTED_TIME);
            }

            // If the system has "persist.sys.language" and friends set, replace them with
            // "persist.sys.locale". Note that the default locale at this point is calculated
            // using the "-Duser.locale" command line flag. That flag is usually populated by
            // AndroidRuntime using the same set of system properties, but only the system_server
            // and system apps are allowed to set them.
            //
            // NOTE: Most changes made here will need an equivalent change to
            // core/jni/AndroidRuntime.cpp
            if (!SystemProperties.get("persist.sys.language").isEmpty()) {
                final String languageTag = Locale.getDefault().toLanguageTag();

                SystemProperties.set("persist.sys.locale", languageTag);
                SystemProperties.set("persist.sys.language", "");
                SystemProperties.set("persist.sys.country", "");
                SystemProperties.set("persist.sys.localevar", "");
            }

            // Here we go!
            Slog.i(TAG, "Entered the Android system server!");
            EventLog.writeEvent(EventLogTags.BOOT_PROGRESS_SYSTEM_RUN, SystemClock.uptimeMillis());

            // In case the runtime switched since last boot (such as when
            // the old runtime was removed in an OTA), set the system
            // property so that it is in sync. We can't do this in
            // libnativehelper's JniInvocation::Init code where we already
            // had to fallback to a different runtime because it is
            // running as root and we need to be the system user to set
            // the property. http://b/11463182
            SystemProperties.set("persist.sys.dalvik.vm.lib.2", VMRuntime.getRuntime().vmLibrary());

            // Enable the sampling profiler.
            if (SamplingProfilerIntegration.isEnabled()) {
                SamplingProfilerIntegration.start();
                mProfilerSnapshotTimer = new Timer();
                mProfilerSnapshotTimer.schedule(new TimerTask() {
                        @Override
                        public void run() {
                            SamplingProfilerIntegration.writeSnapshot("system_server", null);
                        }
                    }, SNAPSHOT_INTERVAL, SNAPSHOT_INTERVAL);
            }

            // Mmmmmm... more memory!
            VMRuntime.getRuntime().clearGrowthLimit();

            // The system server has to run all of the time, so it needs to be
            // as efficient as possible with its memory usage.
            VMRuntime.getRuntime().setTargetHeapUtilization(0.8f);

            // Some devices rely on runtime fingerprint generation, so make sure
            // we've defined it before booting further.
            Build.ensureFingerprintProperty();

            // Within the system server, it is an error to access Environment paths without
            // explicitly specifying a user.
            Environment.setUserRequired(true);

            // Ensure binder calls into the system always run at foreground priority.
            BinderInternal.disableBackgroundScheduling(true);

            // Prepare the main looper thread (this thread).
            android.os.Process.setThreadPriority(
                android.os.Process.THREAD_PRIORITY_FOREGROUND);
            android.os.Process.setCanSelfBackground(false);
            Looper.prepareMainLooper();

            // Initialize native services.
            System.loadLibrary("android_servers");

            // Check whether we failed to shut down last time we tried.
            // This call may not return.
            performPendingShutdown();

            // Initialize the system context.
            createSystemContext();

            // Create the system service manager.
            mSystemServiceManager = new SystemServiceManager(mSystemContext);
            LocalServices.addService(SystemServiceManager.class, mSystemServiceManager);
        } finally {
            Trace.traceEnd(Trace.TRACE_TAG_SYSTEM_SERVER);
        }

        // Start services.
        try {
            Trace.traceBegin(Trace.TRACE_TAG_SYSTEM_SERVER, "StartServices");
            startBootstrapServices();
            startCoreServices();
            startOtherServices();
        } catch (Throwable ex) {
            Slog.e("System", "******************************************");
            Slog.e("System", "************ Failure starting system services", ex);
            throw ex;
        } finally {
            Trace.traceEnd(Trace.TRACE_TAG_SYSTEM_SERVER);
        }

        // For debug builds, log event loop stalls to dropbox for analysis.
        if (StrictMode.conditionallyEnableDebugLogging()) {
            Slog.i(TAG, "Enabled StrictMode for system server main thread.");
        }

        // Loop forever.
        Looper.loop();
        throw new RuntimeException("Main thread loop unexpectedly exited");
    }

    private void reportWtf(String msg, Throwable e) {
        Slog.w(TAG, "***********************************************");
        Slog.wtf(TAG, "BOOT FAILURE " + msg, e);
    }

    private void performPendingShutdown() {
        final String shutdownAction = SystemProperties.get(
                ShutdownThread.SHUTDOWN_ACTION_PROPERTY, "");
        if (shutdownAction != null && shutdownAction.length() > 0) {
            boolean reboot = (shutdownAction.charAt(0) == '1');

            final String reason;
            if (shutdownAction.length() > 1) {
                reason = shutdownAction.substring(1, shutdownAction.length());
            } else {
                reason = null;
            }

            ShutdownThread.rebootOrShutdown(null, reboot, reason);
        }
    }

    private void createSystemContext() {
        ActivityThread activityThread = ActivityThread.systemMain();
        mSystemContext = activityThread.getSystemContext();
        mSystemContext.setTheme(android.R.style.Theme_Material_DayNight_DarkActionBar);
    }

    /**
     * Starts the small tangle of critical services that are needed to get
     * the system off the ground.  These services have complex mutual dependencies
     * which is why we initialize them all in one place here.  Unless your service
     * is also entwined in these dependencies, it should be initialized in one of
     * the other functions.
     */
    private void startBootstrapServices() {
        // Wait for installd to finish starting up so that it has a chance to
        // create critical directories such as /data/user with the appropriate
        // permissions.  We need this to complete before we initialize other services.
        Installer installer = mSystemServiceManager.startService(Installer.class);

        // Activity manager runs the show.
        mActivityManagerService = mSystemServiceManager.startService(
                ActivityManagerService.Lifecycle.class).getService();
        mActivityManagerService.setSystemServiceManager(mSystemServiceManager);
        mActivityManagerService.setInstaller(installer);

        // Power manager needs to be started early because other services need it.
        // Native daemons may be watching for it to be registered so it must be ready
        // to handle incoming binder calls immediately (including being able to verify
        // the permissions for those calls).
        mPowerManagerService = mSystemServiceManager.startService(PowerManagerService.class);

        // Now that the power manager has been started, let the activity manager
        // initialize power management features.
        Trace.traceBegin(Trace.TRACE_TAG_SYSTEM_SERVER, "InitPowerManagement");
        mActivityManagerService.initPowerManagement();
        Trace.traceEnd(Trace.TRACE_TAG_SYSTEM_SERVER);

        // Manages LEDs and display backlight so we need it to bring up the display.
        mSystemServiceManager.startService(LightsService.class);

        // Display manager is needed to provide display metrics before package manager
        // starts up.
        mDisplayManagerService = mSystemServiceManager.startService(DisplayManagerService.class);

        // We need the default display before we can initialize the package manager.
        mSystemServiceManager.startBootPhase(SystemService.PHASE_WAIT_FOR_DEFAULT_DISPLAY);

        // Only run "core" apps if we're encrypting the device.
        String cryptState = SystemProperties.get("vold.decrypt");
        if (ENCRYPTING_STATE.equals(cryptState)) {
            Slog.w(TAG, "Detected encryption in progress - only parsing core apps");
            mOnlyCore = true;
        } else if (ENCRYPTED_STATE.equals(cryptState)) {
            Slog.w(TAG, "Device encrypted - only parsing core apps");
            mOnlyCore = true;
        }

        // Start the package manager.
        traceBeginAndSlog("StartPackageManagerService");
        mPackageManagerService = PackageManagerService.main(mSystemContext, installer,
                mFactoryTestMode != FactoryTest.FACTORY_TEST_OFF, mOnlyCore);
        mFirstBoot = mPackageManagerService.isFirstBoot();
        mPackageManager = mSystemContext.getPackageManager();
        Trace.traceEnd(Trace.TRACE_TAG_SYSTEM_SERVER);

        traceBeginAndSlog("StartUserManagerService");
        ServiceManager.addService(Context.USER_SERVICE, UserManagerService.getInstance());
        Trace.traceEnd(Trace.TRACE_TAG_SYSTEM_SERVER);

        // Initialize attribute cache used to cache resources from packages.
        AttributeCache.init(mSystemContext);

        // Set up the Application instance for the system process and get started.
        mActivityManagerService.setSystemProcess();

        // The sensor service needs access to package manager service, app ops
        // service, and permissions service, therefore we start it after them.
        startSensorService();
    }

    /**
     * Starts some essential services that are not tangled up in the bootstrap process.
     */
    private void startCoreServices() {
        // Tracks the battery level.  Requires LightService.
        mSystemServiceManager.startService(BatteryService.class);

        // Tracks application usage stats.
        mSystemServiceManager.startService(UsageStatsService.class);
        mActivityManagerService.setUsageStatsManager(
                LocalServices.getService(UsageStatsManagerInternal.class));
        // Update after UsageStatsService is available, needed before performBootDexOpt.
        mPackageManagerService.getUsageStatsIfNoPackageUsageInfo();

        // Tracks whether the updatable WebView is in a ready state and watches for update installs.
        mSystemServiceManager.startService(WebViewUpdateService.class);
    }

    /**
     * Starts a miscellaneous grab bag of stuff that has yet to be refactored
     * and organized.
     */
    private void startOtherServices() {
        final Context context = mSystemContext;
        AccountManagerService accountManager = null;
        ContentService contentService = null;
        VibratorService vibrator = null;
        IAlarmManager alarm = null;
        IMountService mountService = null;
        NetworkManagementService networkManagement = null;
        NetworkStatsService networkStats = null;
        NetworkPolicyManagerService networkPolicy = null;
        ConnectivityService connectivity = null;
        NetworkScoreService networkScore = null;
        NsdService serviceDiscovery= null;
        WindowManagerService wm = null;
        SerialService serial = null;
        NetworkTimeUpdateService networkTimeUpdater = null;
        CommonTimeManagementService commonTimeMgmtService = null;
        InputManagerService inputManager = null;
        TelephonyRegistry telephonyRegistry = null;
        ConsumerIrService consumerIr = null;
        AudioService audioService = null;
        MmsServiceBroker mmsService = null;
        EntropyMixer entropyMixer = null;

        boolean disableStorage = SystemProperties.getBoolean("config.disable_storage", false);
        boolean disableBluetooth = SystemProperties.getBoolean("config.disable_bluetooth", false);
        boolean disableLocation = SystemProperties.getBoolean("config.disable_location", false);
        boolean disableSystemUI = SystemProperties.getBoolean("config.disable_systemui", false);
        boolean disableNonCoreServices = SystemProperties.getBoolean("config.disable_noncore", false);
        boolean disableNetwork = SystemProperties.getBoolean("config.disable_network", false);
        boolean disableNetworkTime = SystemProperties.getBoolean("config.disable_networktime", false);
        boolean isEmulator = SystemProperties.get("ro.kernel.qemu").equals("1");

        try {
            Slog.i(TAG, "Reading configuration...");
            SystemConfig.getInstance();

            traceBeginAndSlog("StartSchedulingPolicyService");
            ServiceManager.addService("scheduling_policy", new SchedulingPolicyService());
            Trace.traceEnd(Trace.TRACE_TAG_SYSTEM_SERVER);

            mSystemServiceManager.startService(TelecomLoaderService.class);

            traceBeginAndSlog("StartTelephonyRegistry");
            telephonyRegistry = new TelephonyRegistry(context);
            ServiceManager.addService("telephony.registry", telephonyRegistry);
            Trace.traceEnd(Trace.TRACE_TAG_SYSTEM_SERVER);

            traceBeginAndSlog("StartEntropyMixer");
            entropyMixer = new EntropyMixer(context);
            Trace.traceEnd(Trace.TRACE_TAG_SYSTEM_SERVER);

            mContentResolver = context.getContentResolver();

            Slog.i(TAG, "Camera Service");
            mSystemServiceManager.startService(CameraService.class);

            // The AccountManager must come before the ContentService
            traceBeginAndSlog("StartAccountManagerService");
            try {
                // TODO: seems like this should be disable-able, but req'd by ContentService
                accountManager = new AccountManagerService(context);
                ServiceManager.addService(Context.ACCOUNT_SERVICE, accountManager);
            } catch (Throwable e) {
                Slog.e(TAG, "Failure starting Account Manager", e);
            }
            Trace.traceEnd(Trace.TRACE_TAG_SYSTEM_SERVER);

            traceBeginAndSlog("StartContentService");
            contentService = ContentService.main(context,
                    mFactoryTestMode == FactoryTest.FACTORY_TEST_LOW_LEVEL);
            Trace.traceEnd(Trace.TRACE_TAG_SYSTEM_SERVER);

            traceBeginAndSlog("InstallSystemProviders");
            mActivityManagerService.installSystemProviders();
            Trace.traceEnd(Trace.TRACE_TAG_SYSTEM_SERVER);

            traceBeginAndSlog("StartVibratorService");
            vibrator = new VibratorService(context);
            ServiceManager.addService("vibrator", vibrator);
            Trace.traceEnd(Trace.TRACE_TAG_SYSTEM_SERVER);

            traceBeginAndSlog("StartConsumerIrService");
            consumerIr = new ConsumerIrService(context);
            ServiceManager.addService(Context.CONSUMER_IR_SERVICE, consumerIr);
            Trace.traceEnd(Trace.TRACE_TAG_SYSTEM_SERVER);

            mSystemServiceManager.startService(AlarmManagerService.class);
            alarm = IAlarmManager.Stub.asInterface(
                    ServiceManager.getService(Context.ALARM_SERVICE));

            traceBeginAndSlog("InitWatchdog");
            final Watchdog watchdog = Watchdog.getInstance();
            watchdog.init(context, mActivityManagerService);
            Trace.traceEnd(Trace.TRACE_TAG_SYSTEM_SERVER);

            traceBeginAndSlog("StartInputManagerService");
            inputManager = new InputManagerService(context);
            Trace.traceEnd(Trace.TRACE_TAG_SYSTEM_SERVER);

            traceBeginAndSlog("StartWindowManagerService");
            wm = WindowManagerService.main(context, inputManager,
                    mFactoryTestMode != FactoryTest.FACTORY_TEST_LOW_LEVEL,
                    !mFirstBoot, mOnlyCore);
            ServiceManager.addService(Context.WINDOW_SERVICE, wm);
            ServiceManager.addService(Context.INPUT_SERVICE, inputManager);
            Trace.traceEnd(Trace.TRACE_TAG_SYSTEM_SERVER);

            mActivityManagerService.setWindowManager(wm);

            inputManager.setWindowManagerCallbacks(wm.getInputMonitor());
            inputManager.start();

            // TODO: Use service dependencies instead.
            mDisplayManagerService.windowManagerAndInputReady();

            // Skip Bluetooth if we have an emulator kernel
            // TODO: Use a more reliable check to see if this product should
            // support Bluetooth - see bug 988521
            if (isEmulator) {
                Slog.i(TAG, "No Bluetooth Service (emulator)");
            } else if (mFactoryTestMode == FactoryTest.FACTORY_TEST_LOW_LEVEL) {
                Slog.i(TAG, "No Bluetooth Service (factory test)");
            } else if (!context.getPackageManager().hasSystemFeature
                       (PackageManager.FEATURE_BLUETOOTH)) {
                Slog.i(TAG, "No Bluetooth Service (Bluetooth Hardware Not Present)");
            } else if (disableBluetooth) {
                Slog.i(TAG, "Bluetooth Service disabled by config");
            } else {
                mSystemServiceManager.startService(BluetoothService.class);
            }
        } catch (RuntimeException e) {
            Slog.e("System", "******************************************");
            Slog.e("System", "************ Failure starting core service", e);
        }

        StatusBarManagerService statusBar = null;
        INotificationManager notification = null;
        InputMethodManagerService imm = null;
        WallpaperManagerService wallpaper = null;
        LocationManagerService location = null;
        CountryDetectorService countryDetector = null;
        TextServicesManagerService tsms = null;
        LockSettingsService lockSettings = null;
        AssetAtlasService atlas = null;
        MediaRouterService mediaRouter = null;

        // Bring up services needed for UI.
        if (mFactoryTestMode != FactoryTest.FACTORY_TEST_LOW_LEVEL) {
            traceBeginAndSlog("StartInputMethodManagerService");
            try {
<<<<<<< HEAD
                Slog.i(TAG, "Input Method Service");
                imm = new InputMethodManagerService(context);
=======
                imm = new InputMethodManagerService(context, wm);
>>>>>>> fcf9ab5a
                ServiceManager.addService(Context.INPUT_METHOD_SERVICE, imm);
            } catch (Throwable e) {
                reportWtf("starting Input Manager Service", e);
            }
            Trace.traceEnd(Trace.TRACE_TAG_SYSTEM_SERVER);

            traceBeginAndSlog("StartAccessibilityManagerService");
            try {
                ServiceManager.addService(Context.ACCESSIBILITY_SERVICE,
                        new AccessibilityManagerService(context));
            } catch (Throwable e) {
                reportWtf("starting Accessibility Manager", e);
            }
            Trace.traceEnd(Trace.TRACE_TAG_SYSTEM_SERVER);
        }

        try {
            wm.displayReady();
        } catch (Throwable e) {
            reportWtf("making display ready", e);
        }

        if (mFactoryTestMode != FactoryTest.FACTORY_TEST_LOW_LEVEL) {
            if (!disableStorage &&
                !"0".equals(SystemProperties.get("system_init.startmountservice"))) {
                try {
                    /*
                     * NotificationManagerService is dependant on MountService,
                     * (for media / usb notifications) so we must start MountService first.
                     */
                    mSystemServiceManager.startService(MOUNT_SERVICE_CLASS);
                    mountService = IMountService.Stub.asInterface(
                            ServiceManager.getService("mount"));
                } catch (Throwable e) {
                    reportWtf("starting Mount Service", e);
                }
            }
        }

        // We start this here so that we update our configuration to set watch or television
        // as appropriate.
        mSystemServiceManager.startService(UiModeManagerService.class);

        Trace.traceBegin(Trace.TRACE_TAG_SYSTEM_SERVER, "PerformBootDexOpt");
        try {
            mPackageManagerService.performBootDexOpt();
        } catch (Throwable e) {
            reportWtf("performing boot dexopt", e);
        }
        Trace.traceEnd(Trace.TRACE_TAG_SYSTEM_SERVER);

        try {
            ActivityManagerNative.getDefault().showBootMessage(
                    context.getResources().getText(
                            com.android.internal.R.string.android_upgrading_starting_apps),
                    false);
        } catch (RemoteException e) {
        }

        if (mFactoryTestMode != FactoryTest.FACTORY_TEST_LOW_LEVEL) {
            if (!disableNonCoreServices) {
                traceBeginAndSlog("StartLockSettingsService");
                try {
                    lockSettings = new LockSettingsService(context);
                    ServiceManager.addService("lock_settings", lockSettings);
                } catch (Throwable e) {
                    reportWtf("starting LockSettingsService service", e);
                }
                Trace.traceEnd(Trace.TRACE_TAG_SYSTEM_SERVER);

                if (!SystemProperties.get(PERSISTENT_DATA_BLOCK_PROP).equals("")) {
                    mSystemServiceManager.startService(PersistentDataBlockService.class);
                }

                mSystemServiceManager.startService(DeviceIdleController.class);

                // Always start the Device Policy Manager, so that the API is compatible with
                // API8.
                mSystemServiceManager.startService(DevicePolicyManagerService.Lifecycle.class);
            }

            if (!disableSystemUI) {
                traceBeginAndSlog("StartStatusBarManagerService");
                try {
                    statusBar = new StatusBarManagerService(context, wm);
                    ServiceManager.addService(Context.STATUS_BAR_SERVICE, statusBar);
                } catch (Throwable e) {
                    reportWtf("starting StatusBarManagerService", e);
                }
                Trace.traceEnd(Trace.TRACE_TAG_SYSTEM_SERVER);
            }

            if (!disableNonCoreServices) {
                traceBeginAndSlog("StartClipboardService");
                try {
                    ServiceManager.addService(Context.CLIPBOARD_SERVICE,
                            new ClipboardService(context));
                } catch (Throwable e) {
                    reportWtf("starting Clipboard Service", e);
                }
                Trace.traceEnd(Trace.TRACE_TAG_SYSTEM_SERVER);
            }

            if (!disableNetwork) {
                traceBeginAndSlog("StartNetworkManagementService");
                try {
                    networkManagement = NetworkManagementService.create(context);
                    ServiceManager.addService(Context.NETWORKMANAGEMENT_SERVICE, networkManagement);
                } catch (Throwable e) {
                    reportWtf("starting NetworkManagement Service", e);
                }
                Trace.traceEnd(Trace.TRACE_TAG_SYSTEM_SERVER);
            }

            if (!disableNonCoreServices) {
                traceBeginAndSlog("StartTextServicesManagerService");
                try {
                    tsms = new TextServicesManagerService(context);
                    ServiceManager.addService(Context.TEXT_SERVICES_MANAGER_SERVICE, tsms);
                } catch (Throwable e) {
                    reportWtf("starting Text Service Manager Service", e);
                }
                Trace.traceEnd(Trace.TRACE_TAG_SYSTEM_SERVER);
            }

            if (!disableNetwork) {
                traceBeginAndSlog("StartNetworkScoreService");
                try {
                    networkScore = new NetworkScoreService(context);
                    ServiceManager.addService(Context.NETWORK_SCORE_SERVICE, networkScore);
                } catch (Throwable e) {
                    reportWtf("starting Network Score Service", e);
                }
                Trace.traceEnd(Trace.TRACE_TAG_SYSTEM_SERVER);

                traceBeginAndSlog("StartNetworkStatsService");
                try {
                    networkStats = new NetworkStatsService(context, networkManagement, alarm);
                    ServiceManager.addService(Context.NETWORK_STATS_SERVICE, networkStats);
                } catch (Throwable e) {
                    reportWtf("starting NetworkStats Service", e);
                }
                Trace.traceEnd(Trace.TRACE_TAG_SYSTEM_SERVER);

                traceBeginAndSlog("StartNetworkPolicyManagerService");
                try {
                    networkPolicy = new NetworkPolicyManagerService(
                            context, mActivityManagerService,
                            (IPowerManager)ServiceManager.getService(Context.POWER_SERVICE),
                            networkStats, networkManagement);
                    ServiceManager.addService(Context.NETWORK_POLICY_SERVICE, networkPolicy);
                } catch (Throwable e) {
                    reportWtf("starting NetworkPolicy Service", e);
                }
                Trace.traceEnd(Trace.TRACE_TAG_SYSTEM_SERVER);

                mSystemServiceManager.startService(WIFI_P2P_SERVICE_CLASS);
                mSystemServiceManager.startService(WIFI_SERVICE_CLASS);
                mSystemServiceManager.startService(
                            "com.android.server.wifi.WifiScanningService");

                mSystemServiceManager.startService("com.android.server.wifi.RttService");

                if (mPackageManager.hasSystemFeature(PackageManager.FEATURE_ETHERNET) ||
                    mPackageManager.hasSystemFeature(PackageManager.FEATURE_USB_HOST)) {
                    mSystemServiceManager.startService(ETHERNET_SERVICE_CLASS);
                }

                traceBeginAndSlog("StartConnectivityService");
                try {
                    connectivity = new ConnectivityService(
                            context, networkManagement, networkStats, networkPolicy);
                    ServiceManager.addService(Context.CONNECTIVITY_SERVICE, connectivity);
                    networkStats.bindConnectivityManager(connectivity);
                    networkPolicy.bindConnectivityManager(connectivity);
                } catch (Throwable e) {
                    reportWtf("starting Connectivity Service", e);
                }
                Trace.traceEnd(Trace.TRACE_TAG_SYSTEM_SERVER);

                traceBeginAndSlog("StartNsdService");
                try {
                    serviceDiscovery = NsdService.create(context);
                    ServiceManager.addService(
                            Context.NSD_SERVICE, serviceDiscovery);
                } catch (Throwable e) {
                    reportWtf("starting Service Discovery Service", e);
                }
                Trace.traceEnd(Trace.TRACE_TAG_SYSTEM_SERVER);
            }

            if (!disableNonCoreServices) {
                traceBeginAndSlog("StartUpdateLockService");
                try {
                    ServiceManager.addService(Context.UPDATE_LOCK_SERVICE,
                            new UpdateLockService(context));
                } catch (Throwable e) {
                    reportWtf("starting UpdateLockService", e);
                }
                Trace.traceEnd(Trace.TRACE_TAG_SYSTEM_SERVER);
            }

            /*
             * MountService has a few dependencies: Notification Manager and
             * AppWidget Provider. Make sure MountService is completely started
             * first before continuing.
             */
            if (mountService != null && !mOnlyCore) {
                Trace.traceBegin(Trace.TRACE_TAG_SYSTEM_SERVER, "WaitForAsecScan");
                try {
                    mountService.waitForAsecScan();
                } catch (RemoteException ignored) {
                }
                Trace.traceEnd(Trace.TRACE_TAG_SYSTEM_SERVER);
            }

            Trace.traceBegin(Trace.TRACE_TAG_SYSTEM_SERVER, "MakeAccountManagerServiceReady");
            try {
                if (accountManager != null)
                    accountManager.systemReady();
            } catch (Throwable e) {
                reportWtf("making Account Manager Service ready", e);
            }
            Trace.traceEnd(Trace.TRACE_TAG_SYSTEM_SERVER);

            Trace.traceBegin(Trace.TRACE_TAG_SYSTEM_SERVER, "MakeContentServiceReady");
            try {
                if (contentService != null)
                    contentService.systemReady();
            } catch (Throwable e) {
                reportWtf("making Content Service ready", e);
            }
            Trace.traceEnd(Trace.TRACE_TAG_SYSTEM_SERVER);

            mSystemServiceManager.startService(NotificationManagerService.class);
            notification = INotificationManager.Stub.asInterface(
                    ServiceManager.getService(Context.NOTIFICATION_SERVICE));
            networkPolicy.bindNotificationManager(notification);

            mSystemServiceManager.startService(DeviceStorageMonitorService.class);

            if (!disableLocation) {
                traceBeginAndSlog("StartLocationManagerService");
                try {
                    location = new LocationManagerService(context);
                    ServiceManager.addService(Context.LOCATION_SERVICE, location);
                } catch (Throwable e) {
                    reportWtf("starting Location Manager", e);
                }
                Trace.traceEnd(Trace.TRACE_TAG_SYSTEM_SERVER);

                traceBeginAndSlog("StartCountryDetectorService");
                try {
                    countryDetector = new CountryDetectorService(context);
                    ServiceManager.addService(Context.COUNTRY_DETECTOR, countryDetector);
                } catch (Throwable e) {
                    reportWtf("starting Country Detector", e);
                }
                Trace.traceEnd(Trace.TRACE_TAG_SYSTEM_SERVER);
            }

            if (!disableNonCoreServices) {
                traceBeginAndSlog("StartSearchManagerService");
                try {
                    ServiceManager.addService(Context.SEARCH_SERVICE,
                            new SearchManagerService(context));
                } catch (Throwable e) {
                    reportWtf("starting Search Service", e);
                }
                Trace.traceEnd(Trace.TRACE_TAG_SYSTEM_SERVER);
            }

<<<<<<< HEAD
            mSystemServiceManager.startService(DropBoxManagerService.class);
=======
            traceBeginAndSlog("StartDropBoxManagerService");
            try {
                ServiceManager.addService(Context.DROPBOX_SERVICE,
                        new DropBoxManagerService(context, new File("/data/system/dropbox")));
            } catch (Throwable e) {
                reportWtf("starting DropBoxManagerService", e);
            }
            Trace.traceEnd(Trace.TRACE_TAG_SYSTEM_SERVER);
>>>>>>> fcf9ab5a

            if (!disableNonCoreServices && context.getResources().getBoolean(
                        R.bool.config_enableWallpaperService)) {
                traceBeginAndSlog("StartWallpaperManagerService");
                try {
                    wallpaper = new WallpaperManagerService(context);
                    ServiceManager.addService(Context.WALLPAPER_SERVICE, wallpaper);
                } catch (Throwable e) {
                    reportWtf("starting Wallpaper Service", e);
                }
                Trace.traceEnd(Trace.TRACE_TAG_SYSTEM_SERVER);
            }

            traceBeginAndSlog("StartAudioService");
            try {
                audioService = new AudioService(context);
                ServiceManager.addService(Context.AUDIO_SERVICE, audioService);
            } catch (Throwable e) {
                reportWtf("starting Audio Service", e);
            }
            Trace.traceEnd(Trace.TRACE_TAG_SYSTEM_SERVER);

            if (!disableNonCoreServices) {
                mSystemServiceManager.startService(DockObserver.class);
            }

            traceBeginAndSlog("StartWiredAccessoryManager");
            try {
                // Listen for wired headset changes
                inputManager.setWiredAccessoryCallbacks(
                        new WiredAccessoryManager(context, inputManager));
            } catch (Throwable e) {
                reportWtf("starting WiredAccessoryManager", e);
            }
            Trace.traceEnd(Trace.TRACE_TAG_SYSTEM_SERVER);

            if (!disableNonCoreServices) {
                if (mPackageManager.hasSystemFeature(PackageManager.FEATURE_MIDI)) {
                    // Start MIDI Manager service
                    mSystemServiceManager.startService(MIDI_SERVICE_CLASS);
                }

                if (mPackageManager.hasSystemFeature(PackageManager.FEATURE_USB_HOST)
                        || mPackageManager.hasSystemFeature(
                                PackageManager.FEATURE_USB_ACCESSORY)) {
                    // Manage USB host and device support
                    Trace.traceBegin(Trace.TRACE_TAG_SYSTEM_SERVER, "StartUsbService");
                    mSystemServiceManager.startService(USB_SERVICE_CLASS);
                    Trace.traceEnd(Trace.TRACE_TAG_SYSTEM_SERVER);
                }

                traceBeginAndSlog("StartSerialService");
                try {
                    // Serial port support
                    serial = new SerialService(context);
                    ServiceManager.addService(Context.SERIAL_SERVICE, serial);
                } catch (Throwable e) {
                    Slog.e(TAG, "Failure starting SerialService", e);
                }
                Trace.traceEnd(Trace.TRACE_TAG_SYSTEM_SERVER);
            }

            mSystemServiceManager.startService(TwilightService.class);

            mSystemServiceManager.startService(JobSchedulerService.class);

            if (!disableNonCoreServices) {
                if (mPackageManager.hasSystemFeature(PackageManager.FEATURE_BACKUP)) {
                    mSystemServiceManager.startService(BACKUP_MANAGER_SERVICE_CLASS);
                }

                if (mPackageManager.hasSystemFeature(PackageManager.FEATURE_APP_WIDGETS)) {
                    mSystemServiceManager.startService(APPWIDGET_SERVICE_CLASS);
                }

                if (mPackageManager.hasSystemFeature(PackageManager.FEATURE_VOICE_RECOGNIZERS)) {
                    mSystemServiceManager.startService(VOICE_RECOGNITION_MANAGER_SERVICE_CLASS);
                }

                if (GestureLauncherService.isGestureLauncherEnabled(context.getResources())) {
                    Slog.i(TAG, "Gesture Launcher Service");
                    mSystemServiceManager.startService(GestureLauncherService.class);
                }
            }

            traceBeginAndSlog("StartDiskStatsService");
            try {
                ServiceManager.addService("diskstats", new DiskStatsService(context));
            } catch (Throwable e) {
                reportWtf("starting DiskStats Service", e);
            }
            Trace.traceEnd(Trace.TRACE_TAG_SYSTEM_SERVER);

            traceBeginAndSlog("StartSamplingProfilerService");
            try {
                // need to add this service even if SamplingProfilerIntegration.isEnabled()
                // is false, because it is this service that detects system property change and
                // turns on SamplingProfilerIntegration. Plus, when sampling profiler doesn't work,
                // there is little overhead for running this service.
                ServiceManager.addService("samplingprofiler",
                            new SamplingProfilerService(context));
            } catch (Throwable e) {
                reportWtf("starting SamplingProfiler Service", e);
            }
            Trace.traceEnd(Trace.TRACE_TAG_SYSTEM_SERVER);

            if (!disableNetwork && !disableNetworkTime) {
                traceBeginAndSlog("StartNetworkTimeUpdateService");
                try {
                    networkTimeUpdater = new NetworkTimeUpdateService(context);
                } catch (Throwable e) {
                    reportWtf("starting NetworkTimeUpdate service", e);
                }
                Trace.traceEnd(Trace.TRACE_TAG_SYSTEM_SERVER);
            }

            traceBeginAndSlog("StartCommonTimeManagementService");
            try {
                commonTimeMgmtService = new CommonTimeManagementService(context);
                ServiceManager.addService("commontime_management", commonTimeMgmtService);
            } catch (Throwable e) {
                reportWtf("starting CommonTimeManagementService service", e);
            }
            Trace.traceEnd(Trace.TRACE_TAG_SYSTEM_SERVER);

            if (!disableNetwork) {
                traceBeginAndSlog("CertBlacklister");
                try {
                    CertBlacklister blacklister = new CertBlacklister(context);
                } catch (Throwable e) {
                    reportWtf("starting CertBlacklister", e);
                }
                Trace.traceEnd(Trace.TRACE_TAG_SYSTEM_SERVER);
            }

            if (!disableNonCoreServices) {
                // Dreams (interactive idle-time views, a/k/a screen savers, and doze mode)
                mSystemServiceManager.startService(DreamManagerService.class);
            }

<<<<<<< HEAD
            if (!disableNonCoreServices && ZygoteInit.PRELOAD_RESOURCES) {
=======
            if (!disableNonCoreServices) {
                traceBeginAndSlog("StartAssetAtlasService");
>>>>>>> fcf9ab5a
                try {
                    atlas = new AssetAtlasService(context);
                    ServiceManager.addService(AssetAtlasService.ASSET_ATLAS_SERVICE, atlas);
                } catch (Throwable e) {
                    reportWtf("starting AssetAtlasService", e);
                }
                Trace.traceEnd(Trace.TRACE_TAG_SYSTEM_SERVER);
            }

            if (!disableNonCoreServices) {
                ServiceManager.addService(GraphicsStatsService.GRAPHICS_STATS_SERVICE,
                        new GraphicsStatsService(context));
            }

            if (mPackageManager.hasSystemFeature(PackageManager.FEATURE_PRINTING)) {
                mSystemServiceManager.startService(PRINT_MANAGER_SERVICE_CLASS);
            }

            mSystemServiceManager.startService(RestrictionsManagerService.class);

            mSystemServiceManager.startService(MediaSessionService.class);

            if (mPackageManager.hasSystemFeature(PackageManager.FEATURE_HDMI_CEC)) {
                mSystemServiceManager.startService(HdmiControlService.class);
            }

            if (mPackageManager.hasSystemFeature(PackageManager.FEATURE_LIVE_TV)) {
                mSystemServiceManager.startService(TvInputManagerService.class);
            }

            if (!disableNonCoreServices) {
                traceBeginAndSlog("StartMediaRouterService");
                try {
                    mediaRouter = new MediaRouterService(context);
                    ServiceManager.addService(Context.MEDIA_ROUTER_SERVICE, mediaRouter);
                } catch (Throwable e) {
                    reportWtf("starting MediaRouterService", e);
                }
                Trace.traceEnd(Trace.TRACE_TAG_SYSTEM_SERVER);

                mSystemServiceManager.startService(TrustManagerService.class);

                mSystemServiceManager.startService(FingerprintService.class);

                traceBeginAndSlog("StartBackgroundDexOptService");
                try {
                    BackgroundDexOptService.schedule(context, 0);
                } catch (Throwable e) {
                    reportWtf("starting BackgroundDexOptService", e);
                }
                Trace.traceEnd(Trace.TRACE_TAG_SYSTEM_SERVER);

            }

            mSystemServiceManager.startService(LauncherAppsService.class);
        }

        if (!disableNonCoreServices) {
            mSystemServiceManager.startService(MediaProjectionManagerService.class);
        }

        // Before things start rolling, be sure we have decided whether
        // we are in safe mode.
        final boolean safeMode = wm.detectSafeMode();
        if (safeMode) {
            mActivityManagerService.enterSafeMode();
            // Disable the JIT for the system_server process
            VMRuntime.getRuntime().disableJitCompilation();
        } else {
            // Enable the JIT for the system_server process
            VMRuntime.getRuntime().startJitCompilation();
        }

        // MMS service broker
        mmsService = mSystemServiceManager.startService(MmsServiceBroker.class);

        // It is now time to start up the app processes...

        Trace.traceBegin(Trace.TRACE_TAG_SYSTEM_SERVER, "MakeVibratorServiceReady");
        try {
            vibrator.systemReady();
        } catch (Throwable e) {
            reportWtf("making Vibrator Service ready", e);
        }
        Trace.traceEnd(Trace.TRACE_TAG_SYSTEM_SERVER);

        Trace.traceBegin(Trace.TRACE_TAG_SYSTEM_SERVER, "MakeLockSettingsServiceReady");
        if (lockSettings != null) {
            try {
                lockSettings.systemReady();
            } catch (Throwable e) {
                reportWtf("making Lock Settings Service ready", e);
            }
        }
        Trace.traceEnd(Trace.TRACE_TAG_SYSTEM_SERVER);

        // Needed by DevicePolicyManager for initialization
        mSystemServiceManager.startBootPhase(SystemService.PHASE_LOCK_SETTINGS_READY);

        mSystemServiceManager.startBootPhase(SystemService.PHASE_SYSTEM_SERVICES_READY);

        Trace.traceBegin(Trace.TRACE_TAG_SYSTEM_SERVER, "MakeWindowManagerServiceReady");
        try {
            wm.systemReady();
        } catch (Throwable e) {
            reportWtf("making Window Manager Service ready", e);
        }
        Trace.traceEnd(Trace.TRACE_TAG_SYSTEM_SERVER);

        if (safeMode) {
            mActivityManagerService.showSafeModeOverlay();
        }

        // Update the configuration for this context by hand, because we're going
        // to start using it before the config change done in wm.systemReady() will
        // propagate to it.
        Configuration config = wm.computeNewConfiguration();
        DisplayMetrics metrics = new DisplayMetrics();
        WindowManager w = (WindowManager)context.getSystemService(Context.WINDOW_SERVICE);
        w.getDefaultDisplay().getMetrics(metrics);
        context.getResources().updateConfiguration(config, metrics);

<<<<<<< HEAD
        // The system context's theme may be configuration-dependent.
        final Theme systemTheme = context.getTheme();
        if (systemTheme.getChangingConfigurations() != 0) {
            systemTheme.rebase();
        }

=======
        Trace.traceBegin(Trace.TRACE_TAG_SYSTEM_SERVER, "MakePowerManagerServiceReady");
>>>>>>> fcf9ab5a
        try {
            // TODO: use boot phase
            mPowerManagerService.systemReady(mActivityManagerService.getAppOpsService());
            Trace.traceEnd(Trace.TRACE_TAG_SYSTEM_SERVER);
        } catch (Throwable e) {
            reportWtf("making Power Manager Service ready", e);
        }
        Trace.traceEnd(Trace.TRACE_TAG_SYSTEM_SERVER);

        Trace.traceBegin(Trace.TRACE_TAG_SYSTEM_SERVER, "MakePackageManagerServiceReady");
        try {
            mPackageManagerService.systemReady();
        } catch (Throwable e) {
            reportWtf("making Package Manager Service ready", e);
        }
        Trace.traceEnd(Trace.TRACE_TAG_SYSTEM_SERVER);

        Trace.traceBegin(Trace.TRACE_TAG_SYSTEM_SERVER, "MakeDisplayManagerServiceReady");
        try {
            // TODO: use boot phase and communicate these flags some other way
            mDisplayManagerService.systemReady(safeMode, mOnlyCore);
        } catch (Throwable e) {
            reportWtf("making Display Manager Service ready", e);
        }
        Trace.traceEnd(Trace.TRACE_TAG_SYSTEM_SERVER);

        // These are needed to propagate to the runnable below.
        final NetworkManagementService networkManagementF = networkManagement;
        final NetworkStatsService networkStatsF = networkStats;
        final NetworkPolicyManagerService networkPolicyF = networkPolicy;
        final ConnectivityService connectivityF = connectivity;
        final NetworkScoreService networkScoreF = networkScore;
        final WallpaperManagerService wallpaperF = wallpaper;
        final InputMethodManagerService immF = imm;
        final LocationManagerService locationF = location;
        final CountryDetectorService countryDetectorF = countryDetector;
        final NetworkTimeUpdateService networkTimeUpdaterF = networkTimeUpdater;
        final CommonTimeManagementService commonTimeMgmtServiceF = commonTimeMgmtService;
        final TextServicesManagerService textServiceManagerServiceF = tsms;
        final StatusBarManagerService statusBarF = statusBar;
        final AssetAtlasService atlasF = atlas;
        final InputManagerService inputManagerF = inputManager;
        final TelephonyRegistry telephonyRegistryF = telephonyRegistry;
        final MediaRouterService mediaRouterF = mediaRouter;
        final AudioService audioServiceF = audioService;
        final MmsServiceBroker mmsServiceF = mmsService;

        // We now tell the activity manager it is okay to run third party
        // code.  It will call back into us once it has gotten to the state
        // where third party code can really run (but before it has actually
        // started launching the initial applications), for us to complete our
        // initialization.
        mActivityManagerService.systemReady(new Runnable() {
            @Override
            public void run() {
                Slog.i(TAG, "Making services ready");
                mSystemServiceManager.startBootPhase(
                        SystemService.PHASE_ACTIVITY_MANAGER_READY);
                Trace.traceBegin(Trace.TRACE_TAG_SYSTEM_SERVER, "PhaseActivityManagerReady");

                Trace.traceBegin(Trace.TRACE_TAG_SYSTEM_SERVER, "StartObservingNativeCrashes");
                try {
                    mActivityManagerService.startObservingNativeCrashes();
                } catch (Throwable e) {
                    reportWtf("observing native crashes", e);
                }
                Trace.traceEnd(Trace.TRACE_TAG_SYSTEM_SERVER);

                Slog.i(TAG, "WebViewFactory preparation");
                Trace.traceBegin(Trace.TRACE_TAG_SYSTEM_SERVER, "WebViewFactoryPreparation");
                WebViewFactory.prepareWebViewInSystemServer();
                Trace.traceEnd(Trace.TRACE_TAG_SYSTEM_SERVER);

                Trace.traceBegin(Trace.TRACE_TAG_SYSTEM_SERVER, "StartSystemUI");
                try {
                    startSystemUi(context);
                } catch (Throwable e) {
                    reportWtf("starting System UI", e);
                }
                Trace.traceEnd(Trace.TRACE_TAG_SYSTEM_SERVER);
                Trace.traceBegin(Trace.TRACE_TAG_SYSTEM_SERVER, "MakeMountServiceReady");
                try {
                    if (networkScoreF != null) networkScoreF.systemReady();
                } catch (Throwable e) {
                    reportWtf("making Network Score Service ready", e);
                }
                Trace.traceEnd(Trace.TRACE_TAG_SYSTEM_SERVER);
                Trace.traceBegin(Trace.TRACE_TAG_SYSTEM_SERVER, "MakeNetworkManagementServiceReady");
                try {
                    if (networkManagementF != null) networkManagementF.systemReady();
                } catch (Throwable e) {
                    reportWtf("making Network Managment Service ready", e);
                }
                Trace.traceEnd(Trace.TRACE_TAG_SYSTEM_SERVER);
                Trace.traceBegin(Trace.TRACE_TAG_SYSTEM_SERVER, "MakeNetworkStatsServiceReady");
                try {
                    if (networkStatsF != null) networkStatsF.systemReady();
                } catch (Throwable e) {
                    reportWtf("making Network Stats Service ready", e);
                }
                Trace.traceEnd(Trace.TRACE_TAG_SYSTEM_SERVER);
                Trace.traceBegin(Trace.TRACE_TAG_SYSTEM_SERVER, "MakeNetworkPolicyServiceReady");
                try {
                    if (networkPolicyF != null) networkPolicyF.systemReady();
                } catch (Throwable e) {
                    reportWtf("making Network Policy Service ready", e);
                }
                Trace.traceEnd(Trace.TRACE_TAG_SYSTEM_SERVER);
                Trace.traceBegin(Trace.TRACE_TAG_SYSTEM_SERVER, "MakeConnectivityServiceReady");
                try {
                    if (connectivityF != null) connectivityF.systemReady();
                } catch (Throwable e) {
                    reportWtf("making Connectivity Service ready", e);
                }
                Trace.traceEnd(Trace.TRACE_TAG_SYSTEM_SERVER);
                Trace.traceBegin(Trace.TRACE_TAG_SYSTEM_SERVER, "MakeAudioServiceReady");
                try {
                    if (audioServiceF != null) audioServiceF.systemReady();
                } catch (Throwable e) {
                    reportWtf("Notifying AudioService running", e);
                }
                Trace.traceEnd(Trace.TRACE_TAG_SYSTEM_SERVER);
                Watchdog.getInstance().start();

                // It is now okay to let the various system services start their
                // third party code...
                Trace.traceEnd(Trace.TRACE_TAG_SYSTEM_SERVER);
                Trace.traceBegin(Trace.TRACE_TAG_SYSTEM_SERVER, "PhaseThirdPartyAppsCanStart");
                mSystemServiceManager.startBootPhase(
                        SystemService.PHASE_THIRD_PARTY_APPS_CAN_START);

                try {
                    if (wallpaperF != null) wallpaperF.systemRunning();
                } catch (Throwable e) {
                    reportWtf("Notifying WallpaperService running", e);
                }
                try {
                    if (immF != null) immF.systemRunning(statusBarF);
                } catch (Throwable e) {
                    reportWtf("Notifying InputMethodService running", e);
                }
                try {
                    if (locationF != null) locationF.systemRunning();
                } catch (Throwable e) {
                    reportWtf("Notifying Location Service running", e);
                }
                try {
                    if (countryDetectorF != null) countryDetectorF.systemRunning();
                } catch (Throwable e) {
                    reportWtf("Notifying CountryDetectorService running", e);
                }
                try {
                    if (networkTimeUpdaterF != null) networkTimeUpdaterF.systemRunning();
                } catch (Throwable e) {
                    reportWtf("Notifying NetworkTimeService running", e);
                }
                try {
                    if (commonTimeMgmtServiceF != null) {
                        commonTimeMgmtServiceF.systemRunning();
                    }
                } catch (Throwable e) {
                    reportWtf("Notifying CommonTimeManagementService running", e);
                }
                try {
                    if (textServiceManagerServiceF != null)
                        textServiceManagerServiceF.systemRunning();
                } catch (Throwable e) {
                    reportWtf("Notifying TextServicesManagerService running", e);
                }
                try {
                    if (atlasF != null) atlasF.systemRunning();
                } catch (Throwable e) {
                    reportWtf("Notifying AssetAtlasService running", e);
                }
                try {
                    // TODO(BT) Pass parameter to input manager
                    if (inputManagerF != null) inputManagerF.systemRunning();
                } catch (Throwable e) {
                    reportWtf("Notifying InputManagerService running", e);
                }
                try {
                    if (telephonyRegistryF != null) telephonyRegistryF.systemRunning();
                } catch (Throwable e) {
                    reportWtf("Notifying TelephonyRegistry running", e);
                }
                try {
                    if (mediaRouterF != null) mediaRouterF.systemRunning();
                } catch (Throwable e) {
                    reportWtf("Notifying MediaRouterService running", e);
                }

                try {
                    if (mmsServiceF != null) mmsServiceF.systemRunning();
                } catch (Throwable e) {
                    reportWtf("Notifying MmsService running", e);
                }
                Trace.traceEnd(Trace.TRACE_TAG_SYSTEM_SERVER);
            }
        });
    }

    static final void startSystemUi(Context context) {
        Intent intent = new Intent();
        intent.setComponent(new ComponentName("com.android.systemui",
                    "com.android.systemui.SystemUIService"));
        //Slog.d(TAG, "Starting service: " + intent);
        context.startServiceAsUser(intent, UserHandle.SYSTEM);
    }

    private static void traceBeginAndSlog(String name) {
        Trace.traceBegin(Trace.TRACE_TAG_SYSTEM_SERVER, name);
        Slog.i(TAG, name);
    }
}<|MERGE_RESOLUTION|>--- conflicted
+++ resolved
@@ -569,12 +569,7 @@
         if (mFactoryTestMode != FactoryTest.FACTORY_TEST_LOW_LEVEL) {
             traceBeginAndSlog("StartInputMethodManagerService");
             try {
-<<<<<<< HEAD
-                Slog.i(TAG, "Input Method Service");
                 imm = new InputMethodManagerService(context);
-=======
-                imm = new InputMethodManagerService(context, wm);
->>>>>>> fcf9ab5a
                 ServiceManager.addService(Context.INPUT_METHOD_SERVICE, imm);
             } catch (Throwable e) {
                 reportWtf("starting Input Manager Service", e);
@@ -847,18 +842,7 @@
                 Trace.traceEnd(Trace.TRACE_TAG_SYSTEM_SERVER);
             }
 
-<<<<<<< HEAD
             mSystemServiceManager.startService(DropBoxManagerService.class);
-=======
-            traceBeginAndSlog("StartDropBoxManagerService");
-            try {
-                ServiceManager.addService(Context.DROPBOX_SERVICE,
-                        new DropBoxManagerService(context, new File("/data/system/dropbox")));
-            } catch (Throwable e) {
-                reportWtf("starting DropBoxManagerService", e);
-            }
-            Trace.traceEnd(Trace.TRACE_TAG_SYSTEM_SERVER);
->>>>>>> fcf9ab5a
 
             if (!disableNonCoreServices && context.getResources().getBoolean(
                         R.bool.config_enableWallpaperService)) {
@@ -999,12 +983,8 @@
                 mSystemServiceManager.startService(DreamManagerService.class);
             }
 
-<<<<<<< HEAD
             if (!disableNonCoreServices && ZygoteInit.PRELOAD_RESOURCES) {
-=======
-            if (!disableNonCoreServices) {
                 traceBeginAndSlog("StartAssetAtlasService");
->>>>>>> fcf9ab5a
                 try {
                     atlas = new AssetAtlasService(context);
                     ServiceManager.addService(AssetAtlasService.ASSET_ATLAS_SERVICE, atlas);
@@ -1127,16 +1107,13 @@
         w.getDefaultDisplay().getMetrics(metrics);
         context.getResources().updateConfiguration(config, metrics);
 
-<<<<<<< HEAD
         // The system context's theme may be configuration-dependent.
         final Theme systemTheme = context.getTheme();
         if (systemTheme.getChangingConfigurations() != 0) {
             systemTheme.rebase();
         }
 
-=======
         Trace.traceBegin(Trace.TRACE_TAG_SYSTEM_SERVER, "MakePowerManagerServiceReady");
->>>>>>> fcf9ab5a
         try {
             // TODO: use boot phase
             mPowerManagerService.systemReady(mActivityManagerService.getAppOpsService());
