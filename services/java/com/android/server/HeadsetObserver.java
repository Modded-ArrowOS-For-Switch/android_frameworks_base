/*
 * Copyright (C) 2008 The Android Open Source Project
 *
 * Licensed under the Apache License, Version 2.0 (the "License");
 * you may not use this file except in compliance with the License.
 * You may obtain a copy of the License at
 *
 *      http://www.apache.org/licenses/LICENSE-2.0
 *
 * Unless required by applicable law or agreed to in writing, software
 * distributed under the License is distributed on an "AS IS" BASIS,
 * WITHOUT WARRANTIES OR CONDITIONS OF ANY KIND, either express or implied.
 * See the License for the specific language governing permissions and
 * limitations under the License.
 */

package com.android.server;

import android.app.ActivityManagerNative;
import android.content.Context;
import android.content.Intent;
import android.os.Handler;
import android.os.Message;
import android.os.PowerManager;
import android.os.PowerManager.WakeLock;
import android.os.UEventObserver;
import android.util.Log;
import android.media.AudioManager;

import java.io.FileReader;
import java.io.FileNotFoundException;

/**
 * <p>HeadsetObserver monitors for a wired headset.
 */
class HeadsetObserver extends UEventObserver {
    private static final String TAG = HeadsetObserver.class.getSimpleName();
    private static final boolean LOG = false;

    private static final String HEADSET_UEVENT_MATCH = "DEVPATH=/devices/virtual/switch/h2w";
    private static final String HEADSET_STATE_PATH = "/sys/class/switch/h2w/state";
    private static final String HEADSET_NAME_PATH = "/sys/class/switch/h2w/name";

    private static final int BIT_HEADSET = (1 << 0);
    private static final int BIT_HEADSET_NO_MIC = (1 << 1);
    private static final int BIT_TTY = (1 << 2);
    private static final int BIT_FM_HEADSET = (1 << 3);
    private static final int BIT_FM_SPEAKER = (1 << 4);

    private int mHeadsetState;
    private int mPrevHeadsetState;
    private String mHeadsetName;
    private boolean mPendingIntent;

    private final Context mContext;
    private final WakeLock mWakeLock;  // held while there is a pending route change

    public HeadsetObserver(Context context) {
        mContext = context;
        PowerManager pm = (PowerManager)context.getSystemService(Context.POWER_SERVICE);
        mWakeLock = pm.newWakeLock(PowerManager.PARTIAL_WAKE_LOCK, "HeadsetObserver");
        mWakeLock.setReferenceCounted(false);

        startObserving(HEADSET_UEVENT_MATCH);

        init();  // set initial status
    }

    @Override
    public void onUEvent(UEventObserver.UEvent event) {
        if (LOG) Log.v(TAG, "Headset UEVENT: " + event.toString());

        try {
            update(event.get("SWITCH_NAME"), Integer.parseInt(event.get("SWITCH_STATE")));
        } catch (NumberFormatException e) {
            Log.e(TAG, "Could not parse switch state from event " + event);
        }
    }

    private synchronized final void init() {
        char[] buffer = new char[1024];

        String newName = mHeadsetName;
        int newState = mHeadsetState;
        mPrevHeadsetState = mHeadsetState;
        try {
            FileReader file = new FileReader(HEADSET_STATE_PATH);
            int len = file.read(buffer, 0, 1024);
            newState = Integer.valueOf((new String(buffer, 0, len)).trim());

            file = new FileReader(HEADSET_NAME_PATH);
            len = file.read(buffer, 0, 1024);
            newName = new String(buffer, 0, len).trim();

        } catch (FileNotFoundException e) {
            Log.w(TAG, "This kernel does not have wired headset support");
        } catch (Exception e) {
            Log.e(TAG, "" , e);
        }

        update(newName, newState);
    }

    private synchronized final void update(String newName, int newState) {
        if (newName != mHeadsetName || newState != mHeadsetState) {
<<<<<<< HEAD
            boolean isUnplug = (newState == 0 && mHeadsetState > 0);
=======
            boolean isUnplug = false;
            if ( (mHeadsetState & BIT_HEADSET) > 0 || (mHeadsetState & BIT_HEADSET_NO_MIC) > 0) {
                if ((newState & BIT_HEADSET) == 0 && (newState & BIT_HEADSET_NO_MIC) == 0)
                    isUnplug = true;
            }
>>>>>>> 9db3d07b
            mHeadsetName = newName;
            mPrevHeadsetState = mHeadsetState;
            mHeadsetState = newState;
            mPendingIntent = true;

            if (isUnplug) {
                Intent intent = new Intent(AudioManager.ACTION_AUDIO_BECOMING_NOISY);
                mContext.sendBroadcast(intent);

                // It can take hundreds of ms flush the audio pipeline after
                // apps pause audio playback, but audio route changes are
                // immediate, so delay the route change by 1000ms.
                // This could be improved once the audio sub-system provides an
                // interface to clear the audio pipeline.
                mWakeLock.acquire();
                mHandler.sendEmptyMessageDelayed(0, 1000);
            } else {
                sendIntent();
                mPendingIntent = false;
            }
        }
    }

    private synchronized final void sendIntent() {
        //  Pack up the values and broadcast them to everyone
        Intent intent = new Intent(Intent.ACTION_HEADSET_PLUG);
        intent.addFlags(Intent.FLAG_RECEIVER_REGISTERED_ONLY);

        intent.putExtra("state", isUnplug ? 0 : 1);
        intent.putExtra("name", mHeadsetName);

        // TODO: Should we require a permission?
        ActivityManagerNative.broadcastStickyIntent(intent, null);
<<<<<<< HEAD

        if (isUnplug) {
            intent = new Intent(AudioManager.ACTION_AUDIO_BECOMING_NOISY);
            mContext.sendBroadcast(intent);
        }
    }

    private synchronized final void updateAudioRoute() {
        if (mAudioRouteNeedsUpdate) {
            mAudioManager.setWiredHeadsetOn(mHeadsetState > 0);
            mAudioRouteNeedsUpdate = false;
        }
=======
>>>>>>> 9db3d07b
    }

    private final Handler mHandler = new Handler() {
        @Override
        public void handleMessage(Message msg) {
            if (mPendingIntent) {
                sendIntent();
                mPendingIntent = false;
            }
            mWakeLock.release();
        }
    };

}<|MERGE_RESOLUTION|>--- conflicted
+++ resolved
@@ -103,15 +103,11 @@
 
     private synchronized final void update(String newName, int newState) {
         if (newName != mHeadsetName || newState != mHeadsetState) {
-<<<<<<< HEAD
-            boolean isUnplug = (newState == 0 && mHeadsetState > 0);
-=======
             boolean isUnplug = false;
             if ( (mHeadsetState & BIT_HEADSET) > 0 || (mHeadsetState & BIT_HEADSET_NO_MIC) > 0) {
                 if ((newState & BIT_HEADSET) == 0 && (newState & BIT_HEADSET_NO_MIC) == 0)
                     isUnplug = true;
             }
->>>>>>> 9db3d07b
             mHeadsetName = newName;
             mPrevHeadsetState = mHeadsetState;
             mHeadsetState = newState;
@@ -140,26 +136,11 @@
         Intent intent = new Intent(Intent.ACTION_HEADSET_PLUG);
         intent.addFlags(Intent.FLAG_RECEIVER_REGISTERED_ONLY);
 
-        intent.putExtra("state", isUnplug ? 0 : 1);
+        intent.putExtra("state", mHeadsetState);
         intent.putExtra("name", mHeadsetName);
 
         // TODO: Should we require a permission?
         ActivityManagerNative.broadcastStickyIntent(intent, null);
-<<<<<<< HEAD
-
-        if (isUnplug) {
-            intent = new Intent(AudioManager.ACTION_AUDIO_BECOMING_NOISY);
-            mContext.sendBroadcast(intent);
-        }
-    }
-
-    private synchronized final void updateAudioRoute() {
-        if (mAudioRouteNeedsUpdate) {
-            mAudioManager.setWiredHeadsetOn(mHeadsetState > 0);
-            mAudioRouteNeedsUpdate = false;
-        }
-=======
->>>>>>> 9db3d07b
     }
 
     private final Handler mHandler = new Handler() {
