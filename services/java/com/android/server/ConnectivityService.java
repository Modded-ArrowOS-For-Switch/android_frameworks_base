--- conflicted
+++ resolved
@@ -3374,18 +3374,14 @@
             String host = "";
             int port = 0;
             String exclList = "";
-<<<<<<< HEAD
-            if (proxyProperties != null && !TextUtils.isEmpty(proxyProperties.getHost())) {
+            String pacFileUrl = "";
+            if (proxyProperties != null && (!TextUtils.isEmpty(proxyProperties.getHost()) ||
+                    !TextUtils.isEmpty(proxyProperties.getPacFileUrl()))) {
                 if (!proxyProperties.isValid()) {
                     if (DBG)
                         log("Invalid proxy properties, ignoring: " + proxyProperties.toString());
                     return;
                 }
-=======
-            String pacFileUrl = "";
-            if (proxyProperties != null && (!TextUtils.isEmpty(proxyProperties.getHost()) ||
-                    !TextUtils.isEmpty(proxyProperties.getPacFileUrl()))) {
->>>>>>> b873a17c
                 mGlobalProxy = new ProxyProperties(proxyProperties);
                 host = mGlobalProxy.getHost();
                 port = mGlobalProxy.getPort();
@@ -3421,15 +3417,6 @@
         int port = Settings.Global.getInt(res, Settings.Global.GLOBAL_HTTP_PROXY_PORT, 0);
         String exclList = Settings.Global.getString(res,
                 Settings.Global.GLOBAL_HTTP_PROXY_EXCLUSION_LIST);
-<<<<<<< HEAD
-        if (!TextUtils.isEmpty(host)) {
-            ProxyProperties proxyProperties = new ProxyProperties(host, port, exclList);
-            if (!proxyProperties.isValid()) {
-                if (DBG) log("Invalid proxy properties, ignoring: " + proxyProperties.toString());
-                return;
-            }
-
-=======
         String pacFileUrl = Settings.Global.getString(res, Settings.Global.GLOBAL_HTTP_PROXY_PAC);
         if (!TextUtils.isEmpty(host) || !TextUtils.isEmpty(pacFileUrl)) {
             ProxyProperties proxyProperties;
@@ -3438,7 +3425,11 @@
             } else {
                 proxyProperties = new ProxyProperties(host, port, exclList);
             }
->>>>>>> b873a17c
+            if (!proxyProperties.isValid()) {
+                if (DBG) log("Invalid proxy properties, ignoring: " + proxyProperties.toString());
+                return;
+            }
+
             synchronized (mProxyLock) {
                 mGlobalProxy = proxyProperties;
             }
