/*
 * Copyright (C) 2008 The Android Open Source Project
 *
 * Licensed under the Apache License, Version 2.0 (the "License");
 * you may not use this file except in compliance with the License.
 * You may obtain a copy of the License at
 *
 *      http://www.apache.org/licenses/LICENSE-2.0
 *
 * Unless required by applicable law or agreed to in writing, software
 * distributed under the License is distributed on an "AS IS" BASIS,
 * WITHOUT WARRANTIES OR CONDITIONS OF ANY KIND, either express or implied.
 * See the License for the specific language governing permissions and
 * limitations under the License.
 */

package com.android.server;

import android.app.Notification;
import android.app.NotificationManager;
import android.content.ContentResolver;
import android.content.Context;
import android.content.Intent;
import android.content.pm.PackageManager;
import android.net.ConnectivityManager;
import android.net.IConnectivityManager;
import android.net.MobileDataStateTracker;
import android.net.NetworkInfo;
import android.net.NetworkStateTracker;
import android.net.wifi.WifiStateTracker;
import android.os.Binder;
import android.os.Handler;
import android.os.IBinder;
import android.os.Looper;
import android.os.Message;
import android.os.RemoteException;
import android.os.ServiceManager;
import android.os.SystemProperties;
import android.provider.Settings;
import android.text.TextUtils;
import android.util.EventLog;
import android.util.Log;

import com.android.internal.telephony.Phone;

import java.io.FileDescriptor;
import java.io.PrintWriter;
import java.util.ArrayList;
import java.util.List;

/**
 * @hide
 */
public class ConnectivityService extends IConnectivityManager.Stub {

    private static final boolean DBG = true;
    private static final String TAG = "ConnectivityService";

    // how long to wait before switching back to a radio's default network
    private static final int RESTORE_DEFAULT_NETWORK_DELAY = 1 * 60 * 1000;
    // system property that can override the above value
    private static final String NETWORK_RESTORE_DELAY_PROP_NAME =
            "android.telephony.apn-restore";

    /**
     * Sometimes we want to refer to the individual network state
     * trackers separately, and sometimes we just want to treat them
     * abstractly.
     */
    private NetworkStateTracker mNetTrackers[];

    /**
     * A per Net list of the PID's that requested access to the net
     * used both as a refcount and for per-PID DNS selection
     */
    private List mNetRequestersPids[];

    private WifiWatchdogService mWifiWatchdogService;

    // priority order of the nettrackers
    // (excluding dynamically set mNetworkPreference)
    // TODO - move mNetworkTypePreference into this
    private int[] mPriorityList;

    private Context mContext;
    private int mNetworkPreference;
    private int mActiveDefaultNetwork = -1;

    private int mNumDnsEntries;

    private boolean mTestMode;
    private static ConnectivityService sServiceInstance;

    private Handler mHandler;

    // list of DeathRecipients used to make sure features are turned off when
    // a process dies
    private List mFeatureUsers;

    private boolean mSystemReady;
    private ArrayList<Intent> mDeferredBroadcasts;

    private static class NetworkAttributes {
        /**
         * Class for holding settings read from resources.
         */
        public String mName;
        public int mType;
        public int mRadio;
        public int mPriority;
        public NetworkInfo.State mLastState;
        public NetworkAttributes(String init) {
            String fragments[] = init.split(",");
            mName = fragments[0].toLowerCase();
<<<<<<< HEAD
            mType = Integer.parseInt(fragments[1]);
            mRadio = Integer.parseInt(fragments[2]);
            mPriority = Integer.parseInt(fragments[3]);
=======
            if (fragments[1].toLowerCase().equals("wifi")) {
                mRadio = ConnectivityManager.TYPE_WIFI;
            } else {
                mRadio = ConnectivityManager.TYPE_MOBILE;
            }
            if (mName.equals("default")) {
                mType = mRadio;
            } else if (mName.equals("mms")) {
                mType = ConnectivityManager.TYPE_MOBILE_MMS;
            } else if (mName.equals("supl")) {
                mType = ConnectivityManager.TYPE_MOBILE_SUPL;
            } else if (mName.equals("dun")) {
                mType = ConnectivityManager.TYPE_MOBILE_DUN;
            } else if (mName.equals("hipri")) {
                mType = ConnectivityManager.TYPE_MOBILE_HIPRI;
            }
            mPriority = Integer.parseInt(fragments[2]);
            mLastState = NetworkInfo.State.UNKNOWN;
>>>>>>> 47a2573e
        }
        public boolean isDefault() {
            return (mType == mRadio);
        }
    }
    NetworkAttributes[] mNetAttributes;
    int mNetworksDefined;

<<<<<<< HEAD
    private class RadioAttributes {
=======
    private static class RadioAttributes {
        public String mName;
        public int mPriority;
>>>>>>> 47a2573e
        public int mSimultaneity;
        public int mType;
        public RadioAttributes(String init) {
            String fragments[] = init.split(",");
            mType = Integer.parseInt(fragments[0]);
            mSimultaneity = Integer.parseInt(fragments[1]);
        }
    }
    RadioAttributes[] mRadioAttributes;

    private static class ConnectivityThread extends Thread {
        private Context mContext;

        private ConnectivityThread(Context context) {
            super("ConnectivityThread");
            mContext = context;
        }

        @Override
        public void run() {
            Looper.prepare();
            synchronized (this) {
                sServiceInstance = new ConnectivityService(mContext);
                notifyAll();
            }
            Looper.loop();
        }

        public static ConnectivityService getServiceInstance(Context context) {
            ConnectivityThread thread = new ConnectivityThread(context);
            thread.start();

            synchronized (thread) {
                while (sServiceInstance == null) {
                    try {
                        // Wait until sServiceInstance has been initialized.
                        thread.wait();
                    } catch (InterruptedException ignore) {
                        Log.e(TAG,
                            "Unexpected InterruptedException while waiting"+
                            " for ConnectivityService thread");
                    }
                }
            }

            return sServiceInstance;
        }
    }

    public static ConnectivityService getInstance(Context context) {
        return ConnectivityThread.getServiceInstance(context);
    }

    private ConnectivityService(Context context) {
        if (DBG) Log.v(TAG, "ConnectivityService starting up");
        mContext = context;
        mNetTrackers = new NetworkStateTracker[
                ConnectivityManager.MAX_NETWORK_TYPE+1];
        mHandler = new MyHandler();

        mNetworkPreference = getPersistedNetworkPreference();

        mRadioAttributes = new RadioAttributes[ConnectivityManager.MAX_RADIO_TYPE+1];
        mNetAttributes = new NetworkAttributes[ConnectivityManager.MAX_NETWORK_TYPE+1];

        // Load device network attributes from resources
        String[] raStrings = context.getResources().getStringArray(
                com.android.internal.R.array.radioAttributes);
        for (String raString : raStrings) {
            RadioAttributes r = new RadioAttributes(raString);
            if (r.mType > ConnectivityManager.MAX_RADIO_TYPE) {
                Log.e(TAG, "Error in radioAttributes - ignoring attempt to define type " + r.mType);
                continue;
            }
            if (mRadioAttributes[r.mType] != null) {
                Log.e(TAG, "Error in radioAttributes - ignoring attempt to redefine type " +
                        r.mType);
                continue;
            }
            mRadioAttributes[r.mType] = r;
        }

        String[] naStrings = context.getResources().getStringArray(
                com.android.internal.R.array.networkAttributes);
        for (String naString : naStrings) {
            try {
                NetworkAttributes n = new NetworkAttributes(naString);
                if (n.mType > ConnectivityManager.MAX_NETWORK_TYPE) {
                    Log.e(TAG, "Error in networkAttributes - ignoring attempt to define type " +
                            n.mType);
                    continue;
                }
                if (mNetAttributes[n.mType] != null) {
                    Log.e(TAG, "Error in networkAttributes - ignoring attempt to redefine type " +
                            n.mType);
                    continue;
                }
                if (mRadioAttributes[n.mRadio] == null) {
                    Log.e(TAG, "Error in networkAttributes - ignoring attempt to use undefined " +
                            "radio " + n.mRadio + " in network type " + n.mType);
                    continue;
                }
                mNetAttributes[n.mType] = n;
                mNetworksDefined++;
            } catch(Exception e) {
                // ignore it - leave the entry null
            }
        }

        // high priority first
        mPriorityList = new int[mNetworksDefined];
        {
            int insertionPoint = mNetworksDefined-1;
            int currentLowest = 0;
            int nextLowest = 0;
            while (insertionPoint > -1) {
                for (NetworkAttributes na : mNetAttributes) {
                    if (na == null) continue;
                    if (na.mPriority < currentLowest) continue;
                    if (na.mPriority > currentLowest) {
                        if (na.mPriority < nextLowest || nextLowest == 0) {
                            nextLowest = na.mPriority;
                        }
                        continue;
                    }
                    mPriorityList[insertionPoint--] = na.mType;
                }
                currentLowest = nextLowest;
                nextLowest = 0;
            }
        }

        mNetRequestersPids = new ArrayList[ConnectivityManager.MAX_NETWORK_TYPE+1];
        for (int i : mPriorityList) {
            mNetRequestersPids[i] = new ArrayList();
        }

        mFeatureUsers = new ArrayList();

        mNumDnsEntries = 0;

        mTestMode = SystemProperties.get("cm.test.mode").equals("true")
                && SystemProperties.get("ro.build.type").equals("eng");
        /*
         * Create the network state trackers for Wi-Fi and mobile
         * data. Maybe this could be done with a factory class,
         * but it's not clear that it's worth it, given that
         * the number of different network types is not going
         * to change very often.
         */
        for (int netType : mPriorityList) {
            switch (mNetAttributes[netType].mRadio) {
            case ConnectivityManager.TYPE_WIFI:
                if (DBG) Log.v(TAG, "Starting Wifi Service.");
                WifiStateTracker wst = new WifiStateTracker(context, mHandler);
                WifiService wifiService = new WifiService(context, wst);
                ServiceManager.addService(Context.WIFI_SERVICE, wifiService);
                mNetTrackers[ConnectivityManager.TYPE_WIFI] = wst;
                wst.startMonitoring();

                // Constructing this starts it too
                mWifiWatchdogService = new WifiWatchdogService(context, wst);
                break;
            case ConnectivityManager.TYPE_MOBILE:
                mNetTrackers[netType] = new MobileDataStateTracker(context, mHandler,
                    netType, mNetAttributes[netType].mName);
                mNetTrackers[netType].startMonitoring();
                break;
            default:
                Log.e(TAG, "Trying to create a DataStateTracker for an unknown radio type " +
                        mNetAttributes[netType].mRadio);
                continue;
            }
        }
    }


    /**
     * Sets the preferred network.
     * @param preference the new preference
     */
    public synchronized void setNetworkPreference(int preference) {
        enforceChangePermission();
        if (ConnectivityManager.isNetworkTypeValid(preference) &&
                mNetAttributes[preference] != null &&
                mNetAttributes[preference].isDefault()) {
            if (mNetworkPreference != preference) {
                persistNetworkPreference(preference);
                mNetworkPreference = preference;
                enforcePreference();
            }
        }
    }

    public int getNetworkPreference() {
        enforceAccessPermission();
        return mNetworkPreference;
    }

    private void persistNetworkPreference(int networkPreference) {
        final ContentResolver cr = mContext.getContentResolver();
        Settings.Secure.putInt(cr, Settings.Secure.NETWORK_PREFERENCE,
                networkPreference);
    }

    private int getPersistedNetworkPreference() {
        final ContentResolver cr = mContext.getContentResolver();

        final int networkPrefSetting = Settings.Secure
                .getInt(cr, Settings.Secure.NETWORK_PREFERENCE, -1);
        if (networkPrefSetting != -1) {
            return networkPrefSetting;
        }

        return ConnectivityManager.DEFAULT_NETWORK_PREFERENCE;
    }

    /**
     * Make the state of network connectivity conform to the preference settings
     * In this method, we only tear down a non-preferred network. Establishing
     * a connection to the preferred network is taken care of when we handle
     * the disconnect event from the non-preferred network
     * (see {@link #handleDisconnect(NetworkInfo)}).
     */
    private void enforcePreference() {
        if (mNetTrackers[mNetworkPreference].getNetworkInfo().isConnected())
            return;

        if (!mNetTrackers[mNetworkPreference].isAvailable())
            return;

        for (int t=0; t <= ConnectivityManager.MAX_RADIO_TYPE; t++) {
            if (t != mNetworkPreference && mNetTrackers[t] != null &&
                    mNetTrackers[t].getNetworkInfo().isConnected()) {
                if (DBG) {
                    Log.d(TAG, "tearing down " +
                            mNetTrackers[t].getNetworkInfo() +
                            " in enforcePreference");
                }
                teardown(mNetTrackers[t]);
            }
        }
    }

    private boolean teardown(NetworkStateTracker netTracker) {
        if (netTracker.teardown()) {
            netTracker.setTeardownRequested(true);
            return true;
        } else {
            return false;
        }
    }

    /**
     * Return NetworkInfo for the active (i.e., connected) network interface.
     * It is assumed that at most one network is active at a time. If more
     * than one is active, it is indeterminate which will be returned.
     * @return the info for the active network, or {@code null} if none is
     * active
     */
    public NetworkInfo getActiveNetworkInfo() {
        enforceAccessPermission();
        for (int type=0; type <= ConnectivityManager.MAX_NETWORK_TYPE; type++) {
            if (mNetAttributes[type] == null || !mNetAttributes[type].isDefault()) {
                continue;
            }
            NetworkStateTracker t = mNetTrackers[type];
            NetworkInfo info = t.getNetworkInfo();
            if (info.isConnected()) {
                if (DBG && type != mActiveDefaultNetwork) Log.e(TAG,
                        "connected default network is not " +
                        "mActiveDefaultNetwork!");
                return info;
            }
        }
        return null;
    }

    public NetworkInfo getNetworkInfo(int networkType) {
        enforceAccessPermission();
        if (ConnectivityManager.isNetworkTypeValid(networkType)) {
            NetworkStateTracker t = mNetTrackers[networkType];
            if (t != null)
                return t.getNetworkInfo();
        }
        return null;
    }

    public NetworkInfo[] getAllNetworkInfo() {
        enforceAccessPermission();
        NetworkInfo[] result = new NetworkInfo[mNetworksDefined];
        int i = 0;
        for (NetworkStateTracker t : mNetTrackers) {
            if(t != null) result[i++] = t.getNetworkInfo();
        }
        return result;
    }

    public boolean setRadios(boolean turnOn) {
        boolean result = true;
        enforceChangePermission();
        for (NetworkStateTracker t : mNetTrackers) {
            if (t != null) result = t.setRadio(turnOn) && result;
        }
        return result;
    }

    public boolean setRadio(int netType, boolean turnOn) {
        enforceChangePermission();
        if (!ConnectivityManager.isNetworkTypeValid(netType)) {
            return false;
        }
        NetworkStateTracker tracker = mNetTrackers[netType];
        return tracker != null && tracker.setRadio(turnOn);
    }

    /**
     * Used to notice when the calling process dies so we can self-expire
     *
     * Also used to know if the process has cleaned up after itself when
     * our auto-expire timer goes off.  The timer has a link to an object.
     *
     */
    private class FeatureUser implements IBinder.DeathRecipient {
        int mNetworkType;
        String mFeature;
        IBinder mBinder;
        int mPid;
        int mUid;

        FeatureUser(int type, String feature, IBinder binder) {
            super();
            mNetworkType = type;
            mFeature = feature;
            mBinder = binder;
            mPid = getCallingPid();
            mUid = getCallingUid();

            try {
                mBinder.linkToDeath(this, 0);
            } catch (RemoteException e) {
                binderDied();
            }
        }

        void unlinkDeathRecipient() {
            mBinder.unlinkToDeath(this, 0);
        }

        public void binderDied() {
            Log.d(TAG, "ConnectivityService FeatureUser binderDied(" +
                    mNetworkType + ", " + mFeature + ", " + mBinder);
            stopUsingNetworkFeature(this, false);
        }

        public void expire() {
            Log.d(TAG, "ConnectivityService FeatureUser expire(" +
                    mNetworkType + ", " + mFeature + ", " + mBinder);
            stopUsingNetworkFeature(this, false);
        }
    }

    // javadoc from interface
    public int startUsingNetworkFeature(int networkType, String feature,
            IBinder binder) {
        if (DBG) {
            Log.d(TAG, "startUsingNetworkFeature for net " + networkType +
                    ": " + feature);
        }
        enforceChangePermission();
        if (!ConnectivityManager.isNetworkTypeValid(networkType) ||
                mNetAttributes[networkType] == null) {
            return Phone.APN_REQUEST_FAILED;
        }

        FeatureUser f = new FeatureUser(networkType, feature, binder);

        // TODO - move this into the MobileDataStateTracker
        int usedNetworkType = networkType;
        if(networkType == ConnectivityManager.TYPE_MOBILE) {
            if (TextUtils.equals(feature, Phone.FEATURE_ENABLE_MMS)) {
                usedNetworkType = ConnectivityManager.TYPE_MOBILE_MMS;
            } else if (TextUtils.equals(feature, Phone.FEATURE_ENABLE_SUPL)) {
                usedNetworkType = ConnectivityManager.TYPE_MOBILE_SUPL;
            } else if (TextUtils.equals(feature, Phone.FEATURE_ENABLE_DUN)) {
                usedNetworkType = ConnectivityManager.TYPE_MOBILE_DUN;
            } else if (TextUtils.equals(feature, Phone.FEATURE_ENABLE_HIPRI)) {
                usedNetworkType = ConnectivityManager.TYPE_MOBILE_HIPRI;
            }
        }
        NetworkStateTracker network = mNetTrackers[usedNetworkType];
        if (network != null) {
            if (usedNetworkType != networkType) {
                Integer currentPid = new Integer(getCallingPid());

                NetworkStateTracker radio = mNetTrackers[networkType];
                NetworkInfo ni = network.getNetworkInfo();

                if (ni.isAvailable() == false) {
                    if (DBG) Log.d(TAG, "special network not available");
                    return Phone.APN_TYPE_NOT_AVAILABLE;
                }

                synchronized(this) {
                    mFeatureUsers.add(f);
                    if (!mNetRequestersPids[usedNetworkType].contains(currentPid)) {
                        // this gets used for per-pid dns when connected
                        mNetRequestersPids[usedNetworkType].add(currentPid);
                    }
                }
                mHandler.sendMessageDelayed(mHandler.obtainMessage(
                        NetworkStateTracker.EVENT_RESTORE_DEFAULT_NETWORK,
                        f), getRestoreDefaultNetworkDelay());


                if ((ni.isConnectedOrConnecting() == true) &&
                        !network.isTeardownRequested()) {
                    if (ni.isConnected() == true) {
                        // add the pid-specific dns
                        handleDnsConfigurationChange();
                        if (DBG) Log.d(TAG, "special network already active");
                        return Phone.APN_ALREADY_ACTIVE;
                    }
                    if (DBG) Log.d(TAG, "special network already connecting");
                    return Phone.APN_REQUEST_STARTED;
                }

                // check if the radio in play can make another contact
                // assume if cannot for now

                if (DBG) Log.d(TAG, "reconnecting to special network");
                network.reconnect();
                return Phone.APN_REQUEST_STARTED;
            } else {
                synchronized(this) {
                    mFeatureUsers.add(f);
                }
                mHandler.sendMessageDelayed(mHandler.obtainMessage(
                        NetworkStateTracker.EVENT_RESTORE_DEFAULT_NETWORK,
                        f), getRestoreDefaultNetworkDelay());

                return network.startUsingNetworkFeature(feature,
                        getCallingPid(), getCallingUid());
            }
        }
        return Phone.APN_TYPE_NOT_AVAILABLE;
    }

    // javadoc from interface
    public int stopUsingNetworkFeature(int networkType, String feature) {
        enforceChangePermission();

        int pid = getCallingPid();
        int uid = getCallingUid();

        FeatureUser u = null;
        boolean found = false;

        synchronized(this) {
            for (int i = 0; i < mFeatureUsers.size() ; i++) {
                u = (FeatureUser)mFeatureUsers.get(i);
                if (uid == u.mUid && pid == u.mPid &&
                        networkType == u.mNetworkType &&
                        TextUtils.equals(feature, u.mFeature)) {
                    found = true;
                    break;
                }
            }
        }
        if (found && u != null) {
            // stop regardless of how many other time this proc had called start
            return stopUsingNetworkFeature(u, true);
        } else {
            // none found!
            return 1;
        }
    }

    private int stopUsingNetworkFeature(FeatureUser u, boolean ignoreDups) {
        int networkType = u.mNetworkType;
        String feature = u.mFeature;
        int pid = u.mPid;
        int uid = u.mUid;

        NetworkStateTracker tracker = null;
        boolean callTeardown = false;  // used to carry our decision outside of sync block

        if (DBG) {
            Log.d(TAG, "stopUsingNetworkFeature for net " + networkType +
                    ": " + feature);
        }

        if (!ConnectivityManager.isNetworkTypeValid(networkType)) {
            return -1;
        }

        // need to link the mFeatureUsers list with the mNetRequestersPids state in this
        // sync block
        synchronized(this) {
            // check if this process still has an outstanding start request
            if (!mFeatureUsers.contains(u)) {
                return 1;
            }
            u.unlinkDeathRecipient();
            mFeatureUsers.remove(mFeatureUsers.indexOf(u));
            // If we care about duplicate requests, check for that here.
            //
            // This is done to support the extension of a request - the app
            // can request we start the network feature again and renew the
            // auto-shutoff delay.  Normal "stop" calls from the app though
            // do not pay attention to duplicate requests - in effect the
            // API does not refcount and a single stop will counter multiple starts.
            if (ignoreDups == false) {
                for (int i = 0; i < mFeatureUsers.size() ; i++) {
                    FeatureUser x = (FeatureUser)mFeatureUsers.get(i);
                    if (x.mUid == u.mUid && x.mPid == u.mPid &&
                            x.mNetworkType == u.mNetworkType &&
                            TextUtils.equals(x.mFeature, u.mFeature)) {
                        return 1;
                    }
                }
            }

            // TODO - move to MobileDataStateTracker
            int usedNetworkType = networkType;
            if (networkType == ConnectivityManager.TYPE_MOBILE) {
                if (TextUtils.equals(feature, Phone.FEATURE_ENABLE_MMS)) {
                    usedNetworkType = ConnectivityManager.TYPE_MOBILE_MMS;
                } else if (TextUtils.equals(feature, Phone.FEATURE_ENABLE_SUPL)) {
                    usedNetworkType = ConnectivityManager.TYPE_MOBILE_SUPL;
                } else if (TextUtils.equals(feature, Phone.FEATURE_ENABLE_DUN)) {
                    usedNetworkType = ConnectivityManager.TYPE_MOBILE_DUN;
                } else if (TextUtils.equals(feature, Phone.FEATURE_ENABLE_HIPRI)) {
                    usedNetworkType = ConnectivityManager.TYPE_MOBILE_HIPRI;
                }
            }
            tracker =  mNetTrackers[usedNetworkType];
            if (tracker == null) {
                return -1;
            }
            if (usedNetworkType != networkType) {
                Integer currentPid = new Integer(pid);
                reassessPidDns(pid, true);
                mNetRequestersPids[usedNetworkType].remove(currentPid);
                if (mNetRequestersPids[usedNetworkType].size() != 0) {
                    if (DBG) Log.d(TAG, "not tearing down special network - " +
                           "others still using it");
                    return 1;
                }
                callTeardown = true;
            }
        }

        if (callTeardown) {
            tracker.teardown();
            return 1;
        } else {
            // do it the old fashioned way
            return tracker.stopUsingNetworkFeature(feature, pid, uid);
        }
    }

    /**
     * Ensure that a network route exists to deliver traffic to the specified
     * host via the specified network interface.
     * @param networkType the type of the network over which traffic to the
     * specified host is to be routed
     * @param hostAddress the IP address of the host to which the route is
     * desired
     * @return {@code true} on success, {@code false} on failure
     */
    public boolean requestRouteToHost(int networkType, int hostAddress) {
        enforceChangePermission();
        if (!ConnectivityManager.isNetworkTypeValid(networkType)) {
            return false;
        }
        NetworkStateTracker tracker = mNetTrackers[networkType];

        if (tracker == null || !tracker.getNetworkInfo().isConnected() ||
                tracker.isTeardownRequested()) {
            if (DBG) {
                Log.d(TAG, "requestRouteToHost on down network (" + networkType + ") - dropped");
            }
            return false;
        }
        return tracker.requestRouteToHost(hostAddress);
    }

    /**
     * @see ConnectivityManager#getBackgroundDataSetting()
     */
    public boolean getBackgroundDataSetting() {
        return Settings.Secure.getInt(mContext.getContentResolver(),
                Settings.Secure.BACKGROUND_DATA, 1) == 1;
    }

    /**
     * @see ConnectivityManager#setBackgroundDataSetting(boolean)
     */
    public void setBackgroundDataSetting(boolean allowBackgroundDataUsage) {
        mContext.enforceCallingOrSelfPermission(
                android.Manifest.permission.CHANGE_BACKGROUND_DATA_SETTING,
                "ConnectivityService");

        if (getBackgroundDataSetting() == allowBackgroundDataUsage) return;

        Settings.Secure.putInt(mContext.getContentResolver(),
                Settings.Secure.BACKGROUND_DATA,
                allowBackgroundDataUsage ? 1 : 0);

        Intent broadcast = new Intent(
                ConnectivityManager.ACTION_BACKGROUND_DATA_SETTING_CHANGED);
        mContext.sendBroadcast(broadcast);
    }

    private int getNumConnectedNetworks() {
        int numConnectedNets = 0;

        for (NetworkStateTracker nt : mNetTrackers) {
            if (nt != null && nt.getNetworkInfo().isConnected() &&
                    !nt.isTeardownRequested()) {
                ++numConnectedNets;
            }
        }
        return numConnectedNets;
    }

    private void enforceAccessPermission() {
        mContext.enforceCallingOrSelfPermission(
                android.Manifest.permission.ACCESS_NETWORK_STATE,
                "ConnectivityService");
    }

    private void enforceChangePermission() {
        mContext.enforceCallingOrSelfPermission(
                android.Manifest.permission.CHANGE_NETWORK_STATE,
                "ConnectivityService");
    }

    /**
     * Handle a {@code DISCONNECTED} event. If this pertains to the non-active
     * network, we ignore it. If it is for the active network, we send out a
     * broadcast. But first, we check whether it might be possible to connect
     * to a different network.
     * @param info the {@code NetworkInfo} for the network
     */
    private void handleDisconnect(NetworkInfo info) {

        int prevNetType = info.getType();

        mNetTrackers[prevNetType].setTeardownRequested(false);
        /*
         * If the disconnected network is not the active one, then don't report
         * this as a loss of connectivity. What probably happened is that we're
         * getting the disconnect for a network that we explicitly disabled
         * in accordance with network preference policies.
         */
        if (!mNetAttributes[prevNetType].isDefault()) {
            List pids = mNetRequestersPids[prevNetType];
            for (int i = 0; i<pids.size(); i++) {
                Integer pid = (Integer)pids.get(i);
                // will remove them because the net's no longer connected
                // need to do this now as only now do we know the pids and
                // can properly null things that are no longer referenced.
                reassessPidDns(pid.intValue(), false);
            }
        }

        Intent intent = new Intent(ConnectivityManager.CONNECTIVITY_ACTION);
        intent.putExtra(ConnectivityManager.EXTRA_NETWORK_INFO, info);
        if (info.isFailover()) {
            intent.putExtra(ConnectivityManager.EXTRA_IS_FAILOVER, true);
            info.setFailover(false);
        }
        if (info.getReason() != null) {
            intent.putExtra(ConnectivityManager.EXTRA_REASON, info.getReason());
        }
        if (info.getExtraInfo() != null) {
            intent.putExtra(ConnectivityManager.EXTRA_EXTRA_INFO,
                    info.getExtraInfo());
        }

        /*
         * If this is a default network, check if other defaults are available
         * or active
         */
        NetworkStateTracker newNet = null;
        if (mNetAttributes[prevNetType].isDefault()) {
            if (mActiveDefaultNetwork == prevNetType) {
                mActiveDefaultNetwork = -1;
            }

            int newType = -1;
            int newPriority = -1;
            for (int checkType=0; checkType <=
                    ConnectivityManager.MAX_NETWORK_TYPE; checkType++) {
                if (checkType == prevNetType) continue;
                if (mNetAttributes[checkType] == null) continue;
                if (mNetAttributes[checkType].isDefault()) {
                    /* TODO - if we have multiple nets we could use
                     * we may want to put more thought into which we choose
                     */
                    if (checkType == mNetworkPreference) {
                        newType = checkType;
                        break;
                    }
                    if (mNetAttributes[checkType].mPriority > newPriority) {
                        newType = checkType;
                        newPriority = mNetAttributes[newType].mPriority;
                    }
                }
            }

            if (newType != -1) {
                newNet = mNetTrackers[newType];
                /**
                 * See if the other network is available to fail over to.
                 * If is not available, we enable it anyway, so that it
                 * will be able to connect when it does become available,
                 * but we report a total loss of connectivity rather than
                 * report that we are attempting to fail over.
                 */
                if (newNet.isAvailable()) {
                    NetworkInfo switchTo = newNet.getNetworkInfo();
                    switchTo.setFailover(true);
                    if (!switchTo.isConnectedOrConnecting() ||
                            newNet.isTeardownRequested()) {
                        newNet.reconnect();
                    }
                    if (DBG) {
                        if (switchTo.isConnected()) {
                            Log.v(TAG, "Switching to already connected " +
                                    switchTo.getTypeName());
                        } else {
                            Log.v(TAG, "Attempting to switch to " +
                                    switchTo.getTypeName());
                        }
                    }
                    intent.putExtra(ConnectivityManager.
                            EXTRA_OTHER_NETWORK_INFO, switchTo);
                } else {
                    intent.putExtra(ConnectivityManager.EXTRA_NO_CONNECTIVITY,
                            true);
                    newNet.reconnect();
                }
            } else {
                intent.putExtra(ConnectivityManager.EXTRA_NO_CONNECTIVITY,
                        true);
            }
        }

        // do this before we broadcast the change
        handleConnectivityChange();

        sendStickyBroadcast(intent);
        /*
         * If the failover network is already connected, then immediately send
         * out a followup broadcast indicating successful failover
         */
        if (newNet != null && newNet.getNetworkInfo().isConnected())
            sendConnectedBroadcast(newNet.getNetworkInfo());
    }

    private void sendConnectedBroadcast(NetworkInfo info) {
        Intent intent = new Intent(ConnectivityManager.CONNECTIVITY_ACTION);
        intent.putExtra(ConnectivityManager.EXTRA_NETWORK_INFO, info);
        if (info.isFailover()) {
            intent.putExtra(ConnectivityManager.EXTRA_IS_FAILOVER, true);
            info.setFailover(false);
        }
        if (info.getReason() != null) {
            intent.putExtra(ConnectivityManager.EXTRA_REASON, info.getReason());
        }
        if (info.getExtraInfo() != null) {
            intent.putExtra(ConnectivityManager.EXTRA_EXTRA_INFO,
                    info.getExtraInfo());
        }
        sendStickyBroadcast(intent);
    }

    /**
     * Called when an attempt to fail over to another network has failed.
     * @param info the {@link NetworkInfo} for the failed network
     */
    private void handleConnectionFailure(NetworkInfo info) {
        mNetTrackers[info.getType()].setTeardownRequested(false);

        String reason = info.getReason();
        String extraInfo = info.getExtraInfo();

        if (DBG) {
            String reasonText;
            if (reason == null) {
                reasonText = ".";
            } else {
                reasonText = " (" + reason + ").";
            }
            Log.v(TAG, "Attempt to connect to " + info.getTypeName() +
                    " failed" + reasonText);
        }

        Intent intent = new Intent(ConnectivityManager.CONNECTIVITY_ACTION);
        intent.putExtra(ConnectivityManager.EXTRA_NETWORK_INFO, info);
        if (getActiveNetworkInfo() == null) {
            intent.putExtra(ConnectivityManager.EXTRA_NO_CONNECTIVITY, true);
        }
        if (reason != null) {
            intent.putExtra(ConnectivityManager.EXTRA_REASON, reason);
        }
        if (extraInfo != null) {
            intent.putExtra(ConnectivityManager.EXTRA_EXTRA_INFO, extraInfo);
        }
        if (info.isFailover()) {
            intent.putExtra(ConnectivityManager.EXTRA_IS_FAILOVER, true);
            info.setFailover(false);
        }
        sendStickyBroadcast(intent);
    }

    private void sendStickyBroadcast(Intent intent) {
        synchronized(this) {
            if (mSystemReady) {
                mContext.sendStickyBroadcast(intent);
            } else {
                if (mDeferredBroadcasts == null) {
                    mDeferredBroadcasts = new ArrayList<Intent>();
                }
                mDeferredBroadcasts.add(intent);
            }
        }
    }

    void systemReady() {
        synchronized(this) {
            mSystemReady = true;
            if (mDeferredBroadcasts != null) {
                int count = mDeferredBroadcasts.size();
                for (int i = 0; i < count; i++) {
                    mContext.sendStickyBroadcast(mDeferredBroadcasts.get(i));
                }
                mDeferredBroadcasts = null;
            }
        }
    }

    private void handleConnect(NetworkInfo info) {
        int type = info.getType();

        // snapshot isFailover, because sendConnectedBroadcast() resets it
        boolean isFailover = info.isFailover();
        NetworkStateTracker thisNet = mNetTrackers[type];

        // if this is a default net and other default is running
        // kill the one not preferred
        if (mNetAttributes[type].isDefault()) {
            if (mActiveDefaultNetwork != -1 && mActiveDefaultNetwork != type) {
                if ((type != mNetworkPreference &&
                        mNetAttributes[mActiveDefaultNetwork].mPriority >
                        mNetAttributes[type].mPriority) ||
                        mNetworkPreference == mActiveDefaultNetwork) {
                        // don't accept this one
                        if (DBG) Log.v(TAG, "Not broadcasting CONNECT_ACTION " +
                                "to torn down network " + info.getTypeName());
                        teardown(thisNet);
                        return;
                } else {
                    // tear down the other
                    NetworkStateTracker otherNet =
                            mNetTrackers[mActiveDefaultNetwork];
                    if (DBG) Log.v(TAG, "Policy requires " +
                            otherNet.getNetworkInfo().getTypeName() +
                            " teardown");
                    if (!teardown(otherNet)) {
                        Log.e(TAG, "Network declined teardown request");
                        return;
                    }
                    if (isFailover) {
                        otherNet.releaseWakeLock();
                    }
                }
            }
            mActiveDefaultNetwork = type;
        }
        thisNet.setTeardownRequested(false);
        thisNet.updateNetworkSettings();
        handleConnectivityChange();
        sendConnectedBroadcast(info);
    }

    private void handleScanResultsAvailable(NetworkInfo info) {
        int networkType = info.getType();
        if (networkType != ConnectivityManager.TYPE_WIFI) {
            if (DBG) Log.v(TAG, "Got ScanResultsAvailable for " +
                    info.getTypeName() + " network. Don't know how to handle.");
        }

        mNetTrackers[networkType].interpretScanResultsAvailable();
    }

    private void handleNotificationChange(boolean visible, int id,
            Notification notification) {
        NotificationManager notificationManager = (NotificationManager) mContext
                .getSystemService(Context.NOTIFICATION_SERVICE);

        if (visible) {
            notificationManager.notify(id, notification);
        } else {
            notificationManager.cancel(id);
        }
    }

    /**
     * After any kind of change in the connectivity state of any network,
     * make sure that anything that depends on the connectivity state of
     * more than one network is set up correctly. We're mainly concerned
     * with making sure that the list of DNS servers is set up  according
     * to which networks are connected, and ensuring that the right routing
     * table entries exist.
     */
    private void handleConnectivityChange() {
        /*
         * If a non-default network is enabled, add the host routes that
         * will allow it's DNS servers to be accessed.  Only
         * If both mobile and wifi are enabled, add the host routes that
         * will allow MMS traffic to pass on the mobile network. But
         * remove the default route for the mobile network, so that there
         * will be only one default route, to ensure that all traffic
         * except MMS will travel via Wi-Fi.
         */
        handleDnsConfigurationChange();

        for (int netType : mPriorityList) {
            if (mNetTrackers[netType].getNetworkInfo().isConnected()) {
                if (mNetAttributes[netType].isDefault()) {
                    mNetTrackers[netType].addDefaultRoute();
                } else {
                    mNetTrackers[netType].addPrivateDnsRoutes();
                }
            } else {
                if (mNetAttributes[netType].isDefault()) {
                    mNetTrackers[netType].removeDefaultRoute();
                } else {
                    mNetTrackers[netType].removePrivateDnsRoutes();
                }
            }
        }
    }

    /**
     * Adjust the per-process dns entries (net.dns<x>.<pid>) based
     * on the highest priority active net which this process requested.
     * If there aren't any, clear it out
     */
    private void reassessPidDns(int myPid, boolean doBump)
    {
        if (DBG) Log.d(TAG, "reassessPidDns for pid " + myPid);
        for(int i : mPriorityList) {
            if (mNetAttributes[i].isDefault()) {
                continue;
            }
            NetworkStateTracker nt = mNetTrackers[i];
            if (nt.getNetworkInfo().isConnected() &&
                    !nt.isTeardownRequested()) {
                List pids = mNetRequestersPids[i];
                for (int j=0; j<pids.size(); j++) {
                    Integer pid = (Integer)pids.get(j);
                    if (pid.intValue() == myPid) {
                        String[] dnsList = nt.getNameServers();
                        writePidDns(dnsList, myPid);
                        if (doBump) {
                            bumpDns();
                        }
                        return;
                    }
                }
           }
        }
        // nothing found - delete
        for (int i = 1; ; i++) {
            String prop = "net.dns" + i + "." + myPid;
            if (SystemProperties.get(prop).length() == 0) {
                if (doBump) {
                    bumpDns();
                }
                return;
            }
            SystemProperties.set(prop, "");
        }
    }

    private void writePidDns(String[] dnsList, int pid) {
        int j = 1;
        for (String dns : dnsList) {
            if (dns != null && !TextUtils.equals(dns, "0.0.0.0")) {
                SystemProperties.set("net.dns" + j++ + "." + pid, dns);
            }
        }
    }

    private void bumpDns() {
        /*
         * Bump the property that tells the name resolver library to reread
         * the DNS server list from the properties.
         */
        String propVal = SystemProperties.get("net.dnschange");
        int n = 0;
        if (propVal.length() != 0) {
            try {
                n = Integer.parseInt(propVal);
            } catch (NumberFormatException e) {}
        }
        SystemProperties.set("net.dnschange", "" + (n+1));
    }

    private void handleDnsConfigurationChange() {
        // add default net's dns entries
        for (int x = mPriorityList.length-1; x>= 0; x--) {
            int netType = mPriorityList[x];
            NetworkStateTracker nt = mNetTrackers[netType];
            if (nt != null && nt.getNetworkInfo().isConnected() &&
                    !nt.isTeardownRequested()) {
                String[] dnsList = nt.getNameServers();
                if (mNetAttributes[netType].isDefault()) {
                    int j = 1;
                    for (String dns : dnsList) {
                        if (dns != null && !TextUtils.equals(dns, "0.0.0.0")) {
                            if (DBG) {
                                Log.d(TAG, "adding dns " + dns + " for " +
                                        nt.getNetworkInfo().getTypeName());
                            }
                            SystemProperties.set("net.dns" + j++, dns);
                        }
                    }
                    for (int k=j ; k<mNumDnsEntries; k++) {
                        if (DBG) Log.d(TAG, "erasing net.dns" + k);
                        SystemProperties.set("net.dns" + k, "");
                    }
                    mNumDnsEntries = j;
                } else {
                    // set per-pid dns for attached secondary nets
                    List pids = mNetRequestersPids[netType];
                    for (int y=0; y< pids.size(); y++) {
                        Integer pid = (Integer)pids.get(y);
                        writePidDns(dnsList, pid.intValue());
                    }
                }
            }
        }

        bumpDns();
    }

    private int getRestoreDefaultNetworkDelay() {
        String restoreDefaultNetworkDelayStr = SystemProperties.get(
                NETWORK_RESTORE_DELAY_PROP_NAME);
        if(restoreDefaultNetworkDelayStr != null &&
                restoreDefaultNetworkDelayStr.length() != 0) {
            try {
                return Integer.valueOf(restoreDefaultNetworkDelayStr);
            } catch (NumberFormatException e) {
            }
        }
        return RESTORE_DEFAULT_NETWORK_DELAY;
    }

    @Override
    protected void dump(FileDescriptor fd, PrintWriter pw, String[] args) {
        if (mContext.checkCallingOrSelfPermission(
                android.Manifest.permission.DUMP)
                != PackageManager.PERMISSION_GRANTED) {
            pw.println("Permission Denial: can't dump ConnectivityService " +
                    "from from pid=" + Binder.getCallingPid() + ", uid=" +
                    Binder.getCallingUid());
            return;
        }
        pw.println();
        for (NetworkStateTracker nst : mNetTrackers) {
            if (nst != null && nst.getNetworkInfo().isConnected()) {
                pw.println("Active network: " + nst.getNetworkInfo().
                        getTypeName());
            }
            pw.println(nst.getNetworkInfo());
            pw.println(nst);
            pw.println();
        }
    }

    // must be stateless - things change under us.
    private class MyHandler extends Handler {
        @Override
        public void handleMessage(Message msg) {
            NetworkInfo info;
            switch (msg.what) {
                case NetworkStateTracker.EVENT_STATE_CHANGED:
                    info = (NetworkInfo) msg.obj;
                    int type = info.getType();
                    NetworkInfo.State state = info.getState();
                    if(mNetAttributes[type].mLastState == state) {
                        if (DBG) {
                            // TODO - remove this after we validate the dropping doesn't break anything
                            Log.d(TAG, "Dropping ConnectivityChange for " +
                                    info.getTypeName() +": " +
                                    state + "/" + info.getDetailedState());
                        }
                        return;
                    }
                    mNetAttributes[type].mLastState = state;

                    if (DBG) Log.d(TAG, "ConnectivityChange for " +
                            info.getTypeName() + ": " +
                            state + "/" + info.getDetailedState());

                    // Connectivity state changed:
                    // [31-13] Reserved for future use
                    // [12-9] Network subtype (for mobile network, as defined
                    //         by TelephonyManager)
                    // [8-3] Detailed state ordinal (as defined by
                    //         NetworkInfo.DetailedState)
                    // [2-0] Network type (as defined by ConnectivityManager)
                    int eventLogParam = (info.getType() & 0x7) |
                            ((info.getDetailedState().ordinal() & 0x3f) << 3) |
                            (info.getSubtype() << 9);
                    EventLog.writeEvent(EventLogTags.CONNECTIVITY_STATE_CHANGED,
                            eventLogParam);

                    if (info.getDetailedState() ==
                            NetworkInfo.DetailedState.FAILED) {
                        handleConnectionFailure(info);
                    } else if (state == NetworkInfo.State.DISCONNECTED) {
                        handleDisconnect(info);
                    } else if (state == NetworkInfo.State.SUSPENDED) {
                        // TODO: need to think this over.
                        // the logic here is, handle SUSPENDED the same as
                        // DISCONNECTED. The only difference being we are
                        // broadcasting an intent with NetworkInfo that's
                        // suspended. This allows the applications an
                        // opportunity to handle DISCONNECTED and SUSPENDED
                        // differently, or not.
                        handleDisconnect(info);
                    } else if (state == NetworkInfo.State.CONNECTED) {
                        handleConnect(info);
                    }
                    break;

                case NetworkStateTracker.EVENT_SCAN_RESULTS_AVAILABLE:
                    info = (NetworkInfo) msg.obj;
                    handleScanResultsAvailable(info);
                    break;

                case NetworkStateTracker.EVENT_NOTIFICATION_CHANGED:
                    handleNotificationChange(msg.arg1 == 1, msg.arg2,
                            (Notification) msg.obj);

                case NetworkStateTracker.EVENT_CONFIGURATION_CHANGED:
                    handleDnsConfigurationChange();
                    break;

                case NetworkStateTracker.EVENT_ROAMING_CHANGED:
                    // fill me in
                    break;

                case NetworkStateTracker.EVENT_NETWORK_SUBTYPE_CHANGED:
                    // fill me in
                    break;
                case NetworkStateTracker.EVENT_RESTORE_DEFAULT_NETWORK:
                    FeatureUser u = (FeatureUser)msg.obj;
                    u.expire();
                    break;
            }
        }
    }
}<|MERGE_RESOLUTION|>--- conflicted
+++ resolved
@@ -112,30 +112,10 @@
         public NetworkAttributes(String init) {
             String fragments[] = init.split(",");
             mName = fragments[0].toLowerCase();
-<<<<<<< HEAD
             mType = Integer.parseInt(fragments[1]);
             mRadio = Integer.parseInt(fragments[2]);
             mPriority = Integer.parseInt(fragments[3]);
-=======
-            if (fragments[1].toLowerCase().equals("wifi")) {
-                mRadio = ConnectivityManager.TYPE_WIFI;
-            } else {
-                mRadio = ConnectivityManager.TYPE_MOBILE;
-            }
-            if (mName.equals("default")) {
-                mType = mRadio;
-            } else if (mName.equals("mms")) {
-                mType = ConnectivityManager.TYPE_MOBILE_MMS;
-            } else if (mName.equals("supl")) {
-                mType = ConnectivityManager.TYPE_MOBILE_SUPL;
-            } else if (mName.equals("dun")) {
-                mType = ConnectivityManager.TYPE_MOBILE_DUN;
-            } else if (mName.equals("hipri")) {
-                mType = ConnectivityManager.TYPE_MOBILE_HIPRI;
-            }
-            mPriority = Integer.parseInt(fragments[2]);
             mLastState = NetworkInfo.State.UNKNOWN;
->>>>>>> 47a2573e
         }
         public boolean isDefault() {
             return (mType == mRadio);
@@ -144,13 +124,7 @@
     NetworkAttributes[] mNetAttributes;
     int mNetworksDefined;
 
-<<<<<<< HEAD
-    private class RadioAttributes {
-=======
     private static class RadioAttributes {
-        public String mName;
-        public int mPriority;
->>>>>>> 47a2573e
         public int mSimultaneity;
         public int mType;
         public RadioAttributes(String init) {
