/*
 * Copyright (C) 2019 The Android Open Source Project
 *
 * Licensed under the Apache License, Version 2.0 (the "License");
 * you may not use this file except in compliance with the License.
 * You may obtain a copy of the License at
 *
 *      http://www.apache.org/licenses/LICENSE-2.0
 *
 * Unless required by applicable law or agreed to in writing, software
 * distributed under the License is distributed on an "AS IS" BASIS,
 * WITHOUT WARRANTIES OR CONDITIONS OF ANY KIND, either express or implied.
 * See the License for the specific language governing permissions and
 * limitations under the License.
 */

package com.android.server.compat;

import static com.google.common.truth.Truth.assertThat;

<<<<<<< HEAD
import static org.mockito.Mockito.when;
=======
import static org.mockito.Mockito.anyInt;
import static org.mockito.Mockito.eq;
import static org.mockito.Mockito.mock;
import static org.mockito.Mockito.when;
import static org.testng.Assert.assertThrows;
>>>>>>> e7194bfd

import android.content.Context;
import android.content.pm.ApplicationInfo;
import android.content.pm.PackageManager;

import androidx.test.runner.AndroidJUnit4;

import com.android.internal.compat.AndroidBuildClassifier;

import org.junit.Before;
import org.junit.Test;
import org.junit.runner.RunWith;
import org.mockito.Mock;
import org.mockito.MockitoAnnotations;

import java.io.File;
import java.io.FileOutputStream;
import java.io.IOException;
import java.io.OutputStream;
import java.util.UUID;

@RunWith(AndroidJUnit4.class)
public class CompatConfigTest {

    @Mock
    private Context mContext;
    @Mock
<<<<<<< HEAD
    private AndroidBuildClassifier mBuildClassifier;

    private ApplicationInfo makeAppInfo(String pName, int targetSdkVersion) {
        ApplicationInfo ai = new ApplicationInfo();
        ai.packageName = pName;
        ai.targetSdkVersion = targetSdkVersion;
        return ai;
    }
=======
    PackageManager mPackageManager;
    @Mock
    private AndroidBuildClassifier mBuildClassifier;
>>>>>>> e7194bfd

    private File createTempDir() {
        String base = System.getProperty("java.io.tmpdir");
        File dir = new File(base, UUID.randomUUID().toString());
        assertThat(dir.mkdirs()).isTrue();
        return dir;
    }

    private void writeToFile(File dir, String filename, String content) throws IOException {
        OutputStream os = new FileOutputStream(new File(dir, filename));
        os.write(content.getBytes());
        os.close();
    }

    @Before
    public void setUp() throws Exception {
        MockitoAnnotations.initMocks(this);
<<<<<<< HEAD
=======
        when(mContext.getPackageManager()).thenReturn(mPackageManager);
>>>>>>> e7194bfd
        // Assume userdebug/eng non-final build
        when(mBuildClassifier.isDebuggableBuild()).thenReturn(true);
        when(mBuildClassifier.isFinalBuild()).thenReturn(false);
    }

    @Test
    public void testUnknownChangeEnabled() throws Exception {
<<<<<<< HEAD
        CompatConfig pc = new CompatConfig(mBuildClassifier, mContext);
        assertThat(pc.isChangeEnabled(1234L, makeAppInfo("com.some.package", 1))).isTrue();
=======
        CompatConfig compatConfig = new CompatConfig(mBuildClassifier, mContext);
        assertThat(compatConfig.isChangeEnabled(1234L, ApplicationInfoBuilder.create().build()))
            .isTrue();
>>>>>>> e7194bfd
    }

    @Test
    public void testDisabledChangeDisabled() throws Exception {
<<<<<<< HEAD
        CompatConfig pc = new CompatConfig(mBuildClassifier, mContext);
        pc.addChange(new CompatChange(1234L, "MY_CHANGE", -1, true, ""));
        assertThat(pc.isChangeEnabled(1234L, makeAppInfo("com.some.package", 1))).isFalse();
=======
        CompatConfig compatConfig = CompatConfigBuilder.create(mBuildClassifier, mContext)
                .addDisabledChangeWithId(1234L)
                .build();

        assertThat(compatConfig.isChangeEnabled(1234L, ApplicationInfoBuilder.create().build()))
            .isFalse();
>>>>>>> e7194bfd
    }

    @Test
    public void testTargetSdkChangeDisabled() throws Exception {
<<<<<<< HEAD
        CompatConfig pc = new CompatConfig(mBuildClassifier, mContext);
        pc.addChange(new CompatChange(1234L, "MY_CHANGE", 2, false, null));
        assertThat(pc.isChangeEnabled(1234L, makeAppInfo("com.some.package", 2))).isFalse();
=======
        CompatConfig compatConfig = CompatConfigBuilder.create(mBuildClassifier, mContext)
                .addTargetSdkChangeWithId(2, 1234L)
                .build();

        assertThat(compatConfig.isChangeEnabled(1234L,
            ApplicationInfoBuilder.create().withTargetSdk(2).build()))
            .isFalse();
>>>>>>> e7194bfd
    }

    @Test
    public void testTargetSdkChangeEnabled() throws Exception {
<<<<<<< HEAD
        CompatConfig pc = new CompatConfig(mBuildClassifier, mContext);
        pc.addChange(new CompatChange(1234L, "MY_CHANGE", 2, false, ""));
        assertThat(pc.isChangeEnabled(1234L, makeAppInfo("com.some.package", 3))).isTrue();
=======
        CompatConfig compatConfig = CompatConfigBuilder.create(mBuildClassifier, mContext)
                .addTargetSdkChangeWithId(2, 1234L)
                .build();

        assertThat(compatConfig.isChangeEnabled(1234L,
            ApplicationInfoBuilder.create().withTargetSdk(3).build())).isTrue();
>>>>>>> e7194bfd
    }

    @Test
    public void testDisabledOverrideTargetSdkChange() throws Exception {
<<<<<<< HEAD
        CompatConfig pc = new CompatConfig(mBuildClassifier, mContext);
        pc.addChange(new CompatChange(1234L, "MY_CHANGE", 2, true, null));
        assertThat(pc.isChangeEnabled(1234L, makeAppInfo("com.some.package", 3))).isFalse();
=======
        CompatConfig compatConfig = CompatConfigBuilder.create(mBuildClassifier, mContext)
                .addTargetSdkDisabledChangeWithId(2, 1234L)
                .build();

        assertThat(compatConfig.isChangeEnabled(1234L,
            ApplicationInfoBuilder.create().withTargetSdk(3).build())).isFalse();
>>>>>>> e7194bfd
    }

    @Test
    public void testGetDisabledChanges() throws Exception {
<<<<<<< HEAD
        CompatConfig pc = new CompatConfig(mBuildClassifier, mContext);
        pc.addChange(new CompatChange(1234L, "MY_CHANGE", -1, true, null));
        pc.addChange(new CompatChange(2345L, "OTHER_CHANGE", -1, false, null));
        assertThat(pc.getDisabledChanges(
                makeAppInfo("com.some.package", 2))).asList().containsExactly(1234L);
=======
        CompatConfig compatConfig = CompatConfigBuilder.create(mBuildClassifier, mContext)
                .addDisabledChangeWithId(1234L)
                .addEnabledChangeWithId(2345L)
                .build();

        assertThat(compatConfig.getDisabledChanges(
            ApplicationInfoBuilder.create().build())).asList().containsExactly(1234L);
>>>>>>> e7194bfd
    }

    @Test
    public void testGetDisabledChangesSorted() throws Exception {
<<<<<<< HEAD
        CompatConfig pc = new CompatConfig(mBuildClassifier, mContext);
        pc.addChange(new CompatChange(1234L, "MY_CHANGE", 2, true, null));
        pc.addChange(new CompatChange(123L, "OTHER_CHANGE", 2, true, null));
        pc.addChange(new CompatChange(12L, "THIRD_CHANGE", 2, true, null));
        assertThat(pc.getDisabledChanges(
                makeAppInfo("com.some.package", 2))).asList().containsExactly(12L, 123L, 1234L);
=======
        CompatConfig compatConfig = CompatConfigBuilder.create(mBuildClassifier, mContext)
                .addDisabledChangeWithId(1234L)
                .addDisabledChangeWithId(123L)
                .addDisabledChangeWithId(12L)
                .build();

        assertThat(compatConfig.getDisabledChanges(ApplicationInfoBuilder.create().build()))
            .asList().containsExactly(12L, 123L, 1234L);
>>>>>>> e7194bfd
    }

    @Test
    public void testPackageOverrideEnabled() throws Exception {
<<<<<<< HEAD
        CompatConfig pc = new CompatConfig(mBuildClassifier, mContext);
        pc.addChange(new CompatChange(1234L, "MY_CHANGE", -1, true, null)); // disabled
        pc.addOverride(1234L, "com.some.package", true);
        assertThat(pc.isChangeEnabled(1234L, makeAppInfo("com.some.package", 2))).isTrue();
        assertThat(pc.isChangeEnabled(1234L, makeAppInfo("com.other.package", 2))).isFalse();
=======
        CompatConfig compatConfig = CompatConfigBuilder.create(mBuildClassifier, mContext)
                .addDisabledChangeWithId(1234L)
                .build();

        compatConfig.addOverride(1234L, "com.some.package", true);

        assertThat(compatConfig.isChangeEnabled(1234L, ApplicationInfoBuilder.create()
                .withPackageName("com.some.package").build())).isTrue();
        assertThat(compatConfig.isChangeEnabled(1234L, ApplicationInfoBuilder.create()
                .withPackageName("com.other.package").build())).isFalse();
>>>>>>> e7194bfd
    }

    @Test
    public void testPackageOverrideDisabled() throws Exception {
<<<<<<< HEAD
        CompatConfig pc = new CompatConfig(mBuildClassifier, mContext);
        pc.addChange(new CompatChange(1234L, "MY_CHANGE", -1, false, null));
        pc.addOverride(1234L, "com.some.package", false);
        assertThat(pc.isChangeEnabled(1234L, makeAppInfo("com.some.package", 2))).isFalse();
        assertThat(pc.isChangeEnabled(1234L, makeAppInfo("com.other.package", 2))).isTrue();
=======
        CompatConfig compatConfig = CompatConfigBuilder.create(mBuildClassifier, mContext)
                .addEnabledChangeWithId(1234L)
                .build();

        compatConfig.addOverride(1234L, "com.some.package", false);

        assertThat(compatConfig.isChangeEnabled(1234L, ApplicationInfoBuilder.create()
                .withPackageName("com.some.package").build())).isFalse();
        assertThat(compatConfig.isChangeEnabled(1234L, ApplicationInfoBuilder.create()
                .withPackageName("com.other.package").build())).isTrue();
>>>>>>> e7194bfd
    }

    @Test
    public void testPackageOverrideUnknownPackage() throws Exception {
<<<<<<< HEAD
        CompatConfig pc = new CompatConfig(mBuildClassifier, mContext);
        pc.addOverride(1234L, "com.some.package", false);
        assertThat(pc.isChangeEnabled(1234L, makeAppInfo("com.some.package", 2))).isFalse();
        assertThat(pc.isChangeEnabled(1234L, makeAppInfo("com.other.package", 2))).isTrue();
    }

    @Test
    public void testPackageOverrideUnknownChange() throws Exception {
        CompatConfig pc = new CompatConfig(mBuildClassifier, mContext);
        assertThat(pc.isChangeEnabled(1234L, makeAppInfo("com.some.package", 1))).isTrue();
=======
        CompatConfig compatConfig = new CompatConfig(mBuildClassifier, mContext);

        compatConfig.addOverride(1234L, "com.some.package", false);

        assertThat(compatConfig.isChangeEnabled(1234L, ApplicationInfoBuilder.create()
                .withPackageName("com.some.package").build())).isFalse();
        assertThat(compatConfig.isChangeEnabled(1234L, ApplicationInfoBuilder.create()
                .withPackageName("com.other.package").build())).isTrue();
    }

    @Test
    public void testPreventAddOverride() throws Exception {
        final long changeId = 1234L;
        CompatConfig compatConfig = CompatConfigBuilder.create(mBuildClassifier, mContext)
                .addDisabledChangeWithId(1234L)
                .build();
        ApplicationInfo applicationInfo = ApplicationInfoBuilder.create()
                .withPackageName("com.some.package")
                .build();
        PackageManager packageManager = mock(PackageManager.class);
        when(mContext.getPackageManager()).thenReturn(packageManager);
        when(packageManager.getApplicationInfo(eq("com.some.package"), anyInt()))
            .thenReturn(applicationInfo);

        // Force the validator to prevent overriding the change by using a user build.
        when(mBuildClassifier.isDebuggableBuild()).thenReturn(false);
        when(mBuildClassifier.isFinalBuild()).thenReturn(true);

        assertThrows(SecurityException.class,
                () -> compatConfig.addOverride(1234L, "com.some.package", true)
        );
        assertThat(compatConfig.isChangeEnabled(1234L, applicationInfo)).isFalse();
    }

    @Test
    public void testPreventRemoveOverride() throws Exception {
        CompatConfig compatConfig = CompatConfigBuilder.create(mBuildClassifier, mContext)
                .addDisabledChangeWithId(1234L)
                .build();
        ApplicationInfo applicationInfo = ApplicationInfoBuilder.create()
                .withPackageName("com.some.package")
                .build();
        when(mPackageManager.getApplicationInfo(eq("com.some.package"), anyInt()))
            .thenReturn(applicationInfo);
        // Assume the override was allowed to be added.
        compatConfig.addOverride(1234L, "com.some.package", true);

        // Validator allows turning on the change.
        assertThat(compatConfig.isChangeEnabled(1234L, applicationInfo)).isTrue();

        // Reject all override attempts.
        // Force the validator to prevent overriding the change by using a user build.
        when(mBuildClassifier.isDebuggableBuild()).thenReturn(false);
        when(mBuildClassifier.isFinalBuild()).thenReturn(true);
        // Try to turn off change, but validator prevents it.
        assertThrows(SecurityException.class,
                () -> compatConfig.removeOverride(1234L, "com.some.package"));
        assertThat(compatConfig.isChangeEnabled(1234L, applicationInfo)).isTrue();
>>>>>>> e7194bfd
    }

    @Test
    public void testRemovePackageOverride() throws Exception {
<<<<<<< HEAD
        CompatConfig pc = new CompatConfig(mBuildClassifier, mContext);
        pc.addChange(new CompatChange(1234L, "MY_CHANGE", -1, false, null));
        pc.addOverride(1234L, "com.some.package", false);
        pc.removeOverride(1234L, "com.some.package");
        assertThat(pc.isChangeEnabled(1234L, makeAppInfo("com.some.package", 2))).isTrue();
=======
        CompatConfig compatConfig = CompatConfigBuilder.create(mBuildClassifier, mContext)
                .addEnabledChangeWithId(1234L)
                .build();
        ApplicationInfo applicationInfo = ApplicationInfoBuilder.create()
                .withPackageName("com.some.package")
                .build();

        assertThat(compatConfig.addOverride(1234L, "com.some.package", false)).isTrue();
        assertThat(compatConfig.isChangeEnabled(1234L, applicationInfo)).isFalse();

        compatConfig.removeOverride(1234L, "com.some.package");
        assertThat(compatConfig.isChangeEnabled(1234L, applicationInfo)).isTrue();
>>>>>>> e7194bfd
    }

    @Test
    public void testLookupChangeId() throws Exception {
<<<<<<< HEAD
        CompatConfig pc = new CompatConfig(mBuildClassifier, mContext);
        pc.addChange(new CompatChange(1234L, "MY_CHANGE", -1, false, null));
        pc.addChange(new CompatChange(2345L, "ANOTHER_CHANGE", -1, false, null));
        assertThat(pc.lookupChangeId("MY_CHANGE")).isEqualTo(1234L);
=======
        CompatConfig compatConfig = CompatConfigBuilder.create(mBuildClassifier, mContext)
                .addEnabledChangeWithIdAndName(1234L, "MY_CHANGE")
                .addEnabledChangeWithIdAndName(2345L, "MY_OTHER_CHANGE")
                .build();

        assertThat(compatConfig.lookupChangeId("MY_CHANGE")).isEqualTo(1234L);
>>>>>>> e7194bfd
    }

    @Test
    public void testLookupChangeIdNotPresent() throws Exception {
<<<<<<< HEAD
        CompatConfig pc = new CompatConfig(mBuildClassifier, mContext);
        assertThat(pc.lookupChangeId("MY_CHANGE")).isEqualTo(-1L);
=======
        CompatConfig compatConfig = new CompatConfig(mBuildClassifier, mContext);
        assertThat(compatConfig.lookupChangeId("MY_CHANGE")).isEqualTo(-1L);
>>>>>>> e7194bfd
    }

    @Test
    public void testReadConfig() throws IOException {
        String configXml = "<config>"
                + "<compat-change id=\"1234\" name=\"MY_CHANGE1\" enableAfterTargetSdk=\"2\" />"
                + "<compat-change id=\"1235\" name=\"MY_CHANGE2\" disabled=\"true\" />"
                + "<compat-change id=\"1236\" name=\"MY_CHANGE3\" />"
                + "</config>";

        File dir = createTempDir();
        writeToFile(dir, "platform_compat_config.xml", configXml);
<<<<<<< HEAD

        CompatConfig pc = new CompatConfig(mBuildClassifier, mContext);
        pc.initConfigFromLib(dir);

        assertThat(pc.isChangeEnabled(1234L, makeAppInfo("com.some.package", 1))).isFalse();
        assertThat(pc.isChangeEnabled(1234L, makeAppInfo("com.some.package", 3))).isTrue();
        assertThat(pc.isChangeEnabled(1235L, makeAppInfo("com.some.package", 5))).isFalse();
        assertThat(pc.isChangeEnabled(1236L, makeAppInfo("com.some.package", 1))).isTrue();
=======
        CompatConfig compatConfig = new CompatConfig(mBuildClassifier, mContext);
        compatConfig.initConfigFromLib(dir);

        assertThat(compatConfig.isChangeEnabled(1234L,
            ApplicationInfoBuilder.create().withTargetSdk(1).build())).isFalse();
        assertThat(compatConfig.isChangeEnabled(1234L,
            ApplicationInfoBuilder.create().withTargetSdk(3).build())).isTrue();
        assertThat(compatConfig.isChangeEnabled(1235L,
            ApplicationInfoBuilder.create().withTargetSdk(5).build())).isFalse();
        assertThat(compatConfig.isChangeEnabled(1236L,
            ApplicationInfoBuilder.create().withTargetSdk(1).build())).isTrue();
>>>>>>> e7194bfd
    }

    @Test
    public void testReadConfigMultipleFiles() throws IOException {
        String configXml1 = "<config>"
                + "<compat-change id=\"1234\" name=\"MY_CHANGE1\" enableAfterTargetSdk=\"2\" />"
                + "</config>";
        String configXml2 = "<config>"
                + "<compat-change id=\"1235\" name=\"MY_CHANGE2\" disabled=\"true\" />"
                + "<compat-change id=\"1236\" name=\"MY_CHANGE3\" />"
                + "</config>";

        File dir = createTempDir();
        writeToFile(dir, "libcore_platform_compat_config.xml", configXml1);
        writeToFile(dir, "frameworks_platform_compat_config.xml", configXml2);
<<<<<<< HEAD

        CompatConfig pc = new CompatConfig(mBuildClassifier, mContext);
        pc.initConfigFromLib(dir);

        assertThat(pc.isChangeEnabled(1234L, makeAppInfo("com.some.package", 1))).isFalse();
        assertThat(pc.isChangeEnabled(1234L, makeAppInfo("com.some.package", 3))).isTrue();
        assertThat(pc.isChangeEnabled(1235L, makeAppInfo("com.some.package", 5))).isFalse();
        assertThat(pc.isChangeEnabled(1236L, makeAppInfo("com.some.package", 1))).isTrue();
=======
        CompatConfig compatConfig = new CompatConfig(mBuildClassifier, mContext);
        compatConfig.initConfigFromLib(dir);

        assertThat(compatConfig.isChangeEnabled(1234L,
            ApplicationInfoBuilder.create().withTargetSdk(1).build())).isFalse();
        assertThat(compatConfig.isChangeEnabled(1234L,
            ApplicationInfoBuilder.create().withTargetSdk(3).build())).isTrue();
        assertThat(compatConfig.isChangeEnabled(1235L,
            ApplicationInfoBuilder.create().withTargetSdk(5).build())).isFalse();
        assertThat(compatConfig.isChangeEnabled(1236L,
            ApplicationInfoBuilder.create().withTargetSdk(1).build())).isTrue();
>>>>>>> e7194bfd
    }
}<|MERGE_RESOLUTION|>--- conflicted
+++ resolved
@@ -18,15 +18,11 @@
 
 import static com.google.common.truth.Truth.assertThat;
 
-<<<<<<< HEAD
-import static org.mockito.Mockito.when;
-=======
 import static org.mockito.Mockito.anyInt;
 import static org.mockito.Mockito.eq;
 import static org.mockito.Mockito.mock;
 import static org.mockito.Mockito.when;
 import static org.testng.Assert.assertThrows;
->>>>>>> e7194bfd
 
 import android.content.Context;
 import android.content.pm.ApplicationInfo;
@@ -54,20 +50,9 @@
     @Mock
     private Context mContext;
     @Mock
-<<<<<<< HEAD
-    private AndroidBuildClassifier mBuildClassifier;
-
-    private ApplicationInfo makeAppInfo(String pName, int targetSdkVersion) {
-        ApplicationInfo ai = new ApplicationInfo();
-        ai.packageName = pName;
-        ai.targetSdkVersion = targetSdkVersion;
-        return ai;
-    }
-=======
     PackageManager mPackageManager;
     @Mock
     private AndroidBuildClassifier mBuildClassifier;
->>>>>>> e7194bfd
 
     private File createTempDir() {
         String base = System.getProperty("java.io.tmpdir");
@@ -85,10 +70,7 @@
     @Before
     public void setUp() throws Exception {
         MockitoAnnotations.initMocks(this);
-<<<<<<< HEAD
-=======
         when(mContext.getPackageManager()).thenReturn(mPackageManager);
->>>>>>> e7194bfd
         // Assume userdebug/eng non-final build
         when(mBuildClassifier.isDebuggableBuild()).thenReturn(true);
         when(mBuildClassifier.isFinalBuild()).thenReturn(false);
@@ -96,39 +78,23 @@
 
     @Test
     public void testUnknownChangeEnabled() throws Exception {
-<<<<<<< HEAD
-        CompatConfig pc = new CompatConfig(mBuildClassifier, mContext);
-        assertThat(pc.isChangeEnabled(1234L, makeAppInfo("com.some.package", 1))).isTrue();
-=======
         CompatConfig compatConfig = new CompatConfig(mBuildClassifier, mContext);
         assertThat(compatConfig.isChangeEnabled(1234L, ApplicationInfoBuilder.create().build()))
             .isTrue();
->>>>>>> e7194bfd
     }
 
     @Test
     public void testDisabledChangeDisabled() throws Exception {
-<<<<<<< HEAD
-        CompatConfig pc = new CompatConfig(mBuildClassifier, mContext);
-        pc.addChange(new CompatChange(1234L, "MY_CHANGE", -1, true, ""));
-        assertThat(pc.isChangeEnabled(1234L, makeAppInfo("com.some.package", 1))).isFalse();
-=======
         CompatConfig compatConfig = CompatConfigBuilder.create(mBuildClassifier, mContext)
                 .addDisabledChangeWithId(1234L)
                 .build();
 
         assertThat(compatConfig.isChangeEnabled(1234L, ApplicationInfoBuilder.create().build()))
             .isFalse();
->>>>>>> e7194bfd
     }
 
     @Test
     public void testTargetSdkChangeDisabled() throws Exception {
-<<<<<<< HEAD
-        CompatConfig pc = new CompatConfig(mBuildClassifier, mContext);
-        pc.addChange(new CompatChange(1234L, "MY_CHANGE", 2, false, null));
-        assertThat(pc.isChangeEnabled(1234L, makeAppInfo("com.some.package", 2))).isFalse();
-=======
         CompatConfig compatConfig = CompatConfigBuilder.create(mBuildClassifier, mContext)
                 .addTargetSdkChangeWithId(2, 1234L)
                 .build();
@@ -136,50 +102,30 @@
         assertThat(compatConfig.isChangeEnabled(1234L,
             ApplicationInfoBuilder.create().withTargetSdk(2).build()))
             .isFalse();
->>>>>>> e7194bfd
     }
 
     @Test
     public void testTargetSdkChangeEnabled() throws Exception {
-<<<<<<< HEAD
-        CompatConfig pc = new CompatConfig(mBuildClassifier, mContext);
-        pc.addChange(new CompatChange(1234L, "MY_CHANGE", 2, false, ""));
-        assertThat(pc.isChangeEnabled(1234L, makeAppInfo("com.some.package", 3))).isTrue();
-=======
         CompatConfig compatConfig = CompatConfigBuilder.create(mBuildClassifier, mContext)
                 .addTargetSdkChangeWithId(2, 1234L)
                 .build();
 
         assertThat(compatConfig.isChangeEnabled(1234L,
             ApplicationInfoBuilder.create().withTargetSdk(3).build())).isTrue();
->>>>>>> e7194bfd
     }
 
     @Test
     public void testDisabledOverrideTargetSdkChange() throws Exception {
-<<<<<<< HEAD
-        CompatConfig pc = new CompatConfig(mBuildClassifier, mContext);
-        pc.addChange(new CompatChange(1234L, "MY_CHANGE", 2, true, null));
-        assertThat(pc.isChangeEnabled(1234L, makeAppInfo("com.some.package", 3))).isFalse();
-=======
         CompatConfig compatConfig = CompatConfigBuilder.create(mBuildClassifier, mContext)
                 .addTargetSdkDisabledChangeWithId(2, 1234L)
                 .build();
 
         assertThat(compatConfig.isChangeEnabled(1234L,
             ApplicationInfoBuilder.create().withTargetSdk(3).build())).isFalse();
->>>>>>> e7194bfd
     }
 
     @Test
     public void testGetDisabledChanges() throws Exception {
-<<<<<<< HEAD
-        CompatConfig pc = new CompatConfig(mBuildClassifier, mContext);
-        pc.addChange(new CompatChange(1234L, "MY_CHANGE", -1, true, null));
-        pc.addChange(new CompatChange(2345L, "OTHER_CHANGE", -1, false, null));
-        assertThat(pc.getDisabledChanges(
-                makeAppInfo("com.some.package", 2))).asList().containsExactly(1234L);
-=======
         CompatConfig compatConfig = CompatConfigBuilder.create(mBuildClassifier, mContext)
                 .addDisabledChangeWithId(1234L)
                 .addEnabledChangeWithId(2345L)
@@ -187,19 +133,10 @@
 
         assertThat(compatConfig.getDisabledChanges(
             ApplicationInfoBuilder.create().build())).asList().containsExactly(1234L);
->>>>>>> e7194bfd
     }
 
     @Test
     public void testGetDisabledChangesSorted() throws Exception {
-<<<<<<< HEAD
-        CompatConfig pc = new CompatConfig(mBuildClassifier, mContext);
-        pc.addChange(new CompatChange(1234L, "MY_CHANGE", 2, true, null));
-        pc.addChange(new CompatChange(123L, "OTHER_CHANGE", 2, true, null));
-        pc.addChange(new CompatChange(12L, "THIRD_CHANGE", 2, true, null));
-        assertThat(pc.getDisabledChanges(
-                makeAppInfo("com.some.package", 2))).asList().containsExactly(12L, 123L, 1234L);
-=======
         CompatConfig compatConfig = CompatConfigBuilder.create(mBuildClassifier, mContext)
                 .addDisabledChangeWithId(1234L)
                 .addDisabledChangeWithId(123L)
@@ -208,18 +145,10 @@
 
         assertThat(compatConfig.getDisabledChanges(ApplicationInfoBuilder.create().build()))
             .asList().containsExactly(12L, 123L, 1234L);
->>>>>>> e7194bfd
     }
 
     @Test
     public void testPackageOverrideEnabled() throws Exception {
-<<<<<<< HEAD
-        CompatConfig pc = new CompatConfig(mBuildClassifier, mContext);
-        pc.addChange(new CompatChange(1234L, "MY_CHANGE", -1, true, null)); // disabled
-        pc.addOverride(1234L, "com.some.package", true);
-        assertThat(pc.isChangeEnabled(1234L, makeAppInfo("com.some.package", 2))).isTrue();
-        assertThat(pc.isChangeEnabled(1234L, makeAppInfo("com.other.package", 2))).isFalse();
-=======
         CompatConfig compatConfig = CompatConfigBuilder.create(mBuildClassifier, mContext)
                 .addDisabledChangeWithId(1234L)
                 .build();
@@ -230,18 +159,10 @@
                 .withPackageName("com.some.package").build())).isTrue();
         assertThat(compatConfig.isChangeEnabled(1234L, ApplicationInfoBuilder.create()
                 .withPackageName("com.other.package").build())).isFalse();
->>>>>>> e7194bfd
     }
 
     @Test
     public void testPackageOverrideDisabled() throws Exception {
-<<<<<<< HEAD
-        CompatConfig pc = new CompatConfig(mBuildClassifier, mContext);
-        pc.addChange(new CompatChange(1234L, "MY_CHANGE", -1, false, null));
-        pc.addOverride(1234L, "com.some.package", false);
-        assertThat(pc.isChangeEnabled(1234L, makeAppInfo("com.some.package", 2))).isFalse();
-        assertThat(pc.isChangeEnabled(1234L, makeAppInfo("com.other.package", 2))).isTrue();
-=======
         CompatConfig compatConfig = CompatConfigBuilder.create(mBuildClassifier, mContext)
                 .addEnabledChangeWithId(1234L)
                 .build();
@@ -252,23 +173,10 @@
                 .withPackageName("com.some.package").build())).isFalse();
         assertThat(compatConfig.isChangeEnabled(1234L, ApplicationInfoBuilder.create()
                 .withPackageName("com.other.package").build())).isTrue();
->>>>>>> e7194bfd
     }
 
     @Test
     public void testPackageOverrideUnknownPackage() throws Exception {
-<<<<<<< HEAD
-        CompatConfig pc = new CompatConfig(mBuildClassifier, mContext);
-        pc.addOverride(1234L, "com.some.package", false);
-        assertThat(pc.isChangeEnabled(1234L, makeAppInfo("com.some.package", 2))).isFalse();
-        assertThat(pc.isChangeEnabled(1234L, makeAppInfo("com.other.package", 2))).isTrue();
-    }
-
-    @Test
-    public void testPackageOverrideUnknownChange() throws Exception {
-        CompatConfig pc = new CompatConfig(mBuildClassifier, mContext);
-        assertThat(pc.isChangeEnabled(1234L, makeAppInfo("com.some.package", 1))).isTrue();
-=======
         CompatConfig compatConfig = new CompatConfig(mBuildClassifier, mContext);
 
         compatConfig.addOverride(1234L, "com.some.package", false);
@@ -327,18 +235,10 @@
         assertThrows(SecurityException.class,
                 () -> compatConfig.removeOverride(1234L, "com.some.package"));
         assertThat(compatConfig.isChangeEnabled(1234L, applicationInfo)).isTrue();
->>>>>>> e7194bfd
     }
 
     @Test
     public void testRemovePackageOverride() throws Exception {
-<<<<<<< HEAD
-        CompatConfig pc = new CompatConfig(mBuildClassifier, mContext);
-        pc.addChange(new CompatChange(1234L, "MY_CHANGE", -1, false, null));
-        pc.addOverride(1234L, "com.some.package", false);
-        pc.removeOverride(1234L, "com.some.package");
-        assertThat(pc.isChangeEnabled(1234L, makeAppInfo("com.some.package", 2))).isTrue();
-=======
         CompatConfig compatConfig = CompatConfigBuilder.create(mBuildClassifier, mContext)
                 .addEnabledChangeWithId(1234L)
                 .build();
@@ -351,35 +251,22 @@
 
         compatConfig.removeOverride(1234L, "com.some.package");
         assertThat(compatConfig.isChangeEnabled(1234L, applicationInfo)).isTrue();
->>>>>>> e7194bfd
     }
 
     @Test
     public void testLookupChangeId() throws Exception {
-<<<<<<< HEAD
-        CompatConfig pc = new CompatConfig(mBuildClassifier, mContext);
-        pc.addChange(new CompatChange(1234L, "MY_CHANGE", -1, false, null));
-        pc.addChange(new CompatChange(2345L, "ANOTHER_CHANGE", -1, false, null));
-        assertThat(pc.lookupChangeId("MY_CHANGE")).isEqualTo(1234L);
-=======
         CompatConfig compatConfig = CompatConfigBuilder.create(mBuildClassifier, mContext)
                 .addEnabledChangeWithIdAndName(1234L, "MY_CHANGE")
                 .addEnabledChangeWithIdAndName(2345L, "MY_OTHER_CHANGE")
                 .build();
 
         assertThat(compatConfig.lookupChangeId("MY_CHANGE")).isEqualTo(1234L);
->>>>>>> e7194bfd
     }
 
     @Test
     public void testLookupChangeIdNotPresent() throws Exception {
-<<<<<<< HEAD
-        CompatConfig pc = new CompatConfig(mBuildClassifier, mContext);
-        assertThat(pc.lookupChangeId("MY_CHANGE")).isEqualTo(-1L);
-=======
         CompatConfig compatConfig = new CompatConfig(mBuildClassifier, mContext);
         assertThat(compatConfig.lookupChangeId("MY_CHANGE")).isEqualTo(-1L);
->>>>>>> e7194bfd
     }
 
     @Test
@@ -392,16 +279,6 @@
 
         File dir = createTempDir();
         writeToFile(dir, "platform_compat_config.xml", configXml);
-<<<<<<< HEAD
-
-        CompatConfig pc = new CompatConfig(mBuildClassifier, mContext);
-        pc.initConfigFromLib(dir);
-
-        assertThat(pc.isChangeEnabled(1234L, makeAppInfo("com.some.package", 1))).isFalse();
-        assertThat(pc.isChangeEnabled(1234L, makeAppInfo("com.some.package", 3))).isTrue();
-        assertThat(pc.isChangeEnabled(1235L, makeAppInfo("com.some.package", 5))).isFalse();
-        assertThat(pc.isChangeEnabled(1236L, makeAppInfo("com.some.package", 1))).isTrue();
-=======
         CompatConfig compatConfig = new CompatConfig(mBuildClassifier, mContext);
         compatConfig.initConfigFromLib(dir);
 
@@ -413,7 +290,6 @@
             ApplicationInfoBuilder.create().withTargetSdk(5).build())).isFalse();
         assertThat(compatConfig.isChangeEnabled(1236L,
             ApplicationInfoBuilder.create().withTargetSdk(1).build())).isTrue();
->>>>>>> e7194bfd
     }
 
     @Test
@@ -429,16 +305,6 @@
         File dir = createTempDir();
         writeToFile(dir, "libcore_platform_compat_config.xml", configXml1);
         writeToFile(dir, "frameworks_platform_compat_config.xml", configXml2);
-<<<<<<< HEAD
-
-        CompatConfig pc = new CompatConfig(mBuildClassifier, mContext);
-        pc.initConfigFromLib(dir);
-
-        assertThat(pc.isChangeEnabled(1234L, makeAppInfo("com.some.package", 1))).isFalse();
-        assertThat(pc.isChangeEnabled(1234L, makeAppInfo("com.some.package", 3))).isTrue();
-        assertThat(pc.isChangeEnabled(1235L, makeAppInfo("com.some.package", 5))).isFalse();
-        assertThat(pc.isChangeEnabled(1236L, makeAppInfo("com.some.package", 1))).isTrue();
-=======
         CompatConfig compatConfig = new CompatConfig(mBuildClassifier, mContext);
         compatConfig.initConfigFromLib(dir);
 
@@ -450,6 +316,5 @@
             ApplicationInfoBuilder.create().withTargetSdk(5).build())).isFalse();
         assertThat(compatConfig.isChangeEnabled(1236L,
             ApplicationInfoBuilder.create().withTargetSdk(1).build())).isTrue();
->>>>>>> e7194bfd
     }
 }