/*
 * Copyright (C) 2017 The Android Open Source Project
 *
 * Licensed under the Apache License, Version 2.0 (the "License");
 * you may not use this file except in compliance with the License.
 * You may obtain a copy of the License at
 *
 *      http://www.apache.org/licenses/LICENSE-2.0
 *
 * Unless required by applicable law or agreed to in writing, software
 * distributed under the License is distributed on an "AS IS" BASIS,
 * WITHOUT WARRANTIES OR CONDITIONS OF ANY KIND, either express or implied.
 * See the License for the specific language governing permissions and
 * limitations under the License.
 */
package com.android.server;

import static com.android.server.ForceAppStandbyTracker.TARGET_OP;

import static org.junit.Assert.assertEquals;
import static org.junit.Assert.assertFalse;
import static org.junit.Assert.assertNotNull;
import static org.junit.Assert.assertTrue;
import static org.mockito.ArgumentMatchers.any;
import static org.mockito.ArgumentMatchers.anyInt;
import static org.mockito.ArgumentMatchers.anyString;
import static org.mockito.ArgumentMatchers.eq;
import static org.mockito.ArgumentMatchers.isNull;
import static org.mockito.Mockito.mock;
import static org.mockito.Mockito.reset;
import static org.mockito.Mockito.times;
import static org.mockito.Mockito.verify;
import static org.mockito.Mockito.when;

import android.app.ActivityManager;
import android.app.AppOpsManager;
import android.app.AppOpsManager.OpEntry;
import android.app.AppOpsManager.PackageOps;
import android.app.IActivityManager;
import android.app.IUidObserver;
import android.content.BroadcastReceiver;
import android.content.Context;
import android.content.Intent;
import android.content.IntentFilter;
import android.os.Handler;
import android.os.Looper;
import android.os.PowerManager.ServiceType;
import android.os.PowerManagerInternal;
import android.os.PowerSaveState;
import android.os.Process;
import android.os.RemoteException;
import android.os.UserHandle;
<<<<<<< HEAD
=======
import android.provider.Settings;
>>>>>>> 6e3be007
import android.support.test.filters.SmallTest;
import android.support.test.runner.AndroidJUnit4;
import android.util.ArraySet;
import android.util.Pair;

import com.android.internal.app.IAppOpsCallback;
import com.android.internal.app.IAppOpsService;
import com.android.server.ForceAppStandbyTracker.Listener;

import org.junit.Before;
import org.junit.Test;
import org.junit.runner.RunWith;
import org.mockito.ArgumentCaptor;
import org.mockito.Mock;
import org.mockito.MockitoAnnotations;

import java.util.ArrayList;
import java.util.Arrays;
import java.util.List;
import java.util.Random;
import java.util.concurrent.CountDownLatch;
import java.util.concurrent.TimeUnit;
import java.util.function.Consumer;

@SmallTest
@RunWith(AndroidJUnit4.class)
public class ForceAppStandbyTrackerTest {

    private class ForceAppStandbyTrackerTestable extends ForceAppStandbyTracker {
        ForceAppStandbyTrackerTestable() {
            super(mMockContext, Looper.getMainLooper());
        }

        @Override
        AppOpsManager injectAppOpsManager() {
            return mMockAppOpsManager;
        }

        @Override
        IAppOpsService injectIAppOpsService() {
            return mMockIAppOpsService;
        }

        @Override
        IActivityManager injectIActivityManager() {
            return mMockIActivityManager;
        }

        @Override
        PowerManagerInternal injectPowerManagerInternal() {
            return mMockPowerManagerInternal;
        }
    }

    private static final int UID_1 = Process.FIRST_APPLICATION_UID + 1;
    private static final int UID_2 = Process.FIRST_APPLICATION_UID + 2;
    private static final int UID_3 = Process.FIRST_APPLICATION_UID + 3;
    private static final int UID_10_1 = UserHandle.getUid(10, UID_1);
    private static final int UID_10_2 = UserHandle.getUid(10, UID_2);
    private static final int UID_10_3 = UserHandle.getUid(10, UID_3);
    private static final String PACKAGE_1 = "package1";
    private static final String PACKAGE_2 = "package2";
    private static final String PACKAGE_3 = "package3";
    private static final String PACKAGE_SYSTEM = "android";

    private Handler mMainHandler;

    @Mock
    private Context mMockContext;

    @Mock
    private IActivityManager mMockIActivityManager;

    @Mock
    private AppOpsManager mMockAppOpsManager;

    @Mock
    private IAppOpsService mMockIAppOpsService;

    @Mock
    private PowerManagerInternal mMockPowerManagerInternal;

    private IUidObserver mIUidObserver;
    private IAppOpsCallback.Stub mAppOpsCallback;
    private Consumer<PowerSaveState> mPowerSaveObserver;
    private BroadcastReceiver mReceiver;

    private boolean mPowerSaveMode;

    private final ArraySet<Pair<Integer, String>> mRestrictedPackages = new ArraySet();

    @Before
    public void setUp() {
        mMainHandler = new Handler(Looper.getMainLooper());
    }

    private void waitUntilMainHandlerDrain() throws Exception {
        final CountDownLatch l = new CountDownLatch(1);
        mMainHandler.post(() -> {
            l.countDown();
        });
        assertTrue(l.await(5, TimeUnit.SECONDS));
    }

    private PowerSaveState getPowerSaveState() {
        return new PowerSaveState.Builder().setBatterySaverEnabled(mPowerSaveMode).build();
    }

    private ForceAppStandbyTrackerTestable newInstance() throws Exception {
        MockitoAnnotations.initMocks(this);

        when(mMockIAppOpsService.checkOperation(eq(TARGET_OP), anyInt(), anyString()))
                .thenAnswer(inv -> {
                    return mRestrictedPackages.indexOf(
                            Pair.create(inv.getArgument(1), inv.getArgument(2))) >= 0 ?
                            AppOpsManager.MODE_IGNORED : AppOpsManager.MODE_ALLOWED;
                });

        final ForceAppStandbyTrackerTestable instance = new ForceAppStandbyTrackerTestable();

        return instance;
    }

    private void callStart(ForceAppStandbyTrackerTestable instance) throws RemoteException {

        // Set up functions that start() calls.
        when(mMockPowerManagerInternal.getLowPowerState(eq(ServiceType.FORCE_ALL_APPS_STANDBY)))
                .thenAnswer(inv -> getPowerSaveState());
        when(mMockAppOpsManager.getPackagesForOps(
                any(int[].class)
                )).thenAnswer(inv -> new ArrayList<AppOpsManager.PackageOps>());
<<<<<<< HEAD
=======

        mMockContentResolver = new MockContentResolver();
        mFakeSettingsProvider = new FakeSettingsProvider();
        when(mMockContext.getContentResolver()).thenReturn(mMockContentResolver);
        mMockContentResolver.addProvider(Settings.AUTHORITY, mFakeSettingsProvider);
>>>>>>> 6e3be007

        // Call start.
        instance.start();

        // Capture the listeners.
        ArgumentCaptor<IUidObserver> uidObserverArgumentCaptor =
                ArgumentCaptor.forClass(IUidObserver.class);
        ArgumentCaptor<IAppOpsCallback.Stub> appOpsCallbackCaptor =
                ArgumentCaptor.forClass(IAppOpsCallback.Stub.class);
        ArgumentCaptor<Consumer<PowerSaveState>> powerSaveObserverCaptor =
                ArgumentCaptor.forClass(Consumer.class);
        ArgumentCaptor<BroadcastReceiver> receiverCaptor =
                ArgumentCaptor.forClass(BroadcastReceiver.class);

        verify(mMockIActivityManager).registerUidObserver(
                uidObserverArgumentCaptor.capture(),
                eq(ActivityManager.UID_OBSERVER_GONE | ActivityManager.UID_OBSERVER_IDLE
                        | ActivityManager.UID_OBSERVER_ACTIVE),
                eq(ActivityManager.PROCESS_STATE_UNKNOWN),
                isNull());
        verify(mMockIAppOpsService).startWatchingMode(
                eq(AppOpsManager.OP_RUN_ANY_IN_BACKGROUND),
                isNull(),
                appOpsCallbackCaptor.capture());
        verify(mMockPowerManagerInternal).registerLowPowerModeObserver(
                eq(ServiceType.FORCE_ALL_APPS_STANDBY),
                powerSaveObserverCaptor.capture());

        verify(mMockContext).registerReceiver(
                receiverCaptor.capture(), any(IntentFilter.class));

        mIUidObserver = uidObserverArgumentCaptor.getValue();
        mAppOpsCallback = appOpsCallbackCaptor.getValue();
        mPowerSaveObserver = powerSaveObserverCaptor.getValue();
        mReceiver = receiverCaptor.getValue();

        assertNotNull(mIUidObserver);
        assertNotNull(mAppOpsCallback);
        assertNotNull(mPowerSaveObserver);
        assertNotNull(mReceiver);
    }

    private void setAppOps(int uid, String packageName, boolean restrict) throws RemoteException {
        final Pair p = Pair.create(uid, packageName);
        if (restrict) {
            mRestrictedPackages.add(p);
        } else {
            mRestrictedPackages.remove(p);
        }
        if (mAppOpsCallback != null) {
            mAppOpsCallback.opChanged(AppOpsManager.OP_RUN_ANY_IN_BACKGROUND, uid, packageName);
        }
    }

    private static final int NONE = 0;
    private static final int ALARMS_ONLY = 1 << 0;
    private static final int JOBS_ONLY = 1 << 1;
    private static final int JOBS_AND_ALARMS = ALARMS_ONLY | JOBS_ONLY;

    private void areRestricted(ForceAppStandbyTrackerTestable instance, int uid, String packageName,
            int restrictionTypes) {
        assertEquals(((restrictionTypes & JOBS_ONLY) != 0),
                instance.areJobsRestricted(uid, packageName));
        assertEquals(((restrictionTypes & ALARMS_ONLY) != 0),
                instance.areAlarmsRestricted(uid, packageName));
    }

    @Test
    public void testAll() throws Exception {
        final ForceAppStandbyTrackerTestable instance = newInstance();
        callStart(instance);

        assertFalse(instance.isForceAllAppsStandbyEnabled());
        areRestricted(instance, UID_1, PACKAGE_1, NONE);
        areRestricted(instance, UID_2, PACKAGE_2, NONE);
        areRestricted(instance, Process.SYSTEM_UID, PACKAGE_SYSTEM, NONE);

        mPowerSaveMode = true;
        mPowerSaveObserver.accept(getPowerSaveState());

        assertTrue(instance.isForceAllAppsStandbyEnabled());

        areRestricted(instance, UID_1, PACKAGE_1, JOBS_AND_ALARMS);
        areRestricted(instance, UID_2, PACKAGE_2, JOBS_AND_ALARMS);
        areRestricted(instance, Process.SYSTEM_UID, PACKAGE_SYSTEM, NONE);

        // Toggle the foreground state.
        mPowerSaveMode = true;
        mPowerSaveObserver.accept(getPowerSaveState());

        assertFalse(instance.isInForeground(UID_1));
        assertFalse(instance.isInForeground(UID_2));
        assertTrue(instance.isInForeground(Process.SYSTEM_UID));

        mIUidObserver.onUidActive(UID_1);
        areRestricted(instance, UID_1, PACKAGE_1, NONE);
        areRestricted(instance, UID_2, PACKAGE_2, JOBS_AND_ALARMS);
        areRestricted(instance, Process.SYSTEM_UID, PACKAGE_SYSTEM, NONE);
        assertTrue(instance.isInForeground(UID_1));
        assertFalse(instance.isInForeground(UID_2));

        mIUidObserver.onUidGone(UID_1, /*disable=*/ false);
        areRestricted(instance, UID_1, PACKAGE_1, JOBS_AND_ALARMS);
        areRestricted(instance, UID_2, PACKAGE_2, JOBS_AND_ALARMS);
        areRestricted(instance, Process.SYSTEM_UID, PACKAGE_SYSTEM, NONE);
        assertFalse(instance.isInForeground(UID_1));
        assertFalse(instance.isInForeground(UID_2));

        mIUidObserver.onUidActive(UID_1);
        areRestricted(instance, UID_1, PACKAGE_1, NONE);
        areRestricted(instance, UID_2, PACKAGE_2, JOBS_AND_ALARMS);
        areRestricted(instance, Process.SYSTEM_UID, PACKAGE_SYSTEM, NONE);

        mIUidObserver.onUidIdle(UID_1, /*disable=*/ false);
        areRestricted(instance, UID_1, PACKAGE_1, JOBS_AND_ALARMS);
        areRestricted(instance, UID_2, PACKAGE_2, JOBS_AND_ALARMS);
        areRestricted(instance, Process.SYSTEM_UID, PACKAGE_SYSTEM, NONE);
        assertFalse(instance.isInForeground(UID_1));
        assertFalse(instance.isInForeground(UID_2));

        // Toggle the app ops.
        mPowerSaveMode = false;
        mPowerSaveObserver.accept(getPowerSaveState());

        assertTrue(instance.isRunAnyInBackgroundAppOpsAllowed(UID_1, PACKAGE_1));
        assertTrue(instance.isRunAnyInBackgroundAppOpsAllowed(UID_10_1, PACKAGE_1));
        assertTrue(instance.isRunAnyInBackgroundAppOpsAllowed(UID_2, PACKAGE_2));
        assertTrue(instance.isRunAnyInBackgroundAppOpsAllowed(UID_10_2, PACKAGE_2));

        areRestricted(instance, UID_1, PACKAGE_1, NONE);
        areRestricted(instance, UID_10_1, PACKAGE_1, NONE);
        areRestricted(instance, UID_2, PACKAGE_2, NONE);
        areRestricted(instance, UID_10_2, PACKAGE_2, NONE);
        areRestricted(instance, Process.SYSTEM_UID, PACKAGE_SYSTEM, NONE);

        setAppOps(UID_1, PACKAGE_1, true);
        setAppOps(UID_10_2, PACKAGE_2, true);
        assertFalse(instance.isRunAnyInBackgroundAppOpsAllowed(UID_1, PACKAGE_1));
        assertTrue(instance.isRunAnyInBackgroundAppOpsAllowed(UID_10_1, PACKAGE_1));
        assertTrue(instance.isRunAnyInBackgroundAppOpsAllowed(UID_2, PACKAGE_2));
        assertFalse(instance.isRunAnyInBackgroundAppOpsAllowed(UID_10_2, PACKAGE_2));

        areRestricted(instance, UID_1, PACKAGE_1, JOBS_AND_ALARMS);
        areRestricted(instance, UID_10_1, PACKAGE_1, NONE);
        areRestricted(instance, UID_2, PACKAGE_2, NONE);
        areRestricted(instance, UID_10_2, PACKAGE_2, JOBS_AND_ALARMS);
        areRestricted(instance, Process.SYSTEM_UID, PACKAGE_SYSTEM, NONE);

        // Toggle power saver, should still be the same.
        mPowerSaveMode = true;
        mPowerSaveObserver.accept(getPowerSaveState());

        mPowerSaveMode = false;
        mPowerSaveObserver.accept(getPowerSaveState());

        areRestricted(instance, UID_1, PACKAGE_1, JOBS_AND_ALARMS);
        areRestricted(instance, UID_10_1, PACKAGE_1, NONE);
        areRestricted(instance, UID_2, PACKAGE_2, NONE);
        areRestricted(instance, UID_10_2, PACKAGE_2, JOBS_AND_ALARMS);
        areRestricted(instance, Process.SYSTEM_UID, PACKAGE_SYSTEM, NONE);

        // Clear the app ops and update the whitelist.
        setAppOps(UID_1, PACKAGE_1, false);
        setAppOps(UID_10_2, PACKAGE_2, false);

        mPowerSaveMode = true;
        mPowerSaveObserver.accept(getPowerSaveState());

        areRestricted(instance, UID_1, PACKAGE_1, JOBS_AND_ALARMS);
        areRestricted(instance, UID_10_1, PACKAGE_1, JOBS_AND_ALARMS);
        areRestricted(instance, UID_2, PACKAGE_2, JOBS_AND_ALARMS);
        areRestricted(instance, UID_10_2, PACKAGE_2, JOBS_AND_ALARMS);
        areRestricted(instance, UID_3, PACKAGE_3, JOBS_AND_ALARMS);
        areRestricted(instance, UID_10_3, PACKAGE_3, JOBS_AND_ALARMS);
        areRestricted(instance, Process.SYSTEM_UID, PACKAGE_SYSTEM, NONE);

        instance.setPowerSaveWhitelistAppIds(new int[] {UID_1}, new int[] {UID_2});

        areRestricted(instance, UID_1, PACKAGE_1, NONE);
        areRestricted(instance, UID_10_1, PACKAGE_1, NONE);
        areRestricted(instance, UID_2, PACKAGE_2, ALARMS_ONLY);
        areRestricted(instance, UID_10_2, PACKAGE_2, ALARMS_ONLY);
        areRestricted(instance, UID_3, PACKAGE_3, JOBS_AND_ALARMS);
        areRestricted(instance, UID_10_3, PACKAGE_3, JOBS_AND_ALARMS);
        areRestricted(instance, Process.SYSTEM_UID, PACKAGE_SYSTEM, NONE);

        // Again, make sure toggling the global state doesn't change it.
        mPowerSaveMode = false;
        mPowerSaveObserver.accept(getPowerSaveState());

        mPowerSaveMode = true;
        mPowerSaveObserver.accept(getPowerSaveState());

        areRestricted(instance, UID_1, PACKAGE_1, NONE);
        areRestricted(instance, UID_10_1, PACKAGE_1, NONE);
        areRestricted(instance, UID_2, PACKAGE_2, ALARMS_ONLY);
        areRestricted(instance, UID_10_2, PACKAGE_2, ALARMS_ONLY);
        areRestricted(instance, UID_3, PACKAGE_3, JOBS_AND_ALARMS);
        areRestricted(instance, UID_10_3, PACKAGE_3, JOBS_AND_ALARMS);
        areRestricted(instance, Process.SYSTEM_UID, PACKAGE_SYSTEM, NONE);

        assertTrue(instance.isUidPowerSaveWhitelisted(UID_1));
        assertTrue(instance.isUidPowerSaveWhitelisted(UID_10_1));
        assertFalse(instance.isUidPowerSaveWhitelisted(UID_2));
        assertFalse(instance.isUidPowerSaveWhitelisted(UID_10_2));

        assertFalse(instance.isUidTempPowerSaveWhitelisted(UID_1));
        assertFalse(instance.isUidTempPowerSaveWhitelisted(UID_10_1));
        assertTrue(instance.isUidTempPowerSaveWhitelisted(UID_2));
        assertTrue(instance.isUidTempPowerSaveWhitelisted(UID_10_2));
    }

    public void loadPersistedAppOps() throws Exception {
        final ForceAppStandbyTrackerTestable instance = newInstance();

        final List<PackageOps> ops = new ArrayList<>();

        //--------------------------------------------------
        List<OpEntry> entries = new ArrayList<>();
        entries.add(new AppOpsManager.OpEntry(
                AppOpsManager.OP_ACCESS_NOTIFICATIONS,
                AppOpsManager.MODE_IGNORED, 0, 0, 0, 0, null));
        entries.add(new AppOpsManager.OpEntry(
                ForceAppStandbyTracker.TARGET_OP,
                AppOpsManager.MODE_IGNORED, 0, 0, 0, 0, null));

        ops.add(new PackageOps(PACKAGE_1, UID_1, entries));

        //--------------------------------------------------
        entries = new ArrayList<>();
        entries.add(new AppOpsManager.OpEntry(
                ForceAppStandbyTracker.TARGET_OP,
                AppOpsManager.MODE_IGNORED, 0, 0, 0, 0, null));

        ops.add(new PackageOps(PACKAGE_2, UID_2, entries));

        //--------------------------------------------------
        entries = new ArrayList<>();
        entries.add(new AppOpsManager.OpEntry(
                ForceAppStandbyTracker.TARGET_OP,
                AppOpsManager.MODE_ALLOWED, 0, 0, 0, 0, null));

        ops.add(new PackageOps(PACKAGE_1, UID_10_1, entries));

        //--------------------------------------------------
        entries = new ArrayList<>();
        entries.add(new AppOpsManager.OpEntry(
                ForceAppStandbyTracker.TARGET_OP,
                AppOpsManager.MODE_IGNORED, 0, 0, 0, 0, null));
        entries.add(new AppOpsManager.OpEntry(
                AppOpsManager.OP_ACCESS_NOTIFICATIONS,
                AppOpsManager.MODE_IGNORED, 0, 0, 0, 0, null));

        ops.add(new PackageOps(PACKAGE_3, UID_10_3, entries));

        callStart(instance);

        assertFalse(instance.isRunAnyInBackgroundAppOpsAllowed(UID_1, PACKAGE_1));
        assertFalse(instance.isRunAnyInBackgroundAppOpsAllowed(UID_2, PACKAGE_2));
        assertTrue(instance.isRunAnyInBackgroundAppOpsAllowed(UID_3, PACKAGE_3));

        assertTrue(instance.isRunAnyInBackgroundAppOpsAllowed(UID_10_1, PACKAGE_1));
        assertTrue(instance.isRunAnyInBackgroundAppOpsAllowed(UID_10_2, PACKAGE_2));
        assertFalse(instance.isRunAnyInBackgroundAppOpsAllowed(UID_10_3, PACKAGE_3));
    }

    private void assertNoCallbacks(Listener l) throws Exception {
        waitUntilMainHandlerDrain();
        verify(l, times(0)).updateAllJobs();
        verify(l, times(0)).updateJobsForUid(anyInt());
        verify(l, times(0)).updateJobsForUidPackage(anyInt(), anyString());

        verify(l, times(0)).unblockAllUnrestrictedAlarms();
        verify(l, times(0)).unblockAlarmsForUid(anyInt());
        verify(l, times(0)).unblockAlarmsForUidPackage(anyInt(), anyString());
        reset(l);
    }

    @Test
    public void testPowerSaveListener() throws Exception {
        final ForceAppStandbyTrackerTestable instance = newInstance();
        callStart(instance);

        ForceAppStandbyTracker.Listener l = mock(ForceAppStandbyTracker.Listener.class);
        instance.addListener(l);

        // Power save on.
        mPowerSaveMode = true;
        mPowerSaveObserver.accept(getPowerSaveState());

        waitUntilMainHandlerDrain();
        verify(l, times(1)).updateAllJobs();
        verify(l, times(0)).updateJobsForUid(anyInt());
        verify(l, times(0)).updateJobsForUidPackage(anyInt(), anyString());

        verify(l, times(0)).unblockAllUnrestrictedAlarms();
        verify(l, times(0)).unblockAlarmsForUid(anyInt());
        verify(l, times(0)).unblockAlarmsForUidPackage(anyInt(), anyString());
        reset(l);

        // Power save off.
        mPowerSaveMode = false;
        mPowerSaveObserver.accept(getPowerSaveState());

        waitUntilMainHandlerDrain();
        verify(l, times(1)).updateAllJobs();
        verify(l, times(0)).updateJobsForUid(anyInt());
        verify(l, times(0)).updateJobsForUidPackage(anyInt(), anyString());

        verify(l, times(1)).unblockAllUnrestrictedAlarms();
        verify(l, times(0)).unblockAlarmsForUid(anyInt());
        verify(l, times(0)).unblockAlarmsForUidPackage(anyInt(), anyString());
        reset(l);

        // Updating to the same state should not fire listener
        mPowerSaveMode = false;
        mPowerSaveObserver.accept(getPowerSaveState());

        assertNoCallbacks(l);
    }

    @Test
    public void testAllListeners() throws Exception {
        final ForceAppStandbyTrackerTestable instance = newInstance();
        callStart(instance);

        ForceAppStandbyTracker.Listener l = mock(ForceAppStandbyTracker.Listener.class);
        instance.addListener(l);

        // -------------------------------------------------------------------------
        // Test with apppops.

        setAppOps(UID_10_2, PACKAGE_2, true);

        waitUntilMainHandlerDrain();
        verify(l, times(0)).updateAllJobs();
        verify(l, times(0)).updateJobsForUid(anyInt());
        verify(l, times(1)).updateJobsForUidPackage(eq(UID_10_2), eq(PACKAGE_2));

        verify(l, times(0)).unblockAllUnrestrictedAlarms();
        verify(l, times(0)).unblockAlarmsForUid(anyInt());
        verify(l, times(0)).unblockAlarmsForUidPackage(anyInt(), anyString());
        reset(l);

        setAppOps(UID_10_2, PACKAGE_2, false);

        waitUntilMainHandlerDrain();
        verify(l, times(0)).updateAllJobs();
        verify(l, times(0)).updateJobsForUid(anyInt());
        verify(l, times(1)).updateJobsForUidPackage(eq(UID_10_2), eq(PACKAGE_2));

        verify(l, times(0)).unblockAllUnrestrictedAlarms();
        verify(l, times(0)).unblockAlarmsForUid(anyInt());
        verify(l, times(1)).unblockAlarmsForUidPackage(eq(UID_10_2), eq(PACKAGE_2));
        reset(l);

        setAppOps(UID_10_2, PACKAGE_2, false);

        verify(l, times(0)).updateAllJobs();
        verify(l, times(0)).updateJobsForUid(anyInt());
        verify(l, times(0)).updateJobsForUidPackage(anyInt(), anyString());

        verify(l, times(0)).unblockAllUnrestrictedAlarms();
        verify(l, times(0)).unblockAlarmsForUid(anyInt());
        verify(l, times(0)).unblockAlarmsForUidPackage(anyInt(), anyString());

        // Unrestrict while battery saver is on. Shouldn't fire.
        mPowerSaveMode = true;
        mPowerSaveObserver.accept(getPowerSaveState());

        // Note toggling appops while BS is on will suppress unblockAlarmsForUidPackage().
        setAppOps(UID_10_2, PACKAGE_2, true);

        waitUntilMainHandlerDrain();
        verify(l, times(1)).updateAllJobs();
        verify(l, times(0)).updateJobsForUid(anyInt());
        verify(l, times(1)).updateJobsForUidPackage(eq(UID_10_2), eq(PACKAGE_2));

        verify(l, times(0)).unblockAllUnrestrictedAlarms();
        verify(l, times(0)).unblockAlarmsForUid(anyInt());
        verify(l, times(0)).unblockAlarmsForUidPackage(anyInt(), anyString());
        reset(l);

        // Battery saver off.
        mPowerSaveMode = false;
        mPowerSaveObserver.accept(getPowerSaveState());

        waitUntilMainHandlerDrain();
        verify(l, times(1)).updateAllJobs();
        verify(l, times(0)).updateJobsForUid(anyInt());
        verify(l, times(0)).updateJobsForUidPackage(anyInt(), anyString());

        verify(l, times(1)).unblockAllUnrestrictedAlarms();
        verify(l, times(0)).unblockAlarmsForUid(anyInt());
        verify(l, times(0)).unblockAlarmsForUidPackage(anyInt(), anyString());
        reset(l);

        // -------------------------------------------------------------------------
        // Tests with system/user/temp whitelist.

        instance.setPowerSaveWhitelistAppIds(new int[] {UID_1, UID_2}, new int[] {});

        waitUntilMainHandlerDrain();
        verify(l, times(1)).updateAllJobs();
        verify(l, times(0)).updateJobsForUid(anyInt());
        verify(l, times(0)).updateJobsForUidPackage(anyInt(), anyString());

        verify(l, times(0)).unblockAllUnrestrictedAlarms();
        verify(l, times(0)).unblockAlarmsForUid(anyInt());
        verify(l, times(0)).unblockAlarmsForUidPackage(anyInt(), anyString());
        reset(l);

        instance.setPowerSaveWhitelistAppIds(new int[] {UID_2}, new int[] {});

        waitUntilMainHandlerDrain();
        verify(l, times(1)).updateAllJobs();
        verify(l, times(0)).updateJobsForUid(anyInt());
        verify(l, times(0)).updateJobsForUidPackage(anyInt(), anyString());

        verify(l, times(1)).unblockAllUnrestrictedAlarms();
        verify(l, times(0)).unblockAlarmsForUid(anyInt());
        verify(l, times(0)).unblockAlarmsForUidPackage(anyInt(), anyString());
        reset(l);

        // Update temp whitelist.
        instance.setPowerSaveWhitelistAppIds(new int[] {UID_2}, new int[] {UID_1, UID_3});

        waitUntilMainHandlerDrain();
        verify(l, times(1)).updateAllJobs();
        verify(l, times(0)).updateJobsForUid(anyInt());
        verify(l, times(0)).updateJobsForUidPackage(anyInt(), anyString());

        verify(l, times(0)).unblockAllUnrestrictedAlarms();
        verify(l, times(0)).unblockAlarmsForUid(anyInt());
        verify(l, times(0)).unblockAlarmsForUidPackage(anyInt(), anyString());
        reset(l);

        instance.setPowerSaveWhitelistAppIds(new int[] {UID_2}, new int[] {UID_3});

        waitUntilMainHandlerDrain();
        verify(l, times(1)).updateAllJobs();
        verify(l, times(0)).updateJobsForUid(anyInt());
        verify(l, times(0)).updateJobsForUidPackage(anyInt(), anyString());

        verify(l, times(0)).unblockAllUnrestrictedAlarms();
        verify(l, times(0)).unblockAlarmsForUid(anyInt());
        verify(l, times(0)).unblockAlarmsForUidPackage(anyInt(), anyString());
        reset(l);

        // Do the same thing with battery saver on. (Currently same callbacks are called.)
        mPowerSaveMode = true;
        mPowerSaveObserver.accept(getPowerSaveState());

        verify(l, times(1)).updateAllJobs();
        verify(l, times(0)).updateJobsForUid(anyInt());
        verify(l, times(0)).updateJobsForUidPackage(anyInt(), anyString());

        verify(l, times(0)).unblockAllUnrestrictedAlarms();
        verify(l, times(0)).unblockAlarmsForUid(anyInt());
        verify(l, times(0)).unblockAlarmsForUidPackage(anyInt(), anyString());
        reset(l);

        instance.setPowerSaveWhitelistAppIds(new int[] {UID_1, UID_2}, new int[] {});

        waitUntilMainHandlerDrain();
        // Called once for updating all whitelist and once for updating temp whitelist
        verify(l, times(2)).updateAllJobs();
        verify(l, times(0)).updateJobsForUid(anyInt());
        verify(l, times(0)).updateJobsForUidPackage(anyInt(), anyString());

        verify(l, times(0)).unblockAllUnrestrictedAlarms();
        verify(l, times(0)).unblockAlarmsForUid(anyInt());
        verify(l, times(0)).unblockAlarmsForUidPackage(anyInt(), anyString());
        reset(l);

        instance.setPowerSaveWhitelistAppIds(new int[] {UID_2}, new int[] {});

        waitUntilMainHandlerDrain();
        verify(l, times(1)).updateAllJobs();
        verify(l, times(0)).updateJobsForUid(anyInt());
        verify(l, times(0)).updateJobsForUidPackage(anyInt(), anyString());

        verify(l, times(1)).unblockAllUnrestrictedAlarms();
        verify(l, times(0)).unblockAlarmsForUid(anyInt());
        verify(l, times(0)).unblockAlarmsForUidPackage(anyInt(), anyString());
        reset(l);

        // Update temp whitelist.
        instance.setPowerSaveWhitelistAppIds(new int[] {UID_2}, new int[] {UID_1, UID_3});

        waitUntilMainHandlerDrain();
        verify(l, times(1)).updateAllJobs();
        verify(l, times(0)).updateJobsForUid(anyInt());
        verify(l, times(0)).updateJobsForUidPackage(anyInt(), anyString());

        verify(l, times(0)).unblockAllUnrestrictedAlarms();
        verify(l, times(0)).unblockAlarmsForUid(anyInt());
        verify(l, times(0)).unblockAlarmsForUidPackage(anyInt(), anyString());
        reset(l);

        instance.setPowerSaveWhitelistAppIds(new int[] {UID_2}, new int[] {UID_3});

        waitUntilMainHandlerDrain();
        verify(l, times(1)).updateAllJobs();
        verify(l, times(0)).updateJobsForUid(anyInt());
        verify(l, times(0)).updateJobsForUidPackage(anyInt(), anyString());

        verify(l, times(0)).unblockAllUnrestrictedAlarms();
        verify(l, times(0)).unblockAlarmsForUid(anyInt());
        verify(l, times(0)).unblockAlarmsForUidPackage(anyInt(), anyString());
        reset(l);


        // -------------------------------------------------------------------------
        // Tests with proc state changes.

        // With battery save.
        mPowerSaveMode = true;
        mPowerSaveObserver.accept(getPowerSaveState());

        mIUidObserver.onUidActive(UID_10_1);

        waitUntilMainHandlerDrain();
        verify(l, times(0)).updateAllJobs();
        verify(l, times(1)).updateJobsForUid(eq(UID_10_1));
        verify(l, times(0)).updateJobsForUidPackage(anyInt(), anyString());

        verify(l, times(0)).unblockAllUnrestrictedAlarms();
        verify(l, times(1)).unblockAlarmsForUid(eq(UID_10_1));
        verify(l, times(0)).unblockAlarmsForUidPackage(anyInt(), anyString());
        reset(l);

        mIUidObserver.onUidGone(UID_10_1, true);

        waitUntilMainHandlerDrain();
        verify(l, times(0)).updateAllJobs();
        verify(l, times(1)).updateJobsForUid(eq(UID_10_1));
        verify(l, times(0)).updateJobsForUidPackage(anyInt(), anyString());

        verify(l, times(0)).unblockAllUnrestrictedAlarms();
        verify(l, times(0)).unblockAlarmsForUid(anyInt());
        verify(l, times(0)).unblockAlarmsForUidPackage(anyInt(), anyString());
        reset(l);

        mIUidObserver.onUidActive(UID_10_1);

        waitUntilMainHandlerDrain();
        verify(l, times(0)).updateAllJobs();
        verify(l, times(1)).updateJobsForUid(eq(UID_10_1));
        verify(l, times(0)).updateJobsForUidPackage(anyInt(), anyString());

        verify(l, times(0)).unblockAllUnrestrictedAlarms();
        verify(l, times(1)).unblockAlarmsForUid(eq(UID_10_1));
        verify(l, times(0)).unblockAlarmsForUidPackage(anyInt(), anyString());
        reset(l);

        mIUidObserver.onUidIdle(UID_10_1, true);

        waitUntilMainHandlerDrain();
        verify(l, times(0)).updateAllJobs();
        verify(l, times(1)).updateJobsForUid(eq(UID_10_1));
        verify(l, times(0)).updateJobsForUidPackage(anyInt(), anyString());

        verify(l, times(0)).unblockAllUnrestrictedAlarms();
        verify(l, times(0)).unblockAlarmsForUid(anyInt());
        verify(l, times(0)).unblockAlarmsForUidPackage(anyInt(), anyString());
        reset(l);

        // Without battery save.
        mPowerSaveMode = false;
        mPowerSaveObserver.accept(getPowerSaveState());

        verify(l, times(1)).updateAllJobs();
        verify(l, times(0)).updateJobsForUid(eq(UID_10_1));
        verify(l, times(0)).updateJobsForUidPackage(anyInt(), anyString());

        verify(l, times(1)).unblockAllUnrestrictedAlarms();
        verify(l, times(0)).unblockAlarmsForUid(anyInt());
        verify(l, times(0)).unblockAlarmsForUidPackage(anyInt(), anyString());
        reset(l);

        mIUidObserver.onUidActive(UID_10_1);

        waitUntilMainHandlerDrain();
        verify(l, times(0)).updateAllJobs();
        verify(l, times(1)).updateJobsForUid(eq(UID_10_1));
        verify(l, times(0)).updateJobsForUidPackage(anyInt(), anyString());

        verify(l, times(0)).unblockAllUnrestrictedAlarms();
        verify(l, times(1)).unblockAlarmsForUid(eq(UID_10_1));
        verify(l, times(0)).unblockAlarmsForUidPackage(anyInt(), anyString());
        reset(l);

        mIUidObserver.onUidGone(UID_10_1, true);

        waitUntilMainHandlerDrain();
        verify(l, times(0)).updateAllJobs();
        verify(l, times(1)).updateJobsForUid(eq(UID_10_1));
        verify(l, times(0)).updateJobsForUidPackage(anyInt(), anyString());

        verify(l, times(0)).unblockAllUnrestrictedAlarms();
        verify(l, times(0)).unblockAlarmsForUid(anyInt());
        verify(l, times(0)).unblockAlarmsForUidPackage(anyInt(), anyString());
        reset(l);

        mIUidObserver.onUidActive(UID_10_1);

        waitUntilMainHandlerDrain();
        verify(l, times(0)).updateAllJobs();
        verify(l, times(1)).updateJobsForUid(eq(UID_10_1));
        verify(l, times(0)).updateJobsForUidPackage(anyInt(), anyString());

        verify(l, times(0)).unblockAllUnrestrictedAlarms();
        verify(l, times(1)).unblockAlarmsForUid(eq(UID_10_1));
        verify(l, times(0)).unblockAlarmsForUidPackage(anyInt(), anyString());
        reset(l);

        mIUidObserver.onUidIdle(UID_10_1, true);

        waitUntilMainHandlerDrain();
        verify(l, times(0)).updateAllJobs();
        verify(l, times(1)).updateJobsForUid(eq(UID_10_1));
        verify(l, times(0)).updateJobsForUidPackage(anyInt(), anyString());

        verify(l, times(0)).unblockAllUnrestrictedAlarms();
        verify(l, times(0)).unblockAlarmsForUid(anyInt());
        verify(l, times(0)).unblockAlarmsForUidPackage(anyInt(), anyString());
        reset(l);
    }

    @Test
    public void testUserRemoved() throws Exception {
        final ForceAppStandbyTrackerTestable instance = newInstance();
        callStart(instance);

        mIUidObserver.onUidActive(UID_1);
        mIUidObserver.onUidActive(UID_10_1);

        setAppOps(UID_2, PACKAGE_2, true);
        setAppOps(UID_10_2, PACKAGE_2, true);

        assertTrue(instance.isInForeground(UID_1));
        assertTrue(instance.isInForeground(UID_10_1));

        assertFalse(instance.isRunAnyInBackgroundAppOpsAllowed(UID_2, PACKAGE_2));
        assertFalse(instance.isRunAnyInBackgroundAppOpsAllowed(UID_10_2, PACKAGE_2));

        final Intent intent = new Intent(Intent.ACTION_USER_REMOVED);
        intent.putExtra(Intent.EXTRA_USER_HANDLE, 10);
        mReceiver.onReceive(mMockContext, intent);

        waitUntilMainHandlerDrain();

        assertTrue(instance.isInForeground(UID_1));
        assertFalse(instance.isInForeground(UID_10_1));

        assertFalse(instance.isRunAnyInBackgroundAppOpsAllowed(UID_2, PACKAGE_2));
        assertTrue(instance.isRunAnyInBackgroundAppOpsAllowed(UID_10_2, PACKAGE_2));
    }

    static int[] array(int... appIds) {
        Arrays.sort(appIds);
        return appIds;
    }

    private final Random mRandom = new Random();

    int[] makeRandomArray() {
        final ArrayList<Integer> list = new ArrayList<>();
        for (int i = 0; i < 5; i++) {
            if (mRandom.nextDouble() < 0.5) {
                list.add(i);
            }
        }
        return Arrays.stream(list.toArray(new Integer[list.size()]))
                .mapToInt(Integer::intValue).toArray();
    }

    static boolean isAnyAppIdUnwhitelistedSlow(int[] prevArray, int[] newArray) {
        Arrays.sort(newArray); // Just in case...
        for (int p : prevArray) {
            if (Arrays.binarySearch(newArray, p) < 0) {
                return true;
            }
        }
        return false;
    }

    private void checkAnyAppIdUnwhitelisted(int[] prevArray, int[] newArray, boolean expected) {
        assertEquals("Input: " + Arrays.toString(prevArray) + " " + Arrays.toString(newArray),
                expected, ForceAppStandbyTracker.isAnyAppIdUnwhitelisted(prevArray, newArray));

        // Also test isAnyAppIdUnwhitelistedSlow.
        assertEquals("Input: " + Arrays.toString(prevArray) + " " + Arrays.toString(newArray),
                expected, isAnyAppIdUnwhitelistedSlow(prevArray, newArray));
    }

    @Test
    public void isAnyAppIdUnwhitelisted() {
        checkAnyAppIdUnwhitelisted(array(), array(), false);

        checkAnyAppIdUnwhitelisted(array(1), array(), true);
        checkAnyAppIdUnwhitelisted(array(1), array(1), false);
        checkAnyAppIdUnwhitelisted(array(1), array(0, 1), false);
        checkAnyAppIdUnwhitelisted(array(1), array(0, 1, 2), false);
        checkAnyAppIdUnwhitelisted(array(1), array(0, 1, 2), false);

        checkAnyAppIdUnwhitelisted(array(1, 2, 10), array(), true);
        checkAnyAppIdUnwhitelisted(array(1, 2, 10), array(1, 2), true);
        checkAnyAppIdUnwhitelisted(array(1, 2, 10), array(1, 2, 10), false);
        checkAnyAppIdUnwhitelisted(array(1, 2, 10), array(2, 10), true);
        checkAnyAppIdUnwhitelisted(array(1, 2, 10), array(0, 1, 2, 4, 3, 10), false);
        checkAnyAppIdUnwhitelisted(array(1, 2, 10), array(0, 0, 1, 2, 10), false);

        // Random test
        int trueCount = 0;
        final int count = 10000;
        for (int i = 0; i < count; i++) {
            final int[] array1 = makeRandomArray();
            final int[] array2 = makeRandomArray();

            final boolean expected = isAnyAppIdUnwhitelistedSlow(array1, array2);
            final boolean actual = ForceAppStandbyTracker.isAnyAppIdUnwhitelisted(array1, array2);

            assertEquals("Input: " + Arrays.toString(array1) + " " + Arrays.toString(array2),
                    expected, actual);
            if (expected) {
                trueCount++;
            }
        }

        // Make sure makeRandomArray() didn't generate all same arrays by accident.
        assertTrue(trueCount > 0);
        assertTrue(trueCount < count);
    }
}<|MERGE_RESOLUTION|>--- conflicted
+++ resolved
@@ -50,17 +50,16 @@
 import android.os.Process;
 import android.os.RemoteException;
 import android.os.UserHandle;
-<<<<<<< HEAD
-=======
 import android.provider.Settings;
->>>>>>> 6e3be007
 import android.support.test.filters.SmallTest;
 import android.support.test.runner.AndroidJUnit4;
+import android.test.mock.MockContentResolver;
 import android.util.ArraySet;
 import android.util.Pair;
 
 import com.android.internal.app.IAppOpsCallback;
 import com.android.internal.app.IAppOpsService;
+import com.android.internal.util.test.FakeSettingsProvider;
 import com.android.server.ForceAppStandbyTracker.Listener;
 
 import org.junit.Before;
@@ -141,6 +140,9 @@
     private Consumer<PowerSaveState> mPowerSaveObserver;
     private BroadcastReceiver mReceiver;
 
+    private MockContentResolver mMockContentResolver;
+    private FakeSettingsProvider mFakeSettingsProvider;
+
     private boolean mPowerSaveMode;
 
     private final ArraySet<Pair<Integer, String>> mRestrictedPackages = new ArraySet();
@@ -185,14 +187,11 @@
         when(mMockAppOpsManager.getPackagesForOps(
                 any(int[].class)
                 )).thenAnswer(inv -> new ArrayList<AppOpsManager.PackageOps>());
-<<<<<<< HEAD
-=======
 
         mMockContentResolver = new MockContentResolver();
         mFakeSettingsProvider = new FakeSettingsProvider();
         when(mMockContext.getContentResolver()).thenReturn(mMockContentResolver);
         mMockContentResolver.addProvider(Settings.AUTHORITY, mFakeSettingsProvider);
->>>>>>> 6e3be007
 
         // Call start.
         instance.start();
