/*
 * Copyright (C) 2006 The Android Open Source Project
 *
 * Licensed under the Apache License, Version 2.0 (the "License");
 * you may not use this file except in compliance with the License.
 * You may obtain a copy of the License at
 *
 *      http://www.apache.org/licenses/LICENSE-2.0
 *
 * Unless required by applicable law or agreed to in writing, software
 * distributed under the License is distributed on an "AS IS" BASIS,
 * WITHOUT WARRANTIES OR CONDITIONS OF ANY KIND, either express or implied.
 * See the License for the specific language governing permissions and
 * limitations under the License.
 */

package com.android.internal.telephony;

import android.app.PendingIntent;
import android.content.BroadcastReceiver;
import android.content.Context;
import android.content.Intent;
import android.content.IntentFilter;
import android.content.SharedPreferences;
import android.net.IConnectivityManager;
import android.net.LinkCapabilities;
import android.net.LinkProperties;
import android.net.NetworkInfo;
import android.net.wifi.WifiManager;
import android.os.AsyncResult;
import android.os.Handler;
import android.os.Message;
import android.os.Messenger;
import android.os.ServiceManager;
import android.preference.PreferenceManager;
import android.provider.Settings;
import android.provider.Settings.SettingNotFoundException;
import android.text.TextUtils;
import android.util.Log;

import com.android.internal.R;

import java.util.ArrayList;
import java.util.HashMap;
import java.util.concurrent.ConcurrentHashMap;
import java.util.concurrent.atomic.AtomicInteger;

/**
 * {@hide}
 */
public abstract class DataConnectionTracker extends Handler {
    protected static final boolean DBG = true;

    /**
     * IDLE: ready to start data connection setup, default state
     * INITING: state of issued setupDefaultPDP() but not finish yet
     * CONNECTING: state of issued startPppd() but not finish yet
     * SCANNING: data connection fails with one apn but other apns are available
     *           ready to start data connection on other apns (before INITING)
     * CONNECTED: IP connection is setup
     * DISCONNECTING: Connection.disconnect() has been called, but PDP
     *                context is not yet deactivated
     * FAILED: data connection fail for all apns settings
     *
     * getDataConnectionState() maps State to DataState
     *      FAILED or IDLE : DISCONNECTED
     *      INITING or CONNECTING or SCANNING: CONNECTING
     *      CONNECTED : CONNECTED or DISCONNECTING
     */
    public enum State {
        IDLE,
        INITING,
        CONNECTING,
        SCANNING,
        CONNECTED,
        DISCONNECTING,
        FAILED
    }

    public enum Activity {
        NONE,
        DATAIN,
        DATAOUT,
        DATAINANDOUT,
        DORMANT
    }

    public static String ACTION_DATA_CONNECTION_TRACKER_MESSENGER =
        "com.android.internal.telephony";
    public static String EXTRA_MESSENGER = "EXTRA_MESSENGER";

    /***** Event Codes *****/
    protected static final int EVENT_DATA_SETUP_COMPLETE = 1;
    protected static final int EVENT_RADIO_AVAILABLE = 3;
    protected static final int EVENT_RECORDS_LOADED = 4;
    protected static final int EVENT_TRY_SETUP_DATA = 5;
    protected static final int EVENT_DATA_STATE_CHANGED = 6;
    protected static final int EVENT_POLL_PDP = 7;
    protected static final int EVENT_GET_PDP_LIST_COMPLETE = 11;
    protected static final int EVENT_RADIO_OFF_OR_NOT_AVAILABLE = 12;
    protected static final int EVENT_VOICE_CALL_STARTED = 14;
    protected static final int EVENT_VOICE_CALL_ENDED = 15;
    protected static final int EVENT_DATA_CONNECTION_DETACHED = 19;
    protected static final int EVENT_LINK_STATE_CHANGED = 20;
    protected static final int EVENT_ROAMING_ON = 21;
    protected static final int EVENT_ROAMING_OFF = 22;
    protected static final int EVENT_ENABLE_NEW_APN = 23;
    protected static final int EVENT_RESTORE_DEFAULT_APN = 24;
    protected static final int EVENT_DISCONNECT_DONE = 25;
    protected static final int EVENT_DATA_CONNECTION_ATTACHED = 26;
    protected static final int EVENT_START_NETSTAT_POLL = 27;
    protected static final int EVENT_START_RECOVERY = 28;
    protected static final int EVENT_APN_CHANGED = 29;
    protected static final int EVENT_CDMA_DATA_DETACHED = 30;
    protected static final int EVENT_NV_READY = 31;
    protected static final int EVENT_PS_RESTRICT_ENABLED = 32;
    protected static final int EVENT_PS_RESTRICT_DISABLED = 33;
    public static final int EVENT_CLEAN_UP_CONNECTION = 34;
    protected static final int EVENT_CDMA_OTA_PROVISION = 35;
    protected static final int EVENT_RESTART_RADIO = 36;
    protected static final int EVENT_SET_INTERNAL_DATA_ENABLE = 37;
    protected static final int EVENT_RESET_DONE = 38;
    public static final int CMD_SET_DATA_ENABLE = 39;
    public static final int EVENT_CLEAN_UP_ALL_CONNECTIONS = 40;

    /***** Constants *****/

    protected static final int APN_INVALID_ID = -1;
    protected static final int APN_DEFAULT_ID = 0;
    protected static final int APN_MMS_ID = 1;
    protected static final int APN_SUPL_ID = 2;
    protected static final int APN_DUN_ID = 3;
    protected static final int APN_HIPRI_ID = 4;
    protected static final int APN_IMS_ID = 5;
    protected static final int APN_FOTA_ID = 6;
    protected static final int APN_CBS_ID = 7;
    protected static final int APN_NUM_TYPES = 8;

    public static final int DISABLED = 0;
    public static final int ENABLED = 1;

    // responds to the setInternalDataEnabled call - used internally to turn off data
    // for example during emergency calls
    protected boolean mInternalDataEnabled = true;

    // responds to public (user) API to enable/disable data use
    // independent of mInternalDataEnabled and requests for APN access
    // persisted
    protected boolean mDataEnabled = true;

    protected boolean[] dataEnabled = new boolean[APN_NUM_TYPES];

    protected int enabledCount = 0;

    /* Currently requested APN type (TODO: This should probably be a parameter not a member) */
    protected String mRequestedApnType = Phone.APN_TYPE_DEFAULT;

    /** Retry configuration: A doubling of retry times from 5secs to 30minutes */
    protected static final String DEFAULT_DATA_RETRY_CONFIG = "default_randomization=2000,"
        + "5000,10000,20000,40000,80000:5000,160000:5000,"
        + "320000:5000,640000:5000,1280000:5000,1800000:5000";

    /** Retry configuration for secondary networks: 4 tries in 20 sec */
    protected static final String SECONDARY_DATA_RETRY_CONFIG =
            "max_retries=3, 5000, 5000, 5000";

    /** Slow poll when attempting connection recovery. */
    protected static final int POLL_NETSTAT_SLOW_MILLIS = 5000;
    /** Default max failure count before attempting to network re-registration. */
    protected static final int DEFAULT_MAX_PDP_RESET_FAIL = 3;

    /**
     * After detecting a potential connection problem, this is the max number
     * of subsequent polls before attempting a radio reset.  At this point,
     * poll interval is 5 seconds (POLL_NETSTAT_SLOW_MILLIS), so set this to
     * poll for about 2 more minutes.
     */
    protected static final int NO_RECV_POLL_LIMIT = 24;

    // 1 sec. default polling interval when screen is on.
    protected static final int POLL_NETSTAT_MILLIS = 1000;
    // 10 min. default polling interval when screen is off.
    protected static final int POLL_NETSTAT_SCREEN_OFF_MILLIS = 1000*60*10;
    // 2 min for round trip time
    protected static final int POLL_LONGEST_RTT = 120 * 1000;
    // 10 for packets without ack
    protected static final int NUMBER_SENT_PACKETS_OF_HANG = 10;
    // how long to wait before switching back to default APN
    protected static final int RESTORE_DEFAULT_APN_DELAY = 1 * 60 * 1000;
    // system property that can override the above value
    protected static final String APN_RESTORE_DELAY_PROP_NAME = "android.telephony.apn-restore";
    // represents an invalid IP address
    protected static final String NULL_IP = "0.0.0.0";

    // TODO: See if we can remove INTENT_RECONNECT_ALARM
    //       having to have different values for GSM and
    //       CDMA. If so we can then remove the need for
    //       getActionIntentReconnectAlarm.
    protected static final String INTENT_RECONNECT_ALARM_EXTRA_REASON = "reason";

    // member variables
    protected PhoneBase mPhone;
    protected Activity mActivity = Activity.NONE;
    protected State mState = State.IDLE;
    protected Handler mDataConnectionTracker = null;


    protected long mTxPkts;
    protected long mRxPkts;
    protected long mSentSinceLastRecv;
    protected int mNetStatPollPeriod;
    protected int mNoRecvPollCount = 0;
    protected boolean mNetStatPollEnabled = false;

    // wifi connection status will be updated by sticky intent
    protected boolean mIsWifiConnected = false;

    /** Intent sent when the reconnect alarm fires. */
    protected PendingIntent mReconnectIntent = null;

    /** CID of active data connection */
    protected int mCidActive;

    /** indication of our availability (preconditions to trysetupData are met) **/
    protected boolean mAvailability = false;

    // When false we will not auto attach and manully attaching is required.
    protected boolean mAutoAttachOnCreation = false;

    // State of screen
    // (TODO: Reconsider tying directly to screen, maybe this is
    //        really a lower power mode")
    protected boolean mIsScreenOn = true;

    /** The link properties (dns, gateway, ip, etc) */
    protected LinkProperties mLinkProperties = new LinkProperties();

    /** The link capabilities */
    protected LinkCapabilities mLinkCapabilities = new LinkCapabilities();

    /** Allows the generation of unique Id's for DataConnection objects */
    protected AtomicInteger mUniqueIdGenerator = new AtomicInteger(0);

    /** The data connections. */
    protected HashMap<Integer, DataConnection> mDataConnections =
        new HashMap<Integer, DataConnection>();

    /** Convert an ApnType string to Id (TODO: Use "enumeration" instead of String for ApnType) */
    protected HashMap<String, Integer> mApnToDataConnectionId =
                                    new HashMap<String, Integer>();

    /** Phone.APN_TYPE_* ===> ApnContext */
    protected ConcurrentHashMap<String, ApnContext> mApnContexts;

    /* Currently active APN */
    protected ApnSetting mActiveApn;

<<<<<<< HEAD
    /* Once disposed dont handle any messages */
    protected boolean mIsDisposed = false;
=======
    /** allApns holds all apns */
    protected ArrayList<ApnSetting> mAllApns = null;

    /** preferred apn */
    protected ApnSetting mPreferredApn = null;

    /** Is packet service restricted by network */
    protected boolean mIsPsRestricted = false;

>>>>>>> 09e4eea1

    protected BroadcastReceiver mIntentReceiver = new BroadcastReceiver ()
    {
        @Override
        public void onReceive(Context context, Intent intent)
        {
            String action = intent.getAction();
            if (action.equals(Intent.ACTION_SCREEN_ON)) {
                mIsScreenOn = true;
                stopNetStatPoll();
                startNetStatPoll();
            } else if (action.equals(Intent.ACTION_SCREEN_OFF)) {
                mIsScreenOn = false;
                stopNetStatPoll();
                startNetStatPoll();
            } else if (action.equals(getActionIntentReconnectAlarm())) {
                log("Reconnect alarm. Previous state was " + mState);
                onActionIntentReconnectAlarm(intent);

            } else if (action.equals(WifiManager.NETWORK_STATE_CHANGED_ACTION)) {
                final android.net.NetworkInfo networkInfo = (NetworkInfo)
                        intent.getParcelableExtra(WifiManager.EXTRA_NETWORK_INFO);
                mIsWifiConnected = (networkInfo != null && networkInfo.isConnected());
            } else if (action.equals(WifiManager.WIFI_STATE_CHANGED_ACTION)) {
                final boolean enabled = intent.getIntExtra(WifiManager.EXTRA_WIFI_STATE,
                        WifiManager.WIFI_STATE_UNKNOWN) == WifiManager.WIFI_STATE_ENABLED;

                if (!enabled) {
                    // when WiFi got disabled, the NETWORK_STATE_CHANGED_ACTION
                    // quit and won't report disconnected until next enabling.
                    mIsWifiConnected = false;
                }
            }
        }
    };

    protected void onActionIntentReconnectAlarm(Intent intent) {
        String reason = intent.getStringExtra(INTENT_RECONNECT_ALARM_EXTRA_REASON);
        if (mState == State.FAILED) {
            Message msg = obtainMessage(EVENT_CLEAN_UP_CONNECTION);
            msg.arg1 = 0; // tearDown is false
            msg.arg2 = 0;
            msg.obj = reason;
            sendMessage(msg);
        }
        sendMessage(obtainMessage(EVENT_TRY_SETUP_DATA));
    }

    /**
     * Default constructor
     */
    protected DataConnectionTracker(PhoneBase phone) {
        super();
        mPhone = phone;

        IntentFilter filter = new IntentFilter();
        filter.addAction(getActionIntentReconnectAlarm());
        filter.addAction(Intent.ACTION_SCREEN_ON);
        filter.addAction(Intent.ACTION_SCREEN_OFF);
        filter.addAction(WifiManager.NETWORK_STATE_CHANGED_ACTION);
        filter.addAction(WifiManager.WIFI_STATE_CHANGED_ACTION);

        mDataEnabled = Settings.Secure.getInt(mPhone.getContext().getContentResolver(),
                Settings.Secure.MOBILE_DATA, 1) == 1;

        // TODO: Why is this registering the phone as the receiver of the intent
        //       and not its own handler?
        mPhone.getContext().registerReceiver(mIntentReceiver, filter, null, mPhone);

        // This preference tells us 1) initial condition for "dataEnabled",
        // and 2) whether the RIL will setup the baseband to auto-PS attach.
        SharedPreferences sp = PreferenceManager.getDefaultSharedPreferences(mPhone.getContext());
        dataEnabled[APN_DEFAULT_ID] =
                !sp.getBoolean(PhoneBase.DATA_DISABLED_ON_BOOT_KEY, false);
        if (dataEnabled[APN_DEFAULT_ID]) {
            enabledCount++;
        }
        mAutoAttachOnCreation = dataEnabled[APN_DEFAULT_ID];
    }

    public void dispose() {
        mIsDisposed = true;
        mPhone.getContext().unregisterReceiver(this.mIntentReceiver);
    }

    protected void broadcastMessenger() {
        Intent intent = new Intent(ACTION_DATA_CONNECTION_TRACKER_MESSENGER);
        intent.putExtra(EXTRA_MESSENGER, new Messenger(this));
        mPhone.getContext().sendBroadcast(intent);
    }

    public Activity getActivity() {
        return mActivity;
    }

    /**
     * @return the data connections
     */
    public ArrayList<DataConnection> getAllDataConnections() {
        /** TODO: change return type to Collection? */
        return new ArrayList<DataConnection>(mDataConnections.values());
    }

    public boolean isApnTypeActive(String type) {
        // TODO: support simultaneous with List instead
        if (Phone.APN_TYPE_DUN.equals(type)) {
            ApnSetting dunApn = fetchDunApn();
            if (dunApn != null) {
                return ((mActiveApn != null) && (dunApn.toString().equals(mActiveApn.toString())));
            }
        }
        return mActiveApn != null && mActiveApn.canHandleType(type);
    }

    protected ApnSetting fetchDunApn() {
        Context c = mPhone.getContext();
        String apnData = Settings.Secure.getString(c.getContentResolver(),
                Settings.Secure.TETHER_DUN_APN);
        ApnSetting dunSetting = ApnSetting.fromString(apnData);
        if (dunSetting != null) return dunSetting;

        apnData = c.getResources().getString(R.string.config_tether_apndata);
        return ApnSetting.fromString(apnData);
    }

    public String[] getActiveApnTypes() {
        String[] result;
        if (mActiveApn != null) {
            result = mActiveApn.types;
        } else {
            result = new String[1];
            result[0] = Phone.APN_TYPE_DEFAULT;
        }
        return result;
    }

    /** TODO: See if we can remove */
    public String getActiveApnString() {
        String result = null;
        if (mActiveApn != null) {
            result = mActiveApn.apn;
        }
        return result;
    }

    //The data roaming setting is now located in the shared preferences.
    //  See if the requested preference value is the same as that stored in
    //  the shared values.  If it is not, then update it.
    public void setDataOnRoamingEnabled(boolean enabled) {
        if (getDataOnRoamingEnabled() != enabled) {
            Settings.Secure.putInt(mPhone.getContext().getContentResolver(),
                Settings.Secure.DATA_ROAMING, enabled ? 1 : 0);
            if (mPhone.getServiceState().getRoaming()) {
                if (enabled) {
                    resetAllRetryCounts();
                }
                sendMessage(obtainMessage(EVENT_ROAMING_ON));
            }
        }
    }

    // Retrieve the data roaming setting from the shared preferences.
    public boolean getDataOnRoamingEnabled() {
        try {
            return Settings.Secure.getInt(
                    mPhone.getContext().getContentResolver(), Settings.Secure.DATA_ROAMING) > 0;
        } catch (SettingNotFoundException snfe) {
            return false;
        }
    }

    // abstract methods
    protected abstract String getActionIntentReconnectAlarm();
    protected abstract void startNetStatPoll();
    protected abstract void stopNetStatPoll();
    protected abstract void restartRadio();
    protected abstract void log(String s);
    protected abstract void loge(String s);
    protected abstract boolean isDataAllowed();
    protected abstract boolean isApnTypeAvailable(String type);
    public    abstract State getState(String apnType);
    protected abstract void setState(State s);
    protected abstract void gotoIdleAndNotifyDataConnection(String reason);

    protected abstract boolean onTrySetupData(String reason);
    protected abstract void onRoamingOff();
    protected abstract void onRoamingOn();
    protected abstract void onRadioAvailable();
    protected abstract void onRadioOffOrNotAvailable();
    protected abstract void onDataSetupComplete(AsyncResult ar);
    protected abstract void onDisconnectDone(int connId, AsyncResult ar);
    protected abstract void onVoiceCallStarted();
    protected abstract void onVoiceCallEnded();
    protected abstract void onCleanUpConnection(boolean tearDown, int apnId, String reason);
    protected abstract void onCleanUpAllConnections();

    @Override
    public void handleMessage(Message msg) {
        switch (msg.what) {

            case EVENT_ENABLE_NEW_APN:
                onEnableApn(msg.arg1, msg.arg2);
                break;

            case EVENT_TRY_SETUP_DATA:
                String reason = null;
                if (msg.obj instanceof String) {
                    reason = (String) msg.obj;
                }
                onTrySetupData(reason);
                break;

            case EVENT_ROAMING_OFF:
                if (getDataOnRoamingEnabled() == false) {
                    resetAllRetryCounts();
                }
                onRoamingOff();
                break;

            case EVENT_ROAMING_ON:
                onRoamingOn();
                break;

            case EVENT_RADIO_AVAILABLE:
                onRadioAvailable();
                break;

            case EVENT_RADIO_OFF_OR_NOT_AVAILABLE:
                onRadioOffOrNotAvailable();
                break;

            case EVENT_DATA_SETUP_COMPLETE:
                mCidActive = msg.arg1;
                onDataSetupComplete((AsyncResult) msg.obj);
                break;

            case EVENT_DISCONNECT_DONE:
                log("DataConnectoinTracker.handleMessage: EVENT_DISCONNECT_DONE msg=" + msg);
                onDisconnectDone(msg.arg1, (AsyncResult) msg.obj);
                break;

            case EVENT_VOICE_CALL_STARTED:
                onVoiceCallStarted();
                break;

            case EVENT_VOICE_CALL_ENDED:
                onVoiceCallEnded();
                break;

            case EVENT_CLEAN_UP_ALL_CONNECTIONS: {
                onCleanUpAllConnections();
                break;
            }
            case EVENT_CLEAN_UP_CONNECTION: {
                boolean tearDown = (msg.arg1 == 0) ? false : true;
                onCleanUpConnection(tearDown, msg.arg2, (String) msg.obj);
                break;
            }
            case EVENT_SET_INTERNAL_DATA_ENABLE: {
                boolean enabled = (msg.arg1 == ENABLED) ? true : false;
                onSetInternalDataEnabled(enabled);
                break;
            }
            case EVENT_RESET_DONE: {
                onResetDone((AsyncResult) msg.obj);
                break;
            }
            case CMD_SET_DATA_ENABLE: {
                log("CMD_SET_DATA_ENABLE msg=" + msg);
                boolean enabled = (msg.arg1 == ENABLED) ? true : false;
                onSetDataEnabled(enabled);
                break;
            }

            default:
                Log.e("DATA", "Unidentified event = " + msg.what);
                break;
        }
    }

    /**
     * Report on whether data connectivity is enabled
     *
     * @return {@code false} if data connectivity has been explicitly disabled,
     *         {@code true} otherwise.
     */
    public synchronized boolean getAnyDataEnabled() {
        boolean result = (mInternalDataEnabled && mDataEnabled && (enabledCount != 0));
        if (!result && DBG) log("getAnyDataEnabled " + result);
        return result;
    }

    protected int apnTypeToId(String type) {
        if (TextUtils.equals(type, Phone.APN_TYPE_DEFAULT)) {
            return APN_DEFAULT_ID;
        } else if (TextUtils.equals(type, Phone.APN_TYPE_MMS)) {
            return APN_MMS_ID;
        } else if (TextUtils.equals(type, Phone.APN_TYPE_SUPL)) {
            return APN_SUPL_ID;
        } else if (TextUtils.equals(type, Phone.APN_TYPE_DUN)) {
            return APN_DUN_ID;
        } else if (TextUtils.equals(type, Phone.APN_TYPE_HIPRI)) {
            return APN_HIPRI_ID;
        } else if (TextUtils.equals(type, Phone.APN_TYPE_IMS)) {
            return APN_IMS_ID;
        } else if (TextUtils.equals(type, Phone.APN_TYPE_FOTA)) {
            return APN_FOTA_ID;
        } else if (TextUtils.equals(type, Phone.APN_TYPE_CBS)) {
            return APN_CBS_ID;
        } else {
            return APN_INVALID_ID;
        }
    }

    protected String apnIdToType(int id) {
        switch (id) {
        case APN_DEFAULT_ID:
            return Phone.APN_TYPE_DEFAULT;
        case APN_MMS_ID:
            return Phone.APN_TYPE_MMS;
        case APN_SUPL_ID:
            return Phone.APN_TYPE_SUPL;
        case APN_DUN_ID:
            return Phone.APN_TYPE_DUN;
        case APN_HIPRI_ID:
            return Phone.APN_TYPE_HIPRI;
        case APN_IMS_ID:
            return Phone.APN_TYPE_IMS;
        case APN_FOTA_ID:
            return Phone.APN_TYPE_FOTA;
        case APN_CBS_ID:
            return Phone.APN_TYPE_CBS;
        default:
            log("Unknown id (" + id + ") in apnIdToType");
            return Phone.APN_TYPE_DEFAULT;
        }
    }

    protected LinkProperties getLinkProperties(String apnType) {
        int id = apnTypeToId(apnType);
        if (isApnIdEnabled(id)) {
            return new LinkProperties(mLinkProperties);
        } else {
            return new LinkProperties();
        }
    }

    protected LinkCapabilities getLinkCapabilities(String apnType) {
        int id = apnTypeToId(apnType);
        if (isApnIdEnabled(id)) {
            return new LinkCapabilities(mLinkCapabilities);
        } else {
            return new LinkCapabilities();
        }
    }

    /**
     * Return the LinkProperties for the connection.
     *
     * @param connection
     * @return a copy of the LinkProperties, is never null.
     */
    protected LinkProperties getLinkProperties(DataConnection connection) {
        return connection.getLinkProperties();
    }

    /**
     * A capability is an Integer/String pair, the capabilities
     * are defined in the class LinkSocket#Key.
     *
     * @param connection
     * @return a copy of this connections capabilities, may be empty but never null.
     */
    protected LinkCapabilities getLinkCapabilities(DataConnection connection) {
        return connection.getLinkCapabilities();
    }

    // tell all active apns of the current condition
    protected void notifyDataConnection(String reason) {
        for (int id = 0; id < APN_NUM_TYPES; id++) {
            if (dataEnabled[id]) {
                mPhone.notifyDataConnection(reason, apnIdToType(id));
            }
        }
        notifyDataAvailability(reason);
    }

    // a new APN has gone active and needs to send events to catch up with the
    // current condition
    private void notifyApnIdUpToCurrent(String reason, int apnId) {
        switch (mState) {
            case IDLE:
            case INITING:
                break;
            case CONNECTING:
            case SCANNING:
                mPhone.notifyDataConnection(reason, apnIdToType(apnId), Phone.DataState.CONNECTING);
                break;
            case CONNECTED:
            case DISCONNECTING:
                mPhone.notifyDataConnection(reason, apnIdToType(apnId), Phone.DataState.CONNECTING);
                mPhone.notifyDataConnection(reason, apnIdToType(apnId), Phone.DataState.CONNECTED);
                break;
        }
    }

    // since we normally don't send info to a disconnected APN, we need to do this specially
    private void notifyApnIdDisconnected(String reason, int apnId) {
        mPhone.notifyDataConnection(reason, apnIdToType(apnId), Phone.DataState.DISCONNECTED);
    }

    // disabled apn's still need avail/unavail notificiations - send them out
    protected void notifyOffApnsOfAvailability(String reason, boolean availability) {
        if (mAvailability == availability) {
            if (DBG) {
                log("notifyOffApnsOfAvailability: no change in availability, " +
                     "not nofitying about reason='" + reason + "' availability=" + availability);
            }
            return;
        }
        mAvailability = availability;
        for (int id = 0; id < APN_NUM_TYPES; id++) {
            if (!isApnIdEnabled(id)) {
                notifyApnIdDisconnected(reason, id);
            }
        }
    }

    // we had an availability change - tell the listeners
    protected void notifyDataAvailability(String reason) {
        // note that we either just turned all off because we lost availability
        // or all were off and could now go on, so only have off apns to worry about
        notifyOffApnsOfAvailability(reason, isDataPossible());
    }

    /**
     * The only circumstances under which we report that data connectivity is not
     * possible are
     * <ul>
     * <li>Data is disallowed (roaming, power state, voice call, etc).</li>
     * <li>The current data state is {@code DISCONNECTED} for a reason other than
     * having explicitly disabled connectivity. In other words, data is not available
     * because the phone is out of coverage or some like reason.</li>
     * </ul>
     * @return {@code true} if data connectivity is possible, {@code false} otherwise.
     */
    protected boolean isDataPossible() {
        boolean dataAllowed = isDataAllowed();
        boolean anyDataEnabled = getAnyDataEnabled();
        boolean possible = (dataAllowed
                && !(anyDataEnabled && (mState == State.FAILED || mState == State.IDLE)));
        if (!possible && DBG) {
            log("isDataPossible() " + possible + ", dataAllowed=" + dataAllowed +
                    " anyDataEnabled=" + anyDataEnabled + " dataState=" + mState);
        }
        return possible;
    }

    public boolean isApnTypeEnabled(String apnType) {
        if (apnType == null) {
            return false;
        } else {
            return isApnIdEnabled(apnTypeToId(apnType));
        }
    }

    protected synchronized boolean isApnIdEnabled(int id) {
        if (id != APN_INVALID_ID) {
            return dataEnabled[id];
        }
        return false;
    }

    /**
     * Ensure that we are connected to an APN of the specified type.
     *
     * @param type the APN type (currently the only valid values are
     *            {@link Phone#APN_TYPE_MMS} and {@link Phone#APN_TYPE_SUPL})
     * @return Success is indicated by {@code Phone.APN_ALREADY_ACTIVE} or
     *         {@code Phone.APN_REQUEST_STARTED}. In the latter case, a
     *         broadcast will be sent by the ConnectivityManager when a
     *         connection to the APN has been established.
     */
    public synchronized int enableApnType(String type) {
        int id = apnTypeToId(type);
        if (id == APN_INVALID_ID) {
            return Phone.APN_REQUEST_FAILED;
        }

        if (DBG) {
            log("enableApnType(" + type + "), isApnTypeActive = " + isApnTypeActive(type)
                    + ", isApnIdEnabled =" + isApnIdEnabled(id) + " and state = " + mState);
        }

        if (!isApnTypeAvailable(type)) {
            if (DBG) log("type not available");
            return Phone.APN_TYPE_NOT_AVAILABLE;
        }

        if (isApnIdEnabled(id)) {
            return Phone.APN_ALREADY_ACTIVE;
        } else {
            setEnabled(id, true);
        }
        return Phone.APN_REQUEST_STARTED;
    }

    /**
     * The APN of the specified type is no longer needed. Ensure that if use of
     * the default APN has not been explicitly disabled, we are connected to the
     * default APN.
     *
     * @param type the APN type. The only valid values are currently
     *            {@link Phone#APN_TYPE_MMS} and {@link Phone#APN_TYPE_SUPL}.
     * @return Success is indicated by {@code Phone.APN_ALREADY_ACTIVE} or
     *         {@code Phone.APN_REQUEST_STARTED}. In the latter case, a
     *         broadcast will be sent by the ConnectivityManager when a
     *         connection to the APN has been disconnected. A {@code
     *         Phone.APN_REQUEST_FAILED} is returned if the type parameter is
     *         invalid or if the apn wasn't enabled.
     */
    public synchronized int disableApnType(String type) {
        if (DBG) log("disableApnType(" + type + ")");
        int id = apnTypeToId(type);
        if (id == APN_INVALID_ID) {
            return Phone.APN_REQUEST_FAILED;
        }
        if (isApnIdEnabled(id)) {
            setEnabled(id, false);
            if (isApnTypeActive(Phone.APN_TYPE_DEFAULT)) {
                if (dataEnabled[APN_DEFAULT_ID]) {
                    return Phone.APN_ALREADY_ACTIVE;
                } else {
                    return Phone.APN_REQUEST_STARTED;
                }
            } else {
                return Phone.APN_REQUEST_STARTED;
            }
        } else {
            return Phone.APN_REQUEST_FAILED;
        }
    }

    private void setEnabled(int id, boolean enable) {
        if (DBG) {
            log("setEnabled(" + id + ", " + enable + ") with old state = " + dataEnabled[id]
                    + " and enabledCount = " + enabledCount);
        }
        Message msg = obtainMessage(EVENT_ENABLE_NEW_APN);
        msg.arg1 = id;
        msg.arg2 = (enable ? ENABLED : DISABLED);
        sendMessage(msg);
    }

    protected synchronized void onEnableApn(int apnId, int enabled) {
        if (DBG) {
            log("EVENT_APN_ENABLE_REQUEST apnId=" + apnId + ", apnType=" + apnIdToType(apnId) +
                    ", enabled=" + enabled + ", dataEnabled = " + dataEnabled[apnId] +
                    ", enabledCount = " + enabledCount + ", isApnTypeActive = " +
                    isApnTypeActive(apnIdToType(apnId)));
        }
        if (enabled == ENABLED) {
            if (!dataEnabled[apnId]) {
                dataEnabled[apnId] = true;
                enabledCount++;
            }
            String type = apnIdToType(apnId);
            if (!isApnTypeActive(type)) {
                mRequestedApnType = type;
                onEnableNewApn();
            } else {
                notifyApnIdUpToCurrent(Phone.REASON_APN_SWITCHED, apnId);
            }
        } else {
            // disable
            if (dataEnabled[apnId]) {
                dataEnabled[apnId] = false;
                enabledCount--;
                if (enabledCount == 0) {
                    onCleanUpConnection(true, apnId, Phone.REASON_DATA_DISABLED);
                }

                // send the disconnect msg manually, since the normal route wont send
                // it (it's not enabled)
                notifyApnIdDisconnected(Phone.REASON_DATA_DISABLED, apnId);
                if (dataEnabled[APN_DEFAULT_ID] == true
                        && !isApnTypeActive(Phone.APN_TYPE_DEFAULT)) {
                    // TODO - this is an ugly way to restore the default conn - should be done
                    // by a real contention manager and policy that disconnects the lower pri
                    // stuff as enable requests come in and pops them back on as we disable back
                    // down to the lower pri stuff
                    mRequestedApnType = Phone.APN_TYPE_DEFAULT;
                    onEnableNewApn();
                }
            }
        }
    }

    /**
     * Called when we switch APNs.
     *
     * mRequestedApnType is set prior to call
     * To be overridden.
     */
    protected void onEnableNewApn() {
    }

    /**
     * Called when EVENT_RESET_DONE is received so goto
     * IDLE state and send notifications to those interested.
     *
     * TODO - currently unused.  Needs to be hooked into DataConnection cleanup
     * TODO - needs to pass some notion of which connection is reset..
     */
    protected void onResetDone(AsyncResult ar) {
        if (DBG) log("EVENT_RESET_DONE");
        String reason = null;
        if (ar.userObj instanceof String) {
            reason = (String) ar.userObj;
        }
        gotoIdleAndNotifyDataConnection(reason);
    }

    /**
     * Prevent mobile data connections from being established, or once again
     * allow mobile data connections. If the state toggles, then either tear
     * down or set up data, as appropriate to match the new state.
     *
     * @param enable indicates whether to enable ({@code true}) or disable (
     *            {@code false}) data
     * @return {@code true} if the operation succeeded
     */
    public boolean setInternalDataEnabled(boolean enable) {
        if (DBG)
            log("setInternalDataEnabled(" + enable + ")");

        Message msg = obtainMessage(EVENT_SET_INTERNAL_DATA_ENABLE);
        msg.arg1 = (enable ? ENABLED : DISABLED);
        sendMessage(msg);
        return true;
    }

    protected void onSetInternalDataEnabled(boolean enable) {
        boolean prevEnabled = getAnyDataEnabled();
        if (mInternalDataEnabled != enable) {
            synchronized (this) {
                mInternalDataEnabled = enable;
            }
            if (prevEnabled != getAnyDataEnabled()) {
                if (!prevEnabled) {
                    resetAllRetryCounts();
                    onTrySetupData(Phone.REASON_DATA_ENABLED);
                } else {
                    cleanUpAllConnections();
                }
            }
        }
    }

    public synchronized boolean getDataEnabled() {
        return mDataEnabled;
    }

    public void cleanUpAllConnections() {
        Message msg = obtainMessage(EVENT_CLEAN_UP_ALL_CONNECTIONS);
        sendMessage(msg);
    }

    public boolean isAnyActiveDataConnections() {
        // TODO: Remember if there are any connected or
        // loop asking each DC/APN?
        return true;
    }

    protected void onSetDataEnabled(boolean enable) {
        boolean prevEnabled = getAnyDataEnabled();
        if (mDataEnabled != enable) {
            synchronized (this) {
                mDataEnabled = enable;
            }
            Settings.Secure.putInt(mPhone.getContext().getContentResolver(),
                    Settings.Secure.MOBILE_DATA, enable ? 1 : 0);
            if (prevEnabled != getAnyDataEnabled()) {
                if (!prevEnabled) {
                    resetAllRetryCounts();
                    onTrySetupData(Phone.REASON_DATA_ENABLED);
                } else {
                    onCleanUpConnection(true, APN_DEFAULT_ID, Phone.REASON_DATA_DISABLED);
                }
            }
        }
    }

    protected void resetAllRetryCounts() {
        for (DataConnection dc : mDataConnections.values()) {
            dc.resetRetryCount();
        }
    }
}<|MERGE_RESOLUTION|>--- conflicted
+++ resolved
@@ -255,20 +255,18 @@
     /* Currently active APN */
     protected ApnSetting mActiveApn;
 
-<<<<<<< HEAD
+    /** allApns holds all apns */
+    protected ArrayList<ApnSetting> mAllApns = null;
+
+    /** preferred apn */
+    protected ApnSetting mPreferredApn = null;
+
+    /** Is packet service restricted by network */
+    protected boolean mIsPsRestricted = false;
+
+
     /* Once disposed dont handle any messages */
     protected boolean mIsDisposed = false;
-=======
-    /** allApns holds all apns */
-    protected ArrayList<ApnSetting> mAllApns = null;
-
-    /** preferred apn */
-    protected ApnSetting mPreferredApn = null;
-
-    /** Is packet service restricted by network */
-    protected boolean mIsPsRestricted = false;
-
->>>>>>> 09e4eea1
 
     protected BroadcastReceiver mIntentReceiver = new BroadcastReceiver ()
     {
