--- conflicted
+++ resolved
@@ -215,18 +215,11 @@
     public SubscriptionInfo(SubscriptionInfo info) {
         this(info.mId, info.mIccId, info.mSimSlotIndex, info.mDisplayName, info.mCarrierName,
                 info.mNameSource, info.mIconTint, info.mNumber, info.mDataRoaming, info.mIconBitmap,
-<<<<<<< HEAD
                 info.mMcc, info.mMnc, info.mCountryIso, info.mIsEmbedded, info.mNativeAccessRules,
                 info.mCardString, info.mCardId, info.mIsOpportunistic,
                 info.mGroupUUID == null ? null : info.mGroupUUID.toString(), info.mIsGroupDisabled,
                 info.mCarrierId, info.mProfileClass, info.mSubscriptionType, info.mGroupOwner,
                 info.mCarrierConfigAccessRules);
-=======
-                info.mMcc, info.mMnc, info.mCountryIso, info.mIsEmbedded, info.mAccessRules,
-                info.mCardString, info.mCardId, info.mIsOpportunistic,
-                info.mGroupUUID == null ? null : info.mGroupUUID.toString(), info.mIsGroupDisabled,
-                info.mCarrierId, info.mProfileClass, info.mSubscriptionType, info.mGroupOwner);
->>>>>>> 540b50bb
     }
 
     /**
