<ul id="nav">


<!-- Downloads menu-->

  <li class="nav-section">
    <div class="nav-section-header"><a href="<?cs var:toroot?>sdk/index.html"><span class="en">Download</span></a></div>
    <ul>
            <li><a href="<?cs var:toroot ?>sdk/installing/index.html">
          <span class="en">Installing the SDK</span></a></li>

      <li><a href="<?cs var:toroot ?>sdk/installing/adding-packages.html">
          <span class="en">Adding SDK Packages</span></a></li>
    </ul>
  </li>


<!-- Android Studio Basics menu-->

 <li class="nav-section">
       <div class="nav-section-header empty">
           <a href="<?cs var:toroot ?>tools/studio/index.html">Android Studio Basics</a>
       </div>
 </li><!-- End of Android Studio Basics -->



<!-- Workflow menu-->

  <li class="nav-section">
    <div class="nav-section-header">
        <a href="<?cs var:toroot ?>tools/workflow/index.html"><span class="en">Workflow</span></a>
    </div>
    <ul>
      <li class="nav-section">
        <div class="nav-section-header"><a href="<?cs var:toroot ?>tools/devices/index.html"><span class="en">Setting Up Virtual Devices</span></a></div>
        <ul>
          <li><a href="<?cs var:toroot ?>tools/devices/managing-avds.html"><span class="en">With AVD Manager</span></a></li>
          <li><a href="<?cs var:toroot ?>tools/devices/managing-avds-cmdline.html"><span class="en">From the Command Line</span></a></li>
          <li><a href="<?cs var:toroot ?>tools/devices/emulator.html"><span class="en">Using the Emulator</span></a></li>
        </ul>
      </li>
      <li class="nav-section">
        <div class="nav-section-header"><a href="<?cs var:toroot ?>tools/device.html"><span class="en">Using Hardware Devices</span></a></div>
        <ul>
          <li><a href="<?cs var:toroot ?>tools/extras/oem-usb.html"><span
            class="en">USB Drivers</span></a></li>
        </ul>
      </li>
      <li class="nav-section">
        <div class="nav-section-header"><a href="<?cs var:toroot ?>tools/projects/index.html"><span class="en">Setting Up Projects</span></a></div>
        <ul>
	        <li><a href="<?cs var:toroot ?>tools/projects/projects-studio.html"><span class="en">From Android Studio</span></a></li>
          <li><a href="<?cs var:toroot ?>tools/projects/projects-cmdline.html"><span class="en">From the Command Line</span></a></li>
          <li><a href="<?cs var:toroot ?>tools/projects/templates.html"><span class="en">Using Code Templates</span></a></li>
        </ul>
      </li>


      <li class="nav-section">
        <div class="nav-section-header">
          <a href="<?cs var:toroot ?>tools/building/index.html">
          <span class="en">Building and Running</span></a>
        </div>
        <ul>
<<<<<<< HEAD
          <li><a href="<?cs var:toroot ?>tools/building/building-studio.html"><span class="en">From Android Studio</span></a></li>
          <li><a href="<?cs var:toroot ?>tools/building/building-cmdline.html"><span class="en">From the Command Line</span></a></li>

=======
          <li><a href="<?cs var:toroot ?>tools/building/building-eclipse.html">
            <span class="en">From Eclipse with ADT</span></a></li>
          <li><a href="<?cs var:toroot ?>tools/building/building-cmdline.html">
            <span class="en">From the Command Line</span></a></li>
          <li><a href="<?cs var:toroot ?>tools/building/multidex.html">
            <span class="en">Apps Over 65K Methods</span></a></li>
>>>>>>> ae59e01c
        </ul>


  <li class="nav-section">
        <div class="nav-section-header"><a href="<?cs var:toroot?>tools/testing/index.html">
            <span class="en">Testing</span>
          </a></div>
        <ul>
          <li>
            <a href="<?cs var:toroot?>tools/testing/testing_android.html">
            <span class="en">Fundamentals</span></a>
          </li>
          <li><a href="<?cs var:toroot ?>tools/testing/testing_studio.html">
            <span class="en">From Android Studio</span></a>
          </li>
          <li><a href="<?cs var:toroot ?>tools/testing/testing_otheride.html">
            <span class="en">From Other IDEs</span></a>
          </li>
          <li>
            <a href="<?cs var:toroot?>tools/testing/activity_testing.html">
            <span class="en">Activity Testing</span></a>
          </li>
          <li>
            <a href="<?cs var:toroot?>tools/testing/service_testing.html">
            <span class="en">Service Testing</span></a>
          </li>
          <li>
            <a href="<?cs var:toroot?>tools/testing/contentprovider_testing.html">
            <span class="en">Content Provider Testing</span></a>
          </li>
          <li>
            <a href="<?cs var:toroot?>tools/testing/testing_accessibility.html">
            <span class="en">Accessibility Testing</span></a>
          </li>
           <li>
            <a href="<?cs var:toroot?>tools/testing/testing_ui.html">
            <span class="en">UI Testing</span></a>
          </li>
          <li>
            <a href="<?cs var:toroot ?>tools/testing/what_to_test.html">
            <span class="en">What To Test</span></a>
          </li>
          <li>
            <a href="<?cs var:toroot ?>tools/testing/activity_test.html">
            <span class="en">Activity Testing Tutorial</span></a>
          </li>
        </ul>
  </li><!-- end of testing -->

  <li class="nav-section">
    <div class="nav-section-header"><a href="<?cs var:toroot ?>tools/debugging/index.html"><span class="en">Debugging</span></a></div>
    <ul>
      <li><a href="<?cs var:toroot ?>tools/debugging/debugging-studio.html"><span class="en">From Android Studio</span></a></li>
      <li><a href="<?cs var:toroot ?>tools/debugging/debugging-projects-cmdline.html"><span class="en">From Other IDEs</span></a></li>
      <li><a href="<?cs var:toroot ?>tools/debugging/ddms.html"><span class="en">Using DDMS</span></a></li>
      <li><a href="<?cs var:toroot ?>tools/debugging/debugging-log.html"><span class="en">Reading and Writing Logs</span></a></li>
      <li><a href="<?cs var:toroot ?>tools/debugging/improving-w-lint.html"><span class="en">Improving Your Code with lint</span></a></li>
      <li><a href="<?cs var:toroot ?>tools/debugging/debugging-ui.html"><span class="en">Optimizing your UI</span></a></li>
      <li><a href="<?cs var:toroot ?>tools/debugging/debugging-tracing.html"><span class="en">Profiling with Traceview and dmtracedump</span></a></li>
      <li><a href="<?cs var:toroot ?>tools/debugging/systrace.html"><span class="en">Analyzing Display and Performance</span></a></li>
      <li><a href="<?cs var:toroot ?>tools/debugging/debugging-memory.html">Investigating Your RAM Usage</a></li>
      <li><a href="<?cs var:toroot ?>tools/debugging/debugging-devtools.html"><span class="en">Using the Dev Tools App</span></a></li>
    </ul>
  </li>
      <li class="nav-section">
        <div class="nav-section-header"><a href="<?cs var:toroot ?>tools/publishing/publishing_overview.html"><span class="en">Publishing</span></a></div>
        <ul>
          <li><a href="<?cs var:toroot ?>tools/publishing/preparing.html"><span class="en">Preparing for Release</span></a></li>
          <li><a href="<?cs var:toroot ?>tools/publishing/versioning.html"><span class="en">Versioning Your Apps</span></a></li>
          <li><a href="<?cs var:toroot ?>tools/publishing/app-signing.html"><span class="en">Signing Your Apps</span></a></li>
        </ul>
      </li>
    </ul>
  </li><!-- end of debugging -->



<!-- Tool Help menu-->

  <li class="nav-section">
    <div class="nav-section-header"><a href="<?cs var:toroot ?>tools/help/index.html"><span class="en">Tools Help</span></a></div>
    <ul>
      <li><a href="<?cs var:toroot ?>tools/help/adb.html">adb</a></li>
      <li><a href="<?cs var:toroot ?>tools/help/adt.html">ADT</a></li>
      <li><a href="<?cs var:toroot ?>tools/help/android.html">android</a></li>
      <li><a href="<?cs var:toroot ?>tools/help/avd-manager.html">AVD Manager</a></li>
      <li><a href="<?cs var:toroot ?>tools/help/bmgr.html">bmgr</a>
      <li><a href="<?cs var:toroot ?>tools/help/monitor.html">Device Monitor</a></li>
      <li><a href="<?cs var:toroot ?>tools/help/dmtracedump.html">dmtracedump</a></li>
      <li><a href="<?cs var:toroot ?>tools/help/draw9patch.html">Draw 9-Patch</a></li>
      <li><a href="<?cs var:toroot ?>tools/help/emulator.html">Emulator</a></li>
      <li><a href="<?cs var:toroot ?>tools/help/etc1tool.html">etc1tool</a></li>
      <li><a href="<?cs var:toroot ?>tools/help/hierarchy-viewer.html">Hierarchy Viewer</a></li>
      <li><a href="<?cs var:toroot ?>tools/help/hprof-conv.html">hprof-conv</a></li>
      <li><a href="<?cs var:toroot ?>tools/help/jobb.html">jobb</a></li>
      <li><a href="<?cs var:toroot ?>tools/help/lint.html">lint</span></a></li>
      <li><a href="<?cs var:toroot ?>tools/help/logcat.html">logcat</a></li>
      <li><a href="<?cs var:toroot ?>tools/help/mksdcard.html">mksdcard</a></li>
      <li><a href="<?cs var:toroot ?>tools/help/monkey.html">monkey</a></li>
      <li class="nav-section">
        <div class="nav-section-header"><a href="<?cs var:toroot?>tools/help/monkeyrunner_concepts.html">
<span class="en">monkeyrunner</span></a></div>
        <ul>
          <li><a href="<?cs var:toroot ?>tools/help/MonkeyDevice.html"><span class="en">MonkeyDevice</span></a></li>
          <li><a href="<?cs var:toroot ?>tools/help/MonkeyImage.html"><span class="en">MonkeyImage</span></a></li>
          <li><a href="<?cs var:toroot ?>tools/help/MonkeyRunner.html"><span class="en">MonkeyRunner</span></a></li>
        </ul>
      </li>
       <li><a href="<?cs var:toroot ?>tools/help/proguard.html">ProGuard</a></li>
       <li><a href="<?cs var:toroot ?>tools/help/sdk-manager.html">SDK Manager</a></li>
       <li><a href="<?cs var:toroot ?>tools/help/systrace.html">Systrace</a></li>
       <li><a href="<?cs var:toroot ?>tools/help/gltracer.html">Tracer for OpenGL ES</a></li>
       <li><a href="<?cs var:toroot ?>tools/help/traceview.html">Traceview</a></li>
       <li class="nav-section">
          <div class="nav-section-header"><a href="<?cs var:toroot ?>tools/help/uiautomator/index.html">
<span class="en">uiautomator</span></a></div>
          <ul>
             <li><a href="<?cs var:toroot ?>tools/help/uiautomator/Configurator.html"><span class="en">Configurator</span></a></li>
             <li><a href="<?cs var:toroot ?>tools/help/uiautomator/IAutomationSupport.html"><span class="en">IAutomationSupport</span></a></li>
             <li><a href="<?cs var:toroot ?>tools/help/uiautomator/UiAutomatorTestCase.html"><span class="en">UiAutomatorTestCase</span></a></li>
             <li><a href="<?cs var:toroot ?>tools/help/uiautomator/UiCollection.html"><span class="en">UiCollection</span></a></li>
             <li><a href="<?cs var:toroot ?>tools/help/uiautomator/UiDevice.html"><span class="en">UiDevice</span></a></li>
             <li><a href="<?cs var:toroot ?>tools/help/uiautomator/UiObject.html"><span class="en">UiObject</span></a></li>
             <li><a href="<?cs var:toroot ?>tools/help/uiautomator/UiObjectNotFoundException.html"><span class="en">UiObjectNotFoundException</span></a></li>
             <li><a href="<?cs var:toroot ?>tools/help/uiautomator/UiScrollable.html"><span class="en">UiScrollable</span></a></li>
             <li><a href="<?cs var:toroot ?>tools/help/uiautomator/UiSelector.html"><span class="en">UiSelector</span></a></li>
             <li><a href="<?cs var:toroot ?>tools/help/uiautomator/UiWatcher.html"><span class="en">UiWatcher</span></a></li>
          </ul>
       </li>
       <li><a href="<?cs var:toroot ?>tools/help/zipalign.html">zipalign</a></li>
    </ul>
  </li>
  </li><!-- end of tools help -->


<!-- Build System menu-->

  <li class="nav-section">
    <div class="nav-section-header">
      <a href="<?cs var:toroot ?>tools/gradle/index.html">Build System</a>
    </div>
    <ul> 
      <li><a href="<?cs var:toroot ?>tools/gradle/studio-build.html">
          Building Your Project with Gradle</a></li>
      <li><a href="<?cs var:toroot ?>tools/gradle/gradle-ref.html">
          Gradle for Android Reference</a></li>
      </ul>
  </li><!-- end of build system -->


<!-- Support Library menu-->

  <li class="nav-section">
    <div class="nav-section-header"><a href="<?cs var:toroot ?>tools/support-library/index.html"><span
class="en">Support Library</span></a></div>
    <ul>
      <li><a href="<?cs var:toroot ?>tools/support-library/features.html">Features</a></li>
      <li><a href="<?cs var:toroot ?>tools/support-library/setup.html">Setup</a></li>
    </ul>
  </li><!-- end of support library -->



<!-- Revision menu-->

  <li class="nav-section">
    <div class="nav-section-header"><a href="<?cs var:toroot
?>tools/revisions/index.html"><span class="en">Revisions</span></a></div>
    <ul>
      <li><a href="<?cs var:toroot ?>tools/revisions/studio-tools.html">
        <span class="en">Android Studio</span>
      </a></li>
      <li><a href="<?cs var:toroot ?>tools/revisions/sdk/tools-notes.html">
        <span class="en">SDK Tools</span>
      </a></li>
      </a></li>
      <li><a href="<?cs var:toroot ?>tools/revisions/build-tools.html">
        <span class="en">Build Tools</span>
      </a></li>
      <li><a href="<?cs var:toroot ?>tools/revisions/platforms.html"><span
class="en">Platforms</span></a></li>
      <li><a href="<?cs var:toroot ?>tools/revisions/eclipse-adt.html">
        <span class="en">ADT Plugin</span></a></li>
    </ul>
  </li><!-- end of revision -->



<!-- NDK menu-->

  <li class="nav-section">
    <div class="nav-section-header empty">
      <a href="<?cs var:toroot ?>tools/ndk/index.html">NDK</a>
    </div>
  </li><!-- end of NDK -->



<!-- ADK menu-->

  <li class="nav-section">
    <div class="nav-section-header">
    <a href="<?cs var:toroot ?>tools/adk/index.html">
      <span class="en">ADK</span></a>
    </div>
    <ul>
      <li><a href="<?cs var:toroot ?>tools/adk/adk2.html">ADK 2012 Guide</a></li>
      <li><a href="<?cs var:toroot ?>tools/adk/adk.html">ADK 2011 Guide</a></li>
    </ul>
  </li><!-- end of ADK -->



<!-- Eclipse ADT menu-->

  <li class="nav-section">
    <div class="nav-section-header">
    <a href="<?cs var:toroot ?>tools/eclipse/index.html">
      <span class="en">Eclipse ADT</span></a>
    </div>
    <ul>
    <li><a href="<?cs var:toroot ?>tools/eclipse/migrate-adt.html">Migrating to Android Studio</a></li>
    <li><a href="<?cs var:toroot ?>tools/projects/projects-eclipse.html">Projects From Eclipse with ADT</a></li>
    <li><a href="<?cs var:toroot ?>tools/building/building-eclipse.html">Building From Eclipse with ADT</a></li>
    <li><a href="<?cs var:toroot ?>tools/debugging/debugging-projects.html">Debugging From Eclipse with ADT</a></li>
    <li><a href="<?cs var:toroot ?>tools/testing/testing_eclipse.html">Testing From Eclipse</a></li>
    </ul>
  </li><!-- end of Eclipse  -->


</ul><!-- nav -->

<script type="text/javascript">
<!--
    buildToggleLists();
    changeNavLang(getLangPref());
//-->
</script><|MERGE_RESOLUTION|>--- conflicted
+++ resolved
@@ -63,18 +63,12 @@
           <span class="en">Building and Running</span></a>
         </div>
         <ul>
-<<<<<<< HEAD
-          <li><a href="<?cs var:toroot ?>tools/building/building-studio.html"><span class="en">From Android Studio</span></a></li>
-          <li><a href="<?cs var:toroot ?>tools/building/building-cmdline.html"><span class="en">From the Command Line</span></a></li>
-
-=======
           <li><a href="<?cs var:toroot ?>tools/building/building-eclipse.html">
             <span class="en">From Eclipse with ADT</span></a></li>
           <li><a href="<?cs var:toroot ?>tools/building/building-cmdline.html">
             <span class="en">From the Command Line</span></a></li>
           <li><a href="<?cs var:toroot ?>tools/building/multidex.html">
             <span class="en">Apps Over 65K Methods</span></a></li>
->>>>>>> ae59e01c
         </ul>
 
 
