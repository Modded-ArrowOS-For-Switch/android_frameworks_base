page.title=Android N for Developers
meta.tags="preview", "androidn"
page.tags="preview", "developer preview"
page.image=images/cards/card-n-apis_2x.png
@jd:body




<div id="qv-wrapper">
<div id="qv">
  <h2>Key developer features</h2>
  <ol>
      <ul style="list-style-type:none;">
        <li><a href="#multi-window_support">Multi-window support</a></li>
        <li><a href="#notification_enhancements">Notifications</a></li>
        <li><a href="#jit_aot">JIT/AOT compilation</a></li>
        <li><a href="#quick_path_to_app_install">Quick path to app install</a></li>
        <li><a href="#doze_on_the_go">Doze on the go</a></li>
        <li><a href="#background_optimizations">Background optimizations</a></li>
        <li><a href="#data_saver">Data Saver</a></li>
        <li><a href="#tile_api">Quick Settings Tile API</a></li>
        <li><a href="#number-blocking">Number-blocking</a></li>
        <li><a href="#call_screening">Call screening</a></li>
        <li><a href="#multi-locale_languages">Locales and languages</a></li>
        <li><a href="#icu4">ICU4J APIs in Android</a></li>
        <li><a href="#gles_32">OpenGL ES 3.2 API</a></li>
        <li><a href="#android_tv_recording">Android TV recording</a></li>
        <li><a href="#android_for_work">Android for Work</a></li>
        <li><a href="#accessibility_enhancements">Accessibility</a></li>
        <li><a href="#direct_boot">Direct Boot</a></li>
        <li><a href="#key_attestation">Key Attestation</a></li>
        <li><a href="#network_security_config">Network Security Config</a></li>
        <li><a href="#default_trusted_ca">Default Trusted CA</a></li>
        <li><a href="apk_signature_v2">APK signature scheme v2</a></li>
        <li><a href="#scoped_directory_access">Scoped directory access</a></li>
      </ol>
</div>
</div>



<p>Android N is still in active development, but you can try it
now as part of the N Developer Preview. The sections below highlight some of
the new features for developers. </p>

<p>
  Make sure to check out the <a href=
  "{@docRoot}preview/behavior-changes.html">Behavior Changes</a> to learn about
  areas where platform changes may affect your apps, take a look at the
  developer guides to learn more about key features, and download the <a href=
  "{@docRoot}preview/setup-sdk.html#docs-dl">API Reference</a> for details on
  new APIs.
</p>

<h2 id="multi-window_support">Multi-window support</h2>


<p>In Android N, we're introducing a new and much-requested multitasking feature
into the platform &mdash; multi-window support. </p>

  <p>Users can now pop open two apps on the screen at once. </p>
  <ul>
  <li>On phones and tablets
running Android N, users can run two apps side-by-side or
one-above-the-other in splitscreen mode. Users can resize the apps by dragging
the divider between them. </li>

<li>On Android TV devices, apps can put themselves in <a
href="{@docRoot}preview/features/picture-in-picture.html">picture-in-picture
mode</a>, allowing them to continue showing content while the user browses or
interacts with other apps.</li>
  </ul>

<div class="col-4of10">
<img src="{@docRoot}preview/images/mw-portrait.png" alt="" style="height:460px;padding-left:1em;"
    id="img-split-screen" />
<p class="img-caption">
  <strong>Figure 1.</strong> Apps running in split-screen mode.
</p>
  </div>

<p>Especially on tablets and other larger-screen devices, multi-window support
gives you new ways to engage users. You can even enable drag-and-drop in
your app to let users conveniently drag content to or from your app &mdash; a great
way to enhance your user experience. </p>

<p>It's straightforward to add multi-window support to your app and configure how it
handles multi-window display. For example, you can specify your activity's
minimum allowable dimensions, preventing users from resizing the activity below
that size. You can also disable multi-window display for your app, which
  ensures that the system will only show your app in full-screen mode.</p>

<p>
  For more information, see the <a href=
  "{@docRoot}preview/features/multi-window.html">Multi-Window Support</a>
  developer documentation.
</p>

<h2 id="notification_enhancements">Notification enhancements</h2>

<p>In Android N we've redesigned notifications to make them easier and faster to
use. Some of the changes include:</p>

<ul>
  <li>
    <strong>Template updates</strong>: We're updating notification templates to
    put a new emphasis on hero image and avatar. Developers will be able to
    take advantage of the new templates with minimal adjustments in their code.
  </li>

  <li>
    <strong>Bundled notifications</strong>: The system can group messages
    together, for example by message topic, and display the group. A user can
    take actions, such as Dismiss or Archive, on them in place. If you’ve
    implemented notifications for Android Wear, you’ll already be familiar with
    this model.
  </li>

  <li>
    <strong>Direct reply</strong>: For real-time communication apps, the
    Android system supports inline replies so that users can quickly respond to
    an SMS or text message directly within the notification interface.
  </li>

  <li>
    <strong>Custom views</strong>: Two new APIs enable you to leverage system
    decorations, such as notification headers and actions, when using custom
    views in notifications.
  </li>
</ul>

<<<<<<< HEAD
<h2>API Differences</h2>
<ol>
<li><a href="{@docRoot}sdk/api_diff/23/changes.html">API level 22 to 23 (Preview 3) &raquo;</a> </li>
</ol>
=======
<div class="col-4of12">
  <img src="{@docRoot}preview/images/notifications-1.png" alt=""
  style="padding:.5em;max-width:226px">
</div>
>>>>>>> 9577d31b

<div class="col-4of12">
  <img src="{@docRoot}preview/images/notifications-3.png" alt=""
  style="padding:.5em;max-width:226px">
</div>

<div class="col-4of12">
  <img src="{@docRoot}preview/images/notifications-2.png" alt=""
  style="padding:.5em;max-width:226px">
</div>

<<<<<<< HEAD
<p>The M Developer Preview gives you an advance look at the upcoming release
for the Android platform, which offers new features for users and app
developers. This document provides an introduction to the most notable APIs.</p>

<p>
  The M Developer Preview 3 release includes the <strong>final APIs for Android 6.0 (API level
  23)</strong>. If you are preparing an app for use on Android 6.0,
  <a href="{@docRoot}preview/setup-sdk.html">download the latest SDK</a> and to complete your
  final updates and release testing. You can review the final APIs in the
  <a href="{@docRoot}reference/packages.html">API Reference</a> and see the API differences in
  the <a href="{@docRoot}sdk/api_diff/23/changes.html">Android API Differences Report</a>.
</p>

</p>

<p class="caution"><strong>Important:</strong>
  You may now publish apps that target Android 6.0 (API level 23) to the Google Play store.
</p>

<p class="note"><strong>Note:</strong>
  If you have been working with previous preview releases and want to see the differences
  between the final API and previous preview versions, download the additional difference
  reports included in the <a href="{@docRoot}preview/download.html#docs">preview docs
  reference</a>.
</p>

<h3>Important behavior changes</h3>

<p>If you have previously published an app for Android, be aware that your app might be affected
by changes in the platform.</p>

<p>Please see <a href="behavior-changes.html">Behavior Changes</a> for complete information.</p>

<h2 id="app-linking">App Linking</h2>
<p>This preview enhances Android’s intent system by providing more powerful app linking.
This feature allows you to associate an app with a web domain you own. Based on this
association, the platform can determine the default app to use to handle a particular
web link and skip prompting users to select an app. To learn how to implement this feature, see
<a href="{@docRoot}preview/features/app-linking.html">App Linking</a>.

<h2 id="backup">Auto Backup for Apps</h2>
<p>The system now performs automatic full data backup and restore for apps. For the
duration of the <a href="{@docRoot}preview/overview.html">M Developer Preview program</a>, all
apps are backed up, independent of which SDK version they target. After the final M SDK release,
your app must target M to enable this behavior; you do not need to add any additional code. If users
delete their Google accounts, their backup data is deleted as well. To learn how this feature
works and how to configure what to back up on the file system, see
<a href="{@docRoot}preview/backup/index.html">Auto Backup for Apps</a>.</p>

<h2 id="authentication">Authentication</h2>
<p>This preview offers new APIs to let you authenticate users by using their fingerprint scans on
supported devices, and check how recently the user was last authenticated using a device unlocking
mechanism (such as a lockscreen password). Use these APIs in conjunction with
the <a href="{@docRoot}training/articles/keystore.html">Android Keystore system</a>.</p>

<h3 id="fingerprint-authentication">Fingerprint Authentication</h3>

<p>To authenticate users via fingerprint scan, get an instance of the new
{@link android.hardware.fingerprint.FingerprintManager} class and call the
{@link android.hardware.fingerprint.FingerprintManager#authenticate(android.hardware.fingerprint.FingerprintManager.CryptoObject, android.os.CancellationSignal, int, android.hardware.fingerprint.FingerprintManager.AuthenticationCallback, android.os.Handler) authenticate()}
method. Your app must be running on a compatible
device with a fingerprint sensor. You must implement the user interface for the fingerprint
authentication flow on your app, and use the standard Android fingerprint icon in your UI.
The Android fingerprint icon ({@code c_fp_40px.png}) is included in the
<a href="https://github.com/googlesamples/android-FingerprintDialog"
class="external-link">sample app</a>. If you are developing multiple apps that use fingerprint
authentication, note that each app must authenticate the user’s fingerprint independently.
</p>

<p>To use this feature in your app, first add the
  {@link android.Manifest.permission#USE_FINGERPRINT} permission in your manifest.</p>

<pre>
&lt;uses-permission
        android:name="android.permission.USE_FINGERPRINT" /&gt;
</pre>
<img src="{@docRoot}preview/images/fingerprint-screen.png"
srcset="{@docRoot}preview/images/fingerprint-screen.png 1x, {@docRoot}preview/images/fingerprint-screen_2x.png 2x"
style="float:right; margin:0 0 10px 20px" width="282" height="476" />

<p>To see an app implementation of fingerprint authentication, refer to the
<a href="https://github.com/googlesamples/android-FingerprintDialog" class="external-link">
  Fingerprint Dialog sample</a>. For a demonstration of how you can use these authentication
  APIs in conjunction with other Android APIs, see the video
  <a class="video-shadowbox-button" href="https://www.youtube.com/watch?v=VOn7VrTRlA4">
  Fingerprint and Payment APIs</a>.</p>

<p>If you are testing this feature, follow these steps:</p>
<ol>
<li>Install Android SDK Tools Revision 24.3, if you have not done so.</li>
<li>Enroll a new fingerprint in the emulator by going to
<strong>Settings > Security > Fingerprint</strong>, then follow the enrollment instructions.</li>
<li>Use an emulator to emulate fingerprint touch events with the
following command. Use the same command to emulate fingerprint touch events on the lockscreen or
in your app.
<pre class="no-prettyprint">
adb -e emu finger touch &lt;finger_id&gt;
</pre>
<p>On Windows, you may have to run {@code telnet 127.0.0.1 &lt;emulator-id&gt;} followed by
  {@code finger touch &lt;finger_id&gt;}.
</p>
</li>
</ol>

<h3 id="confirm-credential">Confirm Credential</h3>
<p>Your app can authenticate users based on how recently they last unlocked their device. This
feature frees users from having to remember additional app-specific passwords, and avoids the need
for you to implement your own authentication user interface. Your app should use this feature in
conjunction with a public or secret key implementation for user authentication.</p>

<p>To set the timeout duration for which the same key can be re-used after a user is successfully
authenticated, call the new
{@link android.security.keystore.KeyGenParameterSpec.Builder#setUserAuthenticationValidityDurationSeconds(int) setUserAuthenticationValidityDurationSeconds()}
method when you set up a {@link javax.crypto.KeyGenerator} or
{@link java.security.KeyPairGenerator}.</p>

<p>Avoid showing the re-authentication dialog excessively -- your apps should try using the
cryptographic object first and if the the timeout expires, use the
{@link android.app.KeyguardManager#createConfirmDeviceCredentialIntent(java.lang.CharSequence, java.lang.CharSequence) createConfirmDeviceCredentialIntent()}
method to re-authenticate the user within your app.
</p>

<p>To see an app implementation of this feature, refer to the
<a href="https://github.com/googlesamples/android-ConfirmCredential" class="external-link">
  Confirm Credential sample</a>.</p>

<h2 id="direct-share">Direct Share</h2>

<img src="{@docRoot}preview/images/direct-share-screen.png"
srcset="{@docRoot}preview/images/direct-share-screen.png 1x, {@docRoot}preview/images/direct-share-screen_2x.png 2x"
style="float:right; margin:0 0 20px 30px" width="312" height="329" />

<p>This preview provides you with APIs to make sharing intuitive and quick for users. You can now
define <em>direct share targets</em> that launch a specific activity in your app. These direct share
targets are exposed to users via the <em>Share</em> menu. This feature allows users to share
content to targets, such as contacts, within other apps. For example, the direct share target might
launch an activity in another social network app, which lets the user share content directly to a
specific friend or community in that app.</p>

<p>To enable direct share targets you must define a class that extends the
{@link android.service.chooser.ChooserTargetService} class. Declare your
service in the manifest. Within that declaration, specify the
{@link android.Manifest.permission#BIND_CHOOSER_TARGET_SERVICE} permission and an
intent filter using the
{@link android.service.chooser.ChooserTargetService#SERVICE_INTERFACE SERVICE_INTERFACE} action.</p>
<p>The following example shows how you might declare the
{@link android.service.chooser.ChooserTargetService} in your manifest.</p>
<pre>
&lt;service android:name=".ChooserTargetService"
        android:label="&#64;string/service_name"
        android:permission="android.permission.BIND_CHOOSER_TARGET_SERVICE"&gt;
    &lt;intent-filter&gt;
        &lt;action android:name="android.service.chooser.ChooserTargetService" /&gt;
    &lt;/intent-filter&gt;
&lt;/service&gt;
</pre>

<p>For each activity that you want to expose to
{@link android.service.chooser.ChooserTargetService}, add a
{@code &lt;meta-data&gt;} element with the name
{@code "android.service.chooser.chooser_target_service"} in your app manifest.
=======

<p class="img-caption">
  <strong>Figure 2.</strong> Bundled notifications and direct reply.
</p>

<p>To learn how to implement the new features, see the
  <a href="{@docRoot}preview/features/notification-updates.html">Notifications</a>
  guide.</p>



<h2 id="jit_aot">Profile-guided JIT/AOT compilation</h2>

<p>In Android N, we've added a Just in Time (JIT) compiler with code profiling to
ART, which lets it constantly improve the performance of Android apps as they
run. The JIT compiler complements ART's current Ahead of Time (AOT) compiler
and helps improve runtime performance, save storage space, and speed up app
updates and system updates.</p>

<p>Profile-guided compilation lets ART manage the AOT/JIT compilation for each app
according to its actual usage, as well as conditions on the device. For
example, ART maintains a profile of each app's hot methods and can precompile
and cache those methods for best performance. It leaves other parts of the app
uncompiled until they are actually used.</p>

<p>Besides improving performance for key parts of the app, profile-guided
compilation helps reduce an app's overall RAM footprint, including associated
binaries. This feature is especially important on low-memory devices.</p>

<p>ART manages profile-guided compilation in a way that minimizes impact on the
device battery. It does precompilation only when then the device is idle and
charging, saving time and battery by doing that work in advance.</p>

<h2 id="quick_path_to_app_install">Quick path to app install</h2>

<p>One of the most tangible benefits of ART's JIT compiler is the speed of app
installs and system updates. Even large apps that required several minutes to
optimize and install in Android 6.0 can now install in just a matter of
seconds. System updates are also faster, since there's no more optimizing step. </p>

<h2 id="doze_on_the_go">Doze on the go...</h2>

<p>Android 6.0 introduced Doze, a system mode that saves battery by deferring
apps' CPU and network activities when the device is idle, such as when it's
sitting on a table or in a drawer. </p>

<p>Now in Android N, Doze takes a step further and saves battery while on the go.
Any time the screen is off for a period of time and the device is unplugged,
Doze applies a subset of the familiar CPU and network restrictions to apps.
This means users can save battery even when carrying their devices in their
pockets.</p>


<img src="/preview/images/doze-diagram-1.png"
  alt="" id="figure1" />
<p class="img-caption">
  <strong>Figure 3.</strong> Doze now applies
  restrictions to improve battery life even when the device is not stationary.
</p>


<p>A short time after the screen turns off while the device is on battery, Doze
restricts network access and defers jobs and syncs. During brief maintenance
windows, applications are allowed network access and any of their deferred
jobs/syncs are executed. Turning the screen on or plugging in the device brings
the device out of Doze.</p>

<p>When the device is stationary again, with screen off and on battery for a
period of time, Doze applies the full CPU and network restrictions on {@link
android.os.PowerManager.WakeLock}, {@link android.app.AlarmManager} alarms, and
GPS/Wi-Fi scans.</p>

<p>The best practices for adapting your app to Doze are the same whether the
device is moving or not, so if you already updated your app to gracefully
handle Doze, you're all set. If not, start <a
href="{@docRoot}training/monitoring-device-state/doze-standby.html#assessing_your_app">adapting
your app to Doze</a> now.</p>

<h2 id="background_optimizations">Project Svelte: Background optimizations</h2>

<p>Project Svelte is an ongoing effort to minimize RAM use by system and apps
across the range of Android devices in the ecosystem. In Android N, Project
Svelte is focused on optimizing the way apps run in the background. </p>

<p>Background processing is an essential part of most apps. When handled right, it
can make your user experience amazing &mdash; immediate, fast, and context-aware.
When not handled right, background processing can needlessly consume RAM (and
battery) and affect system performance for other apps. </p>

<p>Since Android 5.0, {@link android.app.job.JobScheduler} has been the
preferred way of performing background work in a way that's good
for users. Apps can schedule jobs while letting the system optimize based on
memory, power, and connectivity conditions. JobScheduler offers control and
simplicity, and we want all apps to use it. </p>

<p>
  Another good option is <a href=
  "https://developers.google.com/android/reference/com/google/android/gms/gcm/GcmNetworkManager">
  <code>GCMNetworkManager</code></a>, part of Google Play Services, which
  offers similar job scheduling with compatibility across legacy versions of
  Android.
</p>

<p>We're continuing to extend <code>JobScheduler</code> and
<code>GCMNetworkManager</code> to meet more of
your use cases &mdash; for example, in Android N you can now schedule background
work based on changes in Content Providers. At the same time we're starting to
deprecate some of the older patterns that can reduce system performance,
especially on low-memory devices.</p>

<p>In Android N we're removing three commonly-used implicit broadcasts &mdash;
 {@link android.net.ConnectivityManager#CONNECTIVITY_ACTION}, {@link
  android.hardware.Camera#ACTION_NEW_PICTURE}, and {@link
  android.hardware.Camera#ACTION_NEW_VIDEO} &mdash; since those can wake the
background processes of multiple apps at once and strain memory and battery. If
your app is receiving these, take advantage of the N Developer Preview to
  migrate to <code>JobScheduler</code> and related APIs instead. </p>

<p>
  Take a look at the <a href=
  "{@docRoot}preview/features/background-optimization.html">Background
  Optimizations</a> documentation for details.
</p>


<h2 id="data_saver">Data Saver</h2>

<div class="col-5of12" style="margin-right:1.5em;">
<img src="{@docRoot}preview/images/datasaver.png" style="border:2px solid #ddd">

<p class="img-caption" style="padding-right:2em;">
  <strong>Figure 4.</strong> Data Saver in Settings.
>>>>>>> 9577d31b
</p>
  </div>

<p>Over the life of a mobile device, the cost of a cellular data plan typically
exceeds the cost of the device itself. For many users, cellular data is an
expensive resource that they want to conserve. </p>

<p>Android N introduces Data Saver mode, a new system service that helps reduce
cellular data use by apps, whether roaming, near the end of the billing cycle,
or on a small prepaid data pack. Data Saver gives users control over how apps
use cellular data and lets developers provide more efficient service when Data
Saver is on. </p>

<p>When a user enables Data Saver in <strong>Settings</strong> and the device is
on a metered network, the system blocks background data usage and signals apps
to use less data in the foreground wherever possible &mdash; such as by limiting
bit rate for streaming, reducing image quality, deferring optimistic precaching,
and so on. Users can whitelist specific apps to allow background metered data
usage even when Data Saver is turned on.</p>

<p>Android N extends the {@link android.net.ConnectivityManager} to provide apps a
way to <a href="{@docRoot}preview/features/data-saver.html#status">retrieve the
user's Data Saver preferences</a> and <a
href="{@docRoot}preview/features/data-saver.html#monitor-changes">monitor
preference changes</a>. All apps should check whether the user has enabled Data
Saver and make an effort to limit foreground and background data usage.</p>


<h2 id="tile_api">Quick Settings Tile API</h2>


<div style="float:right;max-width:320px">
<img src="{@docRoot}preview/images/quicksettings.png" style="padding-left:1.5em;">

<p class="img-caption" style="padding-left:2em;">
  <strong>Figure 5.</strong> Quick Settings tiles in the notification shade.
</p>


  </div><p>Quick Settings is a popular and simple way to expose key settings and actions,
directly from the notification shade. In Android N, we've expanded the scope of
Quick Settings to make it even more useful and convenient. </p>

<p>We've added more room for additional Quick Settings tiles, which users can
access across a paginated display area by swiping left or right. We've also
given users control over what Quick Settings tiles appear and where they are
displayed &mdash; users can add or move tiles just by dragging and dropping them. </p>

<p>For developers, Android N also adds a new API that lets you define your own
  Quick Settings tiles to give users easy access to key controls and actions in your app.</p>

<p>
<<<<<<< HEAD
This preview provides a new voice interaction API which, together with
<a href="https://developers.google.com/voice-actions/" class="external-link">Voice Actions</a>,
allows you to build conversational voice experiences into your apps. Call the
{@link android.app.Activity#isVoiceInteraction()} method to determine if a voice action triggered
your activity. If so, your app can use the
{@link android.app.VoiceInteractor} class to request a voice confirmation from the user, select
from a list of options, and more.</p>

<p>Most voice interactions originate from a user voice action. A voice interaction activity can
also, however, start without user input. For example, another app launched through a voice
interaction can also send an intent to launch a voice interaction. To determine if your activity
launched from a user voice query or from another voice interaction app, call the
{@link android.app.Activity#isVoiceInteractionRoot()} method. If another app launched your
activity, the method returns {@code false}. Your app may then prompt the user to confirm that
they intended this action.</p>

<p>To learn more about implementing voice actions, see the
<a href="https://developers.google.com/voice-actions/interaction/"
class="external-link">Voice Actions developer site</a>.
=======
  Quick Settings tiles are reserved for controls or actions that are either
  urgently required or frequently used, and should not be used as shortcuts to
  launching an app.
>>>>>>> 9577d31b
</p>

<p>
<<<<<<< HEAD
This preview offers a new way for users to engage with your apps through an assistant. To use this
feature, the user must enable the assistant to use the current context. Once enabled, the user
can summon the assistant within any app, by long-pressing on the <strong>Home</strong> button.</p>
<p>Your app can elect to not share the current context with the assistant by setting the
{@link android.view.WindowManager.LayoutParams#FLAG_SECURE} flag. In addition to the
standard set of information that the platform passes to the assistant, your app can share
additional information by using the new {@link android.app.assist.AssistContent} class.</p>

<p>To provide the assistant with additional context from your app, follow these steps:</p>

<ol>
<li>Implement the {@link android.app.Application.OnProvideAssistDataListener} interface.</li>
<li>Register this listener by using
{@link android.app.Application#registerOnProvideAssistDataListener(android.app.Application.OnProvideAssistDataListener) registerOnProvideAssistDataListener()}.</li>
<li>In order to provide activity-specific contextual information, override the
{@link android.app.Activity#onProvideAssistData(android.os.Bundle) onProvideAssistData()}
callback and, optionally, the new
{@link android.app.Activity#onProvideAssistContent(android.app.assist.AssistContent) onProvideAssistContent()}
callback.
</ol>

<h2 id="notifications">Notifications</h2>
<p>This preview adds the following API changes for notifications:</p>
<ul>
  <li>New {@link android.app.NotificationManager#INTERRUPTION_FILTER_ALARMS} filter level that
    corresponds to the new <em>Alarms only</em> do not disturb mode.</li>
  <li>New {@link android.app.Notification#CATEGORY_REMINDER} category value that is used to
  distinguish user-scheduled reminders from other events
  ({@link android.app.Notification#CATEGORY_EVENT}) and alarms
  ({@link android.app.Notification#CATEGORY_ALARM}).</li>
  <li>New {@link android.graphics.drawable.Icon} class that you can attach to your notifications
  via the
  {@link android.app.Notification.Builder#setSmallIcon(android.graphics.drawable.Icon) setSmallIcon()}
  and {@link android.app.Notification.Builder#setLargeIcon(android.graphics.drawable.Icon) setLargeIcon()}
  methods. Similarly, the
  {@link android.app.Notification.Builder#addAction(int, java.lang.CharSequence, android.app.PendingIntent)
  addAction()} method now accepts an {@link android.graphics.drawable.Icon} object instead of a
  drawable resource ID.</li>
  <li>New {@link android.app.NotificationManager#getActiveNotifications()} method that allows your
  apps to find out which of their notifications are currently alive. To see an app implementation
  that uses this feature, see the <a href="https://github.com/googlesamples/android-ActiveNotifications"
  class="external-link">Active Notifications sample</a>.</li>
</ul>

<h2 id="bluetooth-stylus">Bluetooth Stylus Support</h2>
<p>This preview provides improved support for user input using a Bluetooth stylus. Users can pair
and connect a compatible Bluetooth stylus with their phone or tablet.  While connected, position
information from the touch screen is fused with pressure and button information from the stylus to
provide a greater range of expression than with the touch screen alone. Your app can listen for
stylus button presses and perform secondary actions, by registering
{@link android.view.View.OnContextClickListener} and
{@link android.view.GestureDetector.OnContextClickListener} objects in your activity.</p>

<p>Use the {@link android.view.MotionEvent} methods and constants to detect stylus button
interactions:</p>
<ul>
<li>If the user touches a stylus with a button on the screen of your app, the
{@link android.view.MotionEvent#getToolType(int) getTooltype()} method returns
{@link android.view.MotionEvent#TOOL_TYPE_STYLUS}.</li>
<li>For apps targeting M Preview, the
{@link android.view.MotionEvent#getButtonState() getButtonState()}
method returns {@link android.view.MotionEvent#BUTTON_STYLUS_PRIMARY} when the user
presses the primary stylus button. If the stylus has a second button, the same method returns
{@link android.view.MotionEvent#BUTTON_STYLUS_SECONDARY} when the user presses it. If the user presses
both buttons simultaneously, the method returns both values OR'ed together
({@link android.view.MotionEvent#BUTTON_STYLUS_PRIMARY}|{@link android.view.MotionEvent#BUTTON_STYLUS_SECONDARY}).</li>
<li>
For apps targeting a lower platform version, the
{@link android.view.MotionEvent#getButtonState() getButtonState()} method returns
{@link android.view.MotionEvent#BUTTON_SECONDARY} (for primary stylus button press),
{@link android.view.MotionEvent#BUTTON_TERTIARY} (for secondary stylus button press), or both.
</li>
=======
  Once you’ve defined your tiles, you can surface them to users, who can add
  them to Quick Settings just by drag and drop.
</p>

<p>
  For information about creating an app tile, see the
  <code>android.service.quicksettings.Tile</code> in the downloadable <a href=
  "{@docRoot}preview/setup-sdk.html#docs-dl">API Reference</a>.
</p>



<h2 id="number-blocking">Number-blocking</h2>

<p>Android N now supports number-blocking in the platform and provides a
framework API to let service providers maintain a blocked-number list. The
default SMS app, the default phone app, and carrier apps can read from and
write to the blocked-number list. The list is not accessible to other apps.</p>

<p>By making number-blocking a standard feature of the platform, Android provides
a consistent way for apps to support number-blocking across a wide range of
devices. Among the other benefits that apps can take advantage of are:</p>

<ul>
  <li> Numbers blocked on calls are also blocked on texts
  <li> Blocked numbers can persist across resets and devices through the Backup &amp;
Restore feature
  <li> Multiple apps can use the same blocked numbers list
>>>>>>> 9577d31b
</ul>

<p>Additionally, carrier app integration through Android means that carriers can
read the blocked numbers list on the device and perform service-side blocking
for the user in order to stop unwanted calls and texts from reaching the user
through any medium, such as a VOIP endpoint or forwarding phones.</p>

<p>
<<<<<<< HEAD
If your app performs performs Bluetooth Low Energy scans, use the new
{@link android.bluetooth.le.ScanSettings.Builder#setCallbackType(int) setCallbackType()}
method to specify that you want the system to notify callbacks when it first finds, or sees after a
long time, an advertisement packet matching the set {@link android.bluetooth.le.ScanFilter}. This
approach to scanning is more power-efficient than what’s provided in the previous platform version.
=======
  For more information, see <code>android.provider.BlockedNumberContract</code>
  in the downloadable <a href="{@docRoot}preview/setup-sdk.html#docs-dl">API
  Reference</a>.
>>>>>>> 9577d31b
</p>

<h2 id="call_screening">Call screening</h2>

<p>
<<<<<<< HEAD
This preview adds support for the Hotspot 2.0 Release 1 spec on Nexus 6 and Nexus 9 devices. To
provision Hotspot 2.0 credentials in your app, use the new methods of the
{@link android.net.wifi.WifiEnterpriseConfig} class, such as
{@link android.net.wifi.WifiEnterpriseConfig#setPlmn(java.lang.String) setPlmn()} and
{@link android.net.wifi.WifiEnterpriseConfig#setRealm(java.lang.String) setRealm()}. In the
{@link android.net.wifi.WifiConfiguration} object, you can set the
{@link android.net.wifi.WifiConfiguration#FQDN} and the
{@link android.net.wifi.WifiConfiguration#providerFriendlyName} fields.
The new {@link android.net.wifi.ScanResult#isPasspointNetwork()} method indicates if a detected
network represents a Hotspot 2.0 access point.
</p>

<h2 id="4K-display">4K Display Mode</h2>
<p>The platform now allows apps to request that the display resolution be upgraded to 4K rendering
on compatible hardware. To query the current physical resolution, use the new
{@link android.view.Display.Mode} APIs. If the UI is drawn at a lower logical resolution and is
upscaled to a larger physical resolution, be aware that the physical resolution the
{@link android.view.Display.Mode#getPhysicalWidth()} method returns may differ from the logical
resolution reported by {@link android.view.Display#getSize(android.graphics.Point) getSize()}.</p>

<p>You can request the system to change the physical resolution in your app as it runs, by setting
the {@link android.view.WindowManager.LayoutParams#preferredDisplayModeId} property of your app’s
window.  This feature is useful if you want to switch to 4K display resolution. While in 4K display
mode, the UI continues to be rendered at the original resolution (such as 1080p) and is upscaled to
4K, but {@link android.view.SurfaceView} objects may show content at the native resolution.</p>

<h2 id="behavior-themeable-colorstatelists">Themeable ColorStateLists</h2>
<p>Theme attributes are now supported in
{@link android.content.res.ColorStateList} for devices running the M Preview. The
{@link android.content.res.Resources#getColorStateList(int) getColorStateList()} and
{@link android.content.res.Resources#getColor(int) getColor()} methods have been deprecated. If
you are calling these APIs, call the new
{@link android.content.Context#getColorStateList(int) getColorStateList()} or
{@link android.content.Context#getColor(int) getColor()} methods instead. These methods are also
available in the v4 appcompat library via {@link android.support.v4.content.ContextCompat}.</p>

<h2 id="audio">Audio Features</h2>

<p>This preview adds enhancements to audio processing on Android, including: </p>
<ul>
  <li>Support for the <a href="http://en.wikipedia.org/wiki/MIDI" class="external-link">MIDI</a>
protocol, with the new {@link android.media.midi} APIs. Use these APIs to send and receive MIDI
events.</li>
  <li>New {@link android.media.AudioRecord.Builder} and {@link android.media.AudioTrack.Builder}
classes to create digital audio capture and playback objects respectively, and configure audio
source and sink properties to override the system defaults.</li>
  <li>API hooks for associating audio and input devices. This is particularly useful if your app
allows users to start a voice search from a game controller or remote control connected to Android
TV. The system invokes the new
{@link android.app.Activity#onSearchRequested(android.view.SearchEvent) onSearchRequested()}
callback when the user starts a search. To determine if the user's input device has a built-in
microphone, retrieve the {@link android.view.InputDevice} object from that callback, then call the
new {@link android.view.InputDevice#hasMicrophone()} method.</li>
  <li>New {@link android.media.AudioManager#getDevices(int) getDevices()} method which lets you
retrieve a list of all audio devices currently connected to the system. You can also register an
{@link android.media.AudioDeviceCallback} object if you want the system to notify your app
when an audio device connects or disconnects.</li>
=======
  Android N allows the default phone app to screen incoming calls. The phone
  app does this by implementing the new <code>CallScreeningService</code>,
  which allows the phone app to perform a number of actions based on an
  incoming call's {@link android.telecom.Call.Details Call.Details}, such as:
</p>

<ul>
  <li> Reject the incoming call
  <li> Do not allow the call to the call log
  <li> Do not show the user a notification for the call
>>>>>>> 9577d31b
</ul>

<p>
  For more information, see <code>android.telecom.CallScreeningService</code>
  in the downloadable <a href="{@docRoot}preview/setup-sdk.html#docs-dl">API
  Reference</a>.
</p>


<h2 id="multi-locale_languages">Multi-locale support, more languages</h2>


<p>Android N now lets users select <strong>multiple locales</strong> in Settings,
to better support bilingual use-cases. Apps can use
a new API to get the user's selected locales and then offer more sophisticated
user experiences for multi-locale users &mdash; such as showing search results in
multiple languages and not offering to translate webpages in a language the
user already knows.</p>

<p>Along with multi-locale support, Android N also expands the range of languages
available to users. It offers more than 25 variants each for commonly used
languages such as English, Spanish, French, and Arabic. It also adds partial
support for more than 100 new languages.</p>

<p>Apps can get the list of locales set by the user by calling <code>LocaleList.GetDefault()</code>.  To support the expanded number of locales, Android N is changing the way
that it resolves resources. Make sure that you test and verify that your apps
working as expected with the new resource resolution logic.</p>

<p>To learn about the new resource-resolution behavior and the best practices you
should follow, see <a href="{@docRoot}preview/features/multilingual-support.html"
>Multilingual Support</a>.</p>

<h2 id="icu4">ICU4J APIs in Android</h2>

<p>
  Android N now offers a subset of <a href=
  "http://site.icu-project.org/">ICU4J</a> APIs in the Android framework under
  the <code>android.icu</code> package. Migration is easy, and mostly entails
  simply changing from the <code>com.java.icu</code> namespace to
  <code>android.icu</code>. If you are already using an ICU4J bundle in your
  apps, switching to the <code>android.icu</code> APIs provided in the Android
  framework can produce substantial savings in APK size.
</p>

<p>
  To learn more about the Android ICU4J APIs, see <a href=
  "{@docRoot}preview/features/icu4j-framework.html">ICU4J Support</a>.
</p>



<h2 id="gles_32">OpenGL&trade; ES 3.2 API</h2>

<p>Android N adds framework interfaces and platform support for OpenGL ES 3.2, including:</p>

<ul>
<<<<<<< HEAD
<li>New {@link android.media.MediaSync} class which helps applications to synchronously render
audio and video streams. The audio buffers are submitted in non-blocking fashion and are
returned via a callback. It also supports dynamic playback rate.
</li>
<li>New {@link android.media.MediaDrm#EVENT_SESSION_RECLAIMED} event, which indicates that a
session opened by the app has been reclaimed by the resource manager. If your app uses DRM sessions,
you should handle this event and make sure not to use a reclaimed session.
</li>
<li>New {@link android.media.MediaCodec.CodecException#ERROR_RECLAIMED} error code, which indicates
that the resource manager reclaimed the media resource used by the codec. With this exception, the
codec must be released, as it has moved to terminal state.
</li>
<li>New {@link android.media.MediaCodecInfo.CodecCapabilities#getMaxSupportedInstances()
getMaxSupportedInstances()} interface to get a hint for the max number of the supported
concurrent codec instances.
</li>
<li>New {@link android.media.MediaPlayer#setPlaybackParams(android.media.PlaybackParams)
setPlaybackParams()} method to set the media playback rate for fast or
slow motion playback. It also stretches or speeds up the audio playback automatically in
conjunction with the video.</li>
</ul>

<h2 id="camera">Camera Features</h2>
<p>This preview includes the following new APIs for accessing the camera’s flashlight and for
camera reprocessing of images:</p>

<h3 id="flashlight">Flashlight API</h3>
<p>If a camera device has a flash unit, you can call the
{@link android.hardware.camera2.CameraManager#setTorchMode(java.lang.String, boolean) setTorchMode()}
method to switch the flash unit’s torch mode on or off without opening the camera device. The app
does not have exclusive ownership of the flash unit or the camera device. The torch mode is turned
off and becomes unavailable whenever the camera device becomes unavailable, or when other camera
resources keeping the torch on become unavailable. Other apps can also call
{@link android.hardware.camera2.CameraManager#setTorchMode(java.lang.String, boolean) setTorchMode()}
to turn off the torch mode. When the last app that turned on the torch mode is closed, the torch
mode is turned off.</p>

<p>You can register a callback to be notified about torch mode status by calling the
{@link android.hardware.camera2.CameraManager#registerTorchCallback(android.hardware.camera2.CameraManager.TorchCallback, android.os.Handler) registerTorchCallback()}
method. The first time the callback is registered, it is immediately called with the torch mode
status of all currently known camera devices with a flash unit. If the torch mode is turned on or
off successfully, the
{@link android.hardware.camera2.CameraManager.TorchCallback#onTorchModeChanged(java.lang.String, boolean) onTorchModeChanged()}
method is invoked.</p>

<h3 id="reprocessing">Reprocessing API</h3>
<p>The {@link android.hardware.camera2 Camera2} API is extended to support YUV and private
opaque format image reprocessing. To determine if these reprocessing capabilities are available,
call {@link android.hardware.camera2.CameraManager#getCameraCharacteristics(java.lang.String)
getCameraCharacteristics()} and check for the
{@link android.hardware.camera2.CameraCharacteristics#REPROCESS_MAX_CAPTURE_STALL} key. If a
device supports reprocessing, you can create a reprocessable camera capture session by calling
<a href="/reference/android/hardware/camera2/CameraDevice.html#createReprocessableCaptureSession(android.hardware.camera2.params.InputConfiguration, java.util.List<android.view.Surface>, android.hardware.camera2.CameraCaptureSession.StateCallback, android.os.Handler)"><code>createReprocessableCaptureSession()</code></a>,
and create requests for input buffer reprocessing.</p>

<p>Use the {@link android.media.ImageWriter} class to connect the input buffer flow to the camera
reprocessing input. To get an empty buffer, follow this programming model:</p>

<ol>
<li>Call the {@link android.media.ImageWriter#dequeueInputImage()} method.</li>
<li>Fill the data into the input buffer.</li>
<li>Send the buffer to the  camera by calling the
{@link android.media.ImageWriter#queueInputImage(android.media.Image) queueInputImage()} method.</li>
</ol>

<p>If you are using a {@link android.media.ImageWriter} object together with an
{@link android.graphics.ImageFormat#PRIVATE} image, your app cannot access the image
data directly. Instead, pass the {@link android.graphics.ImageFormat#PRIVATE} image directly to the
{@link android.media.ImageWriter} by calling the
{@link android.media.ImageWriter#queueInputImage(android.media.Image) queueInputImage()} method
without any buffer copy.</p>

<p>The {@link android.media.ImageReader} class now supports
{@link android.graphics.ImageFormat#PRIVATE} format image streams. This support allows your app to
maintain a circular image queue of {@link android.media.ImageReader} output images, select one or
more images, and send them to the {@link android.media.ImageWriter} for camera reprocessing.</p>

<h2 id="afw">Android for Work Features</h2>
<p>This preview includes the following new APIs for Android for Work:</p>
<ul>
  <li><strong>Enhanced controls for Corporate-Owned, Single-Use devices:</strong> The Device Owner
can now control the following settings to improve management of
Corporate-Owned, Single-Use (COSU) devices:
  <ul>
    <li>Disable or re-enable the keyguard with the
{@link android.app.admin.DevicePolicyManager#setKeyguardDisabled(android.content.ComponentName, boolean)
setKeyguardDisabled()} method.</li>
    <li>Disable or re-enable the status bar (including quick settings, notifications, and the
navigation swipe-up gesture that launches Google Now) with the
{@link android.app.admin.DevicePolicyManager#setStatusBarDisabled(android.content.ComponentName, boolean) setStatusBarDisabled()}
method.</li>
    <li>Disable or re-enable safe boot with the {@link android.os.UserManager} constant
{@link android.os.UserManager#DISALLOW_SAFE_BOOT}.</li>
    <li>Prevent the screen from turning off while plugged in with the
  {@link android.provider.Settings.Global#STAY_ON_WHILE_PLUGGED_IN} constant.</li>
  </ul>
  </li>
  <li><strong>Silent install and uninstall of apps by Device Owner:</strong> A Device Owner can now
silently install and uninstall applications using the {@link android.content.pm.PackageInstaller}
APIs, independent of Google Play for Work. You can now provision devices through a Device Owner that
fetches and installs apps without user interaction. This feature is useful for enabling one-touch
provisioning of kiosks or other such devices without activating a Google account.</li>
<li><strong>Silent enterprise certificate access: </strong> When an app calls
{@link android.security.KeyChain#choosePrivateKeyAlias(android.app.Activity,android.security.KeyChainAliasCallback,java.lang.String[],java.security.Principal[],java.lang.String,int,java.lang.String) choosePrivateKeyAlias()},
prior to the user being prompted to select a certificate, the Profile or Device Owner can now call
the {@link android.app.admin.DeviceAdminReceiver#onChoosePrivateKeyAlias(android.content.Context, android.content.Intent, int, android.net.Uri, java.lang.String) onChoosePrivateKeyAlias()}
method to provide the alias silently to the requesting application. This feature lets you grant
managed apps access to certificates without user interaction.</li>
<li><strong>Auto-acceptance of system updates.</strong> By setting a system update policy with
{@link android.app.admin.DevicePolicyManager#setSystemUpdatePolicy(android.content.ComponentName, android.app.admin.SystemUpdatePolicy) setSystemUpdatePolicy()},
a Device Owner can now auto-accept a system
update, for instance in the case of a kiosk device, or postpone the update and prevent it being
taken by the user for up to 30 days. Furthermore, an administrator can set a daily time window in
which an update must be taken, for example during the hours when a kiosk device is not in use. When
a system update is available, the system checks if the Work Policy Controller app has set a system
update policy, and behaves accordingly.
</li>
<li>
<strong>Delegated certificate installation:</strong> A Profile or Device Owner can now grant a
third-party app the ability to call these {@link android.app.admin.DevicePolicyManager} certificate
management APIs:
=======
  <li> All extensions from the <a class="external-link"
href="https://www.khronos.org/registry/gles/extensions/ANDROID/ANDROID_extension_pack_es31a.txt">Android Extension Pack</a></a> (AEP) except for <code>EXT_texture_sRGB_decode</code>.
  <li> Floating-point framebuffers for HDR and deferred shading.
  <li> BaseVertex draw calls to enable better batching and streaming.
  <li> Robust buffer access control to reduce WebGL overhead.
</ul>

<p>The framework API for OpenGL ES 3.2 on Android N is provided with the
<code>GLES32</code> class. When using OpenGL ES 3.2, be sure to declare the
requirement in your manifest file, using the <code>&lt;uses-feature&gt;</code> tag and
the <code>android:glEsVersion</code> attribute. </p>

<p>For information about using OpenGL ES, including how to check a device's
supported OpenGL ES version at runtime, see the <a
href="{@docRoot}guide/topics/graphics/opengl.html">OpenGL ES API guide</a>.</p>


<h2 id="android_tv_recording">Android TV recording</h2>

<p>Android N adds the ability to record and playback content from Android TV input
services via new recording APIs.  Building on top of existing time-shifting
APIs, TV input services can control what channel data can be recorded, how
recorded sessions are saved, and manage user interaction with recorded content. </p>

<p>For more information, see <a
href="{@docRoot}preview/features/tv-recording-api.html">Android TV Recording APIs</a>.</p>


<h2 id="android_for_work">Android for Work</h2>

<p>Android for Work adds many new features and APIs for devices running Android N.
Some highlights are below &mdash; for a complete list of changes, see
<a href="{@docRoot}preview/features/afw.html">Android for Work Updates</a>.</p>

<h3 id="work_profile_security_challenge">Work profile security challenge </h3>

<p>
  Profile owners can specify a separate security challenge for apps running in
  the work profile. The work challenge is shown when a user attempts to open
  any work apps. Successful completion of the security challenge unlocks the
  work profile and decrypts it if necessary. For profile owners,
  <code>ACTION_SET_NEW_PASSWORD</code> prompts the user to set a work
  challenge, and <code>ACTION_SET_NEW_PARENT_PROFILE_PASSWORD</code> prompts
  the user to set a device lock.
</p>

<p>
  Profile owners can set distinct password policies for the work challenge
  (such as how long the PIN needs to be, or whether a fingerprint can be used
  to unlock the profile) using the <code>setPasswordQuality()</code>,
  <code>setPasswordMinimumLength()</code> and related methods. The profile
  owner can also set the device lock using the <code>DevicePolicyManager</code>
  instance returned by the new <code>getParentProfileInstance()</code> method.
  Additionally, profile owners can customize the credentials screen for the
  work challenge using the new <code>setOrganizationColor()</code> and
  <code>setOrganizationName()</code> methods.
</p>
<h3 id="turn_off_work">Turn off work </h3>

<p>On a device with a work profile, users can toggle work mode. When work mode is
off the managed user is temporarily shut down, which disables work profile
apps, background sync, and notifications. This includes the profile owner
application. When work mode is off, the system displays a persistent status
icon to remind the user that they can't launch work apps. The launcher
indicates that work apps and widgets are not accessible. </p>

<h3 id="always_on_vpn">Always on VPN </h3>

<p>Device owners and profile owners can ensure that work apps always connect
through a specified VPN. The system automatically starts that VPN after the
device boots.</p>

<p>
  New <code>DevicePolicyManager</code> methods are
  <code>setAlwaysOnVpnPackage()</code> and
  <code>getAlwaysOnVpnPackage()</code>.
</p>

<p>Because VPN services can be bound directly by the system without app
interaction, VPN clients need to handle new entry points for Always on VPN. As
before, services are indicated to the system by an intent filter matching
action <code>android.net.VpnService</code>. </p>

<p>
  Users can also manually set Always on VPN clients that implement
  <code>VPNService</code> methods in the primary user using
  <strong>Settings&gt;More&gt;Vpn</strong>.
</p>

<h2 id="accessibility_enhancements">Accessibility enhancements</h2>

<p>Android N now offers Vision Settings directly on the Welcome screen for new
device setup. This makes it much easier for users to discover and configure
accessibility features on their devices, including magnification gesture, font
size, display size, and TalkBack. </p>

<p>With these accessibility features getting more prominent placement, your users
are more likely to try your app with them enabled. Make sure you test your apps
early with these settings enabled. You can enable them from Settings >
Accessibility.</p>

<p>Also in Android N, accessibility services can now help users with motor
impairments to touch the screen. The new API allows building services with
features such as face-tracking, eye-tracking, point scanning, and so on, to
meet the needs of those users.</p>

<p>For more information, see <code>android.accessibilityservice.GestureDescription</code>
	in the downloadable <a href="{@docRoot}preview/setup-sdk.html#docs-dl">API Reference</a>.</p>


<h2 id="direct_boot">Direct boot</h2>

<p>Direct boot improves device startup times and lets registered
apps have limited functionality even after an unexpected reboot.
For example, if an encrypted device reboots while the user is sleeping,
registered alarms, messages and incoming calls can now continue notify
the user as normal. This also means accessibility services can also be
  available immediately after a restart.</p>

<p>Direct boot takes advantage of file based encryption in Android N
to enable fine grained encryption policies for both system and app data.
The system uses a device-encrypted store for select system data and explicitly
registered app data. By default a credential-encrypted store is used for all
  other system data, user data, apps, and app data. </p>

<p>At boot, the system starts in a restricted mode with access to
device-encrypted data only, and without general access to apps or data.
If you have components that you want to run in this mode, you can register
them by setting a flag in the manifest. After restart, the system activates
registered components by broadcasting the <code>LOCKED_BOOT_COMPLETED</code>
intent. The system ensures registered device-encrypted app data is available
before unlock. All other data is unavailable until the User confirms their lock
  screen credentials to decrypt it. </p>

For more information, see <a href="{@docRoot}preview/features/direct-boot.html">Direct Boot</a>.</p>
</p>


<h2 id="key_attestation">Key Attestation</h2>

<p>Hardware-backed keystores provide a much safer method to create, store,
and use cryptographic keys on Android devices. They protect keys from the
Linux kernel, potential Android vulnerabilities, and extraction
from rooted devices.</p>

<p>To make it easier and more secure to use hardware-backed keystores,
Android N introduces Key Attestation. Apps and off-devices can use Key
Attestation to strongly determine whether an RSA or EC key pair is
hardware-backed, what the properties of the key pair are, and what
  constraints are applied to its usage and validity. </p>

<p>Apps and off-device services can request information about a key pair
through an X.509 attestation certificate which must be signed by a valid
attestation key. The attestation key is an ECDSA signing key which is
injected into the device’s hardware-backed keystore at the factory.
Therefore, an attestation certificate signed by a valid attestation
key confirms the existence of a hardware-backed keystore, along with
  details of key pairs in that keystore.</p>

<p>To ensure that the device is using a secure, official Android factory
image, Key Attestation requires that the device <a
class="external-link"
href="https://source.android.com/security/verifiedboot/verified-boot.html#bootloader_requirements">bootloader</a>
provide the following information to the <a class="external-link"
href="https://source.android.com/security/trusty/index.html">Trusted
Execution Environment (TEE)</a>:</p>

<ul>
<li>The OS version and patch level installed on the device</li>
<li>The <a href="https://source.android.com/security/verifiedboot/index.html"
class="external-link" >Verified Boot</a> public key and lock status</li>
  </ul>

<p>For more information about the hardware-backed keystore feature,
see the guide for <a href="https://source.android.com/security/keystore/"
class="external-link">Hardware-backed Keystore</a>.</p>

<p>In addition to Key Attestation, Android N also introduces
  fingerprint-bound keys that are not revoked on fingerprint enrollment.</p>

<h2 id="network_security_config">Network Security Config</h2>

<p>In Android N, apps can customize the behavior of their secure (HTTPS, TLS)
connections safely, without any code modification, by using the declarative
<em>Network Security Config</em> instead of using the conventional
error-prone programmatic APIs (e.g. X509TrustManager).</p>

  <p>Supported features:</p>
>>>>>>> 9577d31b
<ul>
<li><b>Custom trust anchors.</b> Lets an application customize which
Certificate Authorities (CA) are trusted for its secure connections. For
example, trusting particular self-signed certificates or a restricted set of public CAs.
</li>
<<<<<<< HEAD
<img src="{@docRoot}preview/images/work-profile-screen.png"
srcset="{@docRoot}preview/images/work-profile-screen.png 1x, {@docRoot}preview/images/work-profile-screen_2x.png 2x"
style="float:right; margin:0 0 10px 20px" width="282" height="476" />
<li><strong>Data usage tracking.</strong> A Profile or Device Owner can now query for the
data usage statistics visible in <strong>Settings > Data</strong> usage by using the new
{@link android.app.usage.NetworkStatsManager} methods. Profile Owners are automatically granted
permission to query data on the profile they manage, while Device Owners get access to usage data
of the managed primary user.</li>
<li><strong>Runtime permission management:</strong>
<p>A Profile or Device Owner can set a permission policy
for all runtime requests of all applications using
{@link android.app.admin.DevicePolicyManager#setPermissionPolicy(android.content.ComponentName, int)
setPermissionPolicy()}, to either prompt the user to grant the permission or automatically grant or
deny the permission silently. If the latter policy is set, the user cannot
modify the selection made by the Profile or Device Owner within the app’s permissions screen in
<strong>Settings</strong>.</p></li>
<li><strong>VPN in Settings:</strong> VPN apps are now visible in
    <strong>Settings > More > VPN</strong>.
Additionally, the notifications that accompany VPN usage are now specific to how that VPN is
configured. For Profile Owner, the notifications are specific to whether the VPN is configured
for a managed profile, a personal profile, or both. For a Device Owner, the notifications are
specific to whether the VPN is configured for the entire device.</li>
<li><strong>Work status notification:</strong> A status bar briefcase icon now appears whenever
an app from the managed profile has an activity in the foreground. Furthermore, if the device is
unlocked directly to the activity of an app in the managed profile, a toast is displayed notifying
the user that they are within the work profile.
=======
<li><b>Debug-only overrides.</b> Lets an application developer safely debug
secure connections of their application without added risk to the installed
base.
>>>>>>> 9577d31b
</li>
<li><b>Cleartext traffic opt-out.</b> Lets an application protect itself from
accidental usage of cleartext traffic.</li>
<li><b>Certificate pinning.</b> An advanced feature that lets an application
  limit which server keys are trusted for secure connections.</li>
</ul>

<p>For more information, see <a
href="{@docRoot}preview/features/security-config.html">Network Security
Config</a>.</p>

<h2 id="default_trusted_ca">Default Trusted Certificate Authority</h2>

<p>By default, apps that target Android N only trust system-provided certificates
and no longer trust user-added Certificate Authorities (CA). Apps targeting Android
N that wish to trust user-added CAs should use the
<a href="{@docRoot}preview/features/security-config.html">Network Security Config</a> to
specify how user CAs should be trusted.</p>

<h2 id="apk_signature_v2">APK signature scheme v2</h2>

<p>The PackageManager class now supports verifying apps using the APK
signature scheme v2. The APK signature scheme v2 is a whole-file signature scheme
that significantly improves verification speed and strengthens integrity
  guarantees by detecting any unauthorized changes to APK files.</p>

<p>To maintain backward-compatibility, an APK must be signed with the v1 signature
scheme (JAR signature scheme) before being signed with the v2 signature scheme.
With the v2 signature scheme, verification fails if you sign the APK with an
  additional certificate after signing with the v2 scheme. </p>

<p>APK signature scheme v2 support will be available later in the N Developer
Preview.</p>

<h2 id="scoped_directory_access">Scoped directory access</h2>

<p>In Android N, apps can use new APIs to request access to specific <a
href="{@docRoot}guide/topics/data/data-storage.html#filesExternal">external
storage</a> directories, including directories on removable media such as SD
cards. The new APIs greatly simplify how your application accesses standard
external storage directories, such as the <code>Pictures</code> directory. Apps
like photo apps can use these APIs instead of using
<code>READ_EXTERNAL_STORAGE</code>, which grants access to all storage
directories, or the Storage Access Framework, which makes the user navigate to
the directory.</p>

<p>Additionally, the new APIs simplify the steps a user takes to grant external
storage access to your app. When you use the new APIs, the system uses a simple
permissions UI that clearly details what directory the application is
requesting access to.</p>

<p>For more information, see the
<a href="{@docRoot}preview/features/scoped-folder-access.html">Scoped
Directory Access</a> developer documentation.</p>





<|MERGE_RESOLUTION|>--- conflicted
+++ resolved
@@ -130,17 +130,10 @@
   </li>
 </ul>
 
-<<<<<<< HEAD
-<h2>API Differences</h2>
-<ol>
-<li><a href="{@docRoot}sdk/api_diff/23/changes.html">API level 22 to 23 (Preview 3) &raquo;</a> </li>
-</ol>
-=======
 <div class="col-4of12">
   <img src="{@docRoot}preview/images/notifications-1.png" alt=""
   style="padding:.5em;max-width:226px">
 </div>
->>>>>>> 9577d31b
 
 <div class="col-4of12">
   <img src="{@docRoot}preview/images/notifications-3.png" alt=""
@@ -152,169 +145,6 @@
   style="padding:.5em;max-width:226px">
 </div>
 
-<<<<<<< HEAD
-<p>The M Developer Preview gives you an advance look at the upcoming release
-for the Android platform, which offers new features for users and app
-developers. This document provides an introduction to the most notable APIs.</p>
-
-<p>
-  The M Developer Preview 3 release includes the <strong>final APIs for Android 6.0 (API level
-  23)</strong>. If you are preparing an app for use on Android 6.0,
-  <a href="{@docRoot}preview/setup-sdk.html">download the latest SDK</a> and to complete your
-  final updates and release testing. You can review the final APIs in the
-  <a href="{@docRoot}reference/packages.html">API Reference</a> and see the API differences in
-  the <a href="{@docRoot}sdk/api_diff/23/changes.html">Android API Differences Report</a>.
-</p>
-
-</p>
-
-<p class="caution"><strong>Important:</strong>
-  You may now publish apps that target Android 6.0 (API level 23) to the Google Play store.
-</p>
-
-<p class="note"><strong>Note:</strong>
-  If you have been working with previous preview releases and want to see the differences
-  between the final API and previous preview versions, download the additional difference
-  reports included in the <a href="{@docRoot}preview/download.html#docs">preview docs
-  reference</a>.
-</p>
-
-<h3>Important behavior changes</h3>
-
-<p>If you have previously published an app for Android, be aware that your app might be affected
-by changes in the platform.</p>
-
-<p>Please see <a href="behavior-changes.html">Behavior Changes</a> for complete information.</p>
-
-<h2 id="app-linking">App Linking</h2>
-<p>This preview enhances Android’s intent system by providing more powerful app linking.
-This feature allows you to associate an app with a web domain you own. Based on this
-association, the platform can determine the default app to use to handle a particular
-web link and skip prompting users to select an app. To learn how to implement this feature, see
-<a href="{@docRoot}preview/features/app-linking.html">App Linking</a>.
-
-<h2 id="backup">Auto Backup for Apps</h2>
-<p>The system now performs automatic full data backup and restore for apps. For the
-duration of the <a href="{@docRoot}preview/overview.html">M Developer Preview program</a>, all
-apps are backed up, independent of which SDK version they target. After the final M SDK release,
-your app must target M to enable this behavior; you do not need to add any additional code. If users
-delete their Google accounts, their backup data is deleted as well. To learn how this feature
-works and how to configure what to back up on the file system, see
-<a href="{@docRoot}preview/backup/index.html">Auto Backup for Apps</a>.</p>
-
-<h2 id="authentication">Authentication</h2>
-<p>This preview offers new APIs to let you authenticate users by using their fingerprint scans on
-supported devices, and check how recently the user was last authenticated using a device unlocking
-mechanism (such as a lockscreen password). Use these APIs in conjunction with
-the <a href="{@docRoot}training/articles/keystore.html">Android Keystore system</a>.</p>
-
-<h3 id="fingerprint-authentication">Fingerprint Authentication</h3>
-
-<p>To authenticate users via fingerprint scan, get an instance of the new
-{@link android.hardware.fingerprint.FingerprintManager} class and call the
-{@link android.hardware.fingerprint.FingerprintManager#authenticate(android.hardware.fingerprint.FingerprintManager.CryptoObject, android.os.CancellationSignal, int, android.hardware.fingerprint.FingerprintManager.AuthenticationCallback, android.os.Handler) authenticate()}
-method. Your app must be running on a compatible
-device with a fingerprint sensor. You must implement the user interface for the fingerprint
-authentication flow on your app, and use the standard Android fingerprint icon in your UI.
-The Android fingerprint icon ({@code c_fp_40px.png}) is included in the
-<a href="https://github.com/googlesamples/android-FingerprintDialog"
-class="external-link">sample app</a>. If you are developing multiple apps that use fingerprint
-authentication, note that each app must authenticate the user’s fingerprint independently.
-</p>
-
-<p>To use this feature in your app, first add the
-  {@link android.Manifest.permission#USE_FINGERPRINT} permission in your manifest.</p>
-
-<pre>
-&lt;uses-permission
-        android:name="android.permission.USE_FINGERPRINT" /&gt;
-</pre>
-<img src="{@docRoot}preview/images/fingerprint-screen.png"
-srcset="{@docRoot}preview/images/fingerprint-screen.png 1x, {@docRoot}preview/images/fingerprint-screen_2x.png 2x"
-style="float:right; margin:0 0 10px 20px" width="282" height="476" />
-
-<p>To see an app implementation of fingerprint authentication, refer to the
-<a href="https://github.com/googlesamples/android-FingerprintDialog" class="external-link">
-  Fingerprint Dialog sample</a>. For a demonstration of how you can use these authentication
-  APIs in conjunction with other Android APIs, see the video
-  <a class="video-shadowbox-button" href="https://www.youtube.com/watch?v=VOn7VrTRlA4">
-  Fingerprint and Payment APIs</a>.</p>
-
-<p>If you are testing this feature, follow these steps:</p>
-<ol>
-<li>Install Android SDK Tools Revision 24.3, if you have not done so.</li>
-<li>Enroll a new fingerprint in the emulator by going to
-<strong>Settings > Security > Fingerprint</strong>, then follow the enrollment instructions.</li>
-<li>Use an emulator to emulate fingerprint touch events with the
-following command. Use the same command to emulate fingerprint touch events on the lockscreen or
-in your app.
-<pre class="no-prettyprint">
-adb -e emu finger touch &lt;finger_id&gt;
-</pre>
-<p>On Windows, you may have to run {@code telnet 127.0.0.1 &lt;emulator-id&gt;} followed by
-  {@code finger touch &lt;finger_id&gt;}.
-</p>
-</li>
-</ol>
-
-<h3 id="confirm-credential">Confirm Credential</h3>
-<p>Your app can authenticate users based on how recently they last unlocked their device. This
-feature frees users from having to remember additional app-specific passwords, and avoids the need
-for you to implement your own authentication user interface. Your app should use this feature in
-conjunction with a public or secret key implementation for user authentication.</p>
-
-<p>To set the timeout duration for which the same key can be re-used after a user is successfully
-authenticated, call the new
-{@link android.security.keystore.KeyGenParameterSpec.Builder#setUserAuthenticationValidityDurationSeconds(int) setUserAuthenticationValidityDurationSeconds()}
-method when you set up a {@link javax.crypto.KeyGenerator} or
-{@link java.security.KeyPairGenerator}.</p>
-
-<p>Avoid showing the re-authentication dialog excessively -- your apps should try using the
-cryptographic object first and if the the timeout expires, use the
-{@link android.app.KeyguardManager#createConfirmDeviceCredentialIntent(java.lang.CharSequence, java.lang.CharSequence) createConfirmDeviceCredentialIntent()}
-method to re-authenticate the user within your app.
-</p>
-
-<p>To see an app implementation of this feature, refer to the
-<a href="https://github.com/googlesamples/android-ConfirmCredential" class="external-link">
-  Confirm Credential sample</a>.</p>
-
-<h2 id="direct-share">Direct Share</h2>
-
-<img src="{@docRoot}preview/images/direct-share-screen.png"
-srcset="{@docRoot}preview/images/direct-share-screen.png 1x, {@docRoot}preview/images/direct-share-screen_2x.png 2x"
-style="float:right; margin:0 0 20px 30px" width="312" height="329" />
-
-<p>This preview provides you with APIs to make sharing intuitive and quick for users. You can now
-define <em>direct share targets</em> that launch a specific activity in your app. These direct share
-targets are exposed to users via the <em>Share</em> menu. This feature allows users to share
-content to targets, such as contacts, within other apps. For example, the direct share target might
-launch an activity in another social network app, which lets the user share content directly to a
-specific friend or community in that app.</p>
-
-<p>To enable direct share targets you must define a class that extends the
-{@link android.service.chooser.ChooserTargetService} class. Declare your
-service in the manifest. Within that declaration, specify the
-{@link android.Manifest.permission#BIND_CHOOSER_TARGET_SERVICE} permission and an
-intent filter using the
-{@link android.service.chooser.ChooserTargetService#SERVICE_INTERFACE SERVICE_INTERFACE} action.</p>
-<p>The following example shows how you might declare the
-{@link android.service.chooser.ChooserTargetService} in your manifest.</p>
-<pre>
-&lt;service android:name=".ChooserTargetService"
-        android:label="&#64;string/service_name"
-        android:permission="android.permission.BIND_CHOOSER_TARGET_SERVICE"&gt;
-    &lt;intent-filter&gt;
-        &lt;action android:name="android.service.chooser.ChooserTargetService" /&gt;
-    &lt;/intent-filter&gt;
-&lt;/service&gt;
-</pre>
-
-<p>For each activity that you want to expose to
-{@link android.service.chooser.ChooserTargetService}, add a
-{@code &lt;meta-data&gt;} element with the name
-{@code "android.service.chooser.chooser_target_service"} in your app manifest.
-=======
 
 <p class="img-caption">
   <strong>Figure 2.</strong> Bundled notifications and direct reply.
@@ -447,7 +277,6 @@
 
 <p class="img-caption" style="padding-right:2em;">
   <strong>Figure 4.</strong> Data Saver in Settings.
->>>>>>> 9577d31b
 </p>
   </div>
 
@@ -500,108 +329,12 @@
   Quick Settings tiles to give users easy access to key controls and actions in your app.</p>
 
 <p>
-<<<<<<< HEAD
-This preview provides a new voice interaction API which, together with
-<a href="https://developers.google.com/voice-actions/" class="external-link">Voice Actions</a>,
-allows you to build conversational voice experiences into your apps. Call the
-{@link android.app.Activity#isVoiceInteraction()} method to determine if a voice action triggered
-your activity. If so, your app can use the
-{@link android.app.VoiceInteractor} class to request a voice confirmation from the user, select
-from a list of options, and more.</p>
-
-<p>Most voice interactions originate from a user voice action. A voice interaction activity can
-also, however, start without user input. For example, another app launched through a voice
-interaction can also send an intent to launch a voice interaction. To determine if your activity
-launched from a user voice query or from another voice interaction app, call the
-{@link android.app.Activity#isVoiceInteractionRoot()} method. If another app launched your
-activity, the method returns {@code false}. Your app may then prompt the user to confirm that
-they intended this action.</p>
-
-<p>To learn more about implementing voice actions, see the
-<a href="https://developers.google.com/voice-actions/interaction/"
-class="external-link">Voice Actions developer site</a>.
-=======
   Quick Settings tiles are reserved for controls or actions that are either
   urgently required or frequently used, and should not be used as shortcuts to
   launching an app.
->>>>>>> 9577d31b
-</p>
-
-<p>
-<<<<<<< HEAD
-This preview offers a new way for users to engage with your apps through an assistant. To use this
-feature, the user must enable the assistant to use the current context. Once enabled, the user
-can summon the assistant within any app, by long-pressing on the <strong>Home</strong> button.</p>
-<p>Your app can elect to not share the current context with the assistant by setting the
-{@link android.view.WindowManager.LayoutParams#FLAG_SECURE} flag. In addition to the
-standard set of information that the platform passes to the assistant, your app can share
-additional information by using the new {@link android.app.assist.AssistContent} class.</p>
-
-<p>To provide the assistant with additional context from your app, follow these steps:</p>
-
-<ol>
-<li>Implement the {@link android.app.Application.OnProvideAssistDataListener} interface.</li>
-<li>Register this listener by using
-{@link android.app.Application#registerOnProvideAssistDataListener(android.app.Application.OnProvideAssistDataListener) registerOnProvideAssistDataListener()}.</li>
-<li>In order to provide activity-specific contextual information, override the
-{@link android.app.Activity#onProvideAssistData(android.os.Bundle) onProvideAssistData()}
-callback and, optionally, the new
-{@link android.app.Activity#onProvideAssistContent(android.app.assist.AssistContent) onProvideAssistContent()}
-callback.
-</ol>
-
-<h2 id="notifications">Notifications</h2>
-<p>This preview adds the following API changes for notifications:</p>
-<ul>
-  <li>New {@link android.app.NotificationManager#INTERRUPTION_FILTER_ALARMS} filter level that
-    corresponds to the new <em>Alarms only</em> do not disturb mode.</li>
-  <li>New {@link android.app.Notification#CATEGORY_REMINDER} category value that is used to
-  distinguish user-scheduled reminders from other events
-  ({@link android.app.Notification#CATEGORY_EVENT}) and alarms
-  ({@link android.app.Notification#CATEGORY_ALARM}).</li>
-  <li>New {@link android.graphics.drawable.Icon} class that you can attach to your notifications
-  via the
-  {@link android.app.Notification.Builder#setSmallIcon(android.graphics.drawable.Icon) setSmallIcon()}
-  and {@link android.app.Notification.Builder#setLargeIcon(android.graphics.drawable.Icon) setLargeIcon()}
-  methods. Similarly, the
-  {@link android.app.Notification.Builder#addAction(int, java.lang.CharSequence, android.app.PendingIntent)
-  addAction()} method now accepts an {@link android.graphics.drawable.Icon} object instead of a
-  drawable resource ID.</li>
-  <li>New {@link android.app.NotificationManager#getActiveNotifications()} method that allows your
-  apps to find out which of their notifications are currently alive. To see an app implementation
-  that uses this feature, see the <a href="https://github.com/googlesamples/android-ActiveNotifications"
-  class="external-link">Active Notifications sample</a>.</li>
-</ul>
-
-<h2 id="bluetooth-stylus">Bluetooth Stylus Support</h2>
-<p>This preview provides improved support for user input using a Bluetooth stylus. Users can pair
-and connect a compatible Bluetooth stylus with their phone or tablet.  While connected, position
-information from the touch screen is fused with pressure and button information from the stylus to
-provide a greater range of expression than with the touch screen alone. Your app can listen for
-stylus button presses and perform secondary actions, by registering
-{@link android.view.View.OnContextClickListener} and
-{@link android.view.GestureDetector.OnContextClickListener} objects in your activity.</p>
-
-<p>Use the {@link android.view.MotionEvent} methods and constants to detect stylus button
-interactions:</p>
-<ul>
-<li>If the user touches a stylus with a button on the screen of your app, the
-{@link android.view.MotionEvent#getToolType(int) getTooltype()} method returns
-{@link android.view.MotionEvent#TOOL_TYPE_STYLUS}.</li>
-<li>For apps targeting M Preview, the
-{@link android.view.MotionEvent#getButtonState() getButtonState()}
-method returns {@link android.view.MotionEvent#BUTTON_STYLUS_PRIMARY} when the user
-presses the primary stylus button. If the stylus has a second button, the same method returns
-{@link android.view.MotionEvent#BUTTON_STYLUS_SECONDARY} when the user presses it. If the user presses
-both buttons simultaneously, the method returns both values OR'ed together
-({@link android.view.MotionEvent#BUTTON_STYLUS_PRIMARY}|{@link android.view.MotionEvent#BUTTON_STYLUS_SECONDARY}).</li>
-<li>
-For apps targeting a lower platform version, the
-{@link android.view.MotionEvent#getButtonState() getButtonState()} method returns
-{@link android.view.MotionEvent#BUTTON_SECONDARY} (for primary stylus button press),
-{@link android.view.MotionEvent#BUTTON_TERTIARY} (for secondary stylus button press), or both.
-</li>
-=======
+</p>
+
+<p>
   Once you’ve defined your tiles, you can surface them to users, who can add
   them to Quick Settings just by drag and drop.
 </p>
@@ -630,7 +363,6 @@
   <li> Blocked numbers can persist across resets and devices through the Backup &amp;
 Restore feature
   <li> Multiple apps can use the same blocked numbers list
->>>>>>> 9577d31b
 </ul>
 
 <p>Additionally, carrier app integration through Android means that carriers can
@@ -639,81 +371,14 @@
 through any medium, such as a VOIP endpoint or forwarding phones.</p>
 
 <p>
-<<<<<<< HEAD
-If your app performs performs Bluetooth Low Energy scans, use the new
-{@link android.bluetooth.le.ScanSettings.Builder#setCallbackType(int) setCallbackType()}
-method to specify that you want the system to notify callbacks when it first finds, or sees after a
-long time, an advertisement packet matching the set {@link android.bluetooth.le.ScanFilter}. This
-approach to scanning is more power-efficient than what’s provided in the previous platform version.
-=======
   For more information, see <code>android.provider.BlockedNumberContract</code>
   in the downloadable <a href="{@docRoot}preview/setup-sdk.html#docs-dl">API
   Reference</a>.
->>>>>>> 9577d31b
 </p>
 
 <h2 id="call_screening">Call screening</h2>
 
 <p>
-<<<<<<< HEAD
-This preview adds support for the Hotspot 2.0 Release 1 spec on Nexus 6 and Nexus 9 devices. To
-provision Hotspot 2.0 credentials in your app, use the new methods of the
-{@link android.net.wifi.WifiEnterpriseConfig} class, such as
-{@link android.net.wifi.WifiEnterpriseConfig#setPlmn(java.lang.String) setPlmn()} and
-{@link android.net.wifi.WifiEnterpriseConfig#setRealm(java.lang.String) setRealm()}. In the
-{@link android.net.wifi.WifiConfiguration} object, you can set the
-{@link android.net.wifi.WifiConfiguration#FQDN} and the
-{@link android.net.wifi.WifiConfiguration#providerFriendlyName} fields.
-The new {@link android.net.wifi.ScanResult#isPasspointNetwork()} method indicates if a detected
-network represents a Hotspot 2.0 access point.
-</p>
-
-<h2 id="4K-display">4K Display Mode</h2>
-<p>The platform now allows apps to request that the display resolution be upgraded to 4K rendering
-on compatible hardware. To query the current physical resolution, use the new
-{@link android.view.Display.Mode} APIs. If the UI is drawn at a lower logical resolution and is
-upscaled to a larger physical resolution, be aware that the physical resolution the
-{@link android.view.Display.Mode#getPhysicalWidth()} method returns may differ from the logical
-resolution reported by {@link android.view.Display#getSize(android.graphics.Point) getSize()}.</p>
-
-<p>You can request the system to change the physical resolution in your app as it runs, by setting
-the {@link android.view.WindowManager.LayoutParams#preferredDisplayModeId} property of your app’s
-window.  This feature is useful if you want to switch to 4K display resolution. While in 4K display
-mode, the UI continues to be rendered at the original resolution (such as 1080p) and is upscaled to
-4K, but {@link android.view.SurfaceView} objects may show content at the native resolution.</p>
-
-<h2 id="behavior-themeable-colorstatelists">Themeable ColorStateLists</h2>
-<p>Theme attributes are now supported in
-{@link android.content.res.ColorStateList} for devices running the M Preview. The
-{@link android.content.res.Resources#getColorStateList(int) getColorStateList()} and
-{@link android.content.res.Resources#getColor(int) getColor()} methods have been deprecated. If
-you are calling these APIs, call the new
-{@link android.content.Context#getColorStateList(int) getColorStateList()} or
-{@link android.content.Context#getColor(int) getColor()} methods instead. These methods are also
-available in the v4 appcompat library via {@link android.support.v4.content.ContextCompat}.</p>
-
-<h2 id="audio">Audio Features</h2>
-
-<p>This preview adds enhancements to audio processing on Android, including: </p>
-<ul>
-  <li>Support for the <a href="http://en.wikipedia.org/wiki/MIDI" class="external-link">MIDI</a>
-protocol, with the new {@link android.media.midi} APIs. Use these APIs to send and receive MIDI
-events.</li>
-  <li>New {@link android.media.AudioRecord.Builder} and {@link android.media.AudioTrack.Builder}
-classes to create digital audio capture and playback objects respectively, and configure audio
-source and sink properties to override the system defaults.</li>
-  <li>API hooks for associating audio and input devices. This is particularly useful if your app
-allows users to start a voice search from a game controller or remote control connected to Android
-TV. The system invokes the new
-{@link android.app.Activity#onSearchRequested(android.view.SearchEvent) onSearchRequested()}
-callback when the user starts a search. To determine if the user's input device has a built-in
-microphone, retrieve the {@link android.view.InputDevice} object from that callback, then call the
-new {@link android.view.InputDevice#hasMicrophone()} method.</li>
-  <li>New {@link android.media.AudioManager#getDevices(int) getDevices()} method which lets you
-retrieve a list of all audio devices currently connected to the system. You can also register an
-{@link android.media.AudioDeviceCallback} object if you want the system to notify your app
-when an audio device connects or disconnects.</li>
-=======
   Android N allows the default phone app to screen incoming calls. The phone
   app does this by implementing the new <code>CallScreeningService</code>,
   which allows the phone app to perform a number of actions based on an
@@ -724,7 +389,6 @@
   <li> Reject the incoming call
   <li> Do not allow the call to the call log
   <li> Do not show the user a notification for the call
->>>>>>> 9577d31b
 </ul>
 
 <p>
@@ -781,129 +445,6 @@
 <p>Android N adds framework interfaces and platform support for OpenGL ES 3.2, including:</p>
 
 <ul>
-<<<<<<< HEAD
-<li>New {@link android.media.MediaSync} class which helps applications to synchronously render
-audio and video streams. The audio buffers are submitted in non-blocking fashion and are
-returned via a callback. It also supports dynamic playback rate.
-</li>
-<li>New {@link android.media.MediaDrm#EVENT_SESSION_RECLAIMED} event, which indicates that a
-session opened by the app has been reclaimed by the resource manager. If your app uses DRM sessions,
-you should handle this event and make sure not to use a reclaimed session.
-</li>
-<li>New {@link android.media.MediaCodec.CodecException#ERROR_RECLAIMED} error code, which indicates
-that the resource manager reclaimed the media resource used by the codec. With this exception, the
-codec must be released, as it has moved to terminal state.
-</li>
-<li>New {@link android.media.MediaCodecInfo.CodecCapabilities#getMaxSupportedInstances()
-getMaxSupportedInstances()} interface to get a hint for the max number of the supported
-concurrent codec instances.
-</li>
-<li>New {@link android.media.MediaPlayer#setPlaybackParams(android.media.PlaybackParams)
-setPlaybackParams()} method to set the media playback rate for fast or
-slow motion playback. It also stretches or speeds up the audio playback automatically in
-conjunction with the video.</li>
-</ul>
-
-<h2 id="camera">Camera Features</h2>
-<p>This preview includes the following new APIs for accessing the camera’s flashlight and for
-camera reprocessing of images:</p>
-
-<h3 id="flashlight">Flashlight API</h3>
-<p>If a camera device has a flash unit, you can call the
-{@link android.hardware.camera2.CameraManager#setTorchMode(java.lang.String, boolean) setTorchMode()}
-method to switch the flash unit’s torch mode on or off without opening the camera device. The app
-does not have exclusive ownership of the flash unit or the camera device. The torch mode is turned
-off and becomes unavailable whenever the camera device becomes unavailable, or when other camera
-resources keeping the torch on become unavailable. Other apps can also call
-{@link android.hardware.camera2.CameraManager#setTorchMode(java.lang.String, boolean) setTorchMode()}
-to turn off the torch mode. When the last app that turned on the torch mode is closed, the torch
-mode is turned off.</p>
-
-<p>You can register a callback to be notified about torch mode status by calling the
-{@link android.hardware.camera2.CameraManager#registerTorchCallback(android.hardware.camera2.CameraManager.TorchCallback, android.os.Handler) registerTorchCallback()}
-method. The first time the callback is registered, it is immediately called with the torch mode
-status of all currently known camera devices with a flash unit. If the torch mode is turned on or
-off successfully, the
-{@link android.hardware.camera2.CameraManager.TorchCallback#onTorchModeChanged(java.lang.String, boolean) onTorchModeChanged()}
-method is invoked.</p>
-
-<h3 id="reprocessing">Reprocessing API</h3>
-<p>The {@link android.hardware.camera2 Camera2} API is extended to support YUV and private
-opaque format image reprocessing. To determine if these reprocessing capabilities are available,
-call {@link android.hardware.camera2.CameraManager#getCameraCharacteristics(java.lang.String)
-getCameraCharacteristics()} and check for the
-{@link android.hardware.camera2.CameraCharacteristics#REPROCESS_MAX_CAPTURE_STALL} key. If a
-device supports reprocessing, you can create a reprocessable camera capture session by calling
-<a href="/reference/android/hardware/camera2/CameraDevice.html#createReprocessableCaptureSession(android.hardware.camera2.params.InputConfiguration, java.util.List<android.view.Surface>, android.hardware.camera2.CameraCaptureSession.StateCallback, android.os.Handler)"><code>createReprocessableCaptureSession()</code></a>,
-and create requests for input buffer reprocessing.</p>
-
-<p>Use the {@link android.media.ImageWriter} class to connect the input buffer flow to the camera
-reprocessing input. To get an empty buffer, follow this programming model:</p>
-
-<ol>
-<li>Call the {@link android.media.ImageWriter#dequeueInputImage()} method.</li>
-<li>Fill the data into the input buffer.</li>
-<li>Send the buffer to the  camera by calling the
-{@link android.media.ImageWriter#queueInputImage(android.media.Image) queueInputImage()} method.</li>
-</ol>
-
-<p>If you are using a {@link android.media.ImageWriter} object together with an
-{@link android.graphics.ImageFormat#PRIVATE} image, your app cannot access the image
-data directly. Instead, pass the {@link android.graphics.ImageFormat#PRIVATE} image directly to the
-{@link android.media.ImageWriter} by calling the
-{@link android.media.ImageWriter#queueInputImage(android.media.Image) queueInputImage()} method
-without any buffer copy.</p>
-
-<p>The {@link android.media.ImageReader} class now supports
-{@link android.graphics.ImageFormat#PRIVATE} format image streams. This support allows your app to
-maintain a circular image queue of {@link android.media.ImageReader} output images, select one or
-more images, and send them to the {@link android.media.ImageWriter} for camera reprocessing.</p>
-
-<h2 id="afw">Android for Work Features</h2>
-<p>This preview includes the following new APIs for Android for Work:</p>
-<ul>
-  <li><strong>Enhanced controls for Corporate-Owned, Single-Use devices:</strong> The Device Owner
-can now control the following settings to improve management of
-Corporate-Owned, Single-Use (COSU) devices:
-  <ul>
-    <li>Disable or re-enable the keyguard with the
-{@link android.app.admin.DevicePolicyManager#setKeyguardDisabled(android.content.ComponentName, boolean)
-setKeyguardDisabled()} method.</li>
-    <li>Disable or re-enable the status bar (including quick settings, notifications, and the
-navigation swipe-up gesture that launches Google Now) with the
-{@link android.app.admin.DevicePolicyManager#setStatusBarDisabled(android.content.ComponentName, boolean) setStatusBarDisabled()}
-method.</li>
-    <li>Disable or re-enable safe boot with the {@link android.os.UserManager} constant
-{@link android.os.UserManager#DISALLOW_SAFE_BOOT}.</li>
-    <li>Prevent the screen from turning off while plugged in with the
-  {@link android.provider.Settings.Global#STAY_ON_WHILE_PLUGGED_IN} constant.</li>
-  </ul>
-  </li>
-  <li><strong>Silent install and uninstall of apps by Device Owner:</strong> A Device Owner can now
-silently install and uninstall applications using the {@link android.content.pm.PackageInstaller}
-APIs, independent of Google Play for Work. You can now provision devices through a Device Owner that
-fetches and installs apps without user interaction. This feature is useful for enabling one-touch
-provisioning of kiosks or other such devices without activating a Google account.</li>
-<li><strong>Silent enterprise certificate access: </strong> When an app calls
-{@link android.security.KeyChain#choosePrivateKeyAlias(android.app.Activity,android.security.KeyChainAliasCallback,java.lang.String[],java.security.Principal[],java.lang.String,int,java.lang.String) choosePrivateKeyAlias()},
-prior to the user being prompted to select a certificate, the Profile or Device Owner can now call
-the {@link android.app.admin.DeviceAdminReceiver#onChoosePrivateKeyAlias(android.content.Context, android.content.Intent, int, android.net.Uri, java.lang.String) onChoosePrivateKeyAlias()}
-method to provide the alias silently to the requesting application. This feature lets you grant
-managed apps access to certificates without user interaction.</li>
-<li><strong>Auto-acceptance of system updates.</strong> By setting a system update policy with
-{@link android.app.admin.DevicePolicyManager#setSystemUpdatePolicy(android.content.ComponentName, android.app.admin.SystemUpdatePolicy) setSystemUpdatePolicy()},
-a Device Owner can now auto-accept a system
-update, for instance in the case of a kiosk device, or postpone the update and prevent it being
-taken by the user for up to 30 days. Furthermore, an administrator can set a daily time window in
-which an update must be taken, for example during the hours when a kiosk device is not in use. When
-a system update is available, the system checks if the Work Policy Controller app has set a system
-update policy, and behaves accordingly.
-</li>
-<li>
-<strong>Delegated certificate installation:</strong> A Profile or Device Owner can now grant a
-third-party app the ability to call these {@link android.app.admin.DevicePolicyManager} certificate
-management APIs:
-=======
   <li> All extensions from the <a class="external-link"
 href="https://www.khronos.org/registry/gles/extensions/ANDROID/ANDROID_extension_pack_es31a.txt">Android Extension Pack</a></a> (AEP) except for <code>EXT_texture_sRGB_decode</code>.
   <li> Floating-point framebuffers for HDR and deferred shading.
@@ -1092,44 +633,14 @@
 error-prone programmatic APIs (e.g. X509TrustManager).</p>
 
   <p>Supported features:</p>
->>>>>>> 9577d31b
 <ul>
 <li><b>Custom trust anchors.</b> Lets an application customize which
 Certificate Authorities (CA) are trusted for its secure connections. For
 example, trusting particular self-signed certificates or a restricted set of public CAs.
 </li>
-<<<<<<< HEAD
-<img src="{@docRoot}preview/images/work-profile-screen.png"
-srcset="{@docRoot}preview/images/work-profile-screen.png 1x, {@docRoot}preview/images/work-profile-screen_2x.png 2x"
-style="float:right; margin:0 0 10px 20px" width="282" height="476" />
-<li><strong>Data usage tracking.</strong> A Profile or Device Owner can now query for the
-data usage statistics visible in <strong>Settings > Data</strong> usage by using the new
-{@link android.app.usage.NetworkStatsManager} methods. Profile Owners are automatically granted
-permission to query data on the profile they manage, while Device Owners get access to usage data
-of the managed primary user.</li>
-<li><strong>Runtime permission management:</strong>
-<p>A Profile or Device Owner can set a permission policy
-for all runtime requests of all applications using
-{@link android.app.admin.DevicePolicyManager#setPermissionPolicy(android.content.ComponentName, int)
-setPermissionPolicy()}, to either prompt the user to grant the permission or automatically grant or
-deny the permission silently. If the latter policy is set, the user cannot
-modify the selection made by the Profile or Device Owner within the app’s permissions screen in
-<strong>Settings</strong>.</p></li>
-<li><strong>VPN in Settings:</strong> VPN apps are now visible in
-    <strong>Settings > More > VPN</strong>.
-Additionally, the notifications that accompany VPN usage are now specific to how that VPN is
-configured. For Profile Owner, the notifications are specific to whether the VPN is configured
-for a managed profile, a personal profile, or both. For a Device Owner, the notifications are
-specific to whether the VPN is configured for the entire device.</li>
-<li><strong>Work status notification:</strong> A status bar briefcase icon now appears whenever
-an app from the managed profile has an activity in the foreground. Furthermore, if the device is
-unlocked directly to the activity of an app in the managed profile, a toast is displayed notifying
-the user that they are within the work profile.
-=======
 <li><b>Debug-only overrides.</b> Lets an application developer safely debug
 secure connections of their application without added risk to the installed
 base.
->>>>>>> 9577d31b
 </li>
 <li><b>Cleartext traffic opt-out.</b> Lets an application protect itself from
 accidental usage of cleartext traffic.</li>
