--- conflicted
+++ resolved
@@ -535,12 +535,8 @@
     -since $(SRC_API_DIR)/17.txt 17 \
     -since $(SRC_API_DIR)/18.txt 18 \
     -since $(SRC_API_DIR)/19.txt 19 \
-<<<<<<< HEAD
-		-werror -hide 111 -hide 113 \
-=======
     -since $(SRC_API_DIR)/20.txt 20 \
 		-werror -hide 113 \
->>>>>>> 4d329a8f
 		-overview $(LOCAL_PATH)/core/java/overview.html
 
 framework_docs_LOCAL_API_CHECK_ADDITIONAL_JAVA_DIR:= \
