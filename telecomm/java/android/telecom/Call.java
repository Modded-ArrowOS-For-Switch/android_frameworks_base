/*
 * Copyright (C) 2014 The Android Open Source Project
 *
 * Licensed under the Apache License, Version 2.0 (the "License");
 * you may not use this file except in compliance with the License.
 * You may obtain a copy of the License at
 *
 *      http://www.apache.org/licenses/LICENSE-2.0
 *
 * Unless required by applicable law or agreed to in writing, software
 * distributed under the License is distributed on an "AS IS" BASIS,
 * WITHOUT WARRANTIES OR CONDITIONS OF ANY KIND, either express or implied.
 * See the License for the specific language governing permissions and
 * limitations under the License.
 */

package android.telecom;

import android.annotation.SystemApi;
import android.net.Uri;
import android.os.Bundle;

import java.lang.String;
import java.util.ArrayList;
import java.util.Collections;
import java.util.List;
import java.util.Map;
import java.util.Objects;
import java.util.concurrent.CopyOnWriteArrayList;

/**
 * Represents an ongoing phone call that the in-call app should present to the user.
 *
 * {@hide}
 */
@SystemApi
public final class Call {
    /**
     * The state of a {@code Call} when newly created.
     */
    public static final int STATE_NEW = 0;

    /**
     * The state of an outgoing {@code Call} when dialing the remote number, but not yet connected.
     */
    public static final int STATE_DIALING = 1;

    /**
     * The state of an incoming {@code Call} when ringing locally, but not yet connected.
     */
    public static final int STATE_RINGING = 2;

    /**
     * The state of a {@code Call} when in a holding state.
     */
    public static final int STATE_HOLDING = 3;

    /**
     * The state of a {@code Call} when actively supporting conversation.
     */
    public static final int STATE_ACTIVE = 4;

    /**
     * The state of a {@code Call} when no further voice or other communication is being
     * transmitted, the remote side has been or will inevitably be informed that the {@code Call}
     * is no longer active, and the local data transport has or inevitably will release resources
     * associated with this {@code Call}.
     */
    public static final int STATE_DISCONNECTED = 7;

    /**
     * The state of an outgoing {@code Call}, but waiting for user input before proceeding.
     */
    public static final int STATE_PRE_DIAL_WAIT = 8;

    /**
     * The initial state of an outgoing {@code Call}.
     * Common transitions are to {@link #STATE_DIALING} state for a successful call or
     * {@link #STATE_DISCONNECTED} if it failed.
     */
    public static final int STATE_CONNECTING = 9;

    /**
     * The state of a {@code Call} when the user has initiated a disconnection of the call, but the
     * call has not yet been disconnected by the underlying {@code ConnectionService}.  The next
     * state of the call is (potentially) {@link #STATE_DISCONNECTED}.
     */
    public static final int STATE_DISCONNECTING = 10;

    /**
     * The key to retrieve the optional {@code PhoneAccount}s Telecom can bundle with its Call
     * extras. Used to pass the phone accounts to display on the front end to the user in order to
     * select phone accounts to (for example) place a call.
     *
     * @hide
     */
    public static final String AVAILABLE_PHONE_ACCOUNTS = "selectPhoneAccountAccounts";

    public static class Details {

        /** Call can currently be put on hold or unheld. */
        public static final int CAPABILITY_HOLD = 0x00000001;

        /** Call supports the hold feature. */
        public static final int CAPABILITY_SUPPORT_HOLD = 0x00000002;

        /**
         * Calls within a conference can be merged. A {@link ConnectionService} has the option to
         * add a {@link Conference} call before the child {@link Connection}s are merged. This is how
         * CDMA-based {@link Connection}s are implemented. For these unmerged {@link Conference}s, this
         * capability allows a merge button to be shown while the conference call is in the foreground
         * of the in-call UI.
         * <p>
         * This is only intended for use by a {@link Conference}.
         */
        public static final int CAPABILITY_MERGE_CONFERENCE = 0x00000004;

        /**
         * Calls within a conference can be swapped between foreground and background.
         * See {@link #CAPABILITY_MERGE_CONFERENCE} for additional information.
         * <p>
         * This is only intended for use by a {@link Conference}.
         */
        public static final int CAPABILITY_SWAP_CONFERENCE = 0x00000008;

        /**
         * @hide
         */
        public static final int CAPABILITY_UNUSED = 0x00000010;

        /** Call supports responding via text option. */
        public static final int CAPABILITY_RESPOND_VIA_TEXT = 0x00000020;

        /** Call can be muted. */
        public static final int CAPABILITY_MUTE = 0x00000040;

        /**
         * Call supports conference call management. This capability only applies to {@link Conference}
         * calls which can have {@link Connection}s as children.
         */
        public static final int CAPABILITY_MANAGE_CONFERENCE = 0x00000080;

        /**
         * Local device supports receiving video.
         * @hide
         */
        public static final int CAPABILITY_SUPPORTS_VT_LOCAL_RX = 0x00000100;

        /**
         * Local device supports transmitting video.
         * @hide
         */
        public static final int CAPABILITY_SUPPORTS_VT_LOCAL_TX = 0x00000200;

        /**
         * Local device supports bidirectional video calling.
         * @hide
         */
        public static final int CAPABILITY_SUPPORTS_VT_LOCAL =
                CAPABILITY_SUPPORTS_VT_LOCAL_RX | CAPABILITY_SUPPORTS_VT_LOCAL_TX;

        /**
         * Remote device supports receiving video.
         * @hide
         */
        public static final int CAPABILITY_SUPPORTS_VT_REMOTE_RX = 0x00000400;

        /**
         * Remote device supports transmitting video.
         * @hide
         */
        public static final int CAPABILITY_SUPPORTS_VT_REMOTE_TX = 0x00000800;

        /**
         * Remote device supports bidirectional video calling.
         * @hide
         */
        public static final int CAPABILITY_SUPPORTS_VT_REMOTE =
                CAPABILITY_SUPPORTS_VT_REMOTE_RX | CAPABILITY_SUPPORTS_VT_REMOTE_TX;

        /**
         * Call is able to be separated from its parent {@code Conference}, if any.
         */
        public static final int CAPABILITY_SEPARATE_FROM_CONFERENCE = 0x00001000;

        /**
         * Call is able to be individually disconnected when in a {@code Conference}.
         */
        public static final int CAPABILITY_DISCONNECT_FROM_CONFERENCE = 0x00002000;
        
        /**
         * Whether the call is a generic conference, where we do not know the precise state of
         * participants in the conference (eg. on CDMA).
         *
         * @hide
         */
        public static final int CAPABILITY_GENERIC_CONFERENCE = 0x00004000;

        /**
<<<<<<< HEAD
         * Call is using high definition audio.
         * @hide
         */
        public static final int CAPABILITY_HIGH_DEF_AUDIO = 0x00008000;

        /**
         * Call is using WIFI.
         * @hide
         */
        public static final int CAPABILITY_WIFI = 0x00010000;

        //******************************************************************************************
        // Next CAPABILITY value: 0x00020000
        //******************************************************************************************

        /**
         * Indicates that the current device callback number should be shown.
         *
         * @hide
         */
        public static final int CAPABILITY_SHOW_CALLBACK_NUMBER = 0x00008000;
=======
         * Speed up audio setup for MT call.
         * @hide
         */
        public static final int CAPABILITY_SPEED_UP_MT_AUDIO = 0x00008000;
>>>>>>> bcb17eb7

        private final Uri mHandle;
        private final int mHandlePresentation;
        private final String mCallerDisplayName;
        private final int mCallerDisplayNamePresentation;
        private final PhoneAccountHandle mAccountHandle;
        private final int mCallCapabilities;
        private final int mCallProperties;
        private final DisconnectCause mDisconnectCause;
        private final long mConnectTimeMillis;
        private final GatewayInfo mGatewayInfo;
        private final int mVideoState;
        private final StatusHints mStatusHints;
        private final Bundle mExtras;

        /**
         * Whether the supplied capabilities  supports the specified capability.
         *
         * @param capabilities A bit field of capabilities.
         * @param capability The capability to check capabilities for.
         * @return Whether the specified capability is supported.
         * @hide
         */
        public static boolean can(int capabilities, int capability) {
            return (capabilities & capability) != 0;
        }

        /**
         * Whether the capabilities of this {@code Details} supports the specified capability.
         *
         * @param capability The capability to check capabilities for.
         * @return Whether the specified capability is supported.
         * @hide
         */
        public boolean can(int capability) {
            return can(mCallCapabilities, capability);
        }

        /**
         * Render a set of capability bits ({@code CAPABILITY_*}) as a human readable string.
         *
         * @param capabilities A capability bit field.
         * @return A human readable string representation.
         */
        public static String capabilitiesToString(int capabilities) {
            StringBuilder builder = new StringBuilder();
            builder.append("[Capabilities:");
            if (can(capabilities, CAPABILITY_HOLD)) {
                builder.append(" CAPABILITY_HOLD");
            }
            if (can(capabilities, CAPABILITY_SUPPORT_HOLD)) {
                builder.append(" CAPABILITY_SUPPORT_HOLD");
            }
            if (can(capabilities, CAPABILITY_MERGE_CONFERENCE)) {
                builder.append(" CAPABILITY_MERGE_CONFERENCE");
            }
            if (can(capabilities, CAPABILITY_SWAP_CONFERENCE)) {
                builder.append(" CAPABILITY_SWAP_CONFERENCE");
            }
            if (can(capabilities, CAPABILITY_RESPOND_VIA_TEXT)) {
                builder.append(" CAPABILITY_RESPOND_VIA_TEXT");
            }
            if (can(capabilities, CAPABILITY_MUTE)) {
                builder.append(" CAPABILITY_MUTE");
            }
            if (can(capabilities, CAPABILITY_MANAGE_CONFERENCE)) {
                builder.append(" CAPABILITY_MANAGE_CONFERENCE");
            }
            if (can(capabilities, CAPABILITY_SUPPORTS_VT_LOCAL_RX)) {
                builder.append(" CAPABILITY_SUPPORTS_VT_LOCAL_RX");
            }
            if (can(capabilities, CAPABILITY_SUPPORTS_VT_LOCAL_TX)) {
                builder.append(" CAPABILITY_SUPPORTS_VT_LOCAL_TX");
            }
            if (can(capabilities, CAPABILITY_SUPPORTS_VT_LOCAL)) {
                builder.append(" CAPABILITY_SUPPORTS_VT_LOCAL");
            }
            if (can(capabilities, CAPABILITY_SUPPORTS_VT_REMOTE_RX)) {
                builder.append(" CAPABILITY_SUPPORTS_VT_REMOTE_RX");
            }
            if (can(capabilities, CAPABILITY_SUPPORTS_VT_REMOTE_TX)) {
                builder.append(" CAPABILITY_SUPPORTS_VT_REMOTE_TX");
            }
            if (can(capabilities, CAPABILITY_SUPPORTS_VT_REMOTE)) {
                builder.append(" CAPABILITY_SUPPORTS_VT_REMOTE");
            }
            if (can(capabilities, CAPABILITY_HIGH_DEF_AUDIO)) {
                builder.append(" CAPABILITY_HIGH_DEF_AUDIO");
            }
            if (can(capabilities, CAPABILITY_WIFI)) {
                builder.append(" CAPABILITY_WIFI");
            }
            if (can(capabilities, CAPABILITY_GENERIC_CONFERENCE)) {
                builder.append(" CAPABILITY_GENERIC_CONFERENCE");
            }
<<<<<<< HEAD
            if (can(capabilities, CAPABILITY_SHOW_CALLBACK_NUMBER)) {
                builder.append(" CAPABILITY_SHOW_CALLBACK_NUMBER");
=======
            if (can(capabilities, CAPABILITY_SPEED_UP_MT_AUDIO)) {
                builder.append(" CAPABILITY_SPEED_UP_IMS_MT_AUDIO");
>>>>>>> bcb17eb7
            }
            builder.append("]");
            return builder.toString();
        }

        /**
         * @return The handle (e.g., phone number) to which the {@code Call} is currently
         * connected.
         */
        public Uri getHandle() {
            return mHandle;
        }

        /**
         * @return The presentation requirements for the handle. See
         * {@link TelecomManager} for valid values.
         */
        public int getHandlePresentation() {
            return mHandlePresentation;
        }

        /**
         * @return The display name for the caller.
         */
        public String getCallerDisplayName() {
            return mCallerDisplayName;
        }

        /**
         * @return The presentation requirements for the caller display name. See
         * {@link TelecomManager} for valid values.
         */
        public int getCallerDisplayNamePresentation() {
            return mCallerDisplayNamePresentation;
        }

        /**
         * @return The {@code PhoneAccountHandle} whereby the {@code Call} is currently being
         * routed.
         */
        public PhoneAccountHandle getAccountHandle() {
            return mAccountHandle;
        }

        /**
         * @return A bitmask of the capabilities of the {@code Call}, as defined by the various
         *         {@code CAPABILITY_*} constants in this class.
         */
        public int getCallCapabilities() {
            return mCallCapabilities;
        }

        /**
         * @return A bitmask of the properties of the {@code Call}, as defined in
         *         {@link CallProperties}.
         */
        public int getCallProperties() {
            return mCallProperties;
        }

        /**
         * @return For a {@link #STATE_DISCONNECTED} {@code Call}, the disconnect cause expressed
         * by {@link android.telecom.DisconnectCause}.
         */
        public DisconnectCause getDisconnectCause() {
            return mDisconnectCause;
        }

        /**
         * @return The time the {@code Call} has been connected. This information is updated
         * periodically, but user interfaces should not rely on this to display any "call time
         * clock".
         */
        public long getConnectTimeMillis() {
            return mConnectTimeMillis;
        }

        /**
         * @return Information about any calling gateway the {@code Call} may be using.
         */
        public GatewayInfo getGatewayInfo() {
            return mGatewayInfo;
        }

        /**
         * @return The video state of the {@code Call}.
         */
        public int getVideoState() {
            return mVideoState;
        }

        /**
         * @return The current {@link android.telecom.StatusHints}, or {@code null} if none
         * have been set.
         */
        public StatusHints getStatusHints() {
            return mStatusHints;
        }

        /**
         * @return A bundle extras to pass with the call
         */
        public Bundle getExtras() {
            return mExtras;
        }

        @Override
        public boolean equals(Object o) {
            if (o instanceof Details) {
                Details d = (Details) o;
                return
                        Objects.equals(mHandle, d.mHandle) &&
                        Objects.equals(mHandlePresentation, d.mHandlePresentation) &&
                        Objects.equals(mCallerDisplayName, d.mCallerDisplayName) &&
                        Objects.equals(mCallerDisplayNamePresentation,
                                d.mCallerDisplayNamePresentation) &&
                        Objects.equals(mAccountHandle, d.mAccountHandle) &&
                        Objects.equals(mCallCapabilities, d.mCallCapabilities) &&
                        Objects.equals(mCallProperties, d.mCallProperties) &&
                        Objects.equals(mDisconnectCause, d.mDisconnectCause) &&
                        Objects.equals(mConnectTimeMillis, d.mConnectTimeMillis) &&
                        Objects.equals(mGatewayInfo, d.mGatewayInfo) &&
                        Objects.equals(mVideoState, d.mVideoState) &&
                        Objects.equals(mStatusHints, d.mStatusHints) &&
                        Objects.equals(mExtras, d.mExtras);
            }
            return false;
        }

        @Override
        public int hashCode() {
            return
                    Objects.hashCode(mHandle) +
                    Objects.hashCode(mHandlePresentation) +
                    Objects.hashCode(mCallerDisplayName) +
                    Objects.hashCode(mCallerDisplayNamePresentation) +
                    Objects.hashCode(mAccountHandle) +
                    Objects.hashCode(mCallCapabilities) +
                    Objects.hashCode(mCallProperties) +
                    Objects.hashCode(mDisconnectCause) +
                    Objects.hashCode(mConnectTimeMillis) +
                    Objects.hashCode(mGatewayInfo) +
                    Objects.hashCode(mVideoState) +
                    Objects.hashCode(mStatusHints) +
                    Objects.hashCode(mExtras);
        }

        /** {@hide} */
        public Details(
                Uri handle,
                int handlePresentation,
                String callerDisplayName,
                int callerDisplayNamePresentation,
                PhoneAccountHandle accountHandle,
                int capabilities,
                int properties,
                DisconnectCause disconnectCause,
                long connectTimeMillis,
                GatewayInfo gatewayInfo,
                int videoState,
                StatusHints statusHints,
                Bundle extras) {
            mHandle = handle;
            mHandlePresentation = handlePresentation;
            mCallerDisplayName = callerDisplayName;
            mCallerDisplayNamePresentation = callerDisplayNamePresentation;
            mAccountHandle = accountHandle;
            mCallCapabilities = capabilities;
            mCallProperties = properties;
            mDisconnectCause = disconnectCause;
            mConnectTimeMillis = connectTimeMillis;
            mGatewayInfo = gatewayInfo;
            mVideoState = videoState;
            mStatusHints = statusHints;
            mExtras = extras;
        }
    }

    public static abstract class Listener {
        /**
         * Invoked when the state of this {@code Call} has changed. See {@link #getState()}.
         *
         * @param call The {@code Call} invoking this method.
         * @param state The new state of the {@code Call}.
         */
        public void onStateChanged(Call call, int state) {}

        /**
         * Invoked when the parent of this {@code Call} has changed. See {@link #getParent()}.
         *
         * @param call The {@code Call} invoking this method.
         * @param parent The new parent of the {@code Call}.
         */
        public void onParentChanged(Call call, Call parent) {}

        /**
         * Invoked when the children of this {@code Call} have changed. See {@link #getChildren()}.
         *
         * @param call The {@code Call} invoking this method.
         * @param children The new children of the {@code Call}.
         */
        public void onChildrenChanged(Call call, List<Call> children) {}

        /**
         * Invoked when the details of this {@code Call} have changed. See {@link #getDetails()}.
         *
         * @param call The {@code Call} invoking this method.
         * @param details A {@code Details} object describing the {@code Call}.
         */
        public void onDetailsChanged(Call call, Details details) {}

        /**
         * Invoked when the text messages that can be used as responses to the incoming
         * {@code Call} are loaded from the relevant database.
         * See {@link #getCannedTextResponses()}.
         *
         * @param call The {@code Call} invoking this method.
         * @param cannedTextResponses The text messages useable as responses.
         */
        public void onCannedTextResponsesLoaded(Call call, List<String> cannedTextResponses) {}

        /**
         * Invoked when the post-dial sequence in the outgoing {@code Call} has reached a pause
         * character. This causes the post-dial signals to stop pending user confirmation. An
         * implementation should present this choice to the user and invoke
         * {@link #postDialContinue(boolean)} when the user makes the choice.
         *
         * @param call The {@code Call} invoking this method.
         * @param remainingPostDialSequence The post-dial characters that remain to be sent.
         */
        public void onPostDialWait(Call call, String remainingPostDialSequence) {}

        /**
         * Invoked when the {@code Call.VideoCall} of the {@code Call} has changed.
         *
         * @param call The {@code Call} invoking this method.
         * @param videoCall The {@code Call.VideoCall} associated with the {@code Call}.
         * @hide
         */
        public void onVideoCallChanged(Call call, InCallService.VideoCall videoCall) {}

        /**
         * Invoked when the {@code Call} is destroyed. Clients should refrain from cleaning
         * up their UI for the {@code Call} in response to state transitions. Specifically,
         * clients should not assume that a {@link #onStateChanged(Call, int)} with a state of
         * {@link #STATE_DISCONNECTED} is the final notification the {@code Call} will send. Rather,
         * clients should wait for this method to be invoked.
         *
         * @param call The {@code Call} being destroyed.
         */
        public void onCallDestroyed(Call call) {}

        /**
         * Invoked upon changes to the set of {@code Call}s with which this {@code Call} can be
         * conferenced.
         *
         * @param call The {@code Call} being updated.
         * @param conferenceableCalls The {@code Call}s with which this {@code Call} can be
         *          conferenced.
         */
        public void onConferenceableCallsChanged(Call call, List<Call> conferenceableCalls) {}
    }

    private final Phone mPhone;
    private final String mTelecomCallId;
    private final InCallAdapter mInCallAdapter;
    private final List<String> mChildrenIds = new ArrayList<>();
    private final List<Call> mChildren = new ArrayList<>();
    private final List<Call> mUnmodifiableChildren = Collections.unmodifiableList(mChildren);
    private final List<Listener> mListeners = new CopyOnWriteArrayList<>();
    private final List<Call> mConferenceableCalls = new ArrayList<>();
    private final List<Call> mUnmodifiableConferenceableCalls =
            Collections.unmodifiableList(mConferenceableCalls);

    private boolean mChildrenCached;
    private String mParentId = null;
    private int mState;
    private List<String> mCannedTextResponses = null;
    private String mRemainingPostDialSequence;
    private InCallService.VideoCall mVideoCall;
    private Details mDetails;

    /**
     * Obtains the post-dial sequence remaining to be emitted by this {@code Call}, if any.
     *
     * @return The remaining post-dial sequence, or {@code null} if there is no post-dial sequence
     * remaining or this {@code Call} is not in a post-dial state.
     */
    public String getRemainingPostDialSequence() {
        return mRemainingPostDialSequence;
    }

    /**
     * Instructs this {@link #STATE_RINGING} {@code Call} to answer.
     * @param videoState The video state in which to answer the call.
     */
    public void answer(int videoState) {
        mInCallAdapter.answerCall(mTelecomCallId, videoState);
    }

    /**
     * Instructs this {@link #STATE_RINGING} {@code Call} to reject.
     *
     * @param rejectWithMessage Whether to reject with a text message.
     * @param textMessage An optional text message with which to respond.
     */
    public void reject(boolean rejectWithMessage, String textMessage) {
        mInCallAdapter.rejectCall(mTelecomCallId, rejectWithMessage, textMessage);
    }

    /**
     * Instructs this {@code Call} to disconnect.
     */
    public void disconnect() {
        mInCallAdapter.disconnectCall(mTelecomCallId);
    }

    /**
     * Instructs this {@code Call} to go on hold.
     */
    public void hold() {
        mInCallAdapter.holdCall(mTelecomCallId);
    }

    /**
     * Instructs this {@link #STATE_HOLDING} call to release from hold.
     */
    public void unhold() {
        mInCallAdapter.unholdCall(mTelecomCallId);
    }

    /**
     * Instructs this {@code Call} to play a dual-tone multi-frequency signaling (DTMF) tone.
     *
     * Any other currently playing DTMF tone in the specified call is immediately stopped.
     *
     * @param digit A character representing the DTMF digit for which to play the tone. This
     *         value must be one of {@code '0'} through {@code '9'}, {@code '*'} or {@code '#'}.
     */
    public void playDtmfTone(char digit) {
        mInCallAdapter.playDtmfTone(mTelecomCallId, digit);
    }

    /**
     * Instructs this {@code Call} to stop any dual-tone multi-frequency signaling (DTMF) tone
     * currently playing.
     *
     * DTMF tones are played by calling {@link #playDtmfTone(char)}. If no DTMF tone is
     * currently playing, this method will do nothing.
     */
    public void stopDtmfTone() {
        mInCallAdapter.stopDtmfTone(mTelecomCallId);
    }

    /**
     * Instructs this {@code Call} to continue playing a post-dial DTMF string.
     *
     * A post-dial DTMF string is a string of digits entered after a phone number, when dialed,
     * that are immediately sent as DTMF tones to the recipient as soon as the connection is made.
     *
     * If the DTMF string contains a {@link TelecomManager#DTMF_CHARACTER_PAUSE} symbol, this
     * {@code Call} will temporarily pause playing the tones for a pre-defined period of time.
     *
     * If the DTMF string contains a {@link TelecomManager#DTMF_CHARACTER_WAIT} symbol, this
     * {@code Call} will pause playing the tones and notify listeners via
     * {@link Listener#onPostDialWait(Call, String)}. At this point, the in-call app
     * should display to the user an indication of this state and an affordance to continue
     * the postdial sequence. When the user decides to continue the postdial sequence, the in-call
     * app should invoke the {@link #postDialContinue(boolean)} method.
     *
     * @param proceed Whether or not to continue with the post-dial sequence.
     */
    public void postDialContinue(boolean proceed) {
        mInCallAdapter.postDialContinue(mTelecomCallId, proceed);
    }

    /**
     * Notifies this {@code Call} that an account has been selected and to proceed with placing
     * an outgoing call. Optionally sets this account as the default account.
     */
    public void phoneAccountSelected(PhoneAccountHandle accountHandle, boolean setDefault) {
        mInCallAdapter.phoneAccountSelected(mTelecomCallId, accountHandle, setDefault);

    }

    /**
     * Instructs this {@code Call} to enter a conference.
     *
     * @param callToConferenceWith The other call with which to conference.
     */
    public void conference(Call callToConferenceWith) {
        if (callToConferenceWith != null) {
            mInCallAdapter.conference(mTelecomCallId, callToConferenceWith.mTelecomCallId);
        }
    }

    /**
     * Instructs this {@code Call} to split from any conference call with which it may be
     * connected.
     */
    public void splitFromConference() {
        mInCallAdapter.splitFromConference(mTelecomCallId);
    }

    /**
     * Merges the calls within this conference. See {@link Details#CAPABILITY_MERGE_CONFERENCE}.
     */
    public void mergeConference() {
        mInCallAdapter.mergeConference(mTelecomCallId);
    }

    /**
     * Swaps the calls within this conference. See {@link Details#CAPABILITY_SWAP_CONFERENCE}.
     */
    public void swapConference() {
        mInCallAdapter.swapConference(mTelecomCallId);
    }

    /**
     * Obtains the parent of this {@code Call} in a conference, if any.
     *
     * @return The parent {@code Call}, or {@code null} if this {@code Call} is not a
     * child of any conference {@code Call}s.
     */
    public Call getParent() {
        if (mParentId != null) {
            return mPhone.internalGetCallByTelecomId(mParentId);
        }
        return null;
    }

    /**
     * Obtains the children of this conference {@code Call}, if any.
     *
     * @return The children of this {@code Call} if this {@code Call} is a conference, or an empty
     * {@code List} otherwise.
     */
    public List<Call> getChildren() {
        if (!mChildrenCached) {
            mChildrenCached = true;
            mChildren.clear();

            for(String id : mChildrenIds) {
                Call call = mPhone.internalGetCallByTelecomId(id);
                if (call == null) {
                    // At least one child was still not found, so do not save true for "cached"
                    mChildrenCached = false;
                } else {
                    mChildren.add(call);
                }
            }
        }

        return mUnmodifiableChildren;
    }

    /**
     * Returns the list of {@code Call}s with which this {@code Call} is allowed to conference.
     *
     * @return The list of conferenceable {@code Call}s.
     */
    public List<Call> getConferenceableCalls() {
        return mUnmodifiableConferenceableCalls;
    }

    /**
     * Obtains the state of this {@code Call}.
     *
     * @return A state value, chosen from the {@code STATE_*} constants.
     */
    public int getState() {
        return mState;
    }

    /**
     * Obtains a list of canned, pre-configured message responses to present to the user as
     * ways of rejecting this {@code Call} using via a text message.
     *
     * @see #reject(boolean, String)
     *
     * @return A list of canned text message responses.
     */
    public List<String> getCannedTextResponses() {
        return mCannedTextResponses;
    }

    /**
     * Obtains an object that can be used to display video from this {@code Call}.
     *
     * @return An {@code Call.VideoCall}.
     * @hide
     */
    public InCallService.VideoCall getVideoCall() {
        return mVideoCall;
    }

    /**
     * Obtains an object containing call details.
     *
     * @return A {@link Details} object. Depending on the state of the {@code Call}, the
     * result may be {@code null}.
     */
    public Details getDetails() {
        return mDetails;
    }

    /**
     * Adds a listener to this {@code Call}.
     *
     * @param listener A {@code Listener}.
     */
    public void addListener(Listener listener) {
        mListeners.add(listener);
    }

    /**
     * Removes a listener from this {@code Call}.
     *
     * @param listener A {@code Listener}.
     */
    public void removeListener(Listener listener) {
        if (listener != null) {
            mListeners.remove(listener);
        }
    }

    /** {@hide} */
    Call(Phone phone, String telecomCallId, InCallAdapter inCallAdapter) {
        mPhone = phone;
        mTelecomCallId = telecomCallId;
        mInCallAdapter = inCallAdapter;
        mState = STATE_NEW;
    }

    /** {@hide} */
    final String internalGetCallId() {
        return mTelecomCallId;
    }

    /** {@hide} */
    final void internalUpdate(ParcelableCall parcelableCall, Map<String, Call> callIdMap) {
        // First, we update the internal state as far as possible before firing any updates.
        Details details = new Details(
                parcelableCall.getHandle(),
                parcelableCall.getHandlePresentation(),
                parcelableCall.getCallerDisplayName(),
                parcelableCall.getCallerDisplayNamePresentation(),
                parcelableCall.getAccountHandle(),
                parcelableCall.getCapabilities(),
                parcelableCall.getProperties(),
                parcelableCall.getDisconnectCause(),
                parcelableCall.getConnectTimeMillis(),
                parcelableCall.getGatewayInfo(),
                parcelableCall.getVideoState(),
                parcelableCall.getStatusHints(),
                parcelableCall.getExtras());
        boolean detailsChanged = !Objects.equals(mDetails, details);
        if (detailsChanged) {
            mDetails = details;
        }

        boolean cannedTextResponsesChanged = false;
        if (mCannedTextResponses == null && parcelableCall.getCannedSmsResponses() != null
                && !parcelableCall.getCannedSmsResponses().isEmpty()) {
            mCannedTextResponses =
                    Collections.unmodifiableList(parcelableCall.getCannedSmsResponses());
        }

        boolean videoCallChanged = !Objects.equals(mVideoCall, parcelableCall.getVideoCall());
        if (videoCallChanged) {
            mVideoCall = parcelableCall.getVideoCall();
        }

        int state = stateFromParcelableCallState(parcelableCall.getState());
        boolean stateChanged = mState != state;
        if (stateChanged) {
            mState = state;
        }

        String parentId = parcelableCall.getParentCallId();
        boolean parentChanged = !Objects.equals(mParentId, parentId);
        if (parentChanged) {
            mParentId = parentId;
        }

        List<String> childCallIds = parcelableCall.getChildCallIds();
        boolean childrenChanged = !Objects.equals(childCallIds, mChildrenIds);
        if (childrenChanged) {
            mChildrenIds.clear();
            mChildrenIds.addAll(parcelableCall.getChildCallIds());
            mChildrenCached = false;
        }

        List<String> conferenceableCallIds = parcelableCall.getConferenceableCallIds();
        List<Call> conferenceableCalls = new ArrayList<Call>(conferenceableCallIds.size());
        for (String otherId : conferenceableCallIds) {
            if (callIdMap.containsKey(otherId)) {
                conferenceableCalls.add(callIdMap.get(otherId));
            }
        }

        if (!Objects.equals(mConferenceableCalls, conferenceableCalls)) {
            mConferenceableCalls.clear();
            mConferenceableCalls.addAll(conferenceableCalls);
            fireConferenceableCallsChanged();
        }

        // Now we fire updates, ensuring that any client who listens to any of these notifications
        // gets the most up-to-date state.

        if (stateChanged) {
            fireStateChanged(mState);
        }
        if (detailsChanged) {
            fireDetailsChanged(mDetails);
        }
        if (cannedTextResponsesChanged) {
            fireCannedTextResponsesLoaded(mCannedTextResponses);
        }
        if (videoCallChanged) {
            fireVideoCallChanged(mVideoCall);
        }
        if (parentChanged) {
            fireParentChanged(getParent());
        }
        if (childrenChanged) {
            fireChildrenChanged(getChildren());
        }

        // If we have transitioned to DISCONNECTED, that means we need to notify clients and
        // remove ourselves from the Phone. Note that we do this after completing all state updates
        // so a client can cleanly transition all their UI to the state appropriate for a
        // DISCONNECTED Call while still relying on the existence of that Call in the Phone's list.
        if (mState == STATE_DISCONNECTED) {
            fireCallDestroyed();
            mPhone.internalRemoveCall(this);
        }
    }

    /** {@hide} */
    final void internalSetPostDialWait(String remaining) {
        mRemainingPostDialSequence = remaining;
        firePostDialWait(mRemainingPostDialSequence);
    }

    /** {@hide} */
    final void internalSetDisconnected() {
        if (mState != Call.STATE_DISCONNECTED) {
            mState = Call.STATE_DISCONNECTED;
            fireStateChanged(mState);
            fireCallDestroyed();
            mPhone.internalRemoveCall(this);
        }
    }

    private void fireStateChanged(int newState) {
        for (Listener listener : mListeners) {
            listener.onStateChanged(this, newState);
        }
    }

    private void fireParentChanged(Call newParent) {
        for (Listener listener : mListeners) {
            listener.onParentChanged(this, newParent);
        }
    }

    private void fireChildrenChanged(List<Call> children) {
        for (Listener listener : mListeners) {
            listener.onChildrenChanged(this, children);
        }
    }

    private void fireDetailsChanged(Details details) {
        for (Listener listener : mListeners) {
            listener.onDetailsChanged(this, details);
        }
    }

    private void fireCannedTextResponsesLoaded(List<String> cannedTextResponses) {
        for (Listener listener : mListeners) {
            listener.onCannedTextResponsesLoaded(this, cannedTextResponses);
        }
    }

    private void fireVideoCallChanged(InCallService.VideoCall videoCall) {
        for (Listener listener : mListeners) {
            listener.onVideoCallChanged(this, videoCall);
        }
    }

    private void firePostDialWait(String remainingPostDialSequence) {
        for (Listener listener : mListeners) {
            listener.onPostDialWait(this, remainingPostDialSequence);
        }
    }

    private void fireCallDestroyed() {
        for (Listener listener : mListeners) {
            listener.onCallDestroyed(this);
        }
    }

    private void fireConferenceableCallsChanged() {
        for (Listener listener : mListeners) {
            listener.onConferenceableCallsChanged(this, mUnmodifiableConferenceableCalls);
        }
    }

    private int stateFromParcelableCallState(int parcelableCallState) {
        switch (parcelableCallState) {
            case CallState.NEW:
                return STATE_NEW;
            case CallState.CONNECTING:
                return STATE_CONNECTING;
            case CallState.PRE_DIAL_WAIT:
                return STATE_PRE_DIAL_WAIT;
            case CallState.DIALING:
                return STATE_DIALING;
            case CallState.RINGING:
                return STATE_RINGING;
            case CallState.ACTIVE:
                return STATE_ACTIVE;
            case CallState.ON_HOLD:
                return STATE_HOLDING;
            case CallState.DISCONNECTED:
                return STATE_DISCONNECTED;
            case CallState.ABORTED:
                return STATE_DISCONNECTED;
            case CallState.DISCONNECTING:
                return STATE_DISCONNECTING;
            default:
                Log.wtf(this, "Unrecognized CallState %s", parcelableCallState);
                return STATE_NEW;
        }
    }
}<|MERGE_RESOLUTION|>--- conflicted
+++ resolved
@@ -197,7 +197,6 @@
         public static final int CAPABILITY_GENERIC_CONFERENCE = 0x00004000;
 
         /**
-<<<<<<< HEAD
          * Call is using high definition audio.
          * @hide
          */
@@ -218,13 +217,17 @@
          *
          * @hide
          */
-        public static final int CAPABILITY_SHOW_CALLBACK_NUMBER = 0x00008000;
-=======
+        public static final int CAPABILITY_SHOW_CALLBACK_NUMBER = 0x00020000;
+
+        /**
          * Speed up audio setup for MT call.
          * @hide
          */
-        public static final int CAPABILITY_SPEED_UP_MT_AUDIO = 0x00008000;
->>>>>>> bcb17eb7
+        public static final int CAPABILITY_SPEED_UP_MT_AUDIO = 0x00040000;
+
+        //******************************************************************************************
+        // Next CAPABILITY value: 0x00080000
+        //******************************************************************************************
 
         private final Uri mHandle;
         private final int mHandlePresentation;
@@ -320,13 +323,11 @@
             if (can(capabilities, CAPABILITY_GENERIC_CONFERENCE)) {
                 builder.append(" CAPABILITY_GENERIC_CONFERENCE");
             }
-<<<<<<< HEAD
             if (can(capabilities, CAPABILITY_SHOW_CALLBACK_NUMBER)) {
                 builder.append(" CAPABILITY_SHOW_CALLBACK_NUMBER");
-=======
+            }
             if (can(capabilities, CAPABILITY_SPEED_UP_MT_AUDIO)) {
-                builder.append(" CAPABILITY_SPEED_UP_IMS_MT_AUDIO");
->>>>>>> bcb17eb7
+                builder.append(" CAPABILITY_SPEED_UP_MT_AUDIO");
             }
             builder.append("]");
             return builder.toString();
