<?xml version="1.0" encoding="utf-8"?>
<!--
/*
** Copyright 2009, The Android Open Source Project
**
** Licensed under the Apache License, Version 2.0 (the "License"); 
** you may not use this file except in compliance with the License. 
** You may obtain a copy of the License at 
**
**     http://www.apache.org/licenses/LICENSE-2.0 
**
** Unless required by applicable law or agreed to in writing, software 
** distributed under the License is distributed on an "AS IS" BASIS, 
** WITHOUT WARRANTIES OR CONDITIONS OF ANY KIND, either express or implied. 
** See the License for the specific language governing permissions and 
** limitations under the License.
*/
-->

<!-- These resources are around just to allow their values to be customized
     for different hardware and product builds. -->
<resources xmlns:xliff="urn:oasis:names:tc:xliff:document:1.2">
    <!-- Component to be used as the status bar service.  Must implement the IStatusBar
         interface.  This name is in the ComponentName flattened format (package/class)  -->
    <string name="config_statusBarComponent">com.android.systemui/com.android.systemui.statusbar.StatusBarService</string>

    <!-- Do not translate. Defines the slots for the right-hand side icons.  That is to say, the
         icons in the status bar that are not notifications. -->
    <string-array name="config_statusBarIcons">
       <item><xliff:g id="id">ime</xliff:g></item>
       <item><xliff:g id="id">sync_failing</xliff:g></item>
       <item><xliff:g id="id">sync_active</xliff:g></item>
       <item><xliff:g id="id">gps</xliff:g></item>
       <item><xliff:g id="id">bluetooth</xliff:g></item>
       <item><xliff:g id="id">nfc</xliff:g></item>
       <item><xliff:g id="id">tty</xliff:g></item>
       <item><xliff:g id="id">speakerphone</xliff:g></item>
       <item><xliff:g id="id">mute</xliff:g></item>
       <item><xliff:g id="id">volume</xliff:g></item>
       <item><xliff:g id="id">wifi</xliff:g></item>
       <item><xliff:g id="id">cdma_eri</xliff:g></item>
       <item><xliff:g id="id">data_connection</xliff:g></item>
       <item><xliff:g id="id">phone_evdo_signal</xliff:g></item>
       <item><xliff:g id="id">phone_signal</xliff:g></item>
       <item><xliff:g id="id">battery</xliff:g></item>
       <item><xliff:g id="id">alarm_clock</xliff:g></item>
       <item><xliff:g id="id">secure</xliff:g></item>
       <item><xliff:g id="id">clock</xliff:g></item>
    </string-array>

    <!-- Flag indicating whether the surface flinger has limited
         alpha compositing functionality in hardware.  If set, the window
         manager will disable alpha trasformation in animations where not
         strictly needed. -->
    <bool name="config_sf_limitedAlpha">false</bool>
    
    <!-- Flag indicating whether the surface flinger is inefficient
         at performing a blur.  Used by parts of the UI to turn off
         the blur effect where it isn't worth the performance hit. -->
    <bool name="config_sf_slowBlur">false</bool>
    
    <!-- The duration (in milliseconds) of a short animation. -->
    <integer name="config_shortAnimTime">150</integer>
    
    <!-- The duration (in milliseconds) of a medium-length animation. -->
    <integer name="config_mediumAnimTime">300</integer>
    
    <!-- The duration (in milliseconds) of a long animation. -->
    <integer name="config_longAnimTime">400</integer>

    <!-- The duration (in milliseconds) that the radio will scan for a signal
         when there's no network connection. If the scan doesn't timeout, use zero -->
    <integer name="config_radioScanningTimeout">0</integer>

    <!-- A product with no SD card == not removable. -->
    <bool name="config_externalStorageRemovable" product="nosdcard">false</bool>
    <!-- Configures whether the primary external storage device is
         removable.  For example, if external storage is on an SD card,
         it is removable; if it is built in to the device, it is not removable.
         The default product has external storage on an SD card, which is
         removable. -->
    <bool name="config_externalStorageRemovable" product="default">true</bool>

    <!-- XXXXX NOTE THE FOLLOWING RESOURCES USE THE WRONG NAMING CONVENTION.
         Please don't copy them, copy anything else. -->

    <!-- This string array should be overridden by the device to present a list of network
         attributes.  This is used by the connectivity manager to decide which networks can coexist
         based on the hardware -->
    <!-- An Array of "[Connection name],[ConnectivityManager connection type],
         [associated radio-type],[priority]  -->
    <string-array translatable="false" name="networkAttributes">
        <item>"wifi,1,1,1"</item>
        <item>"mobile,0,0,0"</item>
        <item>"mobile_mms,2,0,2"</item>
        <item>"mobile_supl,3,0,2"</item>
        <item>"mobile_hipri,5,0,3"</item>
    </string-array>

    <!-- This string array should be overridden by the device to present a list of radio
         attributes.  This is used by the connectivity manager to decide which networks can coexist
         based on the hardware -->
    <!-- An Array of "[ConnectivityManager connectionType],
                      [# simultaneous connection types]"  -->
    <string-array translatable="false" name="radioAttributes">
        <item>"1,1"</item>
        <item>"0,1"</item>
    </string-array>

    <!-- List of regexpressions describing the interface (if any) that represent tetherable
         USB interfaces.  If the device doesn't want to support tething over USB this should
         be empty.  An example would be "usb.*" -->
    <string-array translatable="false" name="config_tether_usb_regexs">
    </string-array>

    <!-- List of regexpressions describing the interface (if any) that represent tetherable
         Wifi interfaces.  If the device doesn't want to support tethering over Wifi this
         should be empty.  An example would be "softap.*" -->
    <string-array translatable="false" name="config_tether_wifi_regexs">
    </string-array>

    <!-- Dhcp range (min, max) to use for tethering purposes -->
    <string-array translatable="false" name="config_tether_dhcp_range">
    </string-array>

    <!-- Regex array of allowable upstream ifaces for tethering - for example if you want
         tethering on a new interface called "foo2" add <item>"foo\\d"</item> to the array -->
    <string-array translatable="false" name="config_tether_upstream_regexs">
    </string-array>

    <!-- Boolean indicating if we require the use of DUN on mobile for tethering.
         Note that this defaults to false so that if you move to a carrier that
         hasn't configured anything tethering will still work.  If you'd rather
         make the device untetherable on unconfigured devices, set to true -->
    <bool translatable="false" name="config_tether_dun_required">false</bool>

    <!-- String containing the apn value for tethering.  May be overriden by secure settings
         TETHER_DUN_APN.  Value is a comma separated series of strings:
         "name,apn,proxy,port,username,password,server,mmsc,mmsproxy,mmsport,mcc,mnc,auth,type"
         note that empty fields can be ommitted: "name,apn,,,,,,,,,310,260,,DUN" -->
    <string translatable="false" name="config_tether_apndata"></string>


    <!-- Flag indicating whether the keyguard should be bypassed when
         the slider is open.  This can be set or unset depending how easily
         the slider can be opened (for example, in a pocket or purse). -->
    <bool name="config_bypass_keyguard_if_slider_open">true</bool>
    
    <!-- Flag indicating whether the we should enable the automatic brightness in Settings.
         Software implementation will be used if config_hardware_auto_brightness_available is not set -->
    <bool name="config_automatic_brightness_available">false</bool>

    <!-- Don't name config resources like this.  It should look like config_annoyDianne -->
    <bool name="config_annoy_dianne">true</bool>

    <!-- If this is true, the screen will come on when you unplug usb/power/whatever. -->
    <bool name="config_unplugTurnsOnScreen">false</bool>
    
    <!-- If this is true, the screen will fade off. -->
    <bool name="config_animateScreenLights">true</bool>
    
    <!-- XXXXXX END OF RESOURCES USING WRONG NAMING CONVENTION -->

    <!-- The number of degrees to rotate the display when the keyboard is open. -->
    <integer name="config_lidOpenRotation">90</integer>

    <!-- The number of degrees to rotate the display when the device is in a desk dock.
         A value of -1 means no change in orientation by default. -->
    <integer name="config_deskDockRotation">-1</integer>

    <!-- The number of degrees to rotate the display when the device is in a car dock.
         A value of -1 means no change in orientation by default. -->
    <integer name="config_carDockRotation">-1</integer>

    <!-- Control whether being in the desk dock (and powered) always
         keeps the screen on.  By default it stays on when plugged in to
         AC.  0 will not keep it on; or together 1 to stay on when plugged
         in to AC and 2 to stay on when plugged in to USB.  (So 3 for both.) -->
    <integer name="config_deskDockKeepsScreenOn">1</integer>

    <!-- Control whether being in the car dock (and powered) always
         keeps the screen on.  By default it stays on when plugged in to
         AC.  0 will not keep it on; or together 1 to stay on when plugged
         in to AC and 2 to stay on when plugged in to USB.  (So 3 for both.) -->
    <integer name="config_carDockKeepsScreenOn">1</integer>

    <!-- Control whether being in the desk dock should enable accelerometer
         based screen orientation.  Note this should probably default to true
         like car dock, but we haven't had a chance to test it. -->
    <bool name="config_deskDockEnablesAccelerometer">false</bool>

    <!-- Control whether being in the car dock should enable accelerometer based
         screen orientation.  This defaults to true because putting a device in
         a car dock make the accelerometer more a physical input (like a lid). -->
    <bool name="config_carDockEnablesAccelerometer">true</bool>

    <!-- Indicate whether the lid state impacts the accessibility of
         the physical keyboard.  0 means it doesn't, 1 means it is accessible
         when the lid is open, 2 means it is accessible when the lid is
         closed.  The default is 1. -->
    <integer name="config_lidKeyboardAccessibility">1</integer>

    <!-- Indicate whether the lid state impacts the accessibility of
         the physical keyboard.  0 means it doesn't, 1 means it is accessible
         when the lid is open, 2 means it is accessible when the lid is
         closed.  The default is 0. -->
    <integer name="config_lidNavigationAccessibility">0</integer>

    <!-- Indicate whether the SD card is accessible without removing the battery. -->
    <bool name="config_batterySdCardAccessibility">false</bool>

    <!-- Vibrator pattern for feedback about a long screen/key press -->
    <integer-array name="config_longPressVibePattern">
        <item>0</item>
        <item>1</item>
        <item>20</item>
        <item>21</item>
    </integer-array>
    
    <!-- Vibrator pattern for feedback about touching a virtual key -->
    <integer-array name="config_virtualKeyVibePattern">
        <item>0</item>
        <item>10</item>
        <item>20</item>
        <item>30</item>
    </integer-array>

    <!-- Vibrator pattern for a very short but reliable vibration for soft keyboard tap -->
    <integer-array name="config_keyboardTapVibePattern">
        <item>40</item>
    </integer-array>

    <!-- Vibrator pattern for feedback about booting with safe mode disabled -->
    <integer-array name="config_safeModeDisabledVibePattern">
        <item>0</item>
        <item>1</item>
        <item>20</item>
        <item>21</item>
    </integer-array>

    <!-- Vibrator pattern for feedback about booting with safe mode disabled -->
    <integer-array name="config_safeModeEnabledVibePattern">
        <item>0</item>
        <item>1</item>
        <item>20</item>
        <item>21</item>
        <item>500</item>
        <item>600</item>
    </integer-array>

    <!-- Vibrator pattern for feedback about hitting a scroll barrier -->
    <integer-array name="config_scrollBarrierVibePattern">
        <item>0</item>
        <item>15</item>
        <item>10</item>
        <item>10</item>
    </integer-array>

    <bool name="config_use_strict_phone_number_comparation">false</bool>

    <!-- Display low battery warning when battery level dips to this value -->
    <integer name="config_lowBatteryWarningLevel">15</integer>

    <!-- Close low battery warning when battery level reaches this value -->
    <integer name="config_lowBatteryCloseWarningLevel">20</integer>

    <!-- Default color for notification LED. -->
    <color name="config_defaultNotificationColor">#ff00ff00</color>

    <!-- Default LED on time for notification LED in milliseconds. -->
    <integer name="config_defaultNotificationLedOn">500</integer>

    <!-- Default LED off time for notification LED in milliseconds. -->
    <integer name="config_defaultNotificationLedOff">2000</integer>

    <!-- Default value for led color when battery is low on charge -->
    <integer name="config_notificationsBatteryLowARGB">0xFFFF0000</integer>

    <!-- Default value for led color when battery is medium charged -->
    <integer name="config_notificationsBatteryMediumARGB">0xFFFFFF00</integer>

    <!-- Default value for led color when battery is fully charged -->
    <integer name="config_notificationsBatteryFullARGB">0xFF00FF00</integer>

    <!-- Default value for LED on time when the battery is low on charge in miliseconds -->
    <integer name="config_notificationsBatteryLedOn">125</integer>

    <!-- Default value for LED off time when the battery is low on charge in miliseconds -->
    <integer name="config_notificationsBatteryLedOff">2875</integer>

    <!-- Allow the menu hard key to be disabled in LockScreen on some devices -->
    <bool name="config_disableMenuKeyInLockScreen">false</bool>

    <!-- Array of light sensor LUX values to define our levels for auto backlight brightness support.
         The N entries of this array define N + 1 zones as follows:

         Zone 0:        0 <= LUX < array[0]
         Zone 1:        array[0] <= LUX < array[1]
         ...
         Zone N:        array[N - 1] <= LUX < array[N]
         Zone N + 1:    array[N] <= LUX < infinity

         Must be overridden in platform specific overlays -->
    <integer-array name="config_autoBrightnessLevels">
    </integer-array>

    <!-- Array of output values for LCD backlight corresponding to the LUX values
         in the config_autoBrightnessLevels array.  This array should have size one greater
         than the size of the config_autoBrightnessLevels array.
         This must be overridden in platform specific overlays -->
    <integer-array name="config_autoBrightnessLcdBacklightValues">
    </integer-array>

    <!-- Array of output values for button backlight corresponding to the LUX values
         in the config_autoBrightnessLevels array.  This array should have size one greater
         than the size of the config_autoBrightnessLevels array.
         This must be overridden in platform specific overlays -->
    <integer-array name="config_autoBrightnessButtonBacklightValues">
    </integer-array>

    <!-- Array of output values for keyboard backlight corresponding to the LUX values
         in the config_autoBrightnessLevels array.  This array should have size one greater
         than the size of the config_autoBrightnessLevels array.
         This must be overridden in platform specific overlays -->
    <integer-array name="config_autoBrightnessKeyboardBacklightValues">
    </integer-array>

    <!-- Amount of time it takes for the light sensor to warm up in milliseconds.
         For this time after the screen turns on, the Power Manager
         will not debounce light sensor readings -->
    <integer name="config_lightSensorWarmupTime">0</integer>

    <!-- Enables swipe versus poly-finger touch disambiguation in the KeyboardView -->
    <bool name="config_swipeDisambiguation">true</bool>

    <!-- Enables special filtering code in the framework for raw touch events
         from the touch driver.  This code exists for one particular device,
         and should not be enabled for any others.  Hopefully in the future
         it will be removed when the lower-level touch driver generates better
         data. -->
    <bool name="config_filterTouchEvents">false</bool>

    <!-- Enables special filtering code in the framework for raw touch events
         from the touch driver. This code exists for one particular device,
         and should not be enabled for any others. -->
    <bool name="config_filterJumpyTouchEvents">false</bool>

    <!-- Specifies the amount of time to disable virtual keys after the screen is touched
         in order to filter out accidental virtual key presses due to swiping gestures
         or taps near the edge of the display.  May be 0 to disable the feature.
         It is recommended that this value be no more than 250 ms.
         This feature should be disabled for most devices. -->
    <integer name="config_virtualKeyQuietTimeMillis">0</integer>

    <!-- Component name of the default wallpaper. This will be ImageWallpaper if not 
         specified -->
    <string name="default_wallpaper_component">@null</string>

    <!-- Component name of the service providing network location support. -->
    <string name="config_networkLocationProvider">@null</string>

    <!-- Component name of the service providing geocoder API support. -->
    <string name="config_geocodeProvider">@null</string>

    <!-- Boolean indicating if current platform supports bluetooth SCO for off call
    use cases -->
    <bool name="config_bluetooth_sco_off_call">true</bool>

    <!-- The default data-use polling period. -->
    <integer name="config_datause_polling_period_sec">600</integer>

    <!-- The default data-use threshold in bytes. 0 disables-->
    <integer name="config_datause_threshold_bytes">0</integer>

    <!-- The default reduced-datarate value in kilobits per sec -->
    <integer name="config_datause_throttle_kbitsps">300</integer>

    <!-- The default iface on which to monitor data use -->
    <string name="config_datause_iface">rmnet0</string>

    <!-- The default reduced-datarate notification mask -->
    <!-- 2 means give warning -->
    <integer name="config_datause_notification_type">2</integer>

    <!-- Enables SIP on WIFI only -->
    <bool name="config_sip_wifi_only">true</bool>

    <!-- Boolean indicating if restoring network selection should be skipped -->
    <!-- The restoring is handled by modem if it is true-->
    <bool translatable="false" name="skip_restoring_network_selection">false</bool>

<<<<<<< HEAD
    <!-- The URL that should be sent in an x-wap-profile header with an HTTP request,
         as defined in the Open Mobile Alliance User Agent Profile specification
         OMA-TS-UAProf-V2_0-20060206-A Section 8.1.1.1. If the URL contains a '%s'
         format string then that substring will be replaced with the value of
         Build.MODEL. The format string shall not be escaped. -->
    <string name="config_useragentprofile_url"></string>

=======
    <!-- Do not translate. Defines the slots is Two Digit Number for dialing normally not USSD -->
    <string-array name="config_twoDigitNumberPattern">
    </string-array>
>>>>>>> 0a4b3fd9
</resources><|MERGE_RESOLUTION|>--- conflicted
+++ resolved
@@ -389,7 +389,6 @@
     <!-- The restoring is handled by modem if it is true-->
     <bool translatable="false" name="skip_restoring_network_selection">false</bool>
 
-<<<<<<< HEAD
     <!-- The URL that should be sent in an x-wap-profile header with an HTTP request,
          as defined in the Open Mobile Alliance User Agent Profile specification
          OMA-TS-UAProf-V2_0-20060206-A Section 8.1.1.1. If the URL contains a '%s'
@@ -397,9 +396,7 @@
          Build.MODEL. The format string shall not be escaped. -->
     <string name="config_useragentprofile_url"></string>
 
-=======
     <!-- Do not translate. Defines the slots is Two Digit Number for dialing normally not USSD -->
     <string-array name="config_twoDigitNumberPattern">
     </string-array>
->>>>>>> 0a4b3fd9
 </resources>