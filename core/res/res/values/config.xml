<?xml version="1.0" encoding="utf-8"?>
<!--
/*
** Copyright 2009, The Android Open Source Project
**
** Licensed under the Apache License, Version 2.0 (the "License");
** you may not use this file except in compliance with the License.
** You may obtain a copy of the License at
**
**     http://www.apache.org/licenses/LICENSE-2.0
**
** Unless required by applicable law or agreed to in writing, software
** distributed under the License is distributed on an "AS IS" BASIS,
** WITHOUT WARRANTIES OR CONDITIONS OF ANY KIND, either express or implied.
** See the License for the specific language governing permissions and
** limitations under the License.
*/
-->

<!-- These resources are around just to allow their values to be customized
     for different hardware and product builds.  Do not translate.

     NOTE: The naming convention is "config_camelCaseValue". Some legacy
     entries do not follow the convention, but all new entries should. -->

<resources xmlns:xliff="urn:oasis:names:tc:xliff:document:1.2">
    <!-- Do not translate. Defines the slots for the right-hand side icons.  That is to say, the
         icons in the status bar that are not notifications. -->
    <string-array name="config_statusBarIcons">
        <item><xliff:g id="id">@string/status_bar_rotate</xliff:g></item>
        <item><xliff:g id="id">@string/status_bar_headset</xliff:g></item>
        <item><xliff:g id="id">@string/status_bar_data_saver</xliff:g></item>
        <item><xliff:g id="id">@string/status_bar_managed_profile</xliff:g></item>
        <item><xliff:g id="id">@string/status_bar_ime</xliff:g></item>
        <item><xliff:g id="id">@string/status_bar_sync_failing</xliff:g></item>
        <item><xliff:g id="id">@string/status_bar_sync_active</xliff:g></item>
        <item><xliff:g id="id">@string/status_bar_cast</xliff:g></item>
        <item><xliff:g id="id">@string/status_bar_hotspot</xliff:g></item>
        <item><xliff:g id="id">@string/status_bar_location</xliff:g></item>
        <item><xliff:g id="id">@string/status_bar_bluetooth</xliff:g></item>
        <item><xliff:g id="id">@string/status_bar_nfc</xliff:g></item>
        <item><xliff:g id="id">@string/status_bar_tty</xliff:g></item>
        <item><xliff:g id="id">@string/status_bar_speakerphone</xliff:g></item>
        <item><xliff:g id="id">@string/status_bar_zen</xliff:g></item>
        <item><xliff:g id="id">@string/status_bar_mute</xliff:g></item>
        <item><xliff:g id="id">@string/status_bar_volume</xliff:g></item>
        <item><xliff:g id="id">@string/status_bar_vpn</xliff:g></item>
        <item><xliff:g id="id">@string/status_bar_ethernet</xliff:g></item>
        <item><xliff:g id="id">@string/status_bar_wifi</xliff:g></item>
        <item><xliff:g id="id">@string/status_bar_mobile</xliff:g></item>
        <item><xliff:g id="id">@string/status_bar_airplane</xliff:g></item>
        <item><xliff:g id="id">@string/status_bar_cdma_eri</xliff:g></item>
        <item><xliff:g id="id">@string/status_bar_data_connection</xliff:g></item>
        <item><xliff:g id="id">@string/status_bar_phone_evdo_signal</xliff:g></item>
        <item><xliff:g id="id">@string/status_bar_phone_signal</xliff:g></item>
        <item><xliff:g id="id">@string/status_bar_battery</xliff:g></item>
        <item><xliff:g id="id">@string/status_bar_alarm_clock</xliff:g></item>
        <item><xliff:g id="id">@string/status_bar_secure</xliff:g></item>
        <item><xliff:g id="id">@string/status_bar_clock</xliff:g></item>
    </string-array>

    <string translatable="false" name="status_bar_rotate">rotate</string>
    <string translatable="false" name="status_bar_headset">headset</string>
    <string translatable="false" name="status_bar_data_saver">data_saver</string>
    <string translatable="false" name="status_bar_managed_profile">managed_profile</string>
    <string translatable="false" name="status_bar_ime">ime</string>
    <string translatable="false" name="status_bar_sync_failing">sync_failing</string>
    <string translatable="false" name="status_bar_sync_active">sync_active</string>
    <string translatable="false" name="status_bar_cast">cast</string>
    <string translatable="false" name="status_bar_hotspot">hotspot</string>
    <string translatable="false" name="status_bar_location">location</string>
    <string translatable="false" name="status_bar_bluetooth">bluetooth</string>
    <string translatable="false" name="status_bar_nfc">nfc</string>
    <string translatable="false" name="status_bar_tty">tty</string>
    <string translatable="false" name="status_bar_speakerphone">speakerphone</string>
    <string translatable="false" name="status_bar_zen">zen</string>
    <string translatable="false" name="status_bar_mute">mute</string>
    <string translatable="false" name="status_bar_volume">volume</string>
    <string translatable="false" name="status_bar_wifi">wifi</string>
    <string translatable="false" name="status_bar_cdma_eri">cdma_eri</string>
    <string translatable="false" name="status_bar_data_connection">data_connection</string>
    <string translatable="false" name="status_bar_phone_evdo_signal">phone_evdo_signal</string>
    <string translatable="false" name="status_bar_phone_signal">phone_signal</string>
    <string translatable="false" name="status_bar_battery">battery</string>
    <string translatable="false" name="status_bar_alarm_clock">alarm_clock</string>
    <string translatable="false" name="status_bar_secure">secure</string>
    <string translatable="false" name="status_bar_clock">clock</string>
    <string translatable="false" name="status_bar_mobile">mobile</string>
    <string translatable="false" name="status_bar_vpn">vpn</string>
    <string translatable="false" name="status_bar_ethernet">ethernet</string>
    <string translatable="false" name="status_bar_airplane">airplane</string>

    <!-- Flag indicating whether the surface flinger has limited
         alpha compositing functionality in hardware.  If set, the window
         manager will disable alpha trasformation in animations where not
         strictly needed. -->
    <bool name="config_sf_limitedAlpha">false</bool>

    <!-- Default value used to block data calls if ims is not
         connected.  If you use the ims apn DCT will block
         any other apn from connecting until ims apn is connected-->
    <bool name="ImsConnectedDefaultValue">false</bool>

    <!-- Flag indicating whether the surface flinger is inefficient
         at performing a blur.  Used by parts of the UI to turn off
         the blur effect where it isn't worth the performance hit.
         As of Honeycomb, blurring is not supported anymore. -->
    <bool name="config_sf_slowBlur">true</bool>

    <!-- Flag indicating that the media framework should support playing of sounds on volume
         key usage.  This adds noticeable additional overhead to volume key processing, so
         is disableable for products for which it is irrelevant. -->
    <bool name="config_useVolumeKeySounds">true</bool>

    <!-- The attenuation in dB applied to the sound effects played
         through AudioManager.playSoundEffect() when no volume is specified. -->
    <integer name="config_soundEffectVolumeDb">-6</integer>

    <!-- The attenuation in dB applied to the lock/unlock sounds. -->
    <integer name="config_lockSoundVolumeDb">-6</integer>

    <!-- Flag indicating whether the AUDIO_BECOMING_NOISY notification should
         be sent during a change to the audio output device. -->
    <bool name="config_sendAudioBecomingNoisy">true</bool>

    <!-- Flag to disable all transition animations -->
    <bool name="config_disableTransitionAnimation">false</bool>

    <!-- The duration (in milliseconds) of a short animation. -->
    <integer name="config_shortAnimTime">200</integer>

    <!-- The duration (in milliseconds) of a medium-length animation. -->
    <integer name="config_mediumAnimTime">400</integer>

    <!-- The duration (in milliseconds) of a long animation. -->
    <integer name="config_longAnimTime">500</integer>

    <!-- The duration (in milliseconds) of the activity open/close and fragment open/close animations. -->
    <integer name="config_activityShortDur">150</integer>
    <integer name="config_activityDefaultDur">220</integer>

    <!-- The duration (in milliseconds) of the tooltip show/hide animations. -->
    <integer name="config_tooltipAnimTime">150</integer>

    <!-- Duration for the dim animation behind a dialog.  This may be either
         a percentage, which is relative to the duration of the enter/open
         animation of the window being shown that is dimming behind, or it may
         be an integer for a constant duration. -->
    <fraction name="config_dimBehindFadeDuration">100%</fraction>

    <!-- The maximum width we would prefer dialogs to be.  0 if there is no
         maximum (let them grow as large as the screen).  Actual values are
         specified for -large and -xlarge configurations. -->
    <dimen name="config_prefDialogWidth">320dp</dimen>

    <!-- Enables or disables fading edges when marquee is enabled in TextView.
         Off by default, since the framebuffer readback used to implement the
         fading edges is prohibitively expensive on most GPUs. -->
    <bool name="config_ui_enableFadingMarquee">false</bool>

    <!-- Enables or disables haptic effect when the text insertion/selection handle is moved
         manually by the user. Off by default, since the expected haptic feedback may not be
         available on some devices. -->
    <bool name="config_enableHapticTextHandle">false</bool>

    <!-- Whether dialogs should close automatically when the user touches outside
         of them.  This should not normally be modified. -->
    <bool name="config_closeDialogWhenTouchOutside">true</bool>

    <!-- Device configuration indicating whether we should avoid using accelerated graphics
         in certain places to reduce RAM footprint.  This is ignored if ro.config.low_ram
         is true (in that case this is assumed true as well).  It can allow you to tune down
         your device's memory use without going to the point of causing applications to turn
         off features. -->
    <bool name="config_avoidGfxAccel">false</bool>

    <!-- Device configuration setting the minfree tunable in the lowmemorykiller in the kernel.
         A high value will cause the lowmemorykiller to fire earlier, keeping more memory
         in the file cache and preventing I/O thrashing, but allowing fewer processes to
         stay in memory.  A low value will keep more processes in memory but may cause
         thrashing if set too low.  Overrides the default value chosen by ActivityManager
         based on screen size and total memory for the largest lowmemorykiller bucket, and
         scaled proportionally to the smaller buckets.  -1 keeps the default. -->
    <integer name="config_lowMemoryKillerMinFreeKbytesAbsolute">-1</integer>

    <!-- Device configuration adjusting the minfree tunable in the lowmemorykiller in the
         kernel.  A high value will cause the lowmemorykiller to fire earlier, keeping more
         memory in the file cache and preventing I/O thrashing, but allowing fewer processes
         to stay in memory.  A low value will keep more processes in memory but may cause
         thrashing if set too low.  Directly added to the default value chosen by
         ActivityManager based on screen size and total memory for the largest lowmemorykiller
         bucket, and scaled proportionally to the smaller buckets. 0 keeps the default. -->
    <integer name="config_lowMemoryKillerMinFreeKbytesAdjust">0</integer>

    <!-- Device configuration setting the /proc/sys/vm/extra_free_kbytes tunable in the kernel
         (if it exists).  A high value will increase the amount of memory that the kernel
         tries to keep free, reducing allocation time and causing the lowmemorykiller to kill
         earlier.  A low value allows more memory to be used by processes but may cause more
         allocations to block waiting on disk I/O or lowmemorykiller.  Overrides the default
         value chosen by ActivityManager based on screen size.  0 prevents keeping any extra
         memory over what the kernel keeps by default.  -1 keeps the default. -->
    <integer name="config_extraFreeKbytesAbsolute">-1</integer>

    <!-- Device configuration adjusting the /proc/sys/vm/extra_free_kbytes tunable in the kernel
         (if it exists).  0 uses the default value chosen by ActivityManager.  A positive value
         will increase the amount of memory that the kernel tries to keep free, reducing
         allocation time and causing the lowmemorykiller to kill earlier.  A negative value
         allows more memory to be used by processes but may cause more allocations to block
         waiting on disk I/O or lowmemorykiller.  Directly added to the default value chosen by
         ActivityManager based on screen size. -->
    <integer name="config_extraFreeKbytesAdjust">0</integer>

    <!-- Set this to true to enable the platform's auto-power-save modes like doze and
         app standby.  These are not enabled by default because they require a standard
         cloud-to-device messaging service for apps to interact correctly with the modes
         (such as to be able to deliver an instant message to the device even when it is
         dozing).  This should be enabled if you have such services and expect apps to
         correctly use them when installed on your device.  Otherwise, keep this disabled
         so that applications can still use their own mechanisms. -->
    <bool name="config_enableAutoPowerModes">false</bool>

    <!-- The threshold angle for any motion detection in auto-power save modes.
         In hundreths of a degree. -->
    <integer name="config_autoPowerModeThresholdAngle">200</integer>

    <!-- The sensor id of an "any motion" sensor used in auto-power save modes.
         0 indicates this sensor is not available. -->
    <integer name="config_autoPowerModeAnyMotionSensor">0</integer>

    <!-- If an any motion sensor is not available, prefer the wrist tilt detector over the
         SMD. -->
    <bool name="config_autoPowerModePreferWristTilt">false</bool>

    <!-- If a location should be pre-fetched when going into device idle. -->
    <bool name="config_autoPowerModePrefetchLocation">true</bool>

    <!-- The duration (in milliseconds) that the radio will scan for a signal
         when there's no network connection. If the scan doesn't timeout, use zero -->
    <integer name="config_radioScanningTimeout">0</integer>

    <!-- XXXXX NOTE THE FOLLOWING RESOURCES USE THE WRONG NAMING CONVENTION.
         Please don't copy them, copy anything else. -->

    <!-- This string array should be overridden by the device to present a list of network
         attributes.  This is used by the connectivity manager to decide which networks can coexist
         based on the hardware -->
    <!-- An Array of "[Connection name],[ConnectivityManager.TYPE_xxxx],
         [associated radio-type],[priority],[restoral-timer(ms)],[dependencyMet]  -->
    <!-- the 5th element "resore-time" indicates the number of milliseconds to delay
         before automatically restore the default connection.  Set -1 if the connection
         does not require auto-restore. -->
    <!-- the 6th element indicates boot-time dependency-met value. -->
    <string-array translatable="false" name="networkAttributes">
        <item>"wifi,1,1,1,-1,true"</item>
        <item>"mobile,0,0,0,-1,true"</item>
        <item>"mobile_mms,2,0,2,60000,true"</item>
        <item>"mobile_supl,3,0,2,60000,true"</item>
        <item>"mobile_dun,4,0,2,60000,true"</item>
        <item>"mobile_hipri,5,0,3,60000,true"</item>
        <item>"mobile_fota,10,0,2,60000,true"</item>
        <item>"mobile_ims,11,0,2,60000,true"</item>
        <item>"mobile_cbs,12,0,2,60000,true"</item>
        <item>"wifi_p2p,13,1,0,-1,true"</item>
        <item>"mobile_ia,14,0,2,-1,true"</item>
        <item>"mobile_emergency,15,0,2,-1,true"</item>
    </string-array>

    <!-- Array of ConnectivityManager.TYPE_xxxx constants for networks that may only
         be controlled by systemOrSignature apps.  -->
    <integer-array translatable="false" name="config_protectedNetworks">
        <item>10</item>
        <item>11</item>
        <item>12</item>
        <item>14</item>
        <item>15</item>
    </integer-array>

    <!-- This string array should be overridden by the device to present a list of radio
         attributes.  This is used by the connectivity manager to decide which networks can coexist
         based on the hardware -->
    <!-- An Array of "[ConnectivityManager connectionType],
                      [# simultaneous connection types]"  -->
    <string-array translatable="false" name="radioAttributes">
        <item>"1,1"</item>
        <item>"0,1"</item>
    </string-array>

    <!-- The maximum duration (in milliseconds) we expect a network transition to take -->
    <integer name="config_networkTransitionTimeout">60000</integer>

    <!-- Whether/how to notify the user on network switches. See LingerMonitor.java. -->
    <integer translatable="false" name="config_networkNotifySwitchType">0</integer>

    <!-- What types of network switches to notify. See LingerMonitor.java. -->
    <string-array translatable="false" name="config_networkNotifySwitches">
    </string-array>

    <!-- Whether the device should automatically switch away from Wi-Fi networks that lose
         Internet access. Actual device behaviour is controlled by
         Settings.Global.NETWORK_AVOID_BAD_WIFI. This is the default value of that setting. -->
    <integer translatable="false" name="config_networkAvoidBadWifi">1</integer>

    <!-- If the hardware supports specially marking packets that caused a wakeup of the
         main CPU, set this value to the mark used. -->
    <integer name="config_networkWakeupPacketMark">0</integer>

    <!-- Mask to use when checking skb mark defined in config_networkWakeupPacketMark above. -->
    <integer name="config_networkWakeupPacketMask">0</integer>

    <!-- Whether the APF Filter in the device should filter out IEEE 802.3 Frames
         Those frames are identified by the field Eth-type having values
         less than 0x600 -->
    <bool translatable="false" name="config_apfDrop802_3Frames">true</bool>

    <!-- An array of Black listed EtherType, packets with EtherTypes within this array
         will be dropped
         TODO: need to put proper values, these are for testing purposes only -->
    <integer-array translatable="false" name="config_apfEthTypeBlackList">
        <item>0x88A2</item>
        <item>0x88A4</item>
        <item>0x88B8</item>
        <item>0x88CD</item>
        <item>0x88E3</item>
    </integer-array>

    <!-- Default value for ConnectivityManager.getMultipathPreference() on metered networks. Actual
         device behaviour is controlled by Settings.Global.NETWORK_METERED_MULTIPATH_PREFERENCE.
         This is the default value of that setting. -->
    <integer translatable="false" name="config_networkMeteredMultipathPreference">0</integer>

    <!-- List of regexpressions describing the interface (if any) that represent tetherable
         USB interfaces.  If the device doesn't want to support tethering over USB this should
         be empty.  An example would be "usb.*" -->
    <string-array translatable="false" name="config_tether_usb_regexs">
    </string-array>

    <!-- List of regexpressions describing the interface (if any) that represent tetherable
         Wifi interfaces.  If the device doesn't want to support tethering over Wifi this
         should be empty.  An example would be "softap.*" -->
    <string-array translatable="false" name="config_tether_wifi_regexs">
    </string-array>

    <!-- List of regexpressions describing the interface (if any) that represent tetherable
         WiMAX interfaces.  If the device doesn't want to support tethering over Wifi this
         should be empty.  An example would be "softap.*" -->
    <string-array translatable="false" name="config_tether_wimax_regexs">
    </string-array>

    <!-- List of regexpressions describing the interface (if any) that represent tetherable
         bluetooth interfaces.  If the device doesn't want to support tethering over bluetooth this
         should be empty. -->
    <string-array translatable="false" name="config_tether_bluetooth_regexs">
    </string-array>

    <!-- Max number of Bluetooth tethering connections allowed. If this is
         updated config_tether_dhcp_range has to be updated appropriately. -->
    <integer translateable="false" name="config_max_pan_devices">5</integer>

    <!-- Dhcp range (min, max) to use for tethering purposes -->
    <string-array translatable="false" name="config_tether_dhcp_range">
    </string-array>

    <!-- Regex of wired ethernet ifaces -->
    <string translatable="false" name="config_ethernet_iface_regex">eth\\d</string>

    <!-- If the mobile hotspot feature requires provisioning, a package name and class name
        can be provided to launch a supported application that provisions the devices.

        Example Usage:

        String[] appDetails = getStringArray(R.array.config_mobile_hotspot_provision_app);
        Intent intent = new Intent(Intent.ACTION_MAIN);
        intent.setClassName(appDetails[0], appDetails[1]);
        startActivityForResult(intent, 0);

        public void onActivityResult(int requestCode, int resultCode, Intent intent) {
            super.onActivityResult(requestCode, resultCode, intent);
            if (requestCode == 0) {
                if (resultCode == Activity.RESULT_OK) {
                    //Mobile hotspot provisioning successful
                } else {
                    //Mobile hotspot provisioning failed
                }
            }

        See src/com/android/settings/TetherSettings.java for more details.
        For ui-less/periodic recheck support see config_mobile_hotspot_provision_app_no_ui
        -->
    <!-- The first element is the package name and the second element is the class name
         of the provisioning app -->
    <string-array translatable="false" name="config_mobile_hotspot_provision_app">
    <!--
        <item>com.example.provisioning</item>
        <item>com.example.provisioning.Activity</item>
    -->
    </string-array>

    <!-- If the mobile hotspot feature requires provisioning, an action can be provided
         that will be broadcast in non-ui cases for checking the provisioning status.

         A second broadcast, action defined by config_mobile_hotspot_provision_response,
         will be sent back to notify if provisioning succeeded or not.  The response will
         match that of the activity in config_mobile_hotspot_provision_app, but instead
         contained within the int extra "EntitlementResult".

         Example Usage:
         String provisionAction = getString(R.string.config_mobile_hotspot_provision_check);
         sendBroadcast(new Intent(provisionAction));

         public void onReceive(Context context, Intent intent) {
             String provisionResponse =
                    getString(R.string.config_mobile_hotspot_provision_response);
             if (provisionResponse.equals(intent.getAction())
                    && intent.getIntExtra("EntitlementResult") == Activity.RESULT_OK) {
                 //Mobile hotspot provisioning successful
             } else {
                 //Mobile hotspot provisioning failed
             }
         }
        -->
    <string translatable="false" name="config_mobile_hotspot_provision_app_no_ui"></string>
    <!-- Sent in response to a provisioning check. The caller must hold the
         permission android.permission.CONNECTIVITY_INTERNAL for Settings to
         receive this response.

         See config_mobile_hotspot_provision_response
         -->
    <string translatable="false" name="config_mobile_hotspot_provision_response"></string>
    <!-- Number of hours between each background provisioning call -->
    <integer translatable="false" name="config_mobile_hotspot_provision_check_period">24</integer>

    <!-- Activity name to enable wifi tethering after provisioning app succeeds -->
    <string translatable="false" name="config_wifi_tether_enable">com.android.settings/.TetherService</string>

    <!-- Controls the WiFi wakeup feature.
          0 = Not available.
          1 = Available.
     -->
    <integer translatable="false" name="config_wifi_wakeup_available">0</integer>

    <!-- Array of ConnectivityManager.TYPE_xxxx values allowable for tethering.

         Common options are [1, 4] for TYPE_WIFI and TYPE_MOBILE_DUN or
         [1,7,0] for TYPE_WIFI, TYPE_BLUETOOTH, and TYPE_MOBILE.

         This list is also modified by code within the framework, including:

             - TYPE_ETHERNET (9) is prepended to this list, and

             - the return value of TelephonyManager.getTetherApnRequired()
               determines how the array is further modified:

                   * DUN_REQUIRED
                     TYPE_MOBILE is removed (if present)
                     TYPE_MOBILE_HIPRI is removed (if present)
                     TYPE_MOBILE_DUN is appended (if not already present)

                   * DUN_NOT_REQUIRED
                     TYPE_MOBILE_DUN is removed (if present)
                     TYPE_MOBILE is appended (if not already present)
                     TYPE_MOBILE_HIPRI is appended (if not already present)

                   * DUN_UNSPECIFIED
                     if any of TYPE_MOBILE{,_DUN,_HIPRI} are present:
                         change nothing
                     else:
                         TYPE_MOBILE is appended
                         TYPE_MOBILE_HIPRI is appended

         For other changes applied to this list, now and in the future, see
         com.android.server.connectivity.tethering.TetheringConfiguration.

         Note also: the order of this is important. The first upstream type
         for which a satisfying network exists is used.
      -->
    <integer-array translatable="false" name="config_tether_upstream_types">
        <item>1</item>
        <item>7</item>
        <item>0</item>
    </integer-array>

    <!-- If the DUN connection for this CDMA device supports more than just DUN -->
    <!-- traffic you should list them here. -->
    <!-- If this device is not CDMA this is ignored.  If this list is empty on -->
    <!-- a DUN-requiring CDMA device, the DUN APN will just support just DUN. -->
    <string-array translatable="false" name="config_cdma_dun_supported_types">
    </string-array>

    <!-- String containing the apn value for tethering.  May be overriden by secure settings
         TETHER_DUN_APN.  Value is a comma separated series of strings:
         "name,apn,proxy,port,username,password,server,mmsc,mmsproxy,mmsport,mcc,mnc,auth,type",
         Or string format of ApnSettingV3.
         note that empty fields can be ommitted: "name,apn,,,,,,,,,310,260,,DUN"
         Multiple entries are separated by using string-array:
         "<item>[ApnSettingV3]Name,apn,,,,,,,,,123,45,,mms|*,IPV6,IP,true,14,,,,,,,spn,testspn</item>
          <item>[ApnSettingV3]Name1,apn2,,,,,,,,,123,46,,mms|*,IPV6,IP,true,12,,,,,,,,</item>" -->
    <string-array translatable="false" name="config_tether_apndata">
    </string-array>

    <!-- Boolean indicating whether the wifi chipset has dual frequency band support -->
    <bool translatable="false" name="config_wifi_dual_band_support">false</bool>

    <!-- Boolean indicating whether 802.11r Fast BSS Transition is enabled on this platform -->
    <bool translatable="false" name="config_wifi_fast_bss_transition_enabled">false</bool>

    <!-- Device type information conforming to Annex B format in WiFi Direct specification.
         The default represents a dual-mode smartphone -->
    <string translatable="false" name="config_wifi_p2p_device_type">10-0050F204-5</string>

    <!-- Boolean indicating whether the wifi chipset supports background scanning mechanism.
         This mechanism allows the host to remain in suspend state and the dongle to actively
         scan and wake the host when a configured SSID is detected by the dongle. This chipset
         capability can provide power savings when wifi needs to be always kept on. -->
    <bool translatable="false" name="config_wifi_background_scan_support">false</bool>

    <!-- Boolean indicating we re-try re-associating once upon disconnection and RSSI is high failure  -->
    <bool translatable="true" name="config_wifi_enable_disconnection_debounce">true</bool>

    <!-- Boolean indicating whether or not to revert to default country code when cellular
         radio is unable to find any MCC information to infer wifi country code from -->
    <bool translatable="false" name="config_wifi_revert_country_code_on_cellular_loss">false</bool>

    <!-- Boolean indicating whether or not wifi firmware debugging is enabled -->
    <bool translatable="false" name="config_wifi_enable_wifi_firmware_debugging">true</bool>

    <!-- Integer size limit, in KB, for a single WifiLogger ringbuffer, in default logging mode -->
    <integer translatable="false" name="config_wifi_logger_ring_buffer_default_size_limit_kb">32</integer>

    <!-- Integer size limit, in KB, for a single WifiLogger ringbuffer, in verbose logging mode -->
    <integer translatable="false" name="config_wifi_logger_ring_buffer_verbose_size_limit_kb">1024</integer>

    <!-- Boolean indicating whether or not wifi should turn off when emergency call is made -->
    <bool translatable="false" name="config_wifi_turn_off_during_emergency_call">false</bool>

    <!-- Integer specifying the basic autojoin parameters -->
    <integer translatable="false" name="config_wifi_framework_5GHz_preference_boost_threshold">-65</integer>
    <integer translatable="false" name="config_wifi_framework_5GHz_preference_boost_factor">40</integer>
    <integer translatable="false" name="config_wifi_framework_5GHz_preference_penalty_threshold">-75</integer>
    <integer translatable="false" name="config_wifi_framework_RSSI_SCORE_OFFSET">85</integer>
    <integer translatable="false" name="config_wifi_framework_RSSI_SCORE_SLOPE">4</integer>
    <integer translatable="false" name="config_wifi_framework_SAME_BSSID_AWARD">24</integer>
    <integer translatable="false" name="config_wifi_framework_LAST_SELECTION_AWARD">480</integer>
    <integer translatable="false" name="config_wifi_framework_PASSPOINT_SECURITY_AWARD">40</integer>
    <integer translatable="false" name="config_wifi_framework_SECURITY_AWARD">80</integer>
    <!-- Integer specifying the base interval in seconds for the exponential backoff scan for autojoin -->
    <integer translatable="false" name="config_wifi_framework_exponential_backoff_scan_base_interval">20</integer>
    <!-- Integers specifying the max packet Tx/Rx rates for full scan -->
    <integer translatable="false" name="config_wifi_framework_max_tx_rate_for_full_scan">8</integer>
    <integer translatable="false" name="config_wifi_framework_max_rx_rate_for_full_scan">16</integer>
    <!-- Integers specifying the min packet Tx/Rx rates in packets per second for staying on the same network -->
    <integer translatable="false" name="config_wifi_framework_min_tx_rate_for_staying_on_network">16</integer>
    <integer translatable="false" name="config_wifi_framework_min_rx_rate_for_staying_on_network">16</integer>
    <!-- Integer parameters of the wifi to cellular handover feature
         wifi should not stick to bad networks -->
    <integer translatable="false" name="config_wifi_framework_wifi_score_bad_rssi_threshold_5GHz">-82</integer>
    <integer translatable="false" name="config_wifi_framework_wifi_score_entry_rssi_threshold_5GHz">-82</integer>
    <integer translatable="false" name="config_wifi_framework_wifi_score_low_rssi_threshold_5GHz">-70</integer>
    <integer translatable="false" name="config_wifi_framework_wifi_score_good_rssi_threshold_5GHz">-57</integer>
    <integer translatable="false" name="config_wifi_framework_wifi_score_bad_rssi_threshold_24GHz">-85</integer>
    <integer translatable="false" name="config_wifi_framework_wifi_score_entry_rssi_threshold_24GHz">-85</integer>
    <integer translatable="false" name="config_wifi_framework_wifi_score_low_rssi_threshold_24GHz">-73</integer>
    <integer translatable="false" name="config_wifi_framework_wifi_score_good_rssi_threshold_24GHz">-60</integer>
    <integer translatable="false" name="config_wifi_framework_wifi_score_bad_link_speed_24">6</integer>
    <integer translatable="false" name="config_wifi_framework_wifi_score_bad_link_speed_5">12</integer>
    <integer translatable="false" name="config_wifi_framework_wifi_score_good_link_speed_24">24</integer>
    <integer translatable="false" name="config_wifi_framework_wifi_score_good_link_speed_5">36</integer>

    <!-- Integer delay in milliseconds before shutting down soft AP when there
         are no connected devices. Framework will enforce a minimum limit on
         this value and this setting will be overridden if the provided value is
         smaller than the limit. -->
    <integer translatable="false" name="config_wifi_framework_soft_ap_timeout_delay">600000</integer>

    <string  translatable="false" name="config_wifi_random_mac_oui">DA-A1-19</string>
    <string  translatable="false" name="config_wifi_framework_sap_2G_channel_list">1,6,11</string>

    <bool translatable="false" name="config_wifi_framework_cellular_handover_enable_user_triggered_adjustment">true</bool>

    <!-- Integer packet threshold used to allow scan while associated -->
    <integer translatable="false" name="config_wifi_framework_associated_full_scan_tx_packet_threshold">5</integer>
    <integer translatable="false" name="config_wifi_framework_associated_full_scan_rx_packet_threshold">10</integer>
    <integer translatable="false" name="config_wifi_framework_associated_partial_scan_tx_packet_threshold">40</integer>
    <integer translatable="false" name="config_wifi_framework_associated_partial_scan_rx_packet_threshold">80</integer>
    <integer translatable="false" name="config_wifi_framework_network_switch_tx_packet_threshold">2</integer>
    <integer translatable="false" name="config_wifi_framework_network_switch_rx_packet_threshold">20</integer>

    <!-- Integer indicating wpa_supplicant scan interval in milliseconds -->
    <integer translatable="false" name="config_wifi_supplicant_scan_interval">15000</integer>

    <!-- Integer indicating amount of time failed networks areblacklisted for the purpose
         of network switching in milliseconds -->
    <integer translatable="false" name="config_wifi_network_switching_blacklist_time">172800000</integer>

    <!-- Integer indicating wpa_supplicant scan interval when p2p is connected in milliseconds -->
    <integer translatable="false" name="config_wifi_scan_interval_p2p_connected">60000</integer>

    <!-- Integer indicating the framework scan interval in milliseconds. This is used in the scenario
         where the chipset does not support background scanning (config_wifi_background_scan_suport
         is false) to set up a periodic wake up scan so that the device can connect to a new access
         point on the move. A value of 0 means no periodic scans will be used in the framework. -->
    <integer translatable="false" name="config_wifi_framework_scan_interval">300000</integer>

    <!-- Integer indicating the framework no networks periodic scan interval in milliseconds. -->
    <integer translatable="false" name="config_wifi_no_network_periodic_scan_interval">300000</integer>

    <!-- Integer indicating disconnect mode short scan interval in milliseconds -->
    <integer translatable="false" name="config_wifi_disconnected_short_scan_interval">15000</integer>

    <!-- Integer indicating associated partial scan short interval in milliseconds -->
    <integer translatable="false" name="config_wifi_associated_short_scan_interval">20000</integer>

    <!-- Integer indicating associated full scan backoff, representing a fraction: xx/8 -->
    <integer translatable="false" name="config_wifi_framework_associated_full_scan_backoff">12</integer>

    <!-- Integer indicating associated full scan max interval in milliseconds -->
    <integer translatable="false" name="config_wifi_framework_associated_full_scan_max_interval">300000</integer>

    <!-- Integer indicating associated full scan max total dwell time in milliseconds -->
    <integer translatable="false" name="config_wifi_framework_associated_full_scan_max_total_dwell_time">500</integer>

    <!-- Integer indicating associated full scan max num active channels -->
    <integer translatable="false" name="config_wifi_framework_associated_partial_scan_max_num_active_channels">6</integer>

    <!-- Integer indicating RSSI boost given to current network -->
    <integer translatable="false" name="config_wifi_framework_current_network_boost">16</integer>

    <!-- Integer indicating how to handle beacons with uninitialized RSSI value of 0 -->
    <integer translatable="false" name="config_wifi_framework_scan_result_rssi_level_patchup_value">-85</integer>

    <!-- Boolean indicating associated network selection is allowed -->
    <bool translatable="false" name="config_wifi_framework_enable_associated_network_selection">true</bool>

    <!-- Boolean indicating that wifi only link configuratios that have exact same credentials (i.e PSK) -->
    <bool translatable="false" name="config_wifi_only_link_same_credential_configurations">true</bool>

    <!-- Boolean indicating whether framework needs to set the tx power limit for meeting SAR requirements
         during voice calls -->
    <bool translatable="false" name="config_wifi_framework_enable_voice_call_sar_tx_power_limit">false</bool>

    <!-- Wifi driver supports batched scan -->
    <bool translatable="false" name="config_wifi_batched_scan_supported">false</bool>

    <!-- Idle Receive current for wifi radio. 0 by default-->
    <integer translatable="false" name="config_wifi_idle_receive_cur_ma">0</integer>

    <!-- Rx current for wifi radio. 0 by default-->
    <integer translatable="false" name="config_wifi_active_rx_cur_ma">0</integer>

    <!-- Tx current for wifi radio. 0 by default-->
    <integer translatable="false" name="config_wifi_tx_cur_ma">0</integer>

    <!-- Operating volatage for wifi radio. 0 by default-->
    <integer translatable="false" name="config_wifi_operating_voltage_mv">0</integer>

    <!-- Flag indicating whether the we should enable the automatic brightness in Settings.
         Software implementation will be used if config_hardware_auto_brightness_available is not set -->
    <bool name="config_automatic_brightness_available">false</bool>

    <!-- Fast brightness animation ramp rate in brightness units per second-->
    <integer translatable="false" name="config_brightness_ramp_rate_fast">180</integer>

    <!-- Slow brightness animation ramp rate in brightness units per second-->
    <integer translatable="false" name="config_brightness_ramp_rate_slow">60</integer>

    <!-- Don't name config resources like this.  It should look like config_annoyDianne -->
    <bool name="config_annoy_dianne">true</bool>

    <!-- XXXXXX END OF RESOURCES USING WRONG NAMING CONVENTION -->

    <!-- If this is true, the screen will come on when you unplug usb/power/whatever. -->
    <bool name="config_unplugTurnsOnScreen">false</bool>

    <!-- If this is true, the message that USB is only being used for charging will be shown. -->
    <bool name="config_usbChargingMessage">true</bool>

    <!-- Set this true only if the device has separate attention and notification lights. -->
    <bool name="config_useAttentionLight">false</bool>

    <!-- If this is true, the screen will fade off. -->
    <bool name="config_animateScreenLights">false</bool>

    <!-- If this is true, key chords can be used to take a screenshot on the device. -->
    <bool name="config_enableScreenshotChord">true</bool>

    <!-- If this is true, allow wake from theater mode when plugged in or unplugged. -->
    <bool name="config_allowTheaterModeWakeFromUnplug">false</bool>
    <!-- If this is true, allow wake from theater mode from gesture. -->
    <bool name="config_allowTheaterModeWakeFromGesture">false</bool>
    <!-- If this is true, allow wake from theater mode from camera lens cover is switched. -->
    <bool name="config_allowTheaterModeWakeFromCameraLens">false</bool>
    <!-- If this is true, allow wake from theater mode from power key press. -->
    <bool name="config_allowTheaterModeWakeFromPowerKey">true</bool>
    <!-- If this is true, allow wake from theater mode from regular key press. Setting this value to
         true implies config_allowTheaterModeWakeFromPowerKey is also true-->
    <bool name="config_allowTheaterModeWakeFromKey">false</bool>
    <!-- If this is true, allow wake from theater mode from motion. -->
    <bool name="config_allowTheaterModeWakeFromMotion">false</bool>
    <!-- If this is true, allow wake from theater mode from motion. -->
    <bool name="config_allowTheaterModeWakeFromMotionWhenNotDreaming">false</bool>
    <!-- If this is true, allow wake from theater mode from lid switch. -->
    <bool name="config_allowTheaterModeWakeFromLidSwitch">false</bool>
    <!-- If this is true, allow wake from theater mode when docked. -->
    <bool name="config_allowTheaterModeWakeFromDock">false</bool>
    <!-- If this is true, allow wake from theater mode from window layout flag. -->
    <bool name="config_allowTheaterModeWakeFromWindowLayout">false</bool>
    <!-- If this is true, go to sleep when theater mode is enabled from button press -->
    <bool name="config_goToSleepOnButtonPressTheaterMode">true</bool>
    <!-- If this is true, long press on power button will be available from the non-interactive state -->
    <bool name="config_supportLongPressPowerWhenNonInteractive">false</bool>

    <!-- Auto-rotation behavior -->

    <!-- If true, enables auto-rotation features using the accelerometer.
         Otherwise, auto-rotation is disabled.  Applications may still request
         to use specific orientations but the sensor is ignored and sensor-based
         orientations are not available.  Furthermore, all auto-rotation related
         settings are omitted from the system UI.  In certain situations we may
         still use the accelerometer to determine the orientation, such as when
         docked if the dock is configured to enable the accelerometer. -->
    <bool name="config_supportAutoRotation">true</bool>

    <!-- If true, the screen can be rotated via the accelerometer in all 4
         rotations as the default behavior. -->
    <bool name="config_allowAllRotations">false</bool>

    <!-- If true, the direction rotation is applied to get to an application's requested
         orientation is reversed.  Normally, the model is that landscape is
         clockwise from portrait; thus on a portrait device an app requesting
         landscape will cause a clockwise rotation, and on a landscape device an
         app requesting portrait will cause a counter-clockwise rotation.  Setting
         true here reverses that logic. -->
    <bool name="config_reverseDefaultRotation">false</bool>

    <!-- Sets the minimum and maximum tilt tolerance for each possible rotation.
         This array consists of 4 pairs of values which specify the minimum and maximum
         tilt angle at which the device will transition into each rotation.

         The tilt angle represents the direction in which the plane of the screen is facing;
         it is also known as the angle of elevation.

           -90 degree tilt means that the screen is facing straight down
                           (the device is being held overhead upside-down)
             0 degree tilt means that the screen is facing outwards
                           (the device is being held vertically)
            90 degree tilt means that the screen is facing straight up
                           (the device is resting on a flat table)

        The default tolerances are set conservatively such that the device is more
        likely to remain in its natural orientation than rotate into a counterclockwise,
        clockwise, or reversed posture (with an especially strong bias against the latter)
        to prevent accidental rotation while carrying the device in hand.

        These thresholds may need to be tuned when the device is intended to be
        mounted into a dock with a particularly shallow profile wherein rotation
        would ordinarily have been suppressed.

        It is helpful to consider the desired behavior both when the device is being
        held at a positive tilt (typical case) vs. a negative tilt (reading overhead in
        bed) since they are quite different.  In the overhead case, we typically want
        the device to more strongly prefer to retain its current configuration (in absence
        of a clear indication that a rotation is desired) since the user's head and neck may
        be held at an unusual angle.
    -->
    <integer-array name="config_autoRotationTiltTolerance">
        <!-- rotation:   0 (natural)    --> <item>-25</item> <item>70</item>
        <!-- rotation:  90 (rotate CCW) --> <item>-25</item> <item>65</item>
        <!-- rotation: 180 (reverse)    --> <item>-25</item> <item>60</item>
        <!-- rotation: 270 (rotate CW)  --> <item>-25</item> <item>65</item>
    </integer-array>

    <!-- Lid switch behavior -->

    <!-- The number of degrees to rotate the display when the keyboard is open.
         A value of -1 means no change in orientation by default. -->
    <integer name="config_lidOpenRotation">-1</integer>

    <!-- Indicate whether the lid state impacts the accessibility of
         the physical keyboard.  0 means it doesn't, 1 means it is accessible
         when the lid is open, 2 means it is accessible when the lid is
         closed.  The default is 0. -->
    <integer name="config_lidKeyboardAccessibility">0</integer>

    <!-- Indicate whether the lid state impacts the accessibility of
         the navigation buttons.  0 means it doesn't, 1 means it is accessible
         when the lid is open, 2 means it is accessible when the lid is
         closed.  The default is 0. -->
    <integer name="config_lidNavigationAccessibility">0</integer>

    <!-- Indicate whether closing the lid causes the lockscreen to appear.
         The default is false. -->
    <bool name="config_lidControlsScreenLock">false</bool>

    <!-- Indicate whether closing the lid causes the device to go to sleep and opening
         it causes the device to wake up.
         The default is false. -->
    <bool name="config_lidControlsSleep">false</bool>

    <!-- Desk dock behavior -->

    <!-- The number of degrees to rotate the display when the device is in a desk dock.
         A value of -1 means no change in orientation by default. -->
    <integer name="config_deskDockRotation">-1</integer>

    <!-- Control whether being in the desk dock (and powered) always
         keeps the screen on.  By default it stays on when plugged in to
         AC.  0 will not keep it on; or together 1 to stay on when plugged
         in to AC and 2 to stay on when plugged in to USB.  (So 3 for both.) -->
    <integer name="config_deskDockKeepsScreenOn">1</integer>

    <!-- Control whether being in the desk dock should enable accelerometer
         based screen orientation.  This defaults to true because it is
         common for desk docks to be sold in a variety of form factors
         with different orientations.  Since we cannot always tell these docks
         apart and the docks cannot report their true orientation on their own,
         we rely on gravity to determine the effective orientation. -->
    <bool name="config_deskDockEnablesAccelerometer">true</bool>

    <!-- Car dock behavior -->

    <!-- The number of degrees to rotate the display when the device is in a car dock.
         A value of -1 means no change in orientation by default. -->
    <integer name="config_carDockRotation">-1</integer>

    <!-- Control whether being in the car dock (and powered) always
         keeps the screen on.  By default it stays on when plugged in to
         AC.  0 will not keep it on; or together 1 to stay on when plugged
         in to AC and 2 to stay on when plugged in to USB.  (So 3 for both.) -->
    <integer name="config_carDockKeepsScreenOn">1</integer>

    <!-- Control whether being in the car dock should enable accelerometer based
         screen orientation.  This defaults to true because putting a device in
         a car dock make the accelerometer more a physical input (like a lid). -->

    <bool name="config_carDockEnablesAccelerometer">true</bool>

    <!--  Control whether to launch Car dock home app when user presses home button or when
          car dock intent is fired.
          In mobile device, usually separate home app is expected in car mode, and this should be
          enabled. But in environments like real car, default home app may be enough, and in that
          case, this can be disabled (set to false). -->
    <bool name="config_enableCarDockHomeLaunch">true</bool>

    <!-- HDMI behavior -->

    <!-- The number of degrees to rotate the display when the device has HDMI connected
         but is not in a dock.  A value of -1 means no change in orientation by default.
         Use -1 except on older devices whose Hardware Composer HAL does not
         provide full support for multiple displays.  -->
    <integer name="config_undockedHdmiRotation">-1</integer>

    <!-- Control the default UI mode type to use when there is no other type override
         happening.  One of the following values (See Configuration.java):
             1  UI_MODE_TYPE_NORMAL
             4  UI_MODE_TYPE_TELEVISION
             5  UI_MODE_TYPE_APPLIANCE
             6  UI_MODE_TYPE_WATCH
             7  UI_MODE_TYPE_VR_HEADSET
         Any other values will have surprising consequences. -->
    <integer name="config_defaultUiModeType">1</integer>

    <!--  Control whether to lock UI mode to what is selected from config_defaultUiModeType.
          Once UI mode is locked, applications cannot change it anymore. -->
    <bool name="config_lockUiMode">false</bool>

    <!--  Control whether to lock day/night mode change from normal application. When it is
          true, day / night mode change is only allowed to apps with MODIFY_DAY_NIGHT_MODE
          permission. -->
    <bool name="config_lockDayNightMode">false</bool>

    <!-- Control the default night mode to use when there is no other mode override set.
         One of the following values (see UiModeManager.java):
             0 - MODE_NIGHT_AUTO
             1 - MODE_NIGHT_NO
             2 - MODE_NIGHT_YES
    -->
    <integer name="config_defaultNightMode">1</integer>

    <!-- Boolean indicating whether the HWC setColorTransform function can be performed efficiently
         in hardware. -->
    <bool name="config_setColorTransformAccelerated">false</bool>

    <!-- Control whether Night display is available. This should only be enabled on devices
         that have a HWC implementation that can apply the matrix passed to setColorTransform
         without impacting power, performance, and app compatibility (e.g. protected content). -->
    <bool name="config_nightDisplayAvailable">@bool/config_setColorTransformAccelerated</bool>

    <!-- Default mode to control how Night display is automatically activated.
         One of the following values (see ColorDisplayController.java):
             0 - AUTO_MODE_DISABLED
             1 - AUTO_MODE_CUSTOM
             2 - AUTO_MODE_TWILIGHT
    -->
    <integer name="config_defaultNightDisplayAutoMode">0</integer>

    <!-- Default time when Night display is automatically activated.
         Represented as milliseconds from midnight (e.g. 79200000 == 10pm). -->
    <integer name="config_defaultNightDisplayCustomStartTime">79200000</integer>

    <!-- Default time when Night display is automatically deactivated.
         Represented as milliseconds from midnight (e.g. 21600000 == 6am). -->
    <integer name="config_defaultNightDisplayCustomEndTime">21600000</integer>

    <!-- Minimum color temperature, in Kelvin, supported by Night display. -->
    <integer name="config_nightDisplayColorTemperatureMin">2596</integer>

    <!-- Default color temperature, in Kelvin, to tint the screen when Night display is
         activated. -->
    <integer name="config_nightDisplayColorTemperatureDefault">2850</integer>

    <!-- Maximum color temperature, in Kelvin, supported by Night display. -->
    <integer name="config_nightDisplayColorTemperatureMax">4082</integer>

    <string-array name="config_nightDisplayColorTemperatureCoefficientsNative">
        <!-- R a-coefficient --> <item>0.0</item>
        <!-- R b-coefficient --> <item>0.0</item>
        <!-- R y-intercept --> <item>1.0</item>
        <!-- G a-coefficient --> <item>-0.00000000962353339</item>
        <!-- G b-coefficient --> <item>0.000153045476</item>
        <!-- G y-intercept --> <item>0.390782778</item>
        <!-- B a-coefficient --> <item>-0.0000000189359041</item>
        <!-- B b-coefficient --> <item>0.000302412211</item>
        <!-- B y-intercept --> <item>-0.198650895</item>
    </string-array>

    <string-array name="config_nightDisplayColorTemperatureCoefficients">
        <!-- R a-coefficient --> <item>0.0</item>
        <!-- R b-coefficient --> <item>0.0</item>
        <!-- R y-intercept --> <item>1.0</item>
        <!-- G a-coefficient --> <item>-0.00000000962353339</item>
        <!-- G b-coefficient --> <item>0.000153045476</item>
        <!-- G y-intercept --> <item>0.390782778</item>
        <!-- B a-coefficient --> <item>-0.0000000189359041</item>
        <!-- B b-coefficient --> <item>0.000302412211</item>
        <!-- B y-intercept --> <item>-0.198650895</item>
    </string-array>

    <!-- Indicate whether to allow the device to suspend when the screen is off
         due to the proximity sensor.  This resource should only be set to true
         if the sensor HAL correctly handles the proximity sensor as a wake-up source.
         Otherwise, the device may fail to wake out of suspend reliably.
         The default is false. -->
    <bool name="config_suspendWhenScreenOffDueToProximity">false</bool>

    <!-- Control the behavior when the user long presses the power button.
            0 - Nothing
            1 - Global actions menu
            2 - Power off (with confirmation)
            3 - Power off (without confirmation)
            4 - Go to voice assist
    -->
    <integer name="config_longPressOnPowerBehavior">1</integer>

    <!-- Control the behavior when the user long presses the power button for a long time.
            0 - Nothing
            1 - Global actions menu
    -->
    <integer name="config_veryLongPressOnPowerBehavior">0</integer>

    <!-- Control the behavior when the user long presses the back button.  Non-zero values are only
         valid for watches as part of CDD/CTS.
            0 - Nothing
            1 - Go to voice assist
    -->
    <integer name="config_longPressOnBackBehavior">0</integer>

    <!-- Control the behavior when the user short presses the power button.
            0 - Nothing
            1 - Go to sleep (doze)
            2 - Really go to sleep (don't doze)
            3 - Really go to sleep and go home (don't doze)
            4 - Go to home
            5 - Dismiss IME if shown. Otherwise go to home
    -->
    <integer name="config_shortPressOnPowerBehavior">1</integer>

    <!-- Control the behavior when the user double presses the power button.
            0 - Nothing
            1 - Toggle theater mode setting
            2 - Brightness boost
    -->
    <integer name="config_doublePressOnPowerBehavior">0</integer>

    <!-- Control the behavior when the user triple presses the power button.
            0 - Nothing
            1 - Toggle theater mode setting
            2 - Brightness boost
    -->
    <integer name="config_triplePressOnPowerBehavior">0</integer>

    <!-- Control the behavior when the user presses the sleep button.
            0 - Go to sleep (doze)
            1 - Go to sleep (doze) and go home
    -->
    <integer name="config_shortPressOnSleepBehavior">0</integer>

    <!-- Time to wait while a button is pressed before triggering a very long press. -->
    <integer name="config_veryLongPressTimeout">6000</integer>

    <!-- Package name for default keyguard appwidget [DO NOT TRANSLATE] -->
    <string name="widget_default_package_name" translatable="false"></string>

    <!-- Class name for default keyguard appwidget [DO NOT TRANSLATE] -->
    <string name="widget_default_class_name" translatable="false"></string>

    <!-- Indicate whether the SD card is accessible without removing the battery. -->
    <bool name="config_batterySdCardAccessibility">false</bool>

    <!-- List of file paths for USB host busses to exclude from USB host support.
         For example, if the first USB bus on the device is used to communicate
         with the modem or some other restricted hardware, add "/dev/bus/usb/001/"
         to this list.  If this is empty, no parts of the host USB bus will be excluded.
    -->
    <string-array name="config_usbHostBlacklist" translatable="false">
    </string-array>

    <!-- List of paths to serial ports that are available to the serial manager.
         for example, /dev/ttyUSB0
    -->
    <string-array translatable="false" name="config_serialPorts">
    </string-array>

    <!-- Vibrator pattern for feedback about a long screen/key press -->
    <integer-array name="config_longPressVibePattern">
        <item>0</item>
        <item>1</item>
        <item>20</item>
        <item>21</item>
    </integer-array>

    <!-- Vibrator pattern for feedback about touching a virtual key -->
    <integer-array name="config_virtualKeyVibePattern">
        <item>0</item>
        <item>10</item>
        <item>20</item>
        <item>30</item>
    </integer-array>

    <!-- Vibrator pattern for a very short but reliable vibration for soft keyboard tap -->
    <integer-array name="config_keyboardTapVibePattern">
        <item>40</item>
    </integer-array>

    <!-- Vibrator pattern for feedback when selecting an hour/minute tick of a Clock -->
    <integer-array name="config_clockTickVibePattern">
        <item>125</item>
        <item>30</item>
    </integer-array>

    <!-- Vibrator pattern for feedback when selecting a day/month/year date of a Calendar -->
    <integer-array name="config_calendarDateVibePattern">
        <item>125</item>
        <item>30</item>
    </integer-array>

    <!-- Vibrator pattern for feedback about booting with safe mode enabled -->
    <integer-array name="config_safeModeEnabledVibePattern">
        <item>0</item>
        <item>1</item>
        <item>20</item>
        <item>21</item>
        <item>500</item>
        <item>600</item>
    </integer-array>

    <!-- Vibrator pattern for feedback about hitting a scroll barrier -->
    <integer-array name="config_scrollBarrierVibePattern">
        <item>0</item>
        <item>15</item>
        <item>10</item>
        <item>10</item>
    </integer-array>

    <bool name="config_use_strict_phone_number_comparation">false</bool>

    <!-- Display low battery warning when battery level dips to this value.
         Also, the battery stats are flushed to disk when we hit this level.  -->
    <integer name="config_criticalBatteryWarningLevel">5</integer>

    <!-- Shutdown if the battery temperature exceeds (this value * 0.1) Celsius. -->
    <integer name="config_shutdownBatteryTemperature">680</integer>

    <!-- Display low battery warning when battery level dips to this value -->
    <integer name="config_lowBatteryWarningLevel">15</integer>

    <!-- Close low battery warning when battery level reaches the lowBatteryWarningLevel
         plus this -->
    <integer name="config_lowBatteryCloseWarningBump">5</integer>

    <!-- Default color for notification LED. -->
    <color name="config_defaultNotificationColor">#ffffffff</color>

    <!-- Default LED on time for notification LED in milliseconds. -->
    <integer name="config_defaultNotificationLedOn">500</integer>

    <!-- Default LED off time for notification LED in milliseconds. -->
    <integer name="config_defaultNotificationLedOff">2000</integer>

    <!-- Default value for led color when battery is low on charge -->
    <integer name="config_notificationsBatteryLowARGB">0xFFFF0000</integer>

    <!-- Default value for led color when battery is medium charged -->
    <integer name="config_notificationsBatteryMediumARGB">0xFFFFFF00</integer>

    <!-- Default value for led color when battery is fully charged -->
    <integer name="config_notificationsBatteryFullARGB">0xFF00FF00</integer>

    <!-- Default value for LED on time when the battery is low on charge in miliseconds -->
    <integer name="config_notificationsBatteryLedOn">125</integer>

    <!-- Is the notification LED intrusive? Used to decide if there should be a disable option -->
    <bool name="config_intrusiveNotificationLed">false</bool>

    <!-- De we do icon badges? Used to decide if there should be a disable option-->
    <bool name="config_notificationBadging">true</bool>

    <!-- Default value for LED off time when the battery is low on charge in miliseconds -->
    <integer name="config_notificationsBatteryLedOff">2875</integer>

    <!-- Number of notifications to keep in the notification service historical archive -->
    <integer name="config_notificationServiceArchiveSize">100</integer>

    <!-- Allow the menu hard key to be disabled in LockScreen on some devices -->
    <bool name="config_disableMenuKeyInLockScreen">false</bool>

    <!-- Don't show lock screen before unlock screen (PIN/pattern/password) -->
    <bool name="config_enableLockBeforeUnlockScreen">false</bool>

    <!-- Disable lockscreen rotation by default -->
    <bool name="config_enableLockScreenRotation">false</bool>

    <!-- Enable lockscreen translucent decor by default -->
    <bool name="config_enableLockScreenTranslucentDecor">true</bool>

    <!-- Enable translucent decor by default -->
    <bool name="config_enableTranslucentDecor">true</bool>

    <!-- Is the device capable of hot swapping an UICC Card -->
    <bool name="config_hotswapCapable">false</bool>

    <!-- Component name of the ICC hotswap prompt for restart dialog -->
    <string name="config_iccHotswapPromptForRestartDialogComponent" translateable="false">@null</string>

    <!-- Enable puk unlockscreen by default.
         If unlock screen is disabled, the puk should be unlocked through Emergency Dialer -->
    <bool name="config_enable_puk_unlock_screen">true</bool>

    <!-- Enable emergency call when sim is locked or puk locked. Some countries/carriers do not
         allow emergency calls to be placed without the IMSI, which is locked in the SIM.
         If so, this should be set to 'false' in an overlay. -->
    <bool name="config_enable_emergency_call_while_sim_locked">true</bool>

    <!-- Is the lock-screen disabled for new users by default -->
    <bool name="config_disableLockscreenByDefault">false</bool>

    <!-- If true, enables verification of the lockscreen credential in the factory reset protection
        flow. This should be true if gatekeeper / weaver credentials can still be checked after a
        factory reset. -->
    <bool name="config_enableCredentialFactoryResetProtection">true</bool>

    <!-- Control the behavior when the user long presses the home button.
            0 - Nothing
            1 - Launch all apps intent
            2 - Launch assist intent
         This needs to match the constants in
         policy/src/com/android/internal/policy/impl/PhoneWindowManager.java
    -->
    <integer name="config_longPressOnHomeBehavior">0</integer>

    <!-- Control the behavior when the user double-taps the home button.
            0 - Nothing
            1 - Recent apps view in SystemUI
         This needs to match the constants in
         policy/src/com/android/internal/policy/impl/PhoneWindowManager.java
    -->
    <integer name="config_doubleTapOnHomeBehavior">0</integer>

    <!-- Minimum screen brightness setting allowed by the power manager.
         The user is forbidden from setting the brightness below this level. -->
    <integer name="config_screenBrightnessSettingMinimum">10</integer>

    <!-- Maximum screen brightness allowed by the power manager.
         The user is forbidden from setting the brightness above this level. -->
    <integer name="config_screenBrightnessSettingMaximum">255</integer>

    <!-- Default screen brightness setting.
         Must be in the range specified by minimum and maximum. -->
    <integer name="config_screenBrightnessSettingDefault">102</integer>

    <!-- Default screen brightness for VR setting. -->
    <integer name="config_screenBrightnessForVrSettingDefault">86</integer>

    <!-- Minimum screen brightness setting allowed for VR. Device panels start increasing pulse
         width as brightness decreases below this theshold. -->
    <integer name="config_screenBrightnessForVrSettingMinimum">79</integer>

    <!-- Maximum screen brightness setting allowed for VR. -->
    <integer name="config_screenBrightnessForVrSettingMaximum">255</integer>

    <!-- Screen brightness used to dim the screen while dozing in a very low power state.
         May be less than the minimum allowed brightness setting
         that can be set by the user. -->
    <integer name="config_screenBrightnessDoze">1</integer>

    <!-- Whether or not to skip the initial brightness ramps when the display transitions to
         STATE_ON. Setting this to true will skip the brightness ramp to the last stored active
         brightness value and will repeat for the following ramp if autobrightness is enabled. -->
    <bool name="config_skipScreenOnBrightnessRamp">false</bool>

    <!-- Allow automatic adjusting of the screen brightness while dozing in low power state. -->
    <bool name="config_allowAutoBrightnessWhileDozing">false</bool>

    <!-- Stability requirements in milliseconds for accepting a new brightness level.  This is used
         for debouncing the light sensor.  Different constants are used to debounce the light sensor
         when adapting to brighter or darker environments.  This parameter controls how quickly
         brightness changes occur in response to an observed change in light level that exceeds the
         hysteresis threshold. -->
    <integer name="config_autoBrightnessBrighteningLightDebounce">4000</integer>
    <integer name="config_autoBrightnessDarkeningLightDebounce">8000</integer>

    <!-- Initial light sensor event rate in milliseconds for automatic brightness control. This is
         used for obtaining the first light sample when the device stops dozing.

         Set this to -1 to disable this feature. -->
    <integer name="config_autoBrightnessInitialLightSensorRate">-1</integer>

    <!-- Light sensor event rate in milliseconds for automatic brightness control. -->
    <integer name="config_autoBrightnessLightSensorRate">250</integer>

    <!-- The maximum range of gamma adjustment possible using the screen
         auto-brightness adjustment setting. -->
    <fraction name="config_autoBrightnessAdjustmentMaxGamma">300%</fraction>

    <!-- If we allow automatic adjustment of screen brightness while dozing, how many times we want
         to reduce it to preserve the battery. Value of 100% means no scaling. -->
    <fraction name="config_screenAutoBrightnessDozeScaleFactor">100%</fraction>

    <!-- When the screen is turned on, the previous estimate of the ambient light level at the time
         the screen was turned off is restored and is used to determine the initial screen
         brightness.

         If this flag is true, then the ambient light level estimate will be promptly recomputed
         after the warm-up interface and the screen brightness will be adjusted immediately.

         If this flag is false, then the ambient light level estimate will be adjusted more
         gradually in the same manner that normally happens when the screen is on according to the
         brightening or dimming debounce thresholds.  As a result, it may take somewhat longer to
         adapt to the environment.  This mode may be better suited for watches. -->
    <bool name="config_autoBrightnessResetAmbientLuxAfterWarmUp">true</bool>

    <!-- Period of time in which to consider light samples in milliseconds. -->
    <integer name="config_autoBrightnessAmbientLightHorizon">10000</integer>

    <!-- Screen brightness used to dim the screen when the user activity
         timeout expires.  May be less than the minimum allowed brightness setting
         that can be set by the user. -->
    <integer name="config_screenBrightnessDim">10</integer>

    <!-- Minimum allowable screen brightness to use in a very dark room.
         This value sets the floor for the darkest possible auto-brightness
         adjustment.  It is expected to be somewhat less than the first entry in
         config_autoBrightnessLcdBacklightValues so as to allow the user to have
         some range of adjustment to dim the screen further than usual in very
         dark rooms. The contents of the screen must still be clearly visible
         in darkness (although they may not be visible in a bright room). -->
    <integer name="config_screenBrightnessDark">1</integer>

    <!-- Array of light sensor LUX values to define our levels for auto backlight brightness support.
         The N entries of this array define N + 1 control points as follows:
         (1-based arrays)

         Point 1:            (0, value[1]):             lux <= 0
         Point 2:     (level[1], value[2]):  0        < lux <= level[1]
         Point 3:     (level[2], value[3]):  level[2] < lux <= level[3]
         ...
         Point N+1: (level[N], value[N+1]):  level[N] < lux

         The control points must be strictly increasing.  Each control point
         corresponds to an entry in the brightness backlight values arrays.
         For example, if LUX == level[1] (first element of the levels array)
         then the brightness will be determined by value[2] (second element
         of the brightness values array).

         Spline interpolation is used to determine the auto-brightness
         backlight values for LUX levels between these control points.

         Must be overridden in platform specific overlays -->
    <integer-array name="config_autoBrightnessLevels">
    </integer-array>

    <!-- Array of output values for LCD backlight corresponding to the LUX values
         in the config_autoBrightnessLevels array.  This array should have size one greater
         than the size of the config_autoBrightnessLevels array.
         The brightness values must be between 0 and 255 and be non-decreasing.
         This must be overridden in platform specific overlays -->
    <integer-array name="config_autoBrightnessLcdBacklightValues">
    </integer-array>

    <!-- Array of desired screen brightness in nits corresponding to the lux values
         in the config_autoBrightnessLevels array. As with config_screenBrightnessMinimumNits and
         config_screenBrightnessMaximumNits, the display brightness is defined as the measured
         brightness of an all-white image.

         If this is defined then:
            - config_autoBrightnessLcdBacklightValues should not be defined
            - config_screenBrightnessNits must be defined
            - config_screenBrightnessBacklight must be defined

         This array should have size one greater than the size of the config_autoBrightnessLevels
         array. The brightness values must be non-negative and non-decreasing. This must be
         overridden in platform specific overlays -->
    <array name="config_autoBrightnessDisplayValuesNits">
    </array>

    <!-- Array of output values for button backlight corresponding to the LUX values
         in the config_autoBrightnessLevels array.  This array should have size one greater
         than the size of the config_autoBrightnessLevels array.
         The brightness values must be between 0 and 255 and be non-decreasing.
         This must be overridden in platform specific overlays -->
    <integer-array name="config_autoBrightnessButtonBacklightValues">
    </integer-array>

    <!-- Array of output values for keyboard backlight corresponding to the LUX values
         in the config_autoBrightnessLevels array.  This array should have size one greater
         than the size of the config_autoBrightnessLevels array.
         The brightness values must be between 0 and 255 and be non-decreasing.
         This must be overridden in platform specific overlays -->
    <integer-array name="config_autoBrightnessKeyboardBacklightValues">
    </integer-array>

    <!-- Array of hysteresis constraint values for brightening, represented as tenths of a
         percent. The length of this array is assumed to be one greater than
         config_dynamicHysteresisLuxLevels. The brightening threshold is calculated as
         lux * (1.0f + CONSTRAINT_VALUE). When the current lux is higher than this threshold,
         the screen brightness is recalculated. See the config_dynamicHysteresisLuxLevels
         description for how the constraint value is chosen. -->
    <integer-array name="config_dynamicHysteresisBrightLevels">
        <item>100</item>
    </integer-array>

    <!-- Array of hysteresis constraint values for darkening, represented as tenths of a
         percent. The length of this array is assumed to be one greater than
         config_dynamicHysteresisLuxLevels. The darkening threshold is calculated as
         lux * (1.0f - CONSTRAINT_VALUE). When the current lux is lower than this threshold,
         the screen brightness is recalculated. See the config_dynamicHysteresisLuxLevels
         description for how the constraint value is chosen. -->
    <integer-array name="config_dynamicHysteresisDarkLevels">
        <item>200</item>
    </integer-array>

    <!-- An array describing the screen's backlight values corresponding to the brightness
         values in the config_screenBrightnessNits array.

         This array should be equal in size to config_screenBrightnessBacklight. -->
    <integer-array name="config_screenBrightnessBacklight">
    </integer-array>

    <!-- An array of floats describing the screen brightness in nits corresponding to the backlight
         values in the config_screenBrightnessBacklight array.  On OLED displays these  values
         should be measured with an all white image while the display is in the fully on state.
         Note that this value should *not* reflect the maximum brightness value for any high
         brightness modes but only the maximum brightness value obtainable in a sustainable manner.

         This array should be equal in size to config_screenBrightnessBacklight -->
    <array name="config_screenBrightnessNits">
    </array>


    <!-- Array of ambient lux threshold values. This is used for determining hysteresis constraint
         values by calculating the index to use for lookup and then setting the constraint value
         to the corresponding value of the array. The new brightening hysteresis constraint value
         is the n-th element of config_dynamicHysteresisBrightLevels, and the new darkening
         hysteresis constraint value is the n-th element of config_dynamicHysteresisDarkLevels.

         The (zero-based) index is calculated as follows: (MAX is the largest index of the array)
         condition                      calculated index
         value < lux[0]                 0
         lux[n] <= value < lux[n+1]     n+1
         lux[MAX] <= value              MAX+1 -->
    <integer-array name="config_dynamicHysteresisLuxLevels">
    </integer-array>

    <!-- Amount of time it takes for the light sensor to warm up in milliseconds.
         For this time after the screen turns on, the Power Manager
         will not debounce light sensor readings -->
    <integer name="config_lightSensorWarmupTime">0</integer>

    <!-- Enables swipe versus poly-finger touch disambiguation in the KeyboardView -->
    <bool name="config_swipeDisambiguation">true</bool>

    <!-- Specifies the amount of time to disable virtual keys after the screen is touched
         in order to filter out accidental virtual key presses due to swiping gestures
         or taps near the edge of the display.  May be 0 to disable the feature.
         It is recommended that this value be no more than 250 ms.
         This feature should be disabled for most devices. -->
    <integer name="config_virtualKeyQuietTimeMillis">0</integer>

    <!-- A list of potential packages, in priority order, that may contain an
         ephemeral resolver. Each package will be be queried for a component
         that has been granted the PACKAGE_EPHEMERAL_AGENT permission.
         This may be empty if ephemeral apps are not supported. -->
    <string-array name="config_ephemeralResolverPackage" translatable="false">
        <!-- Add packages here -->
    </string-array>

    <!-- Component name of the default wallpaper. This will be ImageWallpaper if not
         specified -->
    <string name="default_wallpaper_component" translatable="false">@null</string>

    <!-- By default a product has no distinct default lock wallpaper -->
    <item name="default_lock_wallpaper" type="drawable">@null</item>

    <!-- Component name of the built in wallpaper used to display bitmap wallpapers. This must not be null. -->
    <string name="image_wallpaper_component" translatable="false">com.android.systemui/com.android.systemui.ImageWallpaper</string>

    <!-- True if WallpaperService is enabled -->
    <bool name="config_enableWallpaperService">true</bool>

    <!-- Class name of WallpaperManagerService. -->
    <string name="config_wallpaperManagerServiceName">com.android.server.wallpaper.WallpaperManagerService</string>

    <!-- Enables the TimeZoneRuleManager service. This is the master switch for the updateable time
         zone update mechanism. -->
    <bool name="config_enableUpdateableTimeZoneRules">false</bool>

    <!-- Enables APK-based time zone update triggering. Set this to false when updates are triggered
         via external events and not by APK updates. For example, if an updater checks with a server
         on a regular schedule.
         [This is only used if config_enableUpdateableTimeZoneRules is true.] -->
    <bool name="config_timeZoneRulesUpdateTrackingEnabled">false</bool>

    <!-- The package of the time zone rules updater application. Expected to be the same
         for all Android devices that support APK-based time zone rule updates.
         A package-targeted com.android.intent.action.timezone.TRIGGER_RULES_UPDATE_CHECK intent
         will be sent to the updater app if the system server detects an update to the updater or
         data app packages.
         The package referenced here must have the android.permission.UPDATE_TIME_ZONE_RULES
         permission.
         [This is only used if config_enableUpdateableTimeZoneRules and
         config_timeZoneRulesUpdateTrackingEnabled are true.] -->
    <string name="config_timeZoneRulesUpdaterPackage" translateable="false">com.android.timezone.updater</string>

    <!-- The package of the time zone rules data application. Expected to be configured
         by OEMs to reference their own priv-app APK package.
         A package-targeted com.android.intent.action.timezone.TRIGGER_RULES_UPDATE_CHECK intent
         will be sent to the updater app if the system server detects an update to the updater or
         data app packages.
         [This is only used if config_enableUpdateableTimeZoneRules and
         config_timeZoneRulesUpdateTrackingEnabled are true.] -->
    <string name="config_timeZoneRulesDataPackage" translateable="false"></string>

    <!-- The allowed time in milliseconds between an update check intent being broadcast and the
         response being considered overdue. Reliability triggers will not fire in this time.
         [This is only used if config_enableUpdateableTimeZoneRules and
         config_timeZoneRulesUpdateTrackingEnabled are true.] -->
    <!-- 5 minutes -->
    <integer name="config_timeZoneRulesCheckTimeMillisAllowed">300000</integer>

    <!-- The number of times a time zone update check is allowed to fail before the system will stop
         reacting to reliability triggers.
         [This is only used if config_enableUpdateableTimeZoneRules and
         config_timeZoneRulesUpdateTrackingEnabled are true.] -->
    <integer name="config_timeZoneRulesCheckRetryCount">5</integer>

    <!-- Whether to enable network location overlay which allows network
         location provider to be replaced by an app at run-time. When disabled,
         only the config_networkLocationProviderPackageName package will be
         searched for network location provider, otherwise packages whose
         signature matches the signatures of config_locationProviderPackageNames
         will be searched, and the service with the highest version number will
         be picked. Anyone who wants to disable the overlay mechanism can set it
         to false.
         -->
    <bool name="config_enableNetworkLocationOverlay" translatable="false">true</bool>
    <!-- Package name providing network location support. Used only when
         config_enableNetworkLocationOverlay is false. -->
    <string name="config_networkLocationProviderPackageName" translatable="false">@null</string>

    <!-- Whether to enable fused location provider overlay which allows fused
         location provider to be replaced by an app at run-time. When disabled,
         only the config_fusedLocationProviderPackageName package will be
         searched for fused location provider, otherwise packages whose
         signature matches the signatures of config_locationProviderPackageNames
         will be searched, and the service with the highest version number will
         be picked. Anyone who wants to disable the overlay mechanism can set it
         to false.
         -->
    <bool name="config_enableFusedLocationOverlay" translatable="false">true</bool>
    <!-- Package name providing fused location support. Used only when
         config_enableFusedLocationOverlay is false. -->
    <string name="config_fusedLocationProviderPackageName" translatable="false">com.android.location.fused</string>

    <!-- The package name of the default network recommendation app.
         A network recommendation provider must:
             * Be granted the SCORE_NETWORKS permission.
             * Be granted the ACCESS_COARSE_LOCATION permission.
             * Include a Service for the android.net.scoring.RECOMMEND_NETWORKS action
               protected by the BIND_NETWORK_RECOMMENDATION_SERVICE permission.

         This must be set to a valid network recommendation app or empty.
     -->
    <string name="config_defaultNetworkRecommendationProviderPackage" translatable="false"></string>

    <!-- Whether to enable Hardware FLP overlay which allows Hardware FLP to be
         replaced by an app at run-time. When disabled, only the
         config_hardwareFlpPackageName package will be searched for Hardware Flp,
         otherwise packages whose signature matches the signatures of
         config_locationProviderPackageNames will be searched, and the service
         with the highest version number will be picked. Anyone who wants to
         disable the overlay mechanism can set it to false.
         -->
    <bool name="config_enableHardwareFlpOverlay" translatable="false">true</bool>
    <!-- Package name providing Hardware Flp. Used only when
         config_enableHardwareFlpOverlay is false. -->
    <string name="config_hardwareFlpPackageName" translatable="false">com.android.location.fused</string>

    <!-- Whether to enable geocoder overlay which allows geocoder to be replaced
         by an app at run-time. When disabled, only the
         config_geocoderProviderPackageName package will be searched for
         geocoder, otherwise packages whose signature matches the signatures of
         config_locationProviderPackageNames will be searched, and the service
         with the highest version number will be picked. Anyone who wants to
         disable the overlay mechanism can set it to false.
         -->
    <bool name="config_enableGeocoderOverlay" translatable="false">true</bool>
    <!-- Package name providing geocoder API support. Used only when
         config_enableGeocoderOverlay is false. -->
    <string name="config_geocoderProviderPackageName" translatable="false">@null</string>

    <!-- Whether to enable geofence overlay which allows geofence to be replaced
         by an app at run-time. When disabled, only the
         config_geofenceProviderPackageName package will be searched for
         geofence implementation, otherwise packages whose signature matches the
         signatures of config_locationProviderPackageNames will be searched, and
         the service with the highest version number will be picked. Anyone who
         wants to disable the overlay mechanism can set it to false.
         -->
    <bool name="config_enableGeofenceOverlay" translatable="false">true</bool>
    <!-- Package name providing geofence API support. Used only when
         config_enableGeofenceOverlay is false. -->
    <string name="config_geofenceProviderPackageName" translatable="false">@null</string>

    <!-- Whether to enable Hardware Activity-Recognition overlay which allows Hardware
         Activity-Recognition to be replaced by an app at run-time. When disabled, only the
         config_activityRecognitionHardwarePackageName package will be searched for
         its implementation, otherwise packages whose signature matches the
         signatures of config_locationProviderPackageNames will be searched, and
         the service with the highest version number will be picked. Anyone who
         wants to disable the overlay mechanism can set it to false.
         -->
    <bool name="config_enableActivityRecognitionHardwareOverlay" translatable="false">true</bool>
    <!-- Package name providing Hardware Activity-Recognition API support. Used only when
         config_enableActivityRecognitionHardwareOverlay is false. -->
    <string name="config_activityRecognitionHardwarePackageName" translatable="false">@null</string>

    <!-- Package name(s) containing location provider support.
         These packages can contain services implementing location providers,
         such as the Geocode Provider, Network Location Provider, and
         Fused Location Provider. They will each be searched for
         service components implementing these providers.
         It is strongly recommended that the packages explicitly named
         below are on the system image, so that they will not map to
         a 3rd party application.
         The location framework also has support for installation
         of new location providers at run-time. The new package does not
         have to be explicitly listed here, however it must have a signature
         that matches the signature of at least one package on this list.
         -->
    <string-array name="config_locationProviderPackageNames" translatable="false">
        <!-- The standard AOSP fused location provider -->
        <item>com.android.location.fused</item>
    </string-array>

    <!-- This string array can be overriden to enable test location providers initially. -->
    <!-- Array of "[locationProviderName],[requiresNetwork],
         [requiresSatellite],[requiresCell],[hasMonetaryCost],
         [supportAltitute],[supportsSpeed],[supportsBearing],
         [powerRequirement],[accuracy]" -->
    <!-- powerRequirement is defined in android.location.Criteria
         0 = NO_REQUIREMENT / 1 = POWER_LOW / 2 = POWER_MEDIUM / 3 = POWER_HIGH -->
    <!-- accuracy is defined in anroid.location.Criteria
         1 = ACCURACY_FINE / 2 = ACCURACY_COARSE -->
    <string-array name="config_testLocationProviders" translatable="false">
        <!-- Example test network location provider
        <item>network,false,false,false,false,true,true,true,1,2</item>
        -->
    </string-array>

    <!-- Boolean indicating if current platform supports bluetooth SCO for off call
    use cases -->
    <bool name="config_bluetooth_sco_off_call">true</bool>

    <!-- Boolean indicating if current platform supports bluetooth wide band
         speech -->
    <bool name="config_bluetooth_wide_band_speech">true</bool>

    <!-- Boolean indicating if current platform need do one-time bluetooth address
         re-validation -->
    <bool name="config_bluetooth_address_validation">false</bool>

    <!-- Boolean indicating if current platform supports BLE peripheral mode -->
    <bool name="config_bluetooth_le_peripheral_mode_supported">false</bool>

    <!-- Boolean indicating if current platform supports HFP inband ringing -->
    <bool name="config_bluetooth_hfp_inband_ringing_support">false</bool>

    <!-- Max number of scan filters supported by blutooth controller. 0 if the
         device does not support hardware scan filters-->
    <integer translatable="false" name="config_bluetooth_max_scan_filters">0</integer>

    <!-- Max number of advertisers supported by bluetooth controller. 0 if the
         device does not support multiple advertisement-->
    <integer translatable="false" name="config_bluetooth_max_advertisers">0</integer>

    <!-- Idle current for bluetooth controller. 0 by default-->
    <integer translatable="false" name="config_bluetooth_idle_cur_ma">0</integer>

    <!-- Rx current for bluetooth controller. 0 by default-->
    <integer translatable="false" name="config_bluetooth_rx_cur_ma">0</integer>

    <!-- Tx current for bluetooth controller. 0 by default-->
    <integer translatable="false" name="config_bluetooth_tx_cur_ma">0</integer>

    <!-- Operating volatage for bluetooth controller. 0 by default-->
    <integer translatable="false" name="config_bluetooth_operating_voltage_mv">0</integer>

    <!-- Whether supported profiles should be reloaded upon enabling bluetooth -->
    <bool name="config_bluetooth_reload_supported_profiles_when_enabled">false</bool>

    <!-- Enabling autoconnect over pan -->
    <bool name="config_bluetooth_pan_enable_autoconnect">false</bool>

    <!-- The default data-use polling period. -->
    <integer name="config_datause_polling_period_sec">600</integer>

    <!-- The default data-use threshold in bytes. 0 disables-->
    <integer name="config_datause_threshold_bytes">0</integer>

    <!-- The default reduced-datarate value in kilobits per sec -->
    <integer name="config_datause_throttle_kbitsps">300</integer>

    <!-- The default iface on which to monitor data use -->
    <string name="config_datause_iface" translatable="false">rmnet0</string>

    <!-- The default reduced-datarate notification mask -->
    <!-- 2 means give warning -->
    <integer name="config_datause_notification_type">2</integer>

    <!-- If Voice Radio Technology is RIL_RADIO_TECHNOLOGY_LTE:14 or
         RIL_RADIO_TECHNOLOGY_UNKNOWN:0 this is the value that should be used instead.
         A configuration value of RIL_RADIO_TECHNOLOGY_UNKNOWN:0 means
         there is no replacement value and that the default assumption
         for phone type (GSM) should be used. -->
    <integer name="config_volte_replacement_rat">0</integer>

    <!-- Flag indicating whether the current device is "voice capable".
         If true, this means that the device supports circuit-switched
         (i.e. voice) phone calls over the telephony network, and is
         allowed to display the in-call UI while a cellular voice call is
         active.  This can be overridden to false for "data only" devices
         which can't make voice calls and don't support any in-call UI.

         Note: this flag is subtly different from the
         PackageManager.FEATURE_TELEPHONY system feature, which is
         available on *any* device with a telephony radio, even if the
         device is data-only. -->
    <bool name="config_voice_capable">true</bool>

    <!-- Flag indicating whether all audio streams should be mapped to
         one single stream. If true, all audio streams are mapped to
         STREAM_MUSIC as if it's on TV platform. -->
    <bool name="config_single_volume">false</bool>

    <!-- Flag indicating that an outbound call must have a call capable phone account
         that has declared it can process the call's handle. -->
    <bool name="config_requireCallCapableAccountForHandle">false</bool>

    <!-- Flag indicating if the user is notified when the mobile network access is restricted -->
    <bool name="config_user_notification_of_restrictied_mobile_access">true</bool>

    <!-- Flag indicating whether the current device allows sms service.
         If true, this means that the device supports both sending and
         receiving sms via the telephony network.
         This can be overridden to false for "data only" devices
         which can't send and receive sms message.

         Note: Disable SMS also disable voicemail waiting sms,
               cell broadcasting sms, and MMS. -->
    <bool name="config_sms_capable">true</bool>

    <!-- Default SMS Application. This will be the default SMS application when
         the phone first boots. The user can then change the default app to one
         of their choosing.
         This can be overridden for devices where a different default SMS
         application is desired.

         If this string is empty or the specified package does not exist, then
         the platform will search for an SMS app and use that (if there is one)-->
    <string name="default_sms_application" translatable="false">com.android.messaging</string>

    <!-- Default web browser.  This is the package name of the application that will
         be the default browser when the device first boots.  Afterwards the user
         can select whatever browser app they wish to use as the default.

         If this string is empty or the specified package does not exist, then
         the behavior will be as though no app was named as an explicit default. -->
    <string name="default_browser" translatable="false"></string>

    <!-- Enable/disable default bluetooth profiles:
        HSP_AG, ObexObjectPush, Audio, NAP -->
    <bool name="config_bluetooth_default_profiles">true</bool>

    <!-- IP address of the dns server to use if nobody else suggests one -->
    <string name="config_default_dns_server" translatable="false">8.8.8.8</string>

    <!-- The default mobile provisioning apn. Empty by default, maybe overridden by
         an mcc/mnc specific config.xml -->
    <string name="mobile_provisioning_apn" translatable="false"></string>

    <!-- The default mobile provisioning url. Empty by default, maybe overridden by
         an mcc/mnc specific config.xml -->
    <string name="mobile_provisioning_url" translatable="false"></string>

    <!-- The default character set for GsmAlphabet -->
    <!-- Empty string means MBCS is not considered -->
    <string name="gsm_alphabet_default_charset" translatable="false"></string>

    <!-- Enables SIP on WIFI only -->
    <bool name="config_sip_wifi_only">false</bool>

    <!-- Enables built-in SIP phone capability -->
    <bool name="config_built_in_sip_phone">true</bool>

    <!-- Boolean indicating if restoring network selection should be skipped -->
    <!-- The restoring is handled by modem if it is true-->
    <bool translatable="false" name="skip_restoring_network_selection">false</bool>

    <!-- Maximum number of database connections opened and managed by framework layer
         to handle queries on each database when using Write-Ahead Logging. -->
    <integer name="db_connection_pool_size">4</integer>

    <!-- The default journal mode to use use when Write-Ahead Logging is not active.
         Choices are: OFF, DELETE, TRUNCATE, PERSIST and MEMORY.
         PERSIST may improve performance by reducing how often journal blocks are
         reallocated (compared to truncation) resulting in better data block locality
         and less churn of the storage media.

         The PERSIST mode results in data persisting in the journal beyond the life of
         a transaction, so it interacts poorly with SECURE_DELETE. -->
    <string name="db_default_journal_mode" translatable="false">TRUNCATE</string>

    <!-- Enables compatibility WAL mode.
         In this mode, only database journal mode will be changed, connection pool
         size will still be limited to a single connection. -->
    <bool name="db_compatibility_wal_supported">true</bool>

    <!-- Maximum size of the persistent journal file in bytes.
         If the journal file grows to be larger than this amount then SQLite will
         truncate it after committing the transaction. -->
    <integer name="db_journal_size_limit">524288</integer>

    <!-- The database synchronization mode when using the default journal mode.
         FULL is safest and preserves durability at the cost of extra fsyncs.
         NORMAL also preserves durability in non-WAL modes and uses checksums to ensure
         integrity although there is a small chance that an error might go unnoticed.
         Choices are: FULL, NORMAL, OFF. -->
    <string name="db_default_sync_mode" translatable="false">FULL</string>

    <!-- The database synchronization mode when using Write-Ahead Logging.
         FULL is safest and preserves durability at the cost of extra fsyncs.
         NORMAL sacrifices durability in WAL mode because syncs are only performed before
         and after checkpoint operations.  If checkpoints are infrequent and power loss
         occurs, then committed transactions could be lost and applications might break.
         Choices are: FULL, NORMAL, OFF. -->
    <string name="db_wal_sync_mode" translatable="false">FULL</string>

    <!-- The Write-Ahead Log auto-checkpoint interval in database pages (typically 1 to 4KB).
         The log is checkpointed automatically whenever it exceeds this many pages.
         When a database is reopened, its journal mode is set back to the default
         journal mode, which may cause a checkpoint operation to occur.  Checkpoints
         can also happen at other times when transactions are committed.
         The bigger the WAL file, the longer a checkpoint operation takes, so we try
         to keep the WAL file relatively small to avoid long delays.
         The size of the WAL file is also constrained by 'db_journal_size_limit'. -->
    <integer name="db_wal_autocheckpoint">100</integer>

    <!-- The number of milliseconds that SQLite connection is allowed to be idle before it
         is closed and removed from the pool -->
    <integer name="db_default_idle_connection_timeout">30000</integer>

    <!-- Max space (in MB) allocated to DownloadManager to store the downloaded
         files if they are to be stored in DownloadManager's data dir,
         which typically is /data/data/com.android.providers.downloads/files -->
    <integer name="config_downloadDataDirSize">200</integer>

    <!-- Max number of downloads allowed to proceed concurrently -->
    <integer name="config_MaxConcurrentDownloadsAllowed">5</integer>

    <!-- When the free space available in DownloadManager's data dir falls
         below the percentage value specified by this param, DownloadManager
         starts removing files to try to make percentage of available
         free space above this threshold value. -->
    <integer name="config_downloadDataDirLowSpaceThreshold">10</integer>

    <!-- The URL that should be sent in an x-wap-profile header with an HTTP request,
         as defined in the Open Mobile Alliance User Agent Profile specification
         OMA-TS-UAProf-V2_0-20060206-A Section 8.1.1.1. If the URL contains a '%s'
         format string then that substring will be replaced with the value of
         Build.MODEL. The format string shall not be escaped. -->
    <string name="config_useragentprofile_url" translatable="false"></string>

    <!-- When a database query is executed, the results returned are paginated
         in pages of size (in KB) indicated by this value -->
    <integer name="config_cursorWindowSize">2048</integer>

    <!-- Sets whether menu shortcuts should be displayed on panel menus when
         a keyboard is present. -->
    <bool name="config_showMenuShortcutsWhenKeyboardPresent">false</bool>

    <!-- Do not translate. Defines the slots is Two Digit Number for dialing normally not USSD -->
    <string-array name="config_twoDigitNumberPattern" translatable="false">
    </string-array>

    <!-- If this value is true, Sms encoded as octet is decoded by utf8 decoder.
         If false, decoded by Latin decoder. -->
    <bool name="config_sms_utf8_support">false</bool>

    <!-- If this value is true, The mms content-disposition field is supported correctly.
         If false, Content-disposition fragments are ignored -->
    <bool name="config_mms_content_disposition_support">true</bool>

    <!-- MMS user agent string -->
    <string name="config_mms_user_agent" translatable="false"></string>

    <!-- MMS user agent prolfile url -->
    <string name="config_mms_user_agent_profile_url" translatable="false"></string>

    <!-- National Language Identifier codes for the following two config items.
         (from 3GPP TS 23.038 V9.1.1 Table 6.2.1.2.4.1):
          0  - reserved
          1  - Turkish
          2  - Spanish (single shift table only)
          3  - Portuguese
          4  - Bengali
          5  - Gujarati
          6  - Hindi
          7  - Kannada
          8  - Malayalam
          9  - Oriya
         10  - Punjabi
         11  - Tamil
         12  - Telugu
         13  - Urdu
         14+ - reserved -->

    <!-- National language single shift tables to enable for SMS encoding.
         Decoding is always enabled. 3GPP TS 23.038 states that this feature
         should not be enabled until a formal request is issued by the relevant
         national regulatory body. Array elements are codes from the table above.
         Example 1: devices sold in Turkey must include table 1 to conform with
           By-Law Number 27230. (http://www.btk.gov.tr/eng/pdf/2009/BY-LAW_SMS.pdf)
         Example 2: devices sold in India should include tables 4 through 13
           to enable use of the new Release 9 tables for Indic languages. -->
    <integer-array name="config_sms_enabled_single_shift_tables"></integer-array>

    <!-- National language locking shift tables to enable for SMS encoding.
         Decoding is always enabled. 3GPP TS 23.038 states that this feature
         should not be enabled until a formal request is issued by the relevant
         national regulatory body. Array elements are codes from the table above.
         Example 1: devices sold in Turkey must include table 1 after the
           Turkish Telecommunication Authority requires locking shift encoding
           to be enabled (est. July 2012). (http://www.btk.gov.tr/eng/pdf/2009/BY-LAW_SMS.pdf)
           See also: http://www.mobitech.com.tr/tr/ersanozturkblog_en/index.php?entry=entry090223-160014
         Example 2: devices sold in India should include tables 4 through 13
         to enable use of the new Release 9 tables for Indic languages. -->
    <integer-array name="config_sms_enabled_locking_shift_tables"></integer-array>

    <!-- Set to true if the RSSI should always display CDMA signal strength even on EVDO -->
    <bool name="config_alwaysUseCdmaRssi">false</bool>


    <!-- If this value is true, duplicate Source/Destination port fields
         in WDP header of some carriers OMADM wap push are supported.
         ex: MSGTYPE-TotalSegments-CurrentSegment
             -SourcePortDestPort-SourcePortDestPort-OMADM PDU
         If false, not supported. -->
    <bool name="config_duplicate_port_omadm_wappush">false</bool>

    <!-- Maximum numerical value that will be shown in a status bar
         notification icon or in the notification itself. Will be replaced
         with @string/status_bar_notification_info_overflow when shown in the
         UI. -->
    <integer name="status_bar_notification_info_maxnum">999</integer>

    <!-- Path to an ISO image to be shared with via USB mass storage.
         This is intended to allow packaging drivers or tools for installation on a PC. -->
    <string translatable="false" name="config_isoImagePath"></string>

    <!-- Whether a software navigation bar should be shown. NOTE: in the future this may be
         autodetected from the Configuration. -->
    <bool name="config_showNavigationBar">false</bool>

    <!-- Whether action menu items should be displayed in ALLCAPS or not.
         Defaults to true. If this is not appropriate for specific locales
         it should be disabled in that locale's resources. -->
    <bool name="config_actionMenuItemAllCaps">true</bool>

    <!-- Remote server that can provide NTP responses. -->
    <string translatable="false" name="config_ntpServer">time.android.com</string>
    <!-- Normal polling frequency in milliseconds -->
    <integer name="config_ntpPollingInterval">86400000</integer>
    <!-- Try-again polling interval in milliseconds, in case the network request failed -->
    <integer name="config_ntpPollingIntervalShorter">60000</integer>
    <!-- Number of times to try again with the shorter interval, before backing
         off until the normal polling interval. A value < 0 indicates infinite. -->
    <integer name="config_ntpRetry">3</integer>
    <!-- If the time difference is greater than this threshold in milliseconds,
         then update the time. -->
    <integer name="config_ntpThreshold">5000</integer>
    <!-- Timeout to wait for NTP server response in milliseconds. -->
    <integer name="config_ntpTimeout">5000</integer>

    <!-- Default network policy warning threshold, in megabytes. -->
    <integer name="config_networkPolicyDefaultWarning">2048</integer>

    <!-- Set and Unsets WiMAX -->
    <bool name="config_wimaxEnabled">false</bool>
    <!-- Location of the wimax framwork jar location -->
    <string name="config_wimaxServiceJarLocation" translatable="false"></string>
    <!-- Location of the wimax native library locaiton -->
    <string name="config_wimaxNativeLibLocation" translatable="false"></string>
    <!-- Name of the wimax manager class -->
    <string name="config_wimaxManagerClassname" translatable="false"></string>
    <!-- Name of the wimax service class -->
    <string name="config_wimaxServiceClassname" translatable="false"></string>
    <!-- Name of the wimax state tracker clas -->
    <string name="config_wimaxStateTrackerClassname" translatable="false"></string>

    <!-- Specifies whether the dreams feature should be supported.
         When true, the system will allow the user to configure dreams (screensavers)
         to launch when a user activity timeout occurs or the system is told to nap.
         When false, the dreams feature will be disabled (this does not affect dozing).

         Consider setting this resource to false or disabling dreams by default when a
         doze component is specified below since dreaming will supercede dozing and
         will prevent the system from entering a low power state until the dream ends. -->
    <bool name="config_dreamsSupported">true</bool>

    <!-- If supported, are dreams enabled? (by default) -->
    <bool name="config_dreamsEnabledByDefault">true</bool>
    <!-- If supported and enabled, are dreams activated when docked? (by default) -->
    <bool name="config_dreamsActivatedOnDockByDefault">true</bool>
    <!-- If supported and enabled, are dreams activated when asleep and charging? (by default) -->
    <bool name="config_dreamsActivatedOnSleepByDefault">false</bool>
    <!-- ComponentName of the default dream (Settings.Secure.DEFAULT_SCREENSAVER_COMPONENT) -->
    <string name="config_dreamsDefaultComponent" translatable="false">com.google.android.deskclock/com.android.deskclock.Screensaver</string>

    <!-- Are we allowed to dream while not plugged in? -->
    <bool name="config_dreamsEnabledOnBattery">false</bool>
    <!-- Minimum battery level to allow dreaming when powered.
         Use -1 to disable this safety feature. -->
    <integer name="config_dreamsBatteryLevelMinimumWhenPowered">-1</integer>
    <!-- Minimum battery level to allow dreaming when not powered.
         Use -1 to disable this safety feature. -->
    <integer name="config_dreamsBatteryLevelMinimumWhenNotPowered">15</integer>
    <!-- If the battery level drops by this percentage and the user activity timeout
         has expired, then assume the device is receiving insufficient current to charge
         effectively and terminate the dream.  Use -1 to disable this safety feature.  -->
    <integer name="config_dreamsBatteryLevelDrainCutoff">5</integer>

    <!-- ComponentName of a dream to show whenever the system would otherwise have
         gone to sleep.  When the PowerManager is asked to go to sleep, it will instead
         try to start this dream if possible.  The dream should typically call startDozing()
         to put the display into a low power state and allow the application processor
         to be suspended.  When the dream ends, the system will go to sleep as usual.
         Specify the component name or an empty string if none.

         Note that doze dreams are not subject to the same start conditions as ordinary dreams.
         Doze dreams will run whenever the power manager is in a dozing state. -->
    <string name="config_dozeComponent" translatable="false"></string>

    <!-- If true, the doze component is not started until after the screen has been
         turned off and the screen off animation has been performed. -->
    <bool name="config_dozeAfterScreenOff">false</bool>

    <!-- Doze: should the TYPE_PICK_UP_GESTURE sensor be used as a pulse signal. -->
    <bool name="config_dozePulsePickup">false</bool>

    <!-- Type of the double tap sensor. Empty if double tap is not supported. -->
    <string name="config_dozeDoubleTapSensorType" translatable="false"></string>

    <!-- Type of the long press sensor. Empty if long press is not supported. -->
    <string name="config_dozeLongPressSensorType" translatable="false"></string>

    <!-- Control whether the always on display mode is available. This should only be enabled on
         devices where the display has been tuned to be power efficient in DOZE and/or DOZE_SUSPEND
         states. -->
    <bool name="config_dozeAlwaysOnDisplayAvailable">false</bool>

    <!-- Whether the display blanks itself when transitioning from a doze to a non-doze state -->
    <bool name="config_displayBlanksAfterDoze">false</bool>

    <!-- True if the display hardware only has brightness buckets rather than a full range of
         backlight values -->
    <bool name="config_displayBrightnessBucketsInDoze">false</bool>

    <!-- Power Management: Specifies whether to decouple the auto-suspend state of the
         device from the display on/off state.

         When false, autosuspend_disable() will be called before the display is turned on
         and autosuspend_enable() will be called after the display is turned off.
         This mode provides best compatibility for devices using legacy power management
         features such as early suspend / late resume.

         When true, autosuspend_display() and autosuspend_enable() will be called
         independently of whether the display is being turned on or off.  This mode
         enables the power manager to suspend the application processor while the
         display is on.

         This resource should be set to "true" when a doze component has been specified
         to maximize power savings but not all devices support it.

         Refer to autosuspend.h for details.
    -->
    <bool name="config_powerDecoupleAutoSuspendModeFromDisplay">false</bool>

    <!-- Power Management: Specifies whether to decouple the interactive state of the
         device from the display on/off state.

         When false, setInteractive(..., true) will be called before the display is turned on
         and setInteractive(..., false) will be called after the display is turned off.
         This mode provides best compatibility for devices that expect the interactive
         state to be tied to the display state.

         When true, setInteractive(...) will be called independently of whether the display
         is being turned on or off.  This mode enables the power manager to reduce
         clocks and disable the touch controller while the display is on.

         This resource should be set to "true" when a doze component has been specified
         to maximize power savings but not all devices support it.

         Refer to power.h for details.
    -->
    <bool name="config_powerDecoupleInteractiveModeFromDisplay">false</bool>

    <!-- User activity timeout: Minimum screen off timeout in milliseconds.

         Sets a lower bound for the {@link Settings.System#SCREEN_OFF_TIMEOUT} setting
         which determines how soon the device will go to sleep when there is no
         user activity.

         This value must be greater than zero, otherwise the device will immediately
         fall asleep again as soon as it is awoken.
    -->
    <integer name="config_minimumScreenOffTimeout">10000</integer>

    <!-- User activity timeout: Maximum screen dim duration in milliseconds.

         Sets an upper bound for how long the screen will dim before the device goes
         to sleep when there is no user activity.  The dim duration is subtracted from
         the overall screen off timeout to determine the screen dim timeout.
         When the screen dim timeout expires, the screen will dim, shortly thereafter
         the device will go to sleep.

         If the screen off timeout is very short, the dim duration may be reduced
         proportionally.  See config_maximumScreenDimRatio.

         This value may be zero in which case the screen will not dim before the
         device goes to sleep.
    -->
    <integer name="config_maximumScreenDimDuration">7000</integer>

    <!-- User activity timeout: Maximum screen dim duration as a percentage of screen off timeout.

         This resource is similar to config_maximumScreenDimDuration but the maximum
         screen dim duration is defined as a ratio of the overall screen off timeout
         instead of as an absolute value in milliseconds.  This is useful for reducing
         the dim duration when the screen off timeout is very short.

         When computing the screen dim duration, the power manager uses the lesser
         of the effective durations expressed by config_maximumScreenDimDuration and
         config_maximumScreenDimRatio.

         This value must be between 0% and 100%.  If the value is zero, the screen will not
         dim before the device goes to sleep.
    -->
    <fraction name="config_maximumScreenDimRatio">20%</fraction>

    <!-- Minimum size of the scrollbar thumb's touch target. -->
    <dimen name="config_minScrollbarTouchTarget">48dp</dimen>

    <!-- Base "touch slop" value used by ViewConfiguration as a
         movement threshold where scrolling should begin. -->
    <dimen name="config_viewConfigurationTouchSlop">8dp</dimen>

    <!-- Base "hover slop" value used by ViewConfiguration as a
         movement threshold under which hover is considered "stationary". -->
    <dimen name="config_viewConfigurationHoverSlop">4dp</dimen>

    <!-- Minimum velocity to initiate a fling, as measured in dips per second. -->
    <dimen name="config_viewMinFlingVelocity">50dp</dimen>

    <!-- Maximum velocity to initiate a fling, as measured in dips per second. -->
    <dimen name="config_viewMaxFlingVelocity">8000dp</dimen>

    <!-- Amount of time in ms the user needs to press the relevant key to bring up the global actions dialog -->
    <integer name="config_globalActionsKeyTimeout">500</integer>

    <!-- Default width of a vertical scrollbar and height of a horizontal scrollbar.
         Takes effect only if the scrollbar drawables have no intrinsic size. -->
    <dimen name="config_scrollbarSize">4dp</dimen>

    <!-- Distance that should be scrolled, per axis value, in response to a horizontal
         {@link MotionEvent#ACTION_SCROLL} event. -->
    <dimen name="config_horizontalScrollFactor">64dp</dimen>

    <!-- Distance that should be scrolled, per axis value, in response to a vertical
         {@link MotionEvent#ACTION_SCROLL} event. -->
    <dimen name="config_verticalScrollFactor">64dp</dimen>

    <!-- Obsolete. Distance that should be scrolled, per axis value, in response to a
         {@link MotionEvent#ACTION_SCROLL} event. -->
    <dimen name="config_scrollFactor">64dp</dimen>

    <!-- Maximum number of grid columns permitted in the ResolverActivity
         used for picking activities to handle an intent. -->
    <integer name="config_maxResolverActivityColumns">3</integer>

    <!-- Array of OEM specific USB mode override config.
         OEM can override a certain USB mode depending on ro.bootmode.
         Specify an array of below items to set override rule.
         [bootmode]:[original USB mode]:[USB mode used]-->
    <integer-array translatable="false" name="config_oemUsbModeOverride">
    </integer-array>

    <!-- Set to true to add links to Cell Broadcast app from Settings and MMS app. -->
    <bool name="config_cellBroadcastAppLinks">false</bool>

    <!-- The default value if the SyncStorageEngine should sync automatically or not -->
    <bool name="config_syncstorageengine_masterSyncAutomatically">true</bool>

    <!--  Maximum number of supported users -->
    <integer name="config_multiuserMaximumUsers">1</integer>

    <!-- Maximum number of users we allow to be running at a time -->
    <integer name="config_multiuserMaxRunningUsers">3</integer>

    <!-- Whether UI for multi user should be shown -->
    <bool name="config_enableMultiUserUI">false</bool>

    <!-- If true, then we do not ask user for permission for apps to connect to USB devices.
         Do not set this to true for production devices. Doing so will cause you to fail CTS. -->
    <bool name="config_disableUsbPermissionDialogs">false</bool>

    <!-- Activity to handle Usb Device connection in USB Host side. Keeping it to null value will
         lead into handling it inside system using Intent resolution. Non-null contents will have
         format of package-name/ActivityClassName. -->
    <string name="config_UsbDeviceConnectionHandling_component" translatable="false">@null</string>

    <!-- Minimum span needed to begin a touch scaling gesture.
         If the span is equal to or greater than this size, a scaling gesture
         will begin, where supported. (See android.view.ScaleGestureDetector)

         This also takes into account the size of any active touch points.
         Devices with screens that deviate too far from their assigned density
         bucket should consider tuning this value in a device-specific overlay.
         For best results, care should be taken such that this value remains
         larger than the minimum reported touchMajor/touchMinor values
         reported by the hardware. -->
    <dimen name="config_minScalingSpan">27mm</dimen>

    <!-- Minimum accepted value for touchMajor while scaling. This may be tuned
         per-device in overlays. -->
    <dimen name="config_minScalingTouchMajor">48dp</dimen>

    <!-- Safe headphone volume index. When music stream volume is below this index
    the SPL on headphone output is compliant to EN 60950 requirements for portable music
    players. -->
    <integer name="config_safe_media_volume_index">10</integer>

    <!-- Configure mobile network MTU. The standard default is set here but each carrier
         may have a specific value set in an overlay config.xml file. -->
    <integer name="config_mobile_mtu">1500</integer>

    <!-- Configure mobile tcp buffer sizes in the form:
         rat-name:rmem_min,rmem_def,rmem_max,wmem_min,wmem_def,wmem_max
         If no value is found for the rat-name in use, the system default will be applied.
    -->
    <string-array name="config_mobile_tcp_buffers">
    </string-array>

    <!-- Configure ethernet tcp buffersizes in the form:
         rmem_min,rmem_def,rmem_max,wmem_min,wmem_def,wmem_max -->
    <string name="config_ethernet_tcp_buffers" translatable="false">524288,1048576,3145728,524288,1048576,2097152</string>

    <!-- Configure wifi tcp buffersizes in the form:
         rmem_min,rmem_def,rmem_max,wmem_min,wmem_def,wmem_max -->
    <string name="config_wifi_tcp_buffers" translatable="false">524288,1048576,2097152,262144,524288,1048576</string>

    <!-- Whether WiFi display is supported by this device.
         There are many prerequisites for this feature to work correctly.
         Here are a few of them:
         * The WiFi radio must support WiFi P2P.
         * The WiFi radio must support concurrent connections to the WiFi display and
           to an access point.
         * The Audio Flinger audio_policy.conf file must specify a rule for the "r_submix"
           remote submix module.  This module is used to record and stream system
           audio output to the WiFi display encoder in the media server.
         * The remote submix module "audio.r_submix.default" must be installed on the device.
         * The device must be provisioned with HDCP keys (for protected content).
    -->
    <bool name="config_enableWifiDisplay">false</bool>

    <!-- When true, local displays that do not contain any of their own content will automatically
         mirror the content of the default display. -->
    <bool name="config_localDisplaysMirrorContent">true</bool>

    <!-- The default mode for the default display. One of the following values (See Display.java):
             0 - COLOR_MODE_DEFAULT
             7 - COLOR_MODE_SRGB
    -->
    <integer name="config_defaultDisplayDefaultColorMode">0</integer>

    <!-- When true use the linux /dev/input/event subsystem to detect the switch changes
         on the headphone/microphone jack. When false use the older uevent framework. -->
    <bool name="config_useDevInputEventForAudioJack">false</bool>

    <!-- Whether safe headphone volume is enabled or not (country specific). -->
    <bool name="config_safe_media_volume_enabled">true</bool>

    <!-- Set to true if the wifi display supports compositing content stored
         in gralloc protected buffers.  For this to be true, there must exist
         a protected hardware path for surface flinger to composite and send
         protected buffers to the wifi display video encoder.

         If this flag is false, we advise applications not to use protected
         buffers (if possible) when presenting content to a wifi display because
         the content may be blanked.

         This flag controls whether the {@link Display#FLAG_SUPPORTS_PROTECTED_BUFFERS}
         flag is set for wifi displays.
    -->
    <bool name="config_wifiDisplaySupportsProtectedBuffers">false</bool>

    <!-- Whether camera shutter sound is forced or not  (country specific). -->
    <bool name="config_camera_sound_forced">false</bool>

    <!-- Set to true if we need to not prefer an APN.
         This is being added to enable a simple scenario of pre-paid
         provisioning on some carriers, working around a bug (7305641)
         where if the preferred is used we don't try the others. -->
    <bool name="config_dontPreferApn">false</bool>

    <!-- Set to true if after a provisioning apn the radio should be restarted -->
    <bool name="config_restartRadioAfterProvisioning">false</bool>

    <!-- Boolean indicating if RADIO POWER OFF is required on receiving SIM REFRESH with RESET.
         This will be handled by modem if it is false. -->
    <bool name="config_requireRadioPowerOffOnSimRefreshReset">false</bool>

    <!-- Vibrator pattern to be used as the default for notifications
         that specify DEFAULT_VIBRATE.
     -->
    <integer-array name="config_defaultNotificationVibePattern">
        <item>0</item>
        <item>350</item>
        <item>250</item>
        <item>350</item>
    </integer-array>

    <!-- Vibrator pattern to be used as the default for notifications
         that do not specify vibration but vibrate anyway because the device
         is in vibrate mode.
     -->
    <integer-array name="config_notificationFallbackVibePattern">
        <item>0</item>
        <item>100</item>
        <item>150</item>
        <item>100</item>
    </integer-array>

    <!-- Flag indicating if the speed up audio on mt call code should be executed -->
    <bool name="config_speed_up_audio_on_mt_calls">false</bool>

    <!-- Class name of the framework account picker activity.
         Can be customized for other product types -->
    <string name="config_chooseAccountActivity" translatable="false"
            >android/android.accounts.ChooseAccountActivity</string>
    <!-- Class name of the account type and account picker activity.
         Can be customized for other product types -->
    <string name="config_chooseTypeAndAccountActivity" translatable="false"
            >android/android.accounts.ChooseTypeAndAccountActivity</string>

    <!-- Component name of a custom ResolverActivity (Intent resolver) to be used instead of
         the default framework version. If left empty, then the framework version will be used.
         Example: com.google.android.myapp/.resolver.MyResolverActivity  -->
    <string name="config_customResolverActivity" translatable="false"></string>

    <!-- Name of the activity or service that prompts the user to reject, accept, or whitelist
         an adb host's public key, when an unwhitelisted host connects to the local adbd.
         Can be customized for other product types -->
    <string name="config_customAdbPublicKeyConfirmationComponent"
            >com.android.systemui/com.android.systemui.usb.UsbDebuggingActivity</string>

    <!-- Name of the activity that prompts the secondary user to acknowledge she/he needs to
         switch to the primary user to enable USB debugging.
         Can be customized for other product types -->
    <string name="config_customAdbPublicKeyConfirmationSecondaryUserComponent"
            >com.android.systemui/com.android.systemui.usb.UsbDebuggingSecondaryUserActivity</string>

    <!-- Name of the dialog that is used to request the user's consent to VPN connection -->
    <string name="config_customVpnConfirmDialogComponent" translatable="false"
            >com.android.vpndialogs/com.android.vpndialogs.ConfirmDialog</string>

    <!-- Name of the dialog that is used to inform the user that always-on VPN is disconnected -->
    <string name="config_customVpnAlwaysOnDisconnectedDialogComponent" translatable="false"
            >com.android.vpndialogs/com.android.vpndialogs.AlwaysOnDisconnectedDialog</string>

    <!-- Apps that are authorized to access shared accounts, overridden by product overlays -->
    <string name="config_appsAuthorizedForSharedAccounts" translatable="false">;com.android.settings;</string>

    <!-- Flag indicating that the media framework should not allow changes or mute on any
         stream or master volumes. -->
    <bool name="config_useFixedVolume">false</bool>

    <!-- The list of IMEs which should be disabled until used.
         This function suppresses update notifications for these pre-installed apps.
         We need to set this configuration carefully that they should not have functionarities
         other than "IME" or "Spell Checker". In InputMethodManagerService,
         the listed IMEs are disabled until used when all of the following conditions are met.
         1. Not selected as an enabled IME in the Settings
         2. Not selected as a spell checker in the Settings
         3. Installed
         4. A pre-installed IME
         5. Not enabled
         And the disabled_until_used state for an IME is released by InputMethodManagerService
         when the IME is selected as an enabled IME. -->
    <string-array name="config_disabledUntilUsedPreinstalledImes" translatable="false">
        <item>com.android.inputmethod.latin</item>
    </string-array>

    <!-- The list of carrier applications which should be disabled until used.
         This function suppresses update notifications for these pre-installed apps.
         In SubscriptionInfoUpdater, the listed applications are disabled until used when all of the
         following conditions are met.
         1. Not currently carrier-privileged according to the inserted SIM
         2. Pre-installed
         3. In the default state (enabled but not explicitly)
         And SubscriptionInfoUpdater undoes this and marks the app enabled when a SIM is inserted
         that marks the app as carrier privileged. It also grants the app default permissions
         for Phone and Location. As such, apps MUST only ever be added to this list if they
         obtain user consent to access their location through other means. -->
    <string-array name="config_disabledUntilUsedPreinstalledCarrierApps" translatable="false" />

    <!-- The list of classes that should be added to the notification ranking pipline.
     See {@link com.android.server.notification.NotificationSignalExtractor}
      If you add a new extractor to this list make sure to update
      NotificationManagerService.handleRankingSort()-->
    <string-array name="config_notificationSignalExtractors">
        <!-- many of the following extractors depend on the notification channel, so this
        extractor must come first -->
        <item>com.android.server.notification.NotificationChannelExtractor</item>
        <item>com.android.server.notification.NotificationAdjustmentExtractor</item>
        <!-- depends on AdjustmentExtractor-->
        <item>com.android.server.notification.ValidateNotificationPeople</item>
        <item>com.android.server.notification.PriorityExtractor</item>
        <item>com.android.server.notification.ImportanceExtractor</item>
        <!-- depends on ImportanceExtractor-->
        <item>com.android.server.notification.NotificationIntrusivenessExtractor</item>
        <item>com.android.server.notification.VisibilityExtractor</item>
        <item>com.android.server.notification.BadgeExtractor</item>
    </string-array>

    <!-- Flag indicating that this device does not rotate and will always remain in its default
         orientation. Activities that desire to run in a non-compatible orientation will be run
         from an emulated display within the physical display. -->
    <bool name="config_forceDefaultOrientation">false</bool>

    <!-- Default Gravity setting for the system Toast view. Equivalent to: Gravity.CENTER_HORIZONTAL | Gravity.BOTTOM -->
    <integer name="config_toastDefaultGravity">0x00000051</integer>

    <!-- set to false if we need to show user confirmation
         when alpha identifier is not provided by the UICC -->
    <bool name="config_stkNoAlphaUsrCnf">true</bool>

    <!-- Threshold (in ms) under which a screen off / screen on will be considered a reset of the
         immersive mode confirmation prompt.-->
    <integer name="config_immersive_mode_confirmation_panic">5000</integer>

    <!-- For some operators, PDU has garbages. To fix it, need to use valid index -->
    <integer name="config_valid_wappush_index">-1</integer>

    <!-- call barring MMI code from TS 22.030 Annex B -->
    <string-array translatable="false" name="config_callBarringMMI">
        <item>33</item>
        <item>331</item>
        <item>332</item>
        <item>35</item>
        <item>351</item>
        <item>330</item>
        <item>333</item>
        <item>353</item>
    </string-array>

    <!-- Override the default detection behavior for the framework method
         android.view.ViewConfiguration#hasPermanentMenuKey().
         Valid settings are:
         0 - No change. Use the default autodetection behavior.
         1 - The device DOES have a permanent menu key; ignore autodetection.
         2 - The device DOES NOT have a permanent menu key; ignore autodetection. -->
    <integer name="config_overrideHasPermanentMenuKey">0</integer>

    <!-- Override the DPad detection behavior for configuration purposes -->
    <bool name="config_hasPermanentDpad">false</bool>

    <!-- default window inset isRound property -->
    <bool name="config_windowIsRound">false</bool>

    <!-- Override this value if the device has a chin, i.e. area that is not actual part of the
         screen but you would like to be treated as a real display. The value is the height of the
         chin. -->
    <integer name="config_windowOutsetBottom">0</integer>

    <!-- Package name for default network scorer app; overridden by product overlays. -->
    <string name="config_defaultNetworkScorerPackageName"></string>

    <!-- Determines whether recent tasks are provided to the user. Default device has recents
         property. If this is false, then the following recents config flags are ignored. -->
    <bool name="config_hasRecents">true</bool>

    <!-- Component name for the activity that will be presenting the Recents UI, which will receive
         special permissions for API related to fetching and presenting recent tasks. -->
    <string name="config_recentsComponentName" translatable="false">com.android.systemui/.recents.RecentsActivity</string>

    <!-- The minimum number of visible recent tasks to be presented to the user through the
         SystemUI. Can be -1 if there is no minimum limit. -->
    <integer name="config_minNumVisibleRecentTasks_grid">-1</integer>

    <!-- The maximum number of visible recent tasks to be presented to the user through the
         SystemUI. Can be -1 if there is no maximum limit. -->
    <integer name="config_maxNumVisibleRecentTasks_grid">9</integer>

    <!-- The minimum number of visible recent tasks to be presented to the user through the
         SystemUI. Can be -1 if there is no minimum limit. -->
    <integer name="config_minNumVisibleRecentTasks_lowRam">-1</integer>

    <!-- The maximum number of visible recent tasks to be presented to the user through the
         SystemUI. Can be -1 if there is no maximum limit. -->
    <integer name="config_maxNumVisibleRecentTasks_lowRam">9</integer>

    <!-- The minimum number of visible recent tasks to be presented to the user through the
         SystemUI. Can be -1 if there is no minimum limit. -->
    <integer name="config_minNumVisibleRecentTasks">5</integer>

    <!-- The maximum number of visible recent tasks to be presented to the user through the
         SystemUI. Can be -1 if there is no maximum limit. -->
    <integer name="config_maxNumVisibleRecentTasks">-1</integer>

    <!-- The duration in which a recent task is considered in session and should be visible. -->
    <integer name="config_activeTaskDurationHours">6</integer>

    <!-- default window ShowCircularMask property -->
    <bool name="config_windowShowCircularMask">false</bool>

    <!-- default value for whether circular emulators (ro.emulator.circular)
         should show a display overlay on the screen -->
    <bool name="config_windowEnableCircularEmulatorDisplayOverlay">false</bool>

    <!-- Defines the default set of global actions. Actions may still be disabled or hidden based
         on the current state of the device.
         Each item must be one of the following strings:
         "power" = Power off
         "settings" = An action to launch settings
         "airplane" = Airplane mode toggle
         "bugreport" = Take bug report, if available
         "silent" = silent mode
         "users" = list of users
         "restart" = restart device
         "lockdown" = Lock down device until the user authenticates
         "logout" =  Logout the current user
         -->
    <string-array translatable="false" name="config_globalActionsList">
        <item>power</item>
        <item>restart</item>
        <item>screenshot</item>
        <item>logout</item>
        <item>bugreport</item>
        <item>users</item>
        <item>lockdown</item>
    </string-array>

    <!-- Number of milliseconds to hold a wake lock to ensure that drawing is fully
         flushed to the display while dozing.  This value needs to be large enough
         to account for processing and rendering time plus a frame or two of latency
         in the display pipeline plus some slack just to be sure. -->
    <integer name="config_drawLockTimeoutMillis">120</integer>

    <!-- default telephony hardware configuration for this platform.
    -->
    <!-- this string array should be overridden by the device to present a list
         telephony hardware resource.  this is used by the telephony device controller
         (TDC) to offer the basic capabilities of the hardware to the telephony
         framework
    -->
    <!-- an array of "[hardware type],[hardware-uuid],[state],[[hardware-type specific]]"
         with, [[hardware-type specific]] in:
            - "[[ril-model],[rat],[max-active-voice],[max-active-data],[max-active-standby]]"
              for 'modem' hardware
            - "[[associated-modem-uuid]]"
              for 'sim' hardware.
         refer to HardwareConfig in com.android.internal.telephony for specific details/values
         those elements can carry.
    -->
    <string-array translatable="false" name="config_telephonyHardware">
        <!-- modem -->
        <item>0,modem,0,0,0,1,1,1</item>
        <!-- sim -->
        <item>1,sim,0,modem</item>
    </string-array>

    <!-- This string array can be overriden to add an additional DRM support for WebView EME. -->
    <!-- Array of "[keySystemName],[UuidOfMediaDrm]" -->
    <string-array name="config_keySystemUuidMapping" translatable="false">
        <!-- Example:
        <item>"x-com.microsoft.playready,9A04F079-9840-4286-AB92-E65BE0885F95"</item>
        -->
    </string-array>

    <!-- Flag indicating which package name can access the persistent data partition -->
    <string name="config_persistentDataPackageName" translatable="false"></string>

    <!-- Flag indicating apps will skip sending hold request before merge. In this case
        IMS service implementation will do both.i.e.hold followed by merge. -->
    <bool name="skipHoldBeforeMerge">true</bool>

    <!-- Flag indicating whether the IMS service can be turned off. If false then
        the service will not be turned-off completely (the ImsManager.turnOffIms() will
        be disabled) but individual Features can be disabled using ImsConfig.setFeatureValue() -->
    <bool name="imsServiceAllowTurnOff">true</bool>

    <!-- Flag specifying whether VoLTE is available on device -->
    <bool name="config_device_volte_available">false</bool>

    <!-- Flag specifying whether VoLTE should be available for carrier: independent of
         carrier provisioning. If false: hard disabled. If true: then depends on carrier
         provisioning, availability etc -->
    <bool name="config_carrier_volte_available">false</bool>

    <!-- Flag specifying whether VoLTE TTY is supported -->
    <bool name="config_carrier_volte_tty_supported">true</bool>

    <!-- Flag specifying whether VT is available on device -->
    <bool name="config_device_vt_available">false</bool>

    <!-- Flag specifying whether the device will use the "allow_hold_in_ims_call" carrier config
         option.  When false, the device will support holding of IMS calls, regardless of the
         carrier config setting. -->
    <bool name="config_device_respects_hold_carrier_config">true</bool>

    <!-- Flag specifying whether VT should be available for carrier: independent of
         carrier provisioning. If false: hard disabled. If true: then depends on carrier
         provisioning, availability etc -->
    <bool name="config_carrier_vt_available">false</bool>

    <!-- Flag specifying whether WFC over IMS is available on device -->
        <bool name="config_device_wfc_ims_available">false</bool>

    <!-- Flag specifying whether WFC over IMS should be available for carrier: independent of
         carrier provisioning. If false: hard disabled. If true: then depends on carrier
         provisioning, availability etc -->
    <bool name="config_carrier_wfc_ims_available">false</bool>

    <!-- Whether to use voip audio mode for ims call -->
    <bool name="config_use_voip_mode_for_ims">false</bool>

    <!-- ImsService package name to bind to by default. If none is specified in an overlay, an
         empty string is passed in -->
    <string name="config_ims_package"/>

    <!-- Flag specifying whether or not IMS will use the dynamic ImsResolver -->
    <bool name="config_dynamic_bind_ims">false</bool>

    <bool name="config_networkSamplingWakesDevice">true</bool>

    <!-- Home (non-roaming) values for CDMA roaming indicator.
         Carriers can override this table by resource overlay. If not,
         the default values come from 3GPP2 C.R1001 table
         8.1-1. Enhanced Roaming Indicator Number Assignments -->
    <string-array translatable="false" name="config_cdma_home_system">
        <item>1</item>
    </string-array>

    <!--From SmsMessage-->
    <!--Support decoding the user data payload as pack GSM 8-bit (a GSM alphabet
        string that's stored in 8-bit unpacked format) characters.-->
    <bool translatable="false" name="config_sms_decode_gsm_8bit_data">false</bool>

    <!-- If EMS is not supported, framework breaks down EMS into single segment SMS
         and adds page info " x/y". This config is used to set which carrier doesn't
         support EMS and whether page info should be added at the beginning or the end.
         We use tag 'prefix' for position beginning and 'suffix' for position end.
         And use gid to distinguish different carriers which using same mcc and mnc.
         Examples: <item>simOperatorNumber;position;gid(optional)</item>>
    -->
    <string-array translatable="false" name="no_ems_support_sim_operators">
        <!-- VZW -->
        <item>20404;suffix;BAE0000000000000</item>
    </string-array>

    <bool name="config_auto_attach_data_on_creation">true</bool>

    <!-- Values for GPS configuration -->
    <string-array translatable="false" name="config_gpsParameters">
        <item>SUPL_HOST=supl.google.com</item>
        <item>SUPL_PORT=7275</item>
        <item>SUPL_VER=0x20000</item>
        <item>SUPL_MODE=1</item>
        <item>SUPL_ES=0</item>
        <item>LPP_PROFILE=0</item>
        <item>USE_EMERGENCY_PDN_FOR_EMERGENCY_SUPL=1</item>
        <item>A_GLONASS_POS_PROTOCOL_SELECT=0</item>
        <item>GPS_LOCK=0</item>
    </string-array>

    <!-- Sprint need a 70 ms delay for 3way call -->
    <integer name="config_cdma_3waycall_flash_delay">0</integer>

    <!-- If there is no preload VM number in the sim card, carriers such as
         Verizon require to load a default vm number from the configurantion.
         Define config_default_vm_number for this purpose. And there are two
         optional formats for this configuration as below:
         (1)<item>voicemail number</item>
         (2)<item>voicemail number;gid</item>
         The logic to pick up the correct voicemail number:
         (1) If the config_default_vm_number array has no gid special item, the last one will be
         picked
         (2) If the config_default_vm_number array has gid special item and  it matches the current
         sim's gid, it will be picked.
         (3) If the config_default_vm_number array has gid special item but it doesn't match the
         current sim's gid, the last one without gid will be picked -->
    <string-array translatable="false" name="config_default_vm_number" />

    <!--SIM does not save, but the voice mail number to be changed. -->
    <bool name="editable_voicemailnumber">false</bool>

    <!-- service number convert map in roaming network. -->
    <!-- [dialstring],[replacement][,optional gid] -->
    <string-array translatable="false" name="dial_string_replace">
    </string-array>

    <!-- Flag indicating whether radio is to be restarted on the error of
         PDP_FAIL_REGULAR_DEACTIVATION/0x24 -->
    <bool name="config_restart_radio_on_pdp_fail_regular_deactivation">false</bool>

    <!-- networks that don't want data deactivate when shutdown the phone
         note this is dependent on the operator of the network we're on,
         not operator on the SIM -->
    <string-array translatable="false" name="networks_not_clear_data">
        <item>71203</item>
        <item>71606</item>
        <item>71610</item>
        <item>732101</item>
    </string-array>

    <!-- Config determines whether to update phone object when voice registration
         state changes. Voice radio tech change will always trigger an update of
         phone object irrespective of this config -->
    <bool name="config_switch_phone_on_voice_reg_state_change">true</bool>

    <bool name="config_sms_force_7bit_encoding">false</bool>

    <!-- Number of physical SIM slots on the device. This includes both eSIM and pSIM slots, and
         is not necessarily the same as the number of phones/logical modems supported by the device.
         For example, a multi-sim device can have 2 phones/logical modems, but 3 physical slots,
         or a single SIM device can have 1 phones/logical modems, but 2 physical slots (one eSIM
         and one pSIM) -->
    <integer name="config_num_physical_slots">1</integer>

    <!--Thresholds for LTE dbm in status bar-->
    <integer-array translatable="false" name="config_lteDbmThresholds">
        <item>-140</item>    <!-- SIGNAL_STRENGTH_NONE_OR_UNKNOWN -->
        <item>-128</item>    <!-- SIGNAL_STRENGTH_POOR -->
        <item>-118</item>    <!-- SIGNAL_STRENGTH_MODERATE -->
        <item>-108</item>    <!-- SIGNAL_STRENGTH_GOOD -->
        <item>-98</item>     <!-- SIGNAL_STRENGTH_GREAT -->
        <item>-44</item>
    </integer-array>

    <!-- Enabled built-in zen mode condition providers -->
    <string-array translatable="false" name="config_system_condition_providers">
        <item>countdown</item>
        <item>schedule</item>
        <item>event</item>
    </string-array>

    <!-- Priority repeat caller threshold, in minutes -->
    <integer name="config_zen_repeat_callers_threshold">15</integer>

    <!-- Flags enabling default window features. See Window.java -->
    <bool name="config_defaultWindowFeatureOptionsPanel">true</bool>
    <bool name="config_defaultWindowFeatureContextMenu">true</bool>

    <!-- If true, the transition for a RemoteViews is read from a resource instead of using the
         default scale-up transition. -->
    <bool name="config_overrideRemoteViewsActivityTransition">false</bool>

    <!-- The maximum bitmap size that can be written to a MediaMetadata object. This value
         is the max width/height allowed in dips.-->
    <dimen name="config_mediaMetadataBitmapMaxSize">320dp</dimen>

    <string translatable="false" name="prohibit_manual_network_selection_in_gobal_mode">false</string>

    <!-- An array of CDMA roaming indicators which means international roaming -->
    <integer-array translatable="false" name="config_cdma_international_roaming_indicators" />

    <!-- flag to indicate if EF LI/EF PL should be used for system language -->
    <bool name="config_use_sim_language_file">false</bool>

    <!-- Use ERI text for network name on CDMA LTE -->
    <bool name="config_LTE_eri_for_network_name">true</bool>

    <!-- Whether to start in touch mode -->
    <bool name="config_defaultInTouchMode">true</bool>

    <!-- Time adjustment, in milliseconds, applied to the default double tap threshold
         used for gesture detection by the screen magnifier. -->
    <integer name="config_screen_magnification_multi_tap_adjustment">-50</integer>

    <!-- Scale factor threshold used by the screen magnifier to determine when to switch from
         panning to scaling the magnification viewport. -->
    <item name="config_screen_magnification_scaling_threshold" format="float" type="dimen">0.3</item>

    <!-- If true, the display will be shifted around in ambient mode. -->
    <bool name="config_enableBurnInProtection">false</bool>

    <!-- Specifies the maximum burn-in offset displacement from the center. If -1, no maximum value
         will be used. -->
    <integer name="config_burnInProtectionMaxRadius">-1</integer>

    <!-- Specifies the minimum burn-in offset horizontally. -->
    <integer name="config_burnInProtectionMinHorizontalOffset">0</integer>

    <!-- Specifies the maximum burn-in offset horizontally. -->
    <integer name="config_burnInProtectionMaxHorizontalOffset">0</integer>

    <!-- Specifies the minimum burn-in offset vertically. -->
    <integer name="config_burnInProtectionMinVerticalOffset">0</integer>

    <!-- Specifies the maximum burn-in offset vertically. -->
    <integer name="config_burnInProtectionMaxVerticalOffset">0</integer>

    <!-- Keyguard component -->
    <string name="config_keyguardComponent" translatable="false">com.android.systemui/com.android.systemui.keyguard.KeyguardService</string>

    <!-- For performance and storage reasons, limit the number of fingerprints per user -->
    <integer name="config_fingerprintMaxTemplatesPerUser">5</integer>

    <!-- This config is used to force VoiceInteractionService to start on certain low ram devices.
         It declares the package name of VoiceInteractionService that should be started. -->
    <string translatable="false" name="config_forceVoiceInteractionServicePackage"></string>

    <!-- This config is ued to determine whether animations are allowed in low power mode. -->
    <bool name="config_allowAnimationsInLowPowerMode">false</bool>

    <!-- Whether device supports double tap to wake -->
    <bool name="config_supportDoubleTapWake">false</bool>

    <!-- The RadioAccessFamilies supported by the device.
         Empty is viewed as "all".  Only used on devices which
         don't support RIL_REQUEST_GET_RADIO_CAPABILITY
         format is UMTS|LTE|... -->
    <string translatable="false" name="config_radio_access_family"></string>

    <!-- Whether the main built-in display is round. This will affect
         Configuration.screenLayout's SCREENLAYOUT_ROUND_MASK flags for Configurations on the
         main built-in display. Change this in device-specific overlays.
         Defaults to the older, deprecated config_windowIsRound already used in
         some existing device-specific resource overlays. -->
    <bool name="config_mainBuiltInDisplayIsRound">@bool/config_windowIsRound</bool>

    <!-- The bounding path of the cutout region of the main built-in display.
         Must either be empty if there is no cutout region, or a string that is parsable by
         {@link android.util.PathParser}.
         The path is assumed to be specified in display coordinates with pixel units and in
         the display's native orientation. -->
    <string translatable="false" name="config_mainBuiltInDisplayCutout"></string>

    <!-- Whether the display cutout region of the main built-in display should be forced to
         black in software (to avoid aliasing or emulate a cutout that is not physically existent).
         -->
    <bool name="config_fillMainBuiltInDisplayCutout">false</bool>

    <!-- Ultrasound support for Mic/speaker path -->
    <!-- Whether the default microphone audio source supports near-ultrasound frequencies
         (range of 18 - 21 kHz). -->
    <bool name="config_supportMicNearUltrasound">true</bool>
    <!-- Whether the default speaker audio output path supports near-ultrasound frequencies
         (range of 18 - 21 kHz). -->
    <bool name="config_supportSpeakerNearUltrasound">true</bool>

    <!-- Whether the Unprocessed audio source supports the required frequency range and level -->
    <bool name="config_supportAudioSourceUnprocessed">false</bool>

    <!-- Flag indicating device support for EAP SIM, AKA, AKA' -->
    <bool name="config_eap_sim_based_auth_supported">true</bool>

    <!-- How long history of previous vibrations should be kept for the dumpsys. -->
    <integer name="config_previousVibrationsDumpLimit">50</integer>

    <!-- The default vibration strength, must be between 1 and 255 inclusive. -->
    <integer name="config_defaultVibrationAmplitude">255</integer>

    <!-- If the device should still vibrate even in low power mode, for certain priority vibrations
     (e.g. accessibility, alarms). This is mainly for Wear devices that don't have speakers. -->
    <bool name="config_allowPriorityVibrationsInLowPowerMode">false</bool>

    <!-- Number of retries Cell Data should attempt for a given error code before
         restarting the modem.
         Error codes not listed will not lead to modem restarts.
         Array of "code#,retry#"  -->
    <string-array name="config_cell_retries_per_error_code">
    </string-array>

    <!-- Set initial MaxRetry value for operators -->
    <integer name="config_mdc_initial_max_retry">1</integer>

    <!-- The OEM specified sensor type for the gesture to launch the camera app. -->
    <integer name="config_cameraLaunchGestureSensorType">-1</integer>
    <!-- The OEM specified sensor string type for the gesture to launch camera app, this value
         must match the value of config_cameraLaunchGestureSensorType in OEM's HAL -->
    <string translatable="false" name="config_cameraLaunchGestureSensorStringType"></string>

    <!-- Allow the gesture to double tap the power button twice to start the camera while the device
         is non-interactive. -->
    <bool name="config_cameraDoubleTapPowerGestureEnabled">true</bool>

    <!-- Name of the component to handle network policy notifications. If present,
         disables NetworkPolicyManagerService's presentation of data-usage notifications. -->
    <string translatable="false" name="config_networkPolicyNotificationComponent"></string>

    <!-- The BT name of the keyboard packaged with the device. If this is defined, SystemUI will
         automatically try to pair with it when the device exits tablet mode. -->
    <string translatable="false" name="config_packagedKeyboardName"></string>

    <!-- The device supports freeform window management. Windows have title bars and can be moved
         and resized. If you set this to true, you also need to add
         PackageManager.FEATURE_FREEFORM_WINDOW_MANAGEMENT feature to your device specification.
         The duplication is necessary, because this information is used before the features are
         available to the system.-->
    <bool name="config_freeformWindowManagement">false</bool>

    <!-- If set, this will force all windows to draw the status bar background, including the apps
         that have not requested doing so (via the WindowManager.FLAG_DRAWS_SYSTEM_BAR_BACKGROUNDS
         flag). -->
    <bool name="config_forceWindowDrawsStatusBarBackground">true</bool>

    <!-- Controls the opacity of the navigation bar depending on the visibility of the
         various workspace stacks.
         0 - Nav bar is always opaque when either the freeform stack or docked stack is visible.
         1 - Nav bar is always translucent when the freeform stack is visible, otherwise always
         opaque.
         -->
    <integer name="config_navBarOpacityMode">0</integer>

    <!-- Default insets [LEFT/RIGHTxTOP/BOTTOM] from the screen edge for picture-in-picture windows.
         These values are in DPs and will be converted to pixel sizes internally. -->
    <string translatable="false" name="config_defaultPictureInPictureScreenEdgeInsets">16x16</string>

    <!-- The percentage of the screen width to use for the default width or height of
         picture-in-picture windows. Regardless of the percent set here, calculated size will never
         be smaller than @dimen/default_minimal_size_pip_resizable_task. -->
    <item name="config_pictureInPictureDefaultSizePercent" format="float" type="dimen">0.23</item>

    <!-- The default aspect ratio for picture-in-picture windows. -->
    <item name="config_pictureInPictureDefaultAspectRatio" format="float" type="dimen">1.777778</item>

    <!-- This is the limit for the max and min aspect ratio (1 / this value) at which the min size
         will be used instead of an adaptive size based loosely on area. -->
    <item name="config_pictureInPictureAspectRatioLimitForMinSize" format="float" type="dimen">1.777778</item>

    <!-- The default gravity for the picture-in-picture window.
         Currently, this maps to Gravity.BOTTOM | Gravity.RIGHT -->
    <integer name="config_defaultPictureInPictureGravity">0x55</integer>

    <!-- The minimum aspect ratio (width/height) that is supported for picture-in-picture.  Any
         ratio smaller than this is considered too tall and thin to be usable. Currently, this
         is the inverse of the max landscape aspect ratio (1:2.39), but this is an extremely
         skinny aspect ratio that is not expected to be widely used. -->
    <item name="config_pictureInPictureMinAspectRatio" format="float" type="dimen">0.41841004184</item>

    <!-- The minimum aspect ratio (width/height) that is supported for picture-in-picture. Any
         ratio larger than this is considered to wide and short to be usable. Currently 2.39:1. -->
    <item name="config_pictureInPictureMaxAspectRatio" format="float" type="dimen">2.39</item>

    <!-- The snap mode to use for picture-in-picture. These values correspond to constants defined
         in PipSnapAlgorithm and should not be changed independently.
             0 - Snap to the four corners
             1 - Snap to the four corners and the mid-points on the long edge in each orientation
             2 - Snap anywhere along the edge of the screen
             3 - Snap anywhere along the edge of the screen and magnet to corners
             4 - Snap to the long edges in each orientation and magnet to corners
    -->
    <integer name="config_pictureInPictureSnapMode">4</integer>

    <!-- Controls the snap mode for the docked stack divider
             0 - 3 snap targets: left/top has 16:9 ratio, 1:1, and right/bottom has 16:9 ratio
             1 - 3 snap targets: fixed ratio, 1:1, (1 - fixed ratio)
             2 - 1 snap target: 1:1
    -->
    <integer name="config_dockedStackDividerSnapMode">0</integer>

    <!-- List of comma separated package names for which we the system will not show crash, ANR,
         etc. dialogs. -->
    <string translatable="false" name="config_appsNotReportingCrashes"></string>

    <!-- Inactivity threshold (in milliseconds) used in JobScheduler. JobScheduler will consider
         the device to be "idle" after being inactive for this long. -->
    <integer name="config_jobSchedulerInactivityIdleThreshold">4260000</integer>
    <!-- The alarm window (in milliseconds) that JobScheduler uses to enter the idle state -->
    <integer name="config_jobSchedulerIdleWindowSlop">300000</integer>

    <!-- If true, all guest users created on the device will be ephemeral. -->
    <bool name="config_guestUserEphemeral">false</bool>

    <!-- Enforce strong auth on boot. Setting this to false represents a security risk and should
         not be ordinarily done. The only case in which this might be permissible is in a car head
         unit where there are hardware mechanisms to protect the device (physical keys) and not
         much in the way of user data.
    -->
    <bool name="config_strongAuthRequiredOnBoot">true</bool>

    <!-- Wallpaper cropper package. Used as the default cropper if the active launcher doesn't
         handle wallpaper cropping.
    -->
    <string name="config_wallpaperCropperPackage" translatable="false">com.android.wallpapercropper</string>

    <!-- True if the device supports at least one form of multi-window.
         E.g. freeform, split-screen, picture-in-picture. -->
    <bool name="config_supportsMultiWindow">true</bool>

    <!-- True if the device supports split screen as a form of multi-window. -->
    <bool name="config_supportsSplitScreenMultiWindow">true</bool>

    <!-- True if the device supports running activities on secondary displays. -->
    <bool name="config_supportsMultiDisplay">true</bool>

    <!-- True if the device has no home screen. That is a launcher activity
         where the user can launch other applications from.  -->
    <bool name="config_noHomeScreen">false</bool>

    <!-- True if the device requires AppWidgetService even if it does not have
         the PackageManager.FEATURE_APP_WIDGETS feature -->
    <bool name="config_enableAppWidgetService">false</bool>

    <!-- True if the device supports Sustained Performance Mode-->
    <bool name="config_sustainedPerformanceModeSupported">false</bool>

    <!-- File used to enable the double touch gesture.
         TODO: move to input HAL once ready. -->
    <string name="config_doubleTouchGestureEnableFile"></string>

    <!-- Controls how we deal with externally connected physical keyboards.
         0 - When using this device, it is not clear for users to recognize when the physical
             keyboard is (should be) connected and when it is (should be) disconnected.  Most of
             phones and tablets with Bluetooth keyboard would fall into this category because the
             connected Bluetooth keyboard may or may not be nearby the host device.
         1 - When using this device, it is clear for users to recognize when the physical
             keyboard is (should be) connected and when it is (should be) disconnected.
             Devices with wired USB keyboard is one clear example.  Some 2-in-1 convertible
             tablets with dedicated keyboards may have the same affordance to wired USB keyboard.
    -->
    <integer name="config_externalHardKeyboardBehavior">0</integer>

    <!-- Package of the unbundled tv remote service which can connect to tv
         remote provider -->
    <string name="config_tvRemoteServicePackage" translatable="false"></string>

    <!-- True if the device supports persisting security logs across reboots.
         This requires the device's kernel to have pstore and pmsg enabled,
         and DRAM to be powered and refreshed through all stages of reboot. -->
    <bool name="config_supportPreRebootSecurityLogs">false</bool>

    <!-- Default files to pin via Pinner Service -->
    <string-array translatable="false" name="config_defaultPinnerServiceFiles">
    </string-array>

    <!-- True if camera app should be pinned via Pinner Service -->
    <bool name="config_pinnerCameraApp">false</bool>

    <!-- Number of days preloaded file cache should be preserved on a device before it can be
         deleted -->
    <integer name="config_keepPreloadsMinDays">7</integer>

    <!-- Flag indicating whether round icons should be parsed from the application manifest. -->
    <bool name="config_useRoundIcon">false</bool>

    <!-- Flag indicating whether the assist disclosure can be disabled using
         ASSIST_DISCLOSURE_ENABLED. -->
    <bool name="config_allowDisablingAssistDisclosure">false</bool>

    <!-- True if the device supports system navigation keys. -->
    <bool name="config_supportSystemNavigationKeys">false</bool>

    <!-- emergency call number for the emergency affordance -->
    <string name="config_emergency_call_number" translatable="false">112</string>

    <!-- Do not translate. Mcc codes whose existence trigger the presence of emergency
         affordances-->
    <integer-array name="config_emergency_mcc_codes" translatable="false">
        <item>404</item>
        <item>405</item>
    </integer-array>

    <!-- Package name for the device provisioning package. -->
    <string name="config_deviceProvisioningPackage"></string>

    <!-- Colon separated list of package names that should be granted DND access -->
    <string name="config_defaultDndAccessPackages" translatable="false">com.android.camera2</string>

    <!-- User restrictions set when the first user is created.
         Note: Also update appropriate overlay files. -->
    <string-array translatable="false" name="config_defaultFirstUserRestrictions">
    </string-array>

    <!-- Specifies whether the permissions needed by a legacy app should be
         reviewed before any of its components can run. A legacy app is one
         with targetSdkVersion < 23, i.e apps using the old permission model.
         If review is not required, permissions are reviewed before the app
         is installed. -->
    <bool name="config_permissionReviewRequired">false</bool>

    <!-- Default value for android:focusableInTouchMode for some framework scrolling containers.
         ListView/GridView are notably absent since this is their default anyway.
         Set to true for watch devices. -->
    <bool name="config_focusScrollContainersInTouchMode">false</bool>

    <string name="config_networkOverLimitComponent" translatable="false">com.android.systemui/com.android.systemui.net.NetworkOverLimitActivity</string>
    <string name="config_dataUsageSummaryComponent" translatable="false">com.android.settings/com.android.settings.Settings$DataUsageSummaryActivity</string>

    <!-- Flag specifying whether user-switch operations have custom UI. When false, user-switch
         UI is handled by ActivityManagerService -->
    <bool name="config_customUserSwitchUi">false</bool>

    <!-- A array of regex to treat a SMS as VVM SMS if the message body matches.
         Each item represents an entry, which consists of two parts:
         a comma (,) separated list of MCCMNC the regex applies to, followed by a semicolon (;), and
         then the regex itself. -->
    <string-array translatable="false" name="config_vvmSmsFilterRegexes">
        <!-- Verizon requires any SMS that starts with //VZWVVM to be treated as a VVM SMS-->
        <item>310004,310010,310012,310013,310590,310890,310910,311110,311270,311271,311272,311273,311274,311275,311276,311277,311278,311279,311280,311281,311282,311283,311284,311285,311286,311287,311288,311289,311390,311480,311481,311482,311483,311484,311485,311486,311487,311488,311489;^//VZWVVM.*</item>
    </string-array>

    <!-- This config is holding calling number conversion map - expected to convert to emergency
         number. Formats for this config as below:
         <item>[dialstring1],[dialstring2],[dialstring3]:[replacement]</item>

         E.g. for Taiwan Type Approval, 110 and 119 should be converted to 112.
         <item>110,119:112</item>
    -->
    <string-array translatable="false" name="config_convert_to_emergency_number_map" />

    <!-- An array of packages for which notifications cannot be blocked. -->
    <string-array translatable="false" name="config_nonBlockableNotificationPackages" />

    <!-- The default value for transition animation scale found in developer settings.
         1.0 corresponds to 1x animator scale, 0 means that there will be no transition
         animations. Note that this is only a default and will be overridden by a
         user-set value if toggled by settings so the "Transition animation scale" setting
         should also be hidden if intended to be permanent. -->
    <item name="config_appTransitionAnimationDurationScaleDefault" format="float" type="dimen">1.0</item>

    <!-- Flag indicates that whether non-system apps can be installed on internal storage. -->
    <bool name="config_allow3rdPartyAppOnInternal">true</bool>

    <!-- Package name of the default cell broadcast receiver -->
    <string name="config_defaultCellBroadcastReceiverPkg" translatable="false">com.android.cellbroadcastreceiver</string>

    <!-- Specifies the path that is used by AdaptiveIconDrawable class to crop launcher icons. -->
    <string name="config_icon_mask" translatable="false">"M50,0L92,0C96.42,0 100,4.58 100 8L100,92C100, 96.42 96.42 100 92 100L8 100C4.58, 100 0 96.42 0 92L0 8 C 0 4.42 4.42 0 8 0L50 0Z"</string>

    <!-- The component name, flattened to a string, for the default accessibility service to be
         enabled by the accessibility shortcut. This service must be trusted, as it can be activated
         without explicit consent of the user. If no accessibility service with the specified name
         exists on the device, the accessibility shortcut will be disabled by default. -->
    <string name="config_defaultAccessibilityService" translatable="false"></string>

    <!-- Flag indicates that whether escrow token API is enabled for TrustAgent -->
    <!-- Warning: This API can be dangerous when not implemented properly. In particular,
         escrow token must NOT be retrievable from device storage. In other words, either
         escrow token is not stored on device or its ciphertext is stored on device while
         the decryption key is not. Before enabling this feature, please ensure you've read
         and followed the pertinent sections of the escrow tokens section of the CDD <link>-->
    <!-- TODO(b/35230407) complete the link field -->
    <bool name="config_allowEscrowTokenForTrustAgent">false</bool>

    <!-- A flattened ComponentName which corresponds to the only trust agent that should be enabled
         by default. If the default value is used, or set to an empty string, the restriction will
         not be applied. -->
    <string name="config_defaultTrustAgent" translatable="false"></string>

    <!-- Colon separated list of package names that should be granted Notification Listener access -->
    <string name="config_defaultListenerAccessPackages" translatable="false"></string>

    <!-- Maximum size, specified in pixels, to restrain the display space width to. Height and
         density will be scaled accordingly to maintain aspect ratio. A value of 0 indicates no
         constraint will be enforced. -->
    <integer name="config_maxUiWidth">0</integer>

    <!-- Whether the device supports quick settings and its associated APIs -->
    <bool name="config_quickSettingsSupported">true</bool>

    <!-- The component name, flattened to a string, for the default autofill service
         to  enabled for an user. This service must be trusted, as it can be activated
         without explicit consent of the user. If no autofill service with the
          specified name exists on the device, autofill will be disabled by default.
    -->
    <string name="config_defaultAutofillService" translatable="false"></string>

    <!-- Whether the device uses the default focus highlight when focus state isn't specified. -->
    <bool name="config_useDefaultFocusHighlight">true</bool>

    <!-- Flag indicating that the entire notification header can be clicked to expand the
         notification. If false, then the expand icon has to be clicked in order for the expand
         to occur. The expand button will have increased touch boundaries to accomodate this. -->
    <bool name="config_notificationHeaderClickableForExpand">false</bool>

    <!-- Configuration for automotive -->
    <bool name="enable_pbap_pce_profile">false</bool>

    <!-- Default data warning level in mb -->
    <integer name="default_data_warning_level_mb">2048</integer>

    <!-- When true, indicates that the vendor's IMS implementation requires a workaround when
     sending a request to enable or disable the camera while the video session is also
     paused. -->
    <bool name="config_useVideoPauseWorkaround">false</bool>

    <!-- Whether to send a custom package name with the PSD.-->
    <bool name="config_sendPackageName">false</bool>

    <!-- Name for the set of keys associating package names -->
    <string name="config_helpPackageNameKey" translatable="false"></string>

    <!-- Name for the set of values of package names -->
    <string name="config_helpPackageNameValue" translatable="false"></string>

    <!-- Intent key for the package name keys -->
    <string name="config_helpIntentExtraKey" translatable="false"></string>

    <!-- Intent key for package name values -->
    <string name="config_helpIntentNameKey" translatable="false"></string>

    <!-- Intent key for the package name keys -->
    <string name="config_feedbackIntentExtraKey" translatable="false"></string>

    <!-- Intent key for package name values -->
    <string name="config_feedbackIntentNameKey" translatable="false"></string>

    <!-- The apps that need to be hidden when they are disabled -->
    <string-array name="config_hideWhenDisabled_packageNames"></string-array>

    <!-- Additional non-platform defined global settings exposed to Instant Apps -->
    <string-array name="config_allowedGlobalInstantAppSettings"></string-array>

    <!-- Additional non-platform defined system settings exposed to Instant Apps -->
    <string-array name="config_allowedSystemInstantAppSettings"></string-array>

    <!-- Additional non-platform defined secure settings exposed to Instant Apps -->
    <string-array name="config_allowedSecureInstantAppSettings"></string-array>

    <!-- Handle volume keys directly in Window Manager without passing them to the foreground app -->
    <bool name="config_handleVolumeKeysInWindowManager">false</bool>

    <!-- Volume level of in-call notification tone playback [0..1] -->
    <item name="config_inCallNotificationVolume" format="float" type="dimen">.10</item>

    <!-- URI for in call notification sound -->
    <string translatable="false" name="config_inCallNotificationSound">/system/media/audio/ui/InCallNotification.ogg</string>

    <!-- The OEM specified sensor type for the lift trigger to launch the camera app. -->
    <integer name="config_cameraLiftTriggerSensorType">-1</integer>
    <!-- The OEM specified sensor string type for the gesture to launch camera app, this value
        must match the value of config_cameraLiftTriggerSensorType in OEM's HAL -->
    <string translatable="false" name="config_cameraLiftTriggerSensorStringType"></string>

    <!-- Default number of days to retain for the automatic storage manager. -->
    <integer translatable="false" name="config_storageManagerDaystoRetainDefault">90</integer>

    <!-- Name of a font family to use for headlines. If empty, falls back to platform default -->
    <string name="config_headlineFontFamily" translatable="false"></string>
    <!-- Name of a font family to use for headlines. Defaults to sans-serif-light -->
    <string name="config_headlineFontFamilyLight" translatable="false">sans-serif-light</string>
    <!-- Allows setting custom fontFeatureSettings on specific text. -->
    <string name="config_headlineFontFeatureSettings" translatable="false"></string>

    <!-- An array of packages that need to be treated as type system in battery settings -->
    <string-array translatable="false" name="config_batteryPackageTypeSystem">
        <item>com.android.providers.calendar</item>
        <item>com.android.providers.media</item>
        <item>com.android.systemui</item>
    </string-array>

    <!-- An array of packages that need to be treated as type service in battery settings -->
    <string-array translatable="false" name="config_batteryPackageTypeService"/>

    <!-- Flag indicating whether or not to enable night mode detection. -->
    <bool name="config_enableNightMode">false</bool>

    <!-- Flag indicating that the actions buttons for a notification should be tinted with by the
         color supplied by the Notification.Builder if present. -->
    <bool name="config_tintNotificationActionButtons">true</bool>

    <!-- Show area update info settings in CellBroadcastReceiver and information in SIM status in Settings app -->
    <bool name="config_showAreaUpdateInfoSettings">false</bool>

    <!-- Enable the RingtonePickerActivity in 'com.android.providers.media'. -->
    <bool name="config_defaultRingtonePickerEnabled">true</bool>

    <!-- Allow SystemUI to show the shutdown dialog -->
    <bool name="config_showSysuiShutdown">true</bool>

    <!-- The stable device width and height in pixels. If these aren't set to a positive number
         then the device will use the width and height of the default display the first time it's
         booted.  -->
    <integer name="config_stableDeviceDisplayWidth">-1</integer>
    <integer name="config_stableDeviceDisplayHeight">-1</integer>

    <!-- Decide whether to display 'No service' on status bar instead of 'Emergency calls only'
         when SIM is unready. -->
    <bool name="config_display_no_service_when_sim_unready">false</bool>

<<<<<<< HEAD
    <!-- Class names of device specific services inheriting com.android.server.SystemService. The
         classes are instantiated in the order of the array. -->
    <string-array translatable="false" name="config_deviceSpecificSystemServices"></string-array>

    <!-- Class name of the device specific implementation to replace the DevicePolicyManagerService
         or empty if the default should be used. -->
    <string translatable="false" name="config_deviceSpecificDevicePolicyManagerService"></string>

    <!-- Component name of media projection permission dialog -->
    <string name="config_mediaProjectionPermissionDialogComponent" translateable="false">com.android.systemui/com.android.systemui.media.MediaProjectionPermissionActivity</string>

    <!-- Corner radius of system dialogs -->
    <dimen name="config_dialogCornerRadius">2dp</dimen>
    <!-- Corner radius of system buttons -->
    <dimen name="config_buttonCornerRadius">@dimen/control_corner_material</dimen>
    <!-- Controls whether system buttons use all caps for text -->
    <bool name="config_buttonTextAllCaps">true</bool>
    <!-- Name of the font family used for system buttons -->
    <string name="config_fontFamilyButton">@string/font_family_button_material</string>

    <string translatable="false" name="config_batterySaverDeviceSpecificConfig"></string>

    <!-- Package name that should be granted Notification Assistant access -->
    <string name="config_defaultAssistantAccessPackage" translatable="false">android.ext.services</string>
=======
    <bool name="config_supportBluetoothPersistedState">true</bool>
>>>>>>> f761f637
</resources><|MERGE_RESOLUTION|>--- conflicted
+++ resolved
@@ -3228,7 +3228,6 @@
          when SIM is unready. -->
     <bool name="config_display_no_service_when_sim_unready">false</bool>
 
-<<<<<<< HEAD
     <!-- Class names of device specific services inheriting com.android.server.SystemService. The
          classes are instantiated in the order of the array. -->
     <string-array translatable="false" name="config_deviceSpecificSystemServices"></string-array>
@@ -3253,7 +3252,6 @@
 
     <!-- Package name that should be granted Notification Assistant access -->
     <string name="config_defaultAssistantAccessPackage" translatable="false">android.ext.services</string>
-=======
+
     <bool name="config_supportBluetoothPersistedState">true</bool>
->>>>>>> f761f637
 </resources>