--- conflicted
+++ resolved
@@ -3856,11 +3856,9 @@
   <java-symbol type="string" name="config_defaultNearbySharingComponent" />
 
   <java-symbol type="bool" name="config_automotiveHideNavBarForKeyboard" />
-<<<<<<< HEAD
 
   <!-- For Pdn throttle feature -->
   <java-symbol type="bool" name="config_pdp_retry_for_29_33_55_enabled" />
-=======
+
   <java-symbol type="bool" name="reset_geo_fencing_check_after_boot_or_apm" />
->>>>>>> 2327d933
 </resources>