<?xml version="1.0" encoding="utf-8"?>
<!--
/* //device/apps/common/AndroidManifest.xml
**
** Copyright 2006, The Android Open Source Project
**
** Licensed under the Apache License, Version 2.0 (the "License");
** you may not use this file except in compliance with the License.
** You may obtain a copy of the License at
**
**     http://www.apache.org/licenses/LICENSE-2.0
**
** Unless required by applicable law or agreed to in writing, software
** distributed under the License is distributed on an "AS IS" BASIS,
** WITHOUT WARRANTIES OR CONDITIONS OF ANY KIND, either express or implied.
** See the License for the specific language governing permissions and
** limitations under the License.
*/
-->
<manifest xmlns:android="http://schemas.android.com/apk/res/android"
    package="android" coreApp="true" android:sharedUserId="android.uid.system"
    android:sharedUserLabel="@string/android_system_label">

    <!-- ================================================ -->
    <!-- Special broadcasts that only the system can send -->
    <!-- ================================================ -->
    <eat-comment />

    <protected-broadcast android:name="android.intent.action.SCREEN_OFF" />
    <protected-broadcast android:name="android.intent.action.SCREEN_ON" />
    <protected-broadcast android:name="android.intent.action.USER_PRESENT" />
    <protected-broadcast android:name="android.intent.action.TIME_SET" />
    <protected-broadcast android:name="android.intent.action.TIME_TICK" />
    <protected-broadcast android:name="android.intent.action.TIMEZONE_CHANGED" />
    <protected-broadcast android:name="android.intent.action.DATE_CHANGED" />
    <protected-broadcast android:name="android.intent.action.PRE_BOOT_COMPLETED" />
    <protected-broadcast android:name="android.intent.action.BOOT_COMPLETED" />
    <protected-broadcast android:name="android.intent.action.PACKAGE_INSTALL" />
    <protected-broadcast android:name="android.intent.action.PACKAGE_ADDED" />
    <protected-broadcast android:name="android.intent.action.PACKAGE_REPLACED" />
    <protected-broadcast android:name="android.intent.action.MY_PACKAGE_REPLACED" />
    <protected-broadcast android:name="android.intent.action.PACKAGE_REMOVED" />
    <protected-broadcast android:name="android.intent.action.PACKAGE_FULLY_REMOVED" />
    <protected-broadcast android:name="android.intent.action.PACKAGE_CHANGED" />
    <protected-broadcast android:name="android.intent.action.PACKAGE_ENABLE_ROLLBACK" />
    <protected-broadcast android:name="android.intent.action.CANCEL_ENABLE_ROLLBACK" />
    <protected-broadcast android:name="android.intent.action.ROLLBACK_COMMITTED" />
    <protected-broadcast android:name="android.intent.action.PACKAGE_RESTARTED" />
    <protected-broadcast android:name="android.intent.action.PACKAGE_DATA_CLEARED" />
    <protected-broadcast android:name="android.intent.action.PACKAGE_FIRST_LAUNCH" />
    <protected-broadcast android:name="android.intent.action.PACKAGE_NEEDS_INTEGRITY_VERIFICATION" />
    <protected-broadcast android:name="android.intent.action.PACKAGE_NEEDS_VERIFICATION" />
    <protected-broadcast android:name="android.intent.action.PACKAGE_VERIFIED" />
    <protected-broadcast android:name="android.intent.action.PACKAGES_SUSPENDED" />
    <protected-broadcast android:name="android.intent.action.PACKAGES_UNSUSPENDED" />
    <protected-broadcast android:name="android.intent.action.PACKAGE_UNSUSPENDED_MANUALLY" />
    <protected-broadcast android:name="android.intent.action.DISTRACTING_PACKAGES_CHANGED" />
    <protected-broadcast android:name="android.intent.action.ACTION_PREFERRED_ACTIVITY_CHANGED" />
    <protected-broadcast android:name="android.intent.action.UID_REMOVED" />
    <protected-broadcast android:name="android.intent.action.QUERY_PACKAGE_RESTART" />
    <protected-broadcast android:name="android.intent.action.CONFIGURATION_CHANGED" />
    <protected-broadcast android:name="android.intent.action.SPLIT_CONFIGURATION_CHANGED" />
    <protected-broadcast android:name="android.intent.action.LOCALE_CHANGED" />
    <protected-broadcast android:name="android.intent.action.BATTERY_CHANGED" />
    <protected-broadcast android:name="android.intent.action.BATTERY_LEVEL_CHANGED" />
    <protected-broadcast android:name="android.intent.action.BATTERY_LOW" />
    <protected-broadcast android:name="android.intent.action.BATTERY_OKAY" />
    <protected-broadcast android:name="android.intent.action.ACTION_POWER_CONNECTED" />
    <protected-broadcast android:name="android.intent.action.ACTION_POWER_DISCONNECTED" />
    <protected-broadcast android:name="android.intent.action.ACTION_SHUTDOWN" />
    <protected-broadcast android:name="android.intent.action.CHARGING" />
    <protected-broadcast android:name="android.intent.action.DISCHARGING" />
    <protected-broadcast android:name="android.intent.action.DEVICE_STORAGE_LOW" />
    <protected-broadcast android:name="android.intent.action.DEVICE_STORAGE_OK" />
    <protected-broadcast android:name="android.intent.action.DEVICE_STORAGE_FULL" />
    <protected-broadcast android:name="android.intent.action.DEVICE_STORAGE_NOT_FULL" />
    <protected-broadcast android:name="android.intent.action.NEW_OUTGOING_CALL" />
    <protected-broadcast android:name="android.intent.action.REBOOT" />
    <protected-broadcast android:name="android.intent.action.DOCK_EVENT" />
    <protected-broadcast android:name="android.intent.action.THERMAL_EVENT" />
    <protected-broadcast android:name="android.intent.action.MASTER_CLEAR_NOTIFICATION" />
    <protected-broadcast android:name="android.intent.action.USER_ADDED" />
    <protected-broadcast android:name="android.intent.action.USER_REMOVED" />
    <protected-broadcast android:name="android.intent.action.USER_STARTING" />
    <protected-broadcast android:name="android.intent.action.USER_STARTED" />
    <protected-broadcast android:name="android.intent.action.USER_STOPPING" />
    <protected-broadcast android:name="android.intent.action.USER_STOPPED" />
    <protected-broadcast android:name="android.intent.action.USER_BACKGROUND" />
    <protected-broadcast android:name="android.intent.action.USER_FOREGROUND" />
    <protected-broadcast android:name="android.intent.action.USER_SWITCHED" />
    <protected-broadcast android:name="android.intent.action.USER_INITIALIZE" />
    <protected-broadcast android:name="android.intent.action.INTENT_FILTER_NEEDS_VERIFICATION" />
    <protected-broadcast android:name="android.intent.action.OVERLAY_ADDED" />
    <protected-broadcast android:name="android.intent.action.OVERLAY_CHANGED" />
    <protected-broadcast android:name="android.intent.action.OVERLAY_REMOVED" />
    <protected-broadcast android:name="android.intent.action.OVERLAY_PRIORITY_CHANGED" />
    <protected-broadcast android:name="android.intent.action.MY_PACKAGE_SUSPENDED" />
    <protected-broadcast android:name="android.intent.action.MY_PACKAGE_UNSUSPENDED" />

    <protected-broadcast android:name="android.os.action.POWER_SAVE_MODE_CHANGED" />
    <protected-broadcast android:name="android.os.action.POWER_SAVE_MODE_CHANGING" />
    <protected-broadcast android:name="android.os.action.DEVICE_IDLE_MODE_CHANGED" />
    <protected-broadcast android:name="android.os.action.POWER_SAVE_WHITELIST_CHANGED" />
    <protected-broadcast android:name="android.os.action.POWER_SAVE_TEMP_WHITELIST_CHANGED" />
    <protected-broadcast android:name="android.os.action.POWER_SAVE_MODE_CHANGED_INTERNAL" />

    <!-- @deprecated This is rarely used and will be phased out soon. -->
    <protected-broadcast android:name="android.os.action.SCREEN_BRIGHTNESS_BOOST_CHANGED" />

    <protected-broadcast android:name="android.app.action.ENTER_CAR_MODE" />
    <protected-broadcast android:name="android.app.action.EXIT_CAR_MODE" />
    <protected-broadcast android:name="android.app.action.ENTER_CAR_MODE_PRIORITIZED" />
    <protected-broadcast android:name="android.app.action.EXIT_CAR_MODE_PRIORITIZED" />
    <protected-broadcast android:name="android.app.action.ENTER_DESK_MODE" />
    <protected-broadcast android:name="android.app.action.EXIT_DESK_MODE" />
    <protected-broadcast android:name="android.app.action.NEXT_ALARM_CLOCK_CHANGED" />

    <protected-broadcast android:name="android.app.action.BUGREPORT_SHARING_DECLINED" />
    <protected-broadcast android:name="android.app.action.BUGREPORT_FAILED" />
    <protected-broadcast android:name="android.app.action.BUGREPORT_SHARE" />
    <protected-broadcast android:name="android.app.action.SHOW_DEVICE_MONITORING_DIALOG" />
    <protected-broadcast android:name="android.intent.action.PENDING_INCIDENT_REPORTS_CHANGED" />
    <protected-broadcast android:name="android.intent.action.INCIDENT_REPORT_READY" />

    <protected-broadcast android:name="android.appwidget.action.APPWIDGET_UPDATE_OPTIONS" />
    <protected-broadcast android:name="android.appwidget.action.APPWIDGET_DELETED" />
    <protected-broadcast android:name="android.appwidget.action.APPWIDGET_DISABLED" />
    <protected-broadcast android:name="android.appwidget.action.APPWIDGET_ENABLED" />
    <protected-broadcast android:name="android.appwidget.action.APPWIDGET_HOST_RESTORED" />
    <protected-broadcast android:name="android.appwidget.action.APPWIDGET_RESTORED" />

    <protected-broadcast android:name="android.os.action.SETTING_RESTORED" />

    <protected-broadcast android:name="android.app.backup.intent.CLEAR" />
    <protected-broadcast android:name="android.app.backup.intent.INIT" />

    <protected-broadcast android:name="android.bluetooth.intent.DISCOVERABLE_TIMEOUT" />
    <protected-broadcast android:name="android.bluetooth.adapter.action.STATE_CHANGED" />
    <protected-broadcast android:name="android.bluetooth.adapter.action.SCAN_MODE_CHANGED" />
    <protected-broadcast android:name="android.bluetooth.adapter.action.DISCOVERY_STARTED" />
    <protected-broadcast android:name="android.bluetooth.adapter.action.DISCOVERY_FINISHED" />
    <protected-broadcast android:name="android.bluetooth.adapter.action.LOCAL_NAME_CHANGED" />
    <protected-broadcast android:name="android.bluetooth.adapter.action.BLUETOOTH_ADDRESS_CHANGED" />
    <protected-broadcast android:name="android.bluetooth.adapter.action.CONNECTION_STATE_CHANGED" />
    <protected-broadcast android:name="android.bluetooth.device.action.UUID" />
    <protected-broadcast android:name="android.bluetooth.device.action.MAS_INSTANCE" />
    <protected-broadcast android:name="android.bluetooth.device.action.ALIAS_CHANGED" />
    <protected-broadcast android:name="android.bluetooth.device.action.FOUND" />
    <protected-broadcast android:name="android.bluetooth.device.action.CLASS_CHANGED" />
    <protected-broadcast android:name="android.bluetooth.device.action.ACL_CONNECTED" />
    <protected-broadcast android:name="android.bluetooth.device.action.ACL_DISCONNECT_REQUESTED" />
    <protected-broadcast android:name="android.bluetooth.device.action.ACL_DISCONNECTED" />
    <protected-broadcast android:name="android.bluetooth.device.action.NAME_CHANGED" />
    <protected-broadcast android:name="android.bluetooth.device.action.BOND_STATE_CHANGED" />
    <protected-broadcast android:name="android.bluetooth.device.action.NAME_FAILED" />
    <protected-broadcast android:name="android.bluetooth.device.action.PAIRING_REQUEST" />
    <protected-broadcast android:name="android.bluetooth.device.action.PAIRING_CANCEL" />
    <protected-broadcast android:name="android.bluetooth.device.action.CONNECTION_ACCESS_REPLY" />
    <protected-broadcast android:name="android.bluetooth.device.action.CONNECTION_ACCESS_CANCEL" />
    <protected-broadcast android:name="android.bluetooth.device.action.CONNECTION_ACCESS_REQUEST" />
    <protected-broadcast android:name="android.bluetooth.device.action.SDP_RECORD" />
    <protected-broadcast android:name="android.bluetooth.device.action.BATTERY_LEVEL_CHANGED" />
    <protected-broadcast android:name="android.bluetooth.devicepicker.action.LAUNCH" />
    <protected-broadcast android:name="android.bluetooth.devicepicker.action.DEVICE_SELECTED" />
    <protected-broadcast
        android:name="android.bluetooth.headset.profile.action.CONNECTION_STATE_CHANGED" />
    <protected-broadcast
        android:name="android.bluetooth.headset.profile.action.AUDIO_STATE_CHANGED" />
    <protected-broadcast
        android:name="android.bluetooth.headset.action.VENDOR_SPECIFIC_HEADSET_EVENT" />
    <protected-broadcast
        android:name="android.bluetooth.headset.action.HF_INDICATORS_VALUE_CHANGED" />
    <protected-broadcast
        android:name="android.bluetooth.headset.profile.action.ACTIVE_DEVICE_CHANGED" />
    <protected-broadcast
        android:name="android.bluetooth.headsetclient.profile.action.CONNECTION_STATE_CHANGED" />
    <protected-broadcast
        android:name="android.bluetooth.headsetclient.profile.action.AUDIO_STATE_CHANGED" />
    <protected-broadcast
        android:name="android.bluetooth.headsetclient.profile.action.AG_EVENT" />
    <protected-broadcast
        android:name="android.bluetooth.headsetclient.profile.action.AG_CALL_CHANGED" />
    <protected-broadcast
        android:name="android.bluetooth.headsetclient.profile.action.RESULT" />
    <protected-broadcast
        android:name="android.bluetooth.headsetclient.profile.action.LAST_VTAG" />
    <protected-broadcast
        android:name="android.bluetooth.hearingaid.profile.action.CONNECTION_STATE_CHANGED" />
    <protected-broadcast
        android:name="android.bluetooth.hearingaid.profile.action.PLAYING_STATE_CHANGED" />
    <protected-broadcast
        android:name="android.bluetooth.hearingaid.profile.action.ACTIVE_DEVICE_CHANGED" />
    <protected-broadcast
        android:name="android.bluetooth.a2dp.profile.action.CONNECTION_STATE_CHANGED" />
    <protected-broadcast
        android:name="android.bluetooth.a2dp.profile.action.ACTIVE_DEVICE_CHANGED" />
    <protected-broadcast
        android:name="android.bluetooth.a2dp.profile.action.PLAYING_STATE_CHANGED" />
    <protected-broadcast
        android:name="android.bluetooth.a2dp.profile.action.CODEC_CONFIG_CHANGED" />
    <protected-broadcast
        android:name="android.bluetooth.a2dp-sink.profile.action.CONNECTION_STATE_CHANGED" />
    <protected-broadcast
        android:name="android.bluetooth.a2dp-sink.profile.action.PLAYING_STATE_CHANGED" />
    <protected-broadcast
        android:name="android.bluetooth.a2dp-sink.profile.action.AUDIO_CONFIG_CHANGED" />
    <protected-broadcast
        android:name="android.bluetooth.avrcp-controller.profile.action.BROWSE_CONNECTION_STATE_CHANGED" />
    <protected-broadcast
        android:name="android.bluetooth.avrcp-controller.profile.action.CONNECTION_STATE_CHANGED" />
    <protected-broadcast
        android:name="android.bluetooth.avrcp-controller.profile.action.FOLDER_LIST" />
    <protected-broadcast
        android:name="android.bluetooth.avrcp-controller.profile.action.TRACK_EVENT" />
    <protected-broadcast
        android:name="android.bluetooth.input.profile.action.CONNECTION_STATE_CHANGED" />
    <protected-broadcast
        android:name="android.bluetooth.input.profile.action.IDLE_TIME_CHANGED" />
    <protected-broadcast
        android:name="android.bluetooth.input.profile.action.PROTOCOL_MODE_CHANGED" />
    <protected-broadcast
        android:name="android.bluetooth.input.profile.action.VIRTUAL_UNPLUG_STATUS" />
    <protected-broadcast
        android:name="android.bluetooth.hiddevice.profile.action.CONNECTION_STATE_CHANGED" />
    <protected-broadcast
        android:name="android.bluetooth.map.profile.action.CONNECTION_STATE_CHANGED" />
    <protected-broadcast android:name="android.bluetooth.mapmce.profile.action.CONNECTION_STATE_CHANGED" />
    <protected-broadcast android:name="android.bluetooth.mapmce.profile.action.MESSAGE_RECEIVED" />
    <protected-broadcast android:name="android.bluetooth.mapmce.profile.action.MESSAGE_SENT_SUCCESSFULLY" />
    <protected-broadcast android:name="android.bluetooth.mapmce.profile.action.MESSAGE_DELIVERED_SUCCESSFULLY" />
    <protected-broadcast
        android:name="com.android.bluetooth.BluetoothMapContentObserver.action.MESSAGE_SENT" />
    <protected-broadcast
        android:name="com.android.bluetooth.BluetoothMapContentObserver.action.MESSAGE_DELIVERY" />
    <protected-broadcast
        android:name="android.bluetooth.pan.profile.action.CONNECTION_STATE_CHANGED" />
    <protected-broadcast android:name="android.bluetooth.pbap.profile.action.CONNECTION_STATE_CHANGED" />
    <protected-broadcast android:name="android.bluetooth.pbapclient.profile.action.CONNECTION_STATE_CHANGED" />
    <protected-broadcast android:name="android.bluetooth.sap.profile.action.CONNECTION_STATE_CHANGED" />
    <protected-broadcast android:name="android.btopp.intent.action.INCOMING_FILE_NOTIFICATION" />
    <protected-broadcast android:name="android.btopp.intent.action.USER_CONFIRMATION_TIMEOUT" />
    <protected-broadcast android:name="android.btopp.intent.action.LIST" />
    <protected-broadcast android:name="android.btopp.intent.action.OPEN_OUTBOUND" />
    <protected-broadcast android:name="android.btopp.intent.action.HIDE_COMPLETE" />
    <protected-broadcast android:name="android.btopp.intent.action.CONFIRM" />
    <protected-broadcast android:name="android.btopp.intent.action.HIDE" />
    <protected-broadcast android:name="android.btopp.intent.action.RETRY" />
    <protected-broadcast android:name="android.btopp.intent.action.OPEN" />
    <protected-broadcast android:name="android.btopp.intent.action.OPEN_INBOUND" />
    <protected-broadcast android:name="android.btopp.intent.action.TRANSFER_COMPLETE" />
    <protected-broadcast android:name="android.btopp.intent.action.ACCEPT" />
    <protected-broadcast android:name="android.btopp.intent.action.DECLINE" />
    <protected-broadcast android:name="com.android.bluetooth.gatt.REFRESH_BATCHED_SCAN" />
    <protected-broadcast android:name="com.android.bluetooth.pbap.authchall" />
    <protected-broadcast android:name="com.android.bluetooth.pbap.userconfirmtimeout" />
    <protected-broadcast android:name="com.android.bluetooth.pbap.authresponse" />
    <protected-broadcast android:name="com.android.bluetooth.pbap.authcancelled" />
    <protected-broadcast android:name="com.android.bluetooth.sap.USER_CONFIRM_TIMEOUT" />
    <protected-broadcast android:name="com.android.bluetooth.sap.action.DISCONNECT_ACTION" />

    <protected-broadcast android:name="android.hardware.display.action.WIFI_DISPLAY_STATUS_CHANGED" />

    <protected-broadcast android:name="android.hardware.usb.action.USB_STATE" />
    <protected-broadcast android:name="android.hardware.usb.action.USB_PORT_CHANGED" />
    <protected-broadcast android:name="android.hardware.usb.action.USB_ACCESSORY_ATTACHED" />
    <protected-broadcast android:name="android.hardware.usb.action.USB_ACCESSORY_DETACHED" />
    <protected-broadcast android:name="android.hardware.usb.action.USB_DEVICE_ATTACHED" />
    <protected-broadcast android:name="android.hardware.usb.action.USB_DEVICE_DETACHED" />

    <protected-broadcast android:name="android.intent.action.HEADSET_PLUG" />
    <protected-broadcast android:name="android.media.action.HDMI_AUDIO_PLUG" />
    <protected-broadcast android:name="android.media.action.MICROPHONE_MUTE_CHANGED" />
    <protected-broadcast android:name="android.media.action.SPEAKERPHONE_STATE_CHANGED" />

    <protected-broadcast android:name="android.media.AUDIO_BECOMING_NOISY" />
    <protected-broadcast android:name="android.media.RINGER_MODE_CHANGED" />
    <protected-broadcast android:name="android.media.VIBRATE_SETTING_CHANGED" />
    <protected-broadcast android:name="android.media.VOLUME_CHANGED_ACTION" />
    <protected-broadcast android:name="android.media.MASTER_VOLUME_CHANGED_ACTION" />
    <protected-broadcast android:name="android.media.MASTER_MUTE_CHANGED_ACTION" />
    <protected-broadcast android:name="android.media.MASTER_MONO_CHANGED_ACTION" />
    <protected-broadcast android:name="android.media.MASTER_BALANCE_CHANGED_ACTION" />
    <protected-broadcast android:name="android.media.SCO_AUDIO_STATE_CHANGED" />
    <protected-broadcast android:name="android.media.ACTION_SCO_AUDIO_STATE_UPDATED" />

    <protected-broadcast android:name="android.intent.action.MEDIA_REMOVED" />
    <protected-broadcast android:name="android.intent.action.MEDIA_UNMOUNTED" />
    <protected-broadcast android:name="android.intent.action.MEDIA_CHECKING" />
    <protected-broadcast android:name="android.intent.action.MEDIA_NOFS" />
    <protected-broadcast android:name="android.intent.action.MEDIA_MOUNTED" />
    <protected-broadcast android:name="android.intent.action.MEDIA_SHARED" />
    <protected-broadcast android:name="android.intent.action.MEDIA_UNSHARED" />
    <protected-broadcast android:name="android.intent.action.MEDIA_BAD_REMOVAL" />
    <protected-broadcast android:name="android.intent.action.MEDIA_UNMOUNTABLE" />
    <protected-broadcast android:name="android.intent.action.MEDIA_EJECT" />

    <protected-broadcast android:name="android.net.conn.CAPTIVE_PORTAL" />
    <protected-broadcast android:name="android.net.conn.CONNECTIVITY_CHANGE" />
    <!-- @deprecated.  Only {@link android.net.ConnectivityManager.CONNECTIVITY_ACTION} is sent. -->
    <protected-broadcast android:name="android.net.conn.CONNECTIVITY_CHANGE_IMMEDIATE" />
    <protected-broadcast android:name="android.net.conn.DATA_ACTIVITY_CHANGE" />
    <protected-broadcast android:name="android.net.conn.RESTRICT_BACKGROUND_CHANGED" />
    <protected-broadcast android:name="android.net.conn.BACKGROUND_DATA_SETTING_CHANGED" />
    <protected-broadcast android:name="android.net.conn.CAPTIVE_PORTAL_TEST_COMPLETED" />

    <protected-broadcast android:name="android.net.nsd.STATE_CHANGED" />

    <protected-broadcast android:name="android.nfc.action.ADAPTER_STATE_CHANGED" />
    <protected-broadcast android:name="android.nfc.action.PREFERRED_PAYMENT_CHANGED" />
    <protected-broadcast android:name="android.nfc.action.TRANSACTION_DETECTED" />
    <protected-broadcast android:name="com.android.nfc.action.LLCP_UP" />
    <protected-broadcast android:name="com.android.nfc.action.LLCP_DOWN" />
    <protected-broadcast android:name="com.android.nfc.cardemulation.action.CLOSE_TAP_DIALOG" />
    <protected-broadcast android:name="com.android.nfc.handover.action.ALLOW_CONNECT" />
    <protected-broadcast android:name="com.android.nfc.handover.action.DENY_CONNECT" />
    <protected-broadcast android:name="com.android.nfc.handover.action.TIMEOUT_CONNECT" />
    <protected-broadcast android:name="com.android.nfc_extras.action.RF_FIELD_ON_DETECTED" />
    <protected-broadcast android:name="com.android.nfc_extras.action.RF_FIELD_OFF_DETECTED" />
    <protected-broadcast android:name="com.android.nfc_extras.action.AID_SELECTED" />
    <!-- For NFC to BT handover -->
    <protected-broadcast android:name="android.btopp.intent.action.WHITELIST_DEVICE" />
    <protected-broadcast android:name="android.btopp.intent.action.STOP_HANDOVER_TRANSFER" />
    <protected-broadcast android:name="android.nfc.handover.intent.action.HANDOVER_SEND" />
    <protected-broadcast android:name="android.nfc.handover.intent.action.HANDOVER_SEND_MULTIPLE" />
    <protected-broadcast android:name="com.android.nfc.handover.action.CANCEL_HANDOVER_TRANSFER" />

    <protected-broadcast android:name="android.intent.action.CLEAR_DNS_CACHE" />
    <protected-broadcast android:name="android.intent.action.PROXY_CHANGE" />

    <protected-broadcast android:name="android.os.UpdateLock.UPDATE_LOCK_CHANGED" />

    <protected-broadcast android:name="android.intent.action.DREAMING_STARTED" />
    <protected-broadcast android:name="android.intent.action.DREAMING_STOPPED" />
    <protected-broadcast android:name="android.intent.action.ANY_DATA_STATE" />

    <protected-broadcast android:name="com.android.server.stats.action.TRIGGER_COLLECTION" />

    <protected-broadcast android:name="com.android.server.WifiManager.action.START_SCAN" />
    <protected-broadcast android:name="com.android.server.WifiManager.action.START_PNO" />
    <protected-broadcast android:name="com.android.server.WifiManager.action.DELAYED_DRIVER_STOP" />
    <protected-broadcast android:name="com.android.server.WifiManager.action.DEVICE_IDLE" />
    <protected-broadcast android:name="com.android.server.action.REMOTE_BUGREPORT_SHARING_ACCEPTED" />
    <protected-broadcast android:name="com.android.server.action.REMOTE_BUGREPORT_SHARING_DECLINED" />
    <protected-broadcast android:name="com.android.internal.action.EUICC_FACTORY_RESET" />
    <protected-broadcast android:name="com.android.server.usb.ACTION_OPEN_IN_APPS" />
    <protected-broadcast android:name="com.android.server.am.DELETE_DUMPHEAP" />
    <protected-broadcast android:name="com.android.server.net.action.SNOOZE_WARNING" />
    <protected-broadcast android:name="com.android.server.net.action.SNOOZE_RAPID" />
    <protected-broadcast android:name="com.android.server.wifi.ACTION_SHOW_SET_RANDOMIZATION_DETAILS" />
    <protected-broadcast android:name="com.android.server.wifi.action.NetworkSuggestion.USER_ALLOWED_APP" />
    <protected-broadcast android:name="com.android.server.wifi.action.NetworkSuggestion.USER_DISALLOWED_APP" />
    <protected-broadcast android:name="com.android.server.wifi.action.NetworkSuggestion.USER_DISMISSED" />
    <protected-broadcast android:name="com.android.server.wifi.action.CarrierNetwork.USER_ALLOWED_CARRIER" />
    <protected-broadcast android:name="com.android.server.wifi.action.CarrierNetwork.USER_DISALLOWED_CARRIER" />
    <protected-broadcast android:name="com.android.server.wifi.action.CarrierNetwork.USER_DISMISSED" />
    <protected-broadcast android:name="com.android.server.wifi.ConnectToNetworkNotification.USER_DISMISSED_NOTIFICATION" />
    <protected-broadcast android:name="com.android.server.wifi.ConnectToNetworkNotification.CONNECT_TO_NETWORK" />
    <protected-broadcast android:name="com.android.server.wifi.ConnectToNetworkNotification.PICK_WIFI_NETWORK" />
    <protected-broadcast android:name="com.android.server.wifi.ConnectToNetworkNotification.PICK_NETWORK_AFTER_FAILURE" />
    <protected-broadcast android:name="com.android.server.wifi.wakeup.DISMISS_NOTIFICATION" />
    <protected-broadcast android:name="com.android.server.wifi.wakeup.OPEN_WIFI_PREFERENCES" />
    <protected-broadcast android:name="com.android.server.wifi.wakeup.OPEN_WIFI_SETTINGS" />
    <protected-broadcast android:name="com.android.server.wifi.wakeup.TURN_OFF_WIFI_WAKE" />
    <protected-broadcast android:name="android.net.wifi.WIFI_STATE_CHANGED" />
    <protected-broadcast android:name="android.net.wifi.WIFI_AP_STATE_CHANGED" />
    <protected-broadcast android:name="android.net.wifi.WIFI_CREDENTIAL_CHANGED" />
    <protected-broadcast android:name="android.net.wifi.aware.action.WIFI_AWARE_STATE_CHANGED" />
    <protected-broadcast android:name="android.net.wifi.rtt.action.WIFI_RTT_STATE_CHANGED" />
    <protected-broadcast android:name="android.net.wifi.SCAN_RESULTS" />
    <protected-broadcast android:name="android.net.wifi.RSSI_CHANGED" />
    <protected-broadcast android:name="android.net.wifi.STATE_CHANGE" />
    <protected-broadcast android:name="android.net.wifi.LINK_CONFIGURATION_CHANGED" />
    <protected-broadcast android:name="android.net.wifi.CONFIGURED_NETWORKS_CHANGE" />
    <protected-broadcast android:name="android.net.wifi.action.NETWORK_SETTINGS_RESET" />
    <protected-broadcast android:name="android.net.wifi.action.PASSPOINT_DEAUTH_IMMINENT" />
    <protected-broadcast android:name="android.net.wifi.action.PASSPOINT_ICON" />
    <protected-broadcast android:name="android.net.wifi.action.PASSPOINT_OSU_PROVIDERS_LIST" />
    <protected-broadcast android:name="android.net.wifi.action.PASSPOINT_SUBSCRIPTION_REMEDIATION" />
    <protected-broadcast android:name="android.net.wifi.action.PASSPOINT_LAUNCH_OSU_VIEW" />
    <protected-broadcast android:name="android.net.wifi.action.WIFI_NETWORK_SUGGESTION_POST_CONNECTION" />
    <protected-broadcast android:name="android.net.wifi.action.WIFI_SCAN_AVAILABILITY_CHANGED" />
    <protected-broadcast android:name="android.net.wifi.supplicant.CONNECTION_CHANGE" />
    <protected-broadcast android:name="android.net.wifi.supplicant.STATE_CHANGE" />
    <protected-broadcast android:name="android.net.wifi.p2p.STATE_CHANGED" />
    <protected-broadcast android:name="android.net.wifi.p2p.DISCOVERY_STATE_CHANGE" />
    <protected-broadcast android:name="android.net.wifi.p2p.THIS_DEVICE_CHANGED" />
    <protected-broadcast android:name="android.net.wifi.p2p.PEERS_CHANGED" />
    <protected-broadcast android:name="android.net.wifi.p2p.CONNECTION_STATE_CHANGE" />
    <protected-broadcast android:name="android.net.wifi.p2p.action.WIFI_P2P_PERSISTENT_GROUPS_CHANGED" />
    <protected-broadcast android:name="android.net.conn.TETHER_STATE_CHANGED" />
    <protected-broadcast android:name="android.net.conn.INET_CONDITION_ACTION" />
    <protected-broadcast android:name="android.net.conn.NETWORK_CONDITIONS_MEASURED" />
    <protected-broadcast
            android:name="android.net.ConnectivityService.action.PKT_CNT_SAMPLE_INTERVAL_ELAPSED" />
    <protected-broadcast android:name="android.net.scoring.SCORE_NETWORKS" />
    <protected-broadcast android:name="android.net.scoring.SCORER_CHANGED" />
    <protected-broadcast android:name="android.intent.action.EXTERNAL_APPLICATIONS_AVAILABLE" />
    <protected-broadcast android:name="android.intent.action.EXTERNAL_APPLICATIONS_UNAVAILABLE" />
    <protected-broadcast android:name="android.intent.action.AIRPLANE_MODE" />
    <protected-broadcast android:name="android.intent.action.ADVANCED_SETTINGS" />
    <protected-broadcast android:name="android.intent.action.APPLICATION_RESTRICTIONS_CHANGED" />
    <protected-broadcast android:name="com.android.server.adb.WIRELESS_DEBUG_PAIRED_DEVICES" />
    <protected-broadcast android:name="com.android.server.adb.WIRELESS_DEBUG_PAIRING_RESULT" />
    <protected-broadcast android:name="com.android.server.adb.WIRELESS_DEBUG_STATUS" />

    <!-- Legacy -->
    <protected-broadcast android:name="android.intent.action.ACTION_IDLE_MAINTENANCE_START" />
    <protected-broadcast android:name="android.intent.action.ACTION_IDLE_MAINTENANCE_END" />

    <protected-broadcast android:name="com.android.server.ACTION_TRIGGER_IDLE" />

    <protected-broadcast android:name="android.intent.action.HDMI_PLUGGED" />

    <protected-broadcast android:name="android.intent.action.PHONE_STATE" />

    <protected-broadcast android:name="android.intent.action.SUB_DEFAULT_CHANGED" />

    <protected-broadcast android:name="android.location.PROVIDERS_CHANGED" />
    <protected-broadcast android:name="android.location.MODE_CHANGED" />
    <protected-broadcast android:name="android.net.proxy.PAC_REFRESH" />

    <protected-broadcast android:name="android.telecom.action.DEFAULT_DIALER_CHANGED" />
    <protected-broadcast android:name="android.provider.action.DEFAULT_SMS_PACKAGE_CHANGED" />
    <protected-broadcast android:name="android.provider.action.SMS_MMS_DB_CREATED" />
    <protected-broadcast android:name="android.provider.action.SMS_MMS_DB_LOST" />
    <protected-broadcast android:name="android.intent.action.CONTENT_CHANGED" />
    <protected-broadcast android:name="android.provider.Telephony.MMS_DOWNLOADED" />

    <protected-broadcast
        android:name="com.android.server.connectivityservice.CONNECTED_TO_PROVISIONING_NETWORK_ACTION" />

    <!-- Defined in RestrictionsManager -->
    <protected-broadcast
        android:name="android.intent.action.PERMISSION_RESPONSE_RECEIVED" />
    <!-- Defined in RestrictionsManager -->

    <protected-broadcast android:name="android.intent.action.REQUEST_PERMISSION" />
    <protected-broadcast android:name="android.nfc.handover.intent.action.HANDOVER_STARTED" />
    <protected-broadcast android:name="android.nfc.handover.intent.action.TRANSFER_DONE" />
    <protected-broadcast android:name="android.nfc.handover.intent.action.TRANSFER_PROGRESS" />
    <protected-broadcast android:name="android.nfc.handover.intent.action.TRANSFER_DONE" />

    <protected-broadcast android:name="android.intent.action.ACTION_DEFAULT_DATA_SUBSCRIPTION_CHANGED" />
    <protected-broadcast android:name="android.intent.action.ACTION_DEFAULT_VOICE_SUBSCRIPTION_CHANGED" />
    <protected-broadcast android:name="android.intent.action.ACTION_SUBINFO_CONTENT_CHANGE" />
    <protected-broadcast android:name="android.intent.action.ACTION_SUBINFO_RECORD_UPDATED" />

    <protected-broadcast android:name="android.intent.action.ACTION_SET_RADIO_CAPABILITY_DONE" />
    <protected-broadcast android:name="android.intent.action.ACTION_SET_RADIO_CAPABILITY_FAILED" />

    <protected-broadcast android:name="android.internal.policy.action.BURN_IN_PROTECTION" />
    <protected-broadcast android:name="android.app.action.SYSTEM_UPDATE_POLICY_CHANGED" />
    <protected-broadcast android:name="android.app.action.RESET_PROTECTION_POLICY_CHANGED" />
    <protected-broadcast android:name="android.app.action.DEVICE_OWNER_CHANGED" />
    <protected-broadcast android:name="android.app.action.MANAGED_USER_CREATED" />

    <!-- Added in N -->
    <protected-broadcast android:name="android.intent.action.ANR" />
    <protected-broadcast android:name="android.intent.action.CALL" />
    <protected-broadcast android:name="android.intent.action.CALL_PRIVILEGED" />
    <protected-broadcast android:name="android.intent.action.DROPBOX_ENTRY_ADDED" />
    <protected-broadcast android:name="android.intent.action.INPUT_METHOD_CHANGED" />
    <protected-broadcast android:name="android.intent.action.internal_sim_state_changed" />
    <protected-broadcast android:name="android.intent.action.LOCKED_BOOT_COMPLETED" />
    <protected-broadcast android:name="android.intent.action.PRECISE_CALL_STATE" />
    <protected-broadcast android:name="android.intent.action.SUBSCRIPTION_PHONE_STATE" />
    <protected-broadcast android:name="android.intent.action.USER_INFO_CHANGED" />
    <protected-broadcast android:name="android.intent.action.USER_UNLOCKED" />
    <protected-broadcast android:name="android.intent.action.WALLPAPER_CHANGED" />

    <protected-broadcast android:name="android.app.action.DEVICE_POLICY_MANAGER_STATE_CHANGED" />
    <protected-broadcast android:name="android.app.action.CHOOSE_PRIVATE_KEY_ALIAS" />
    <protected-broadcast android:name="android.app.action.DEVICE_ADMIN_DISABLED" />
    <protected-broadcast android:name="android.app.action.DEVICE_ADMIN_DISABLE_REQUESTED" />
    <protected-broadcast android:name="android.app.action.DEVICE_ADMIN_ENABLED" />
    <protected-broadcast android:name="android.app.action.LOCK_TASK_ENTERING" />
    <protected-broadcast android:name="android.app.action.LOCK_TASK_EXITING" />
    <protected-broadcast android:name="android.app.action.NOTIFY_PENDING_SYSTEM_UPDATE" />
    <protected-broadcast android:name="android.app.action.ACTION_PASSWORD_CHANGED" />
    <protected-broadcast android:name="android.app.action.ACTION_PASSWORD_EXPIRING" />
    <protected-broadcast android:name="android.app.action.ACTION_PASSWORD_FAILED" />
    <protected-broadcast android:name="android.app.action.ACTION_PASSWORD_SUCCEEDED" />
    <protected-broadcast android:name="com.android.server.ACTION_EXPIRED_PASSWORD_NOTIFICATION" />

    <protected-broadcast android:name="android.intent.action.MANAGED_PROFILE_ADDED" />
    <protected-broadcast android:name="android.intent.action.MANAGED_PROFILE_UNLOCKED" />
    <protected-broadcast android:name="android.intent.action.MANAGED_PROFILE_REMOVED" />

    <protected-broadcast android:name="android.bluetooth.adapter.action.BLE_STATE_CHANGED" />
    <protected-broadcast android:name="com.android.bluetooth.map.USER_CONFIRM_TIMEOUT" />
    <protected-broadcast android:name="com.android.bluetooth.BluetoothMapContentObserver.action.MESSAGE_SENT" />
    <protected-broadcast android:name="com.android.bluetooth.BluetoothMapContentObserver.action.MESSAGE_DELIVERY" />
    <protected-broadcast android:name="android.content.jobscheduler.JOB_DELAY_EXPIRED" />
    <protected-broadcast android:name="android.content.syncmanager.SYNC_ALARM" />
    <protected-broadcast android:name="android.media.INTERNAL_RINGER_MODE_CHANGED_ACTION" />
    <protected-broadcast android:name="android.media.STREAM_DEVICES_CHANGED_ACTION" />
    <protected-broadcast android:name="android.media.STREAM_MUTE_CHANGED_ACTION" />
    <protected-broadcast android:name="android.net.sip.SIP_SERVICE_UP" />
    <protected-broadcast android:name="android.nfc.action.ADAPTER_STATE_CHANGED" />
    <protected-broadcast android:name="android.os.action.CHARGING" />
    <protected-broadcast android:name="android.os.action.DISCHARGING" />
    <protected-broadcast android:name="android.search.action.SEARCHABLES_CHANGED" />
    <protected-broadcast android:name="android.security.STORAGE_CHANGED" />
    <protected-broadcast android:name="android.security.action.TRUST_STORE_CHANGED" />
    <protected-broadcast android:name="android.security.action.KEYCHAIN_CHANGED" />
    <protected-broadcast android:name="android.security.action.KEY_ACCESS_CHANGED" />
    <protected-broadcast android:name="android.telecom.action.NUISANCE_CALL_STATUS_CHANGED" />
    <protected-broadcast android:name="android.telecom.action.PHONE_ACCOUNT_REGISTERED" />
    <protected-broadcast android:name="android.telecom.action.PHONE_ACCOUNT_UNREGISTERED" />
    <protected-broadcast android:name="android.telecom.action.SHOW_MISSED_CALLS_NOTIFICATION" />
    <protected-broadcast android:name="android.telephony.action.CARRIER_CONFIG_CHANGED" />
    <protected-broadcast android:name="android.telephony.action.DEFAULT_SUBSCRIPTION_CHANGED" />
    <protected-broadcast android:name="android.telephony.action.DEFAULT_SMS_SUBSCRIPTION_CHANGED" />
    <protected-broadcast android:name="android.telephony.action.SECRET_CODE" />
    <protected-broadcast android:name="android.telephony.action.SHOW_VOICEMAIL_NOTIFICATION" />
    <protected-broadcast android:name="android.telephony.action.SUBSCRIPTION_PLANS_CHANGED" />

    <protected-broadcast android:name="com.android.bluetooth.btservice.action.ALARM_WAKEUP" />
    <protected-broadcast android:name="com.android.server.action.NETWORK_STATS_POLL" />
    <protected-broadcast android:name="com.android.server.action.NETWORK_STATS_UPDATED" />
    <protected-broadcast android:name="com.android.server.NetworkTimeUpdateService.action.POLL" />
    <protected-broadcast android:name="com.android.server.telecom.intent.action.CALLS_ADD_ENTRY" />
    <protected-broadcast android:name="com.android.settings.location.MODE_CHANGING" />
    <protected-broadcast android:name="com.android.settings.bluetooth.ACTION_DISMISS_PAIRING" />
    <protected-broadcast android:name="com.android.settings.wifi.action.NETWORK_REQUEST" />

    <protected-broadcast android:name="NotificationManagerService.TIMEOUT" />
    <protected-broadcast android:name="NotificationHistoryDatabase.CLEANUP" />
    <protected-broadcast android:name="ScheduleConditionProvider.EVALUATE" />
    <protected-broadcast android:name="EventConditionProvider.EVALUATE" />
    <protected-broadcast android:name="SnoozeHelper.EVALUATE" />
    <protected-broadcast android:name="wifi_scan_available" />

    <protected-broadcast android:name="action.cne.started" />
    <protected-broadcast android:name="android.content.jobscheduler.JOB_DEADLINE_EXPIRED" />
    <protected-broadcast android:name="android.intent.action.ACTION_UNSOL_RESPONSE_OEM_HOOK_RAW" />
    <protected-broadcast android:name="android.net.conn.CONNECTIVITY_CHANGE_SUPL" />
    <protected-broadcast android:name="android.os.action.LIGHT_DEVICE_IDLE_MODE_CHANGED" />
    <protected-broadcast android:name="android.os.storage.action.VOLUME_STATE_CHANGED" />
    <protected-broadcast android:name="android.os.storage.action.DISK_SCANNED" />
    <protected-broadcast android:name="com.android.server.action.UPDATE_TWILIGHT_STATE" />
    <protected-broadcast android:name="com.android.server.action.RESET_TWILIGHT_AUTO" />
    <protected-broadcast android:name="com.android.server.device_idle.STEP_IDLE_STATE" />
    <protected-broadcast android:name="com.android.server.device_idle.STEP_LIGHT_IDLE_STATE" />
    <protected-broadcast android:name="com.android.server.Wifi.action.TOGGLE_PNO" />
    <protected-broadcast android:name="intent.action.ACTION_RF_BAND_INFO" />
    <protected-broadcast android:name="android.intent.action.MEDIA_RESOURCE_GRANTED" />
    <protected-broadcast android:name="android.app.action.NETWORK_LOGS_AVAILABLE" />
    <protected-broadcast android:name="android.app.action.SECURITY_LOGS_AVAILABLE" />

    <protected-broadcast android:name="android.app.action.INTERRUPTION_FILTER_CHANGED" />
    <protected-broadcast android:name="android.app.action.INTERRUPTION_FILTER_CHANGED_INTERNAL" />
    <protected-broadcast android:name="android.app.action.NOTIFICATION_POLICY_CHANGED" />
    <protected-broadcast android:name="android.app.action.NOTIFICATION_POLICY_ACCESS_GRANTED_CHANGED" />
    <protected-broadcast android:name="android.app.action.AUTOMATIC_ZEN_RULE_STATUS_CHANGED" />
    <protected-broadcast android:name="android.os.action.ACTION_EFFECTS_SUPPRESSOR_CHANGED" />
    <protected-broadcast android:name="android.app.action.NOTIFICATION_CHANNEL_BLOCK_STATE_CHANGED" />
    <protected-broadcast android:name="android.app.action.NOTIFICATION_CHANNEL_GROUP_BLOCK_STATE_CHANGED" />
    <protected-broadcast android:name="android.app.action.APP_BLOCK_STATE_CHANGED" />

    <protected-broadcast android:name="android.permission.GET_APP_GRANTED_URI_PERMISSIONS" />
    <protected-broadcast android:name="android.permission.CLEAR_APP_GRANTED_URI_PERMISSIONS" />

    <protected-broadcast android:name="android.intent.action.DYNAMIC_SENSOR_CHANGED" />

    <protected-broadcast android:name="android.intent.action.ACTION_RADIO_OFF" />

    <protected-broadcast android:name="android.accounts.LOGIN_ACCOUNTS_CHANGED" />
    <protected-broadcast android:name="android.accounts.action.ACCOUNT_REMOVED" />
    <protected-broadcast android:name="android.accounts.action.VISIBLE_ACCOUNTS_CHANGED" />

    <protected-broadcast android:name="com.android.sync.SYNC_CONN_STATUS_CHANGED" />

    <protected-broadcast android:name="android.net.sip.action.SIP_INCOMING_CALL" />
    <protected-broadcast android:name="com.android.phone.SIP_ADD_PHONE" />
    <protected-broadcast android:name="android.net.sip.action.SIP_REMOVE_PROFILE" />
    <protected-broadcast android:name="android.net.sip.action.SIP_SERVICE_UP" />
    <protected-broadcast android:name="android.net.sip.action.SIP_CALL_OPTION_CHANGED" />
    <protected-broadcast android:name="android.net.sip.action.START_SIP" />

    <protected-broadcast android:name="android.bluetooth.adapter.action.BLE_ACL_CONNECTED" />
    <protected-broadcast android:name="android.bluetooth.adapter.action.BLE_ACL_DISCONNECTED" />

    <protected-broadcast android:name="android.bluetooth.input.profile.action.HANDSHAKE" />
    <protected-broadcast android:name="android.bluetooth.input.profile.action.REPORT" />

    <protected-broadcast android:name="android.intent.action.TWILIGHT_CHANGED" />

    <protected-broadcast android:name="com.android.server.fingerprint.ACTION_LOCKOUT_RESET" />
    <protected-broadcast android:name="android.net.wifi.PASSPOINT_ICON_RECEIVED" />
    <protected-broadcast android:name="com.android.server.notification.CountdownConditionProvider" />

    <protected-broadcast android:name="com.android.internal.location.ALARM_WAKEUP" />
    <protected-broadcast android:name="com.android.internal.location.ALARM_TIMEOUT" />
    <protected-broadcast android:name="android.intent.action.GLOBAL_BUTTON" />

    <protected-broadcast android:name="android.intent.action.MANAGED_PROFILE_AVAILABLE" />
    <protected-broadcast android:name="android.intent.action.MANAGED_PROFILE_UNAVAILABLE" />
    <protected-broadcast android:name="com.android.server.pm.DISABLE_QUIET_MODE_AFTER_UNLOCK" />

    <protected-broadcast android:name="com.android.server.retaildemo.ACTION_RESET_DEMO" />

    <protected-broadcast android:name="android.intent.action.DEVICE_LOCKED_CHANGED" />

    <!-- Added in O -->
    <protected-broadcast android:name="android.app.action.APPLICATION_DELEGATION_SCOPES_CHANGED" />
    <protected-broadcast android:name="com.android.server.wm.ACTION_REVOKE_SYSTEM_ALERT_WINDOW_PERMISSION" />
    <protected-broadcast android:name="android.media.tv.action.PARENTAL_CONTROLS_ENABLED_CHANGED" />

    <protected-broadcast android:name="android.content.pm.action.SESSION_COMMITTED" />
    <protected-broadcast android:name="android.os.action.USER_RESTRICTIONS_CHANGED" />
    <protected-broadcast android:name="android.media.tv.action.PREVIEW_PROGRAM_ADDED_TO_WATCH_NEXT" />
    <protected-broadcast android:name="android.media.tv.action.PREVIEW_PROGRAM_BROWSABLE_DISABLED" />
    <protected-broadcast android:name="android.media.tv.action.WATCH_NEXT_PROGRAM_BROWSABLE_DISABLED" />
    <protected-broadcast android:name="android.media.tv.action.CHANNEL_BROWSABLE_REQUESTED" />
    <protected-broadcast android:name="com.android.server.inputmethod.InputMethodManagerService.SHOW_INPUT_METHOD_PICKER" />

    <!-- Time zone rules update intents fired by the system server -->
    <protected-broadcast android:name="com.android.intent.action.timezone.RULES_UPDATE_OPERATION" />
    <protected-broadcast android:name="com.android.intent.action.timezone.TRIGGER_RULES_UPDATE_CHECK" />

    <!-- Made protected in P (was introduced in JB-MR2) -->
    <protected-broadcast android:name="android.intent.action.GET_RESTRICTION_ENTRIES" />
    <protected-broadcast android:name="android.telephony.euicc.action.OTA_STATUS_CHANGED" />

    <!-- Added in P -->
    <protected-broadcast android:name="android.app.action.PROFILE_OWNER_CHANGED" />
    <protected-broadcast android:name="android.app.action.TRANSFER_OWNERSHIP_COMPLETE" />
    <protected-broadcast android:name="android.app.action.AFFILIATED_PROFILE_TRANSFER_OWNERSHIP_COMPLETE" />
    <protected-broadcast android:name="android.app.action.DATA_SHARING_RESTRICTION_CHANGED" />
    <protected-broadcast android:name="android.app.action.STATSD_STARTED" />
    <protected-broadcast android:name="com.android.server.biometrics.fingerprint.ACTION_LOCKOUT_RESET" />
    <protected-broadcast android:name="com.android.server.biometrics.face.ACTION_LOCKOUT_RESET" />

    <!-- For IdleController -->
    <protected-broadcast android:name="android.intent.action.DOCK_IDLE" />
    <protected-broadcast android:name="android.intent.action.DOCK_ACTIVE" />

    <!-- Added in Q -->
    <protected-broadcast android:name="android.content.pm.action.SESSION_UPDATED" />
    <protected-broadcast android:name="android.settings.action.GRAYSCALE_CHANGED" />

    <!-- For CarIdlenessTracker -->
    <protected-broadcast android:name="com.android.server.jobscheduler.GARAGE_MODE_ON" />
    <protected-broadcast android:name="com.android.server.jobscheduler.GARAGE_MODE_OFF" />
    <protected-broadcast android:name="com.android.server.jobscheduler.FORCE_IDLE" />
    <protected-broadcast android:name="com.android.server.jobscheduler.UNFORCE_IDLE" />

    <protected-broadcast android:name="android.provider.action.DEFAULT_SMS_PACKAGE_CHANGED_INTERNAL" />

    <protected-broadcast android:name="android.intent.action.DEVICE_CUSTOMIZATION_READY" />

    <!-- Added in R -->
    <protected-broadcast android:name="android.app.action.RESET_PROTECTION_POLICY_CHANGED" />

    <!-- For tether entitlement recheck-->
    <protected-broadcast
        android:name="com.android.server.connectivity.tethering.PROVISIONING_RECHECK_ALARM" />

    <!-- Used to get camera status. -->
    <protected-broadcast android:name="android.intent.action.CAMERA_STATUS_CHANGED" />

    <!-- ====================================================================== -->
    <!--                          RUNTIME PERMISSIONS                           -->
    <!-- ====================================================================== -->
    <eat-comment />

    <!-- Grouping for platform runtime permissions is not accessible to apps
         @hide
         @SystemApi
         @TestApi
    -->
    <permission-group android:name="android.permission-group.UNDEFINED"
        android:priority="100" />

    <!-- ====================================================================== -->
    <!-- Permissions for accessing user's contacts including personal profile   -->
    <!-- ====================================================================== -->
    <eat-comment />

    <!-- Used for runtime permissions related to contacts and profiles on this
        device. -->
    <permission-group android:name="android.permission-group.CONTACTS"
        android:icon="@drawable/perm_group_contacts"
        android:label="@string/permgrouplab_contacts"
        android:description="@string/permgroupdesc_contacts"
        android:priority="100" />

    <!-- Allows an application to read the user's contacts data.
        <p>Protection level: dangerous
    -->
    <permission android:name="android.permission.READ_CONTACTS"
        android:permissionGroup="android.permission-group.UNDEFINED"
        android:label="@string/permlab_readContacts"
        android:description="@string/permdesc_readContacts"
        android:protectionLevel="dangerous" />

    <!-- Allows an application to write the user's contacts data.
         <p>Protection level: dangerous
    -->
    <permission android:name="android.permission.WRITE_CONTACTS"
        android:permissionGroup="android.permission-group.UNDEFINED"
        android:label="@string/permlab_writeContacts"
        android:description="@string/permdesc_writeContacts"
        android:protectionLevel="dangerous" />

    <!-- ====================================================================== -->
    <!-- Permissions for accessing user's calendar                              -->
    <!-- ====================================================================== -->
    <eat-comment />

    <!-- Used for runtime permissions related to user's calendar. -->
    <permission-group android:name="android.permission-group.CALENDAR"
        android:icon="@drawable/perm_group_calendar"
        android:label="@string/permgrouplab_calendar"
        android:description="@string/permgroupdesc_calendar"
        android:priority="200" />

    <!-- Allows an application to read the user's calendar data.
         <p>Protection level: dangerous
    -->
    <permission android:name="android.permission.READ_CALENDAR"
        android:permissionGroup="android.permission-group.UNDEFINED"
        android:label="@string/permlab_readCalendar"
        android:description="@string/permdesc_readCalendar"
        android:protectionLevel="dangerous" />

    <!-- Allows an application to write the user's calendar data.
         <p>Protection level: dangerous
    -->
    <permission android:name="android.permission.WRITE_CALENDAR"
        android:permissionGroup="android.permission-group.UNDEFINED"
        android:label="@string/permlab_writeCalendar"
        android:description="@string/permdesc_writeCalendar"
        android:protectionLevel="dangerous" />

    <!-- ====================================================================== -->
    <!-- Permissions for accessing and modifying user's SMS messages            -->
    <!-- ====================================================================== -->
    <eat-comment />

    <!-- Allows accessing the messages on ICC
         @hide Used internally. -->
    <permission android:name="android.permission.ACCESS_MESSAGES_ON_ICC"
        android:protectionLevel="signature" />

    <!-- Used for runtime permissions related to user's SMS messages. -->
    <permission-group android:name="android.permission-group.SMS"
        android:icon="@drawable/perm_group_sms"
        android:label="@string/permgrouplab_sms"
        android:description="@string/permgroupdesc_sms"
        android:priority="300" />

    <!-- Allows an application to send SMS messages.
         <p>Protection level: dangerous

         <p> This is a hard restricted permission which cannot be held by an app until
         the installer on record whitelists the permission. For more details see
         {@link android.content.pm.PackageInstaller.SessionParams#setWhitelistedRestrictedPermissions(Set)}.
    -->
    <permission android:name="android.permission.SEND_SMS"
        android:permissionGroup="android.permission-group.UNDEFINED"
        android:label="@string/permlab_sendSms"
        android:description="@string/permdesc_sendSms"
        android:permissionFlags="costsMoney|hardRestricted"
        android:protectionLevel="dangerous" />

    <!-- Allows an application to receive SMS messages.
         <p>Protection level: dangerous

         <p> This is a hard restricted permission which cannot be held by an app until
         the installer on record whitelists the permission. For more details see
         {@link android.content.pm.PackageInstaller.SessionParams#setWhitelistedRestrictedPermissions(Set)}.
    -->
    <permission android:name="android.permission.RECEIVE_SMS"
        android:permissionGroup="android.permission-group.UNDEFINED"
        android:label="@string/permlab_receiveSms"
        android:description="@string/permdesc_receiveSms"
        android:permissionFlags="hardRestricted"
        android:protectionLevel="dangerous" />

    <!-- Allows an application to read SMS messages.
         <p>Protection level: dangerous

         <p> This is a hard restricted permission which cannot be held by an app until
         the installer on record whitelists the permission. For more details see
         {@link android.content.pm.PackageInstaller.SessionParams#setWhitelistedRestrictedPermissions(Set)}.
    -->
    <permission android:name="android.permission.READ_SMS"
        android:permissionGroup="android.permission-group.UNDEFINED"
        android:label="@string/permlab_readSms"
        android:description="@string/permdesc_readSms"
        android:permissionFlags="hardRestricted"
        android:protectionLevel="dangerous" />

    <!-- Allows an application to receive WAP push messages.
         <p>Protection level: dangerous

         <p> This is a hard restricted permission which cannot be held by an app until
         the installer on record whitelists the permission. For more details see
         {@link android.content.pm.PackageInstaller.SessionParams#setWhitelistedRestrictedPermissions(Set)}.
    -->
    <permission android:name="android.permission.RECEIVE_WAP_PUSH"
        android:permissionGroup="android.permission-group.UNDEFINED"
        android:label="@string/permlab_receiveWapPush"
        android:description="@string/permdesc_receiveWapPush"
        android:permissionFlags="hardRestricted"
        android:protectionLevel="dangerous" />

    <!-- Allows an application to monitor incoming MMS messages.
         <p>Protection level: dangerous

         <p> This is a hard restricted permission which cannot be held by an app until
         the installer on record whitelists the permission. For more details see
         {@link android.content.pm.PackageInstaller.SessionParams#setWhitelistedRestrictedPermissions(Set)}.
    -->
    <permission android:name="android.permission.RECEIVE_MMS"
        android:permissionGroup="android.permission-group.UNDEFINED"
        android:label="@string/permlab_receiveMms"
        android:description="@string/permdesc_receiveMms"
        android:permissionFlags="hardRestricted"
        android:protectionLevel="dangerous" />

    <!-- @SystemApi @TestApi Allows an application to forward cell broadcast messages to the cell
         broadcast module. This is required in order to bind to the cell broadcast service, and
         ensures that only the system can forward messages to it.

         <p>Protection level: signature

         @hide -->
    <permission android:name="android.permission.BIND_CELL_BROADCAST_SERVICE"
        android:label="@string/permlab_bindCellBroadcastService"
        android:description="@string/permdesc_bindCellBroadcastService"
        android:protectionLevel="signature" />

    <!-- @SystemApi @TestApi Allows an application to read previously received cell broadcast
         messages and to register a content observer to get notifications when
         a cell broadcast has been received and added to the database. For
         emergency alerts, the database is updated immediately after the
         alert dialog and notification sound/vibration/speech are presented.
         The "read" column is then updated after the user dismisses the alert.
         This enables supplementary emergency assistance apps to start loading
         additional emergency information (if Internet access is available)
         when the alert is first received, and to delay presenting the info
         to the user until after the initial alert dialog is dismissed.
         <p>Protection level: dangerous

         <p> This is a hard restricted permission which cannot be held by an app until
         the installer on record whitelists the permission. For more details see
         {@link android.content.pm.PackageInstaller.SessionParams#setWhitelistedRestrictedPermissions(Set)}.

         @hide Pending API council approval -->
    <permission android:name="android.permission.READ_CELL_BROADCASTS"
        android:permissionGroup="android.permission-group.UNDEFINED"
        android:label="@string/permlab_readCellBroadcasts"
        android:description="@string/permdesc_readCellBroadcasts"
        android:permissionFlags="hardRestricted"
        android:protectionLevel="dangerous" />

    <!-- ====================================================================== -->
    <!-- Permissions for accessing external storage                             -->
    <!-- ====================================================================== -->
    <eat-comment />

    <!-- Used for runtime permissions related to the shared external storage. -->
    <permission-group android:name="android.permission-group.STORAGE"
        android:icon="@drawable/perm_group_storage"
        android:label="@string/permgrouplab_storage"
        android:description="@string/permgroupdesc_storage"
        android:priority="900" />

    <!-- Allows an application to read from external storage.
      <p>Any app that declares the {@link #WRITE_EXTERNAL_STORAGE} permission is implicitly
      granted this permission.</p>
      <p>This permission is enforced starting in API level 19.  Before API level 19, this
      permission is not enforced and all apps still have access to read from external storage.
      You can test your app with the permission enforced by enabling <em>Protect USB
      storage</em> under Developer options in the Settings app on a device running Android 4.1 or
      higher.</p>
      <p>Also starting in API level 19, this permission is <em>not</em> required to
      read/write files in your application-specific directories returned by
      {@link android.content.Context#getExternalFilesDir} and
      {@link android.content.Context#getExternalCacheDir}.
      <p class="note"><strong>Note:</strong> If <em>both</em> your <a
      href="{@docRoot}guide/topics/manifest/uses-sdk-element.html#min">{@code
      minSdkVersion}</a> and <a
      href="{@docRoot}guide/topics/manifest/uses-sdk-element.html#target">{@code
      targetSdkVersion}</a> values are set to 3 or lower, the system implicitly
      grants your app this permission. If you don't need this permission, be sure your <a
      href="{@docRoot}guide/topics/manifest/uses-sdk-element.html#target">{@code
      targetSdkVersion}</a> is 4 or higher.

      <p> This is a soft restricted permission which cannot be held by an app it its
      full form until the installer on record whitelists the permission.
      Specifically, if the permission is whitelisted the holder app can access
      external storage and the visual and aural media collections while if the
      permission is not whitelisted the holder app can only access to the visual
      and aural medial collections. Also the permission is immutably restricted
      meaning that the whitelist state can be specified only at install time and
      cannot change until the app is installed. For more details see
      {@link android.content.pm.PackageInstaller.SessionParams#setWhitelistedRestrictedPermissions(Set)}.
     <p>Protection level: dangerous -->
    <permission android:name="android.permission.READ_EXTERNAL_STORAGE"
        android:permissionGroup="android.permission-group.UNDEFINED"
        android:label="@string/permlab_sdcardRead"
        android:description="@string/permdesc_sdcardRead"
        android:permissionFlags="softRestricted|immutablyRestricted"
        android:protectionLevel="dangerous" />

    <!-- Allows an application to write to external storage.
         <p class="note"><strong>Note:</strong> If <em>both</em> your <a
         href="{@docRoot}guide/topics/manifest/uses-sdk-element.html#min">{@code
         minSdkVersion}</a> and <a
         href="{@docRoot}guide/topics/manifest/uses-sdk-element.html#target">{@code
         targetSdkVersion}</a> values are set to 3 or lower, the system implicitly
         grants your app this permission. If you don't need this permission, be sure your <a
         href="{@docRoot}guide/topics/manifest/uses-sdk-element.html#target">{@code
         targetSdkVersion}</a> is 4 or higher.
         <p>Starting in API level 19, this permission is <em>not</em> required to
         read/write files in your application-specific directories returned by
         {@link android.content.Context#getExternalFilesDir} and
         {@link android.content.Context#getExternalCacheDir}.
         <p>If this permission is not whitelisted for an app that targets an API level before
         {@link android.os.Build.VERSION_CODES#Q} this permission cannot be granted to apps.</p>
         <p>Protection level: dangerous</p>
    -->
    <permission android:name="android.permission.WRITE_EXTERNAL_STORAGE"
        android:permissionGroup="android.permission-group.UNDEFINED"
        android:label="@string/permlab_sdcardWrite"
        android:description="@string/permdesc_sdcardWrite"
        android:permissionFlags="softRestricted|immutablyRestricted"
        android:protectionLevel="dangerous" />

    <!-- Allows an application to access any geographic locations persisted in the
         user's shared collection.
         <p>Protection level: dangerous -->
    <permission android:name="android.permission.ACCESS_MEDIA_LOCATION"
        android:permissionGroup="android.permission-group.UNDEFINED"
        android:label="@string/permlab_mediaLocation"
        android:description="@string/permdesc_mediaLocation"
        android:protectionLevel="dangerous" />

    <!-- @hide @SystemApi @TestApi
         Allows an application to modify OBB files visible to other apps. -->
    <permission android:name="android.permission.WRITE_OBB"
        android:protectionLevel="signature|privileged" />

    <!-- Allows an application a broad access to external storage in scoped storage.
         Intended to be used by few apps that need to manage files on behalf of the users.
         <p>Protection level: signature|appop|preinstalled -->
    <permission android:name="android.permission.MANAGE_EXTERNAL_STORAGE"
        android:permissionGroup="android.permission-group.UNDEFINED"
        android:protectionLevel="signature|appop|preinstalled" />

    <!-- ====================================================================== -->
    <!-- Permissions for accessing the device location                          -->
    <!-- ====================================================================== -->
    <eat-comment />

    <!-- Used for permissions that allow accessing the device location. -->
    <permission-group android:name="android.permission-group.LOCATION"
        android:icon="@drawable/perm_group_location"
        android:label="@string/permgrouplab_location"
        android:description="@string/permgroupdesc_location"
        android:priority="400" />

    <!-- Allows an app to access precise location.
         Alternatively, you might want {@link #ACCESS_COARSE_LOCATION}.
         <p>Protection level: dangerous
    -->
    <permission android:name="android.permission.ACCESS_FINE_LOCATION"
        android:permissionGroup="android.permission-group.UNDEFINED"
        android:label="@string/permlab_accessFineLocation"
        android:description="@string/permdesc_accessFineLocation"
        android:backgroundPermission="android.permission.ACCESS_BACKGROUND_LOCATION"
        android:protectionLevel="dangerous|instant" />

    <!-- Allows an app to access approximate location.
         Alternatively, you might want {@link #ACCESS_FINE_LOCATION}.
         <p>Protection level: dangerous
    -->
    <permission android:name="android.permission.ACCESS_COARSE_LOCATION"
        android:permissionGroup="android.permission-group.UNDEFINED"
        android:label="@string/permlab_accessCoarseLocation"
        android:description="@string/permdesc_accessCoarseLocation"
        android:backgroundPermission="android.permission.ACCESS_BACKGROUND_LOCATION"
        android:protectionLevel="dangerous|instant" />

    <!-- Allows an app to access location in the background. If you're requesting this permission,
         you must also request either {@link #ACCESS_COARSE_LOCATION} or
         {@link #ACCESS_FINE_LOCATION}. Requesting this permission by itself doesn't give you
         location access.
         <p>Protection level: dangerous

         <p> This is a hard restricted permission which cannot be held by an app until
         the installer on record whitelists the permission. For more details see
         {@link android.content.pm.PackageInstaller.SessionParams#setWhitelistedRestrictedPermissions(Set)}.
    -->
    <permission android:name="android.permission.ACCESS_BACKGROUND_LOCATION"
        android:permissionGroup="android.permission-group.UNDEFINED"
        android:label="@string/permlab_accessBackgroundLocation"
        android:permissionFlags="hardRestricted"
        android:description="@string/permdesc_accessBackgroundLocation"
        android:protectionLevel="dangerous|instant" />

    <!-- ====================================================================== -->
    <!-- Permissions for accessing the call log                                 -->
    <!-- ====================================================================== -->
    <eat-comment />

    <!-- Used for permissions that are associated telephony features. -->
    <permission-group android:name="android.permission-group.CALL_LOG"
        android:icon="@drawable/perm_group_call_log"
        android:label="@string/permgrouplab_calllog"
        android:description="@string/permgroupdesc_calllog"
        android:priority="450" />

    <!-- Allows an application to access the IMS call service: making and
         modifying a call
        <p>Protection level: signature|privileged
        @hide
    -->
    <permission android:name="android.permission.ACCESS_IMS_CALL_SERVICE"
        android:label="@string/permlab_accessImsCallService"
        android:description="@string/permdesc_accessImsCallService"
        android:protectionLevel="signature|privileged" />

    <!-- Allows an application to read the user's call log.
         <p class="note"><strong>Note:</strong> If your app uses the
         {@link #READ_CONTACTS} permission and <em>both</em> your <a
         href="{@docRoot}guide/topics/manifest/uses-sdk-element.html#min">{@code
         minSdkVersion}</a> and <a
         href="{@docRoot}guide/topics/manifest/uses-sdk-element.html#target">{@code
         targetSdkVersion}</a> values are set to 15 or lower, the system implicitly
         grants your app this permission. If you don't need this permission, be sure your <a
         href="{@docRoot}guide/topics/manifest/uses-sdk-element.html#target">{@code
         targetSdkVersion}</a> is 16 or higher.</p>
         <p>Protection level: dangerous

         <p> This is a hard restricted permission which cannot be held by an app until
         the installer on record whitelists the permission. For more details see
         {@link android.content.pm.PackageInstaller.SessionParams#setWhitelistedRestrictedPermissions(Set)}.
    -->
    <permission android:name="android.permission.READ_CALL_LOG"
        android:permissionGroup="android.permission-group.UNDEFINED"
        android:label="@string/permlab_readCallLog"
        android:description="@string/permdesc_readCallLog"
        android:permissionFlags="hardRestricted"
        android:protectionLevel="dangerous" />

    <!-- Allows an application to write (but not read) the user's
         call log data.
         <p class="note"><strong>Note:</strong> If your app uses the
         {@link #WRITE_CONTACTS} permission and <em>both</em> your <a
         href="{@docRoot}guide/topics/manifest/uses-sdk-element.html#min">{@code
         minSdkVersion}</a> and <a
         href="{@docRoot}guide/topics/manifest/uses-sdk-element.html#target">{@code
         targetSdkVersion}</a> values are set to 15 or lower, the system implicitly
         grants your app this permission. If you don't need this permission, be sure your <a
         href="{@docRoot}guide/topics/manifest/uses-sdk-element.html#target">{@code
         targetSdkVersion}</a> is 16 or higher.</p>
         <p>Protection level: dangerous

         <p> This is a hard restricted permission which cannot be held by an app until
         the installer on record whitelists the permission. For more details see
         {@link android.content.pm.PackageInstaller.SessionParams#setWhitelistedRestrictedPermissions(Set)}.
    -->
    <permission android:name="android.permission.WRITE_CALL_LOG"
        android:permissionGroup="android.permission-group.UNDEFINED"
        android:label="@string/permlab_writeCallLog"
        android:description="@string/permdesc_writeCallLog"
        android:permissionFlags="hardRestricted"
        android:protectionLevel="dangerous" />

    <!-- Allows an application to see the number being dialed during an outgoing
         call with the option to redirect the call to a different number or
         abort the call altogether.
         <p>Protection level: dangerous

         <p> This is a hard restricted permission which cannot be held by an app until
         the installer on record whitelists the permission. For more details see
         {@link android.content.pm.PackageInstaller.SessionParams#setWhitelistedRestrictedPermissions(Set)}.

         @deprecated Applications should use {@link android.telecom.CallRedirectionService} instead
         of the {@link android.content.Intent#ACTION_NEW_OUTGOING_CALL} broadcast.
    -->
    <permission android:name="android.permission.PROCESS_OUTGOING_CALLS"
        android:permissionGroup="android.permission-group.UNDEFINED"
        android:label="@string/permlab_processOutgoingCalls"
        android:description="@string/permdesc_processOutgoingCalls"
        android:permissionFlags="hardRestricted"
        android:protectionLevel="dangerous" />

    <!-- ====================================================================== -->
    <!-- Permissions for accessing the device telephony                         -->
    <!-- ====================================================================== -->
    <eat-comment />

    <!-- Used for permissions that are associated telephony features. -->
    <permission-group android:name="android.permission-group.PHONE"
        android:icon="@drawable/perm_group_phone_calls"
        android:label="@string/permgrouplab_phone"
        android:description="@string/permgroupdesc_phone"
        android:priority="500" />

    <!-- Allows read only access to phone state, including the current cellular network information,
         the status of any ongoing calls, and a list of any {@link android.telecom.PhoneAccount}s
         registered on the device.
         <p class="note"><strong>Note:</strong> If <em>both</em> your <a
         href="{@docRoot}guide/topics/manifest/uses-sdk-element.html#min">{@code
         minSdkVersion}</a> and <a
         href="{@docRoot}guide/topics/manifest/uses-sdk-element.html#target">{@code
         targetSdkVersion}</a> values are set to 3 or lower, the system implicitly
         grants your app this permission. If you don't need this permission, be sure your <a
         href="{@docRoot}guide/topics/manifest/uses-sdk-element.html#target">{@code
         targetSdkVersion}</a> is 4 or higher.
         <p>Protection level: dangerous
    -->
    <permission android:name="android.permission.READ_PHONE_STATE"
        android:permissionGroup="android.permission-group.UNDEFINED"
        android:label="@string/permlab_readPhoneState"
        android:description="@string/permdesc_readPhoneState"
        android:protectionLevel="dangerous" />

    <!-- Allows read access to the device's phone number(s). This is a subset of the capabilities
         granted by {@link #READ_PHONE_STATE} but is exposed to instant applications.
         <p>Protection level: dangerous-->
    <permission android:name="android.permission.READ_PHONE_NUMBERS"
        android:permissionGroup="android.permission-group.UNDEFINED"
        android:label="@string/permlab_readPhoneNumbers"
        android:description="@string/permdesc_readPhoneNumbers"
        android:protectionLevel="dangerous|instant" />

    <!-- Allows an application to initiate a phone call without going through
        the Dialer user interface for the user to confirm the call.
        <p>Protection level: dangerous
    -->
    <permission android:name="android.permission.CALL_PHONE"
        android:permissionGroup="android.permission-group.UNDEFINED"
        android:permissionFlags="costsMoney"
        android:label="@string/permlab_callPhone"
        android:description="@string/permdesc_callPhone"
        android:protectionLevel="dangerous" />

    <!-- Allows an application to add voicemails into the system.
         <p>Protection level: dangerous
    -->
    <permission android:name="com.android.voicemail.permission.ADD_VOICEMAIL"
        android:permissionGroup="android.permission-group.UNDEFINED"
        android:label="@string/permlab_addVoicemail"
        android:description="@string/permdesc_addVoicemail"
        android:protectionLevel="dangerous" />

    <!-- Allows an application to use SIP service.
         <p>Protection level: dangerous
    -->
    <permission android:name="android.permission.USE_SIP"
        android:permissionGroup="android.permission-group.UNDEFINED"
        android:description="@string/permdesc_use_sip"
        android:label="@string/permlab_use_sip"
        android:protectionLevel="dangerous"/>

    <!-- Allows the app to answer an incoming phone call.
         <p>Protection level: dangerous
    -->
    <permission android:name="android.permission.ANSWER_PHONE_CALLS"
        android:permissionGroup="android.permission-group.UNDEFINED"
        android:label="@string/permlab_answerPhoneCalls"
        android:description="@string/permdesc_answerPhoneCalls"
        android:protectionLevel="dangerous|runtime" />

    <!-- Allows a calling application which manages it own calls through the self-managed
         {@link android.telecom.ConnectionService} APIs.  See
         {@link android.telecom.PhoneAccount#CAPABILITY_SELF_MANAGED} for more information on the
         self-managed ConnectionService APIs.
         <p>Protection level: normal
    -->
    <permission android:name="android.permission.MANAGE_OWN_CALLS"
                android:label="@string/permlab_manageOwnCalls"
                android:description="@string/permdesc_manageOwnCalls"
                android:protectionLevel="normal" />

    <!--Allows an app which implements the
        {@link android.telecom.InCallService InCallService} API to be eligible to be enabled as a
        calling companion app. This means that the Telecom framework will bind to the app's
        InCallService implementation when there are calls active. The app can use the InCallService
        API to view information about calls on the system and control these calls.
        <p>Protection level: normal
    -->
    <permission android:name="android.permission.CALL_COMPANION_APP"
                android:label="@string/permlab_callCompanionApp"
                android:description="@string/permdesc_callCompanionApp"
                android:protectionLevel="normal" />

    <!-- Exempt this uid from restrictions to background audio recoding
     <p>Protection level: signature|privileged
     @hide
     @SystemApi
    -->
    <permission android:name="android.permission.EXEMPT_FROM_AUDIO_RECORD_RESTRICTIONS"
                android:label="@string/permlab_exemptFromAudioRecordRestrictions"
                android:description="@string/permdesc_exemptFromAudioRecordRestrictions"
                android:protectionLevel="signature|privileged" />

    <!-- Allows a calling app to continue a call which was started in another app.  An example is a
         video calling app that wants to continue a voice call on the user's mobile network.<p>
         When the handover of a call from one app to another takes place, there are two devices
         which are involved in the handover; the initiating and receiving devices.  The initiating
         device is where the request to handover the call was started, and the receiving device is
         where the handover request is confirmed by the other party.<p>
         This permission protects access to the
         {@link android.telecom.TelecomManager#acceptHandover(Uri, int, PhoneAccountHandle)} which
         the receiving side of the handover uses to accept a handover.
         <p>Protection level: dangerous
    -->
    <permission android:name="android.permission.ACCEPT_HANDOVER"
                android:permissionGroup="android.permission-group.UNDEFINED"
                android.label="@string/permlab_acceptHandover"
                android:description="@string/permdesc_acceptHandovers"
                android:protectionLevel="dangerous" />

    <!-- ====================================================================== -->
    <!-- Permissions for accessing the device microphone                        -->
    <!-- ====================================================================== -->
    <eat-comment />

    <!-- Used for permissions that are associated with accessing
         microphone audio from the device. Note that phone calls also capture audio
         but are in a separate (more visible) permission group. -->
    <permission-group android:name="android.permission-group.MICROPHONE"
        android:icon="@drawable/perm_group_microphone"
        android:label="@string/permgrouplab_microphone"
        android:description="@string/permgroupdesc_microphone"
        android:priority="600" />

    <!-- Allows an application to record audio.
         <p>Protection level: dangerous
    -->
    <permission android:name="android.permission.RECORD_AUDIO"
        android:permissionGroup="android.permission-group.UNDEFINED"
        android:label="@string/permlab_recordAudio"
        android:description="@string/permdesc_recordAudio"
        android:protectionLevel="dangerous|instant" />

    <!-- ====================================================================== -->
    <!-- Permissions for activity recognition                        -->
    <!-- ====================================================================== -->
    <eat-comment />

    <!-- Used for permissions that are associated with activity recognition. -->
    <permission-group android:name="android.permission-group.ACTIVITY_RECOGNITION"
        android:icon="@drawable/perm_group_activity_recognition"
        android:label="@string/permgrouplab_activityRecognition"
        android:description="@string/permgroupdesc_activityRecognition"
        android:priority="1000" />

    <!-- Allows an application to recognize physical activity.
         <p>Protection level: dangerous
    -->
    <permission android:name="android.permission.ACTIVITY_RECOGNITION"
        android:permissionGroup="android.permission-group.UNDEFINED"
        android:label="@string/permlab_activityRecognition"
        android:description="@string/permdesc_activityRecognition"
        android:protectionLevel="dangerous|instant" />

    <!-- ====================================================================== -->
    <!-- Permissions for accessing the UCE Service                              -->
    <!-- ====================================================================== -->

    <!-- @hide Allows an application to Access UCE-Presence.
         <p>Protection level: signature|privileged
    -->
    <permission android:name="android.permission.ACCESS_UCE_PRESENCE_SERVICE"
        android:permissionGroup="android.permission-group.PHONE"
        android:protectionLevel="signature|privileged"/>

    <!-- @hide Allows an application to Access UCE-OPTIONS.
         <p>Protection level: signature|privileged
    -->
    <permission android:name="android.permission.ACCESS_UCE_OPTIONS_SERVICE"
        android:permissionGroup="android.permission-group.PHONE"
        android:protectionLevel="signature|privileged"/>



    <!-- ====================================================================== -->
    <!-- Permissions for accessing the device camera                            -->
    <!-- ====================================================================== -->
    <eat-comment />

    <!-- Used for permissions that are associated with accessing
     camera or capturing images/video from the device. -->
    <permission-group android:name="android.permission-group.CAMERA"
        android:icon="@drawable/perm_group_camera"
        android:label="@string/permgrouplab_camera"
        android:description="@string/permgroupdesc_camera"
        android:priority="700" />

    <!-- Required to be able to access the camera device.
         <p>This will automatically enforce the
         <a href="{@docRoot}guide/topics/manifest/uses-feature-element.html">
         uses-feature</a> manifest element for <em>all</em> camera features.
         If you do not require all camera features or can properly operate if a camera
         is not available, then you must modify your manifest as appropriate in order to
         install on devices that don't support all camera features.</p>
         <p>Protection level: dangerous
    -->
    <permission android:name="android.permission.CAMERA"
        android:permissionGroup="android.permission-group.UNDEFINED"
        android:label="@string/permlab_camera"
        android:description="@string/permdesc_camera"
        android:protectionLevel="dangerous|instant" />

    <!-- @SystemApi Required in addition to android.permission.CAMERA to be able to access
           system only camera devices.
           <p>Protection level: system|signature
           @hide -->
    <permission android:name="android.permission.SYSTEM_CAMERA"
        android:permissionGroup="android.permission-group.UNDEFINED"
        android:label="@string/permlab_systemCamera"
        android:description="@string/permdesc_systemCamera"
        android:protectionLevel="system|signature" />

    <!-- Allows receiving the camera service notifications when a camera is opened
            (by a certain application package) or closed.
        @hide -->
    <permission android:name="android.permission.CAMERA_OPEN_CLOSE_LISTENER"
        android:permissionGroup="android.permission-group.UNDEFINED"
        android:label="@string/permlab_cameraOpenCloseListener"
        android:description="@string/permdesc_cameraOpenCloseListener"
        android:protectionLevel="signature" />

    <!-- ====================================================================== -->
    <!-- Permissions for accessing the device sensors                           -->
    <!-- ====================================================================== -->
    <eat-comment />

    <!-- Used for permissions that are associated with accessing
         body or environmental sensors. -->
    <permission-group android:name="android.permission-group.SENSORS"
        android:icon="@drawable/perm_group_sensors"
        android:label="@string/permgrouplab_sensors"
        android:description="@string/permgroupdesc_sensors"
        android:priority="800" />

    <!-- Allows an application to access data from sensors that the user uses to
         measure what is happening inside their body, such as heart rate.
         <p>Protection level: dangerous -->
    <permission android:name="android.permission.BODY_SENSORS"
        android:permissionGroup="android.permission-group.UNDEFINED"
        android:label="@string/permlab_bodySensors"
        android:description="@string/permdesc_bodySensors"
        android:protectionLevel="dangerous" />

    <!-- Allows an app to use fingerprint hardware.
         <p>Protection level: normal
         @deprecated Applications should request {@link
         android.Manifest.permission#USE_BIOMETRIC} instead
    -->
    <permission android:name="android.permission.USE_FINGERPRINT"
        android:permissionGroup="android.permission-group.SENSORS"
        android:label="@string/permlab_useFingerprint"
        android:description="@string/permdesc_useFingerprint"
        android:protectionLevel="normal" />

    <!-- Allows an app to use device supported biometric modalities.
         <p>Protection level: normal
    -->
    <permission android:name="android.permission.USE_BIOMETRIC"
        android:permissionGroup="android.permission-group.SENSORS"
        android:label="@string/permlab_useBiometric"
        android:description="@string/permdesc_useBiometric"
        android:protectionLevel="normal" />

    <!-- ====================================================================== -->
    <!-- REMOVED PERMISSIONS                                                    -->
    <!-- ====================================================================== -->

    <!-- @hide We need to keep this around for backwards compatibility -->
    <permission android:name="android.permission.READ_PROFILE"
        android:protectionLevel="normal"
        android:permissionFlags="removed"/>

    <!-- @hide We need to keep this around for backwards compatibility -->
    <permission android:name="android.permission.WRITE_PROFILE"
        android:protectionLevel="normal"
        android:permissionFlags="removed"/>

    <!-- @hide We need to keep this around for backwards compatibility -->
    <permission android:name="android.permission.READ_SOCIAL_STREAM"
        android:protectionLevel="normal"
        android:permissionFlags="removed"/>

    <!-- @hide We need to keep this around for backwards compatibility -->
    <permission android:name="android.permission.WRITE_SOCIAL_STREAM"
        android:protectionLevel="normal"
        android:permissionFlags="removed"/>

    <!-- @hide We need to keep this around for backwards compatibility -->
    <permission android:name="android.permission.READ_USER_DICTIONARY"
        android:protectionLevel="normal"
        android:permissionFlags="removed"/>

    <!-- @hide We need to keep this around for backwards compatibility -->
    <permission android:name="android.permission.WRITE_USER_DICTIONARY"
        android:protectionLevel="normal"
        android:permissionFlags="removed"/>

    <!-- @hide We need to keep this around for backwards compatibility -->
    <permission android:name="android.permission.WRITE_SMS"
        android:protectionLevel="normal"
        android:permissionFlags="removed"/>

    <!-- @hide We need to keep this around for backwards compatibility -->
    <permission android:name="com.android.browser.permission.READ_HISTORY_BOOKMARKS"
        android:protectionLevel="normal"
        android:permissionFlags="removed"/>

    <!-- @hide We need to keep this around for backwards compatibility -->
    <permission android:name="com.android.browser.permission.WRITE_HISTORY_BOOKMARKS"
        android:protectionLevel="normal"
        android:permissionFlags="removed"/>

    <!-- @hide We need to keep this around for backwards compatibility -->
    <permission android:name="android.permission.AUTHENTICATE_ACCOUNTS"
        android:protectionLevel="normal"
        android:permissionFlags="removed"/>

    <!-- @hide We need to keep this around for backwards compatibility -->
    <permission android:name="android.permission.MANAGE_ACCOUNTS"
        android:protectionLevel="normal"
        android:permissionFlags="removed"/>

    <!-- @hide We need to keep this around for backwards compatibility -->
    <permission android:name="android.permission.USE_CREDENTIALS"
        android:protectionLevel="normal"
        android:permissionFlags="removed"/>

    <!-- @hide We need to keep this around for backwards compatibility -->
    <permission android:name="android.permission.SUBSCRIBED_FEEDS_READ"
        android:protectionLevel="normal"
        android:permissionFlags="removed"/>

    <!-- @hide We need to keep this around for backwards compatibility -->
    <permission android:name="android.permission.SUBSCRIBED_FEEDS_WRITE"
        android:protectionLevel="normal"
        android:permissionFlags="removed"/>

    <!-- @hide We need to keep this around for backwards compatibility -->
    <permission android:name="android.permission.FLASHLIGHT"
        android:protectionLevel="normal"
        android:permissionFlags="removed"/>

    <!-- ====================================================================== -->
    <!-- INSTALL PERMISSIONS                                                    -->
    <!-- ====================================================================== -->

    <!-- ================================== -->
    <!-- Permissions for accessing messages -->
    <!-- ================================== -->
    <eat-comment />

    <!-- Allows an application (Phone) to send a request to other applications
         to handle the respond-via-message action during incoming calls.
         <p>Not for use by third-party applications. -->
    <permission android:name="android.permission.SEND_RESPOND_VIA_MESSAGE"
        android:protectionLevel="signature|privileged" />

    <!-- @SystemApi Allows an application to send SMS to premium shortcodes without user permission.
         <p>Not for use by third-party applications.
         @hide -->
    <permission android:name="android.permission.SEND_SMS_NO_CONFIRMATION"
        android:protectionLevel="signature|privileged" />

    <!-- Allows an application to filter carrier specific sms.
         @hide -->
    <permission android:name="android.permission.CARRIER_FILTER_SMS"
        android:protectionLevel="signature|privileged" />

    <!-- @SystemApi Allows an application to receive emergency cell broadcast messages,
         to record or display them to the user.
         <p>Not for use by third-party applications.
         @hide -->
    <permission android:name="android.permission.RECEIVE_EMERGENCY_BROADCAST"
        android:protectionLevel="signature|privileged" />

    <!-- Allows an application to monitor incoming Bluetooth MAP messages, to record
         or perform processing on them. -->
    <!-- @hide -->
    <permission android:name="android.permission.RECEIVE_BLUETOOTH_MAP"
        android:protectionLevel="signature|privileged" />

    <!-- @SystemApi @hide Allows an application to execute contacts directory search.
         This should only be used by ContactsProvider.
         <p>Not for use by third-party applications. -->
    <permission android:name="android.permission.BIND_DIRECTORY_SEARCH"
        android:protectionLevel="signature|privileged" />

    <!-- @SystemApi @hide Allows an application to modify cell broadcasts through the content provider.
         <p>Not for use by third-party applications. -->
    <permission android:name="android.permission.MODIFY_CELL_BROADCASTS"
                android:protectionLevel="signature|privileged" />

    <!-- =============================================================== -->
    <!-- Permissions for setting the device alarm                        -->
    <!-- =============================================================== -->
    <eat-comment />

    <!-- Allows an application to broadcast an Intent to set an alarm for the user.
         <p>Protection level: normal
    -->
    <permission android:name="com.android.alarm.permission.SET_ALARM"
        android:label="@string/permlab_setAlarm"
        android:description="@string/permdesc_setAlarm"
        android:protectionLevel="normal" />

    <!-- =============================================================== -->
    <!-- Permissions for accessing the user voicemail                    -->
    <!-- =============================================================== -->
    <eat-comment />

    <!-- Allows an application to modify and remove existing voicemails in the system.
        <p>Protection level: signature|privileged
    -->
    <permission android:name="com.android.voicemail.permission.WRITE_VOICEMAIL"
        android:protectionLevel="signature|privileged" />

    <!-- Allows an application to read voicemails in the system.
         <p>Protection level: signature|privileged
    -->
    <permission android:name="com.android.voicemail.permission.READ_VOICEMAIL"
        android:protectionLevel="signature|privileged" />

    <!-- ======================================= -->
    <!-- Permissions for accessing location info -->
    <!-- ======================================= -->
    <eat-comment />

    <!-- Allows an application to access extra location provider commands.
         <p>Protection level: normal
    -->
    <permission android:name="android.permission.ACCESS_LOCATION_EXTRA_COMMANDS"
        android:label="@string/permlab_accessLocationExtraCommands"
        android:description="@string/permdesc_accessLocationExtraCommands"
        android:protectionLevel="normal" />

    <!-- Allows an application to install a location provider into the Location Manager.
    <p>Not for use by third-party applications. -->
    <permission android:name="android.permission.INSTALL_LOCATION_PROVIDER"
        android:protectionLevel="signature|privileged" />

    <!-- @SystemApi @hide Allows HDMI-CEC service to access device and configuration files.
         This should only be used by HDMI-CEC service.
    -->
    <permission android:name="android.permission.HDMI_CEC"
        android:protectionLevel="signature|privileged|vendorPrivileged" />

    <!-- Allows an application to use location features in hardware,
         such as the geofencing api.
         <p>Not for use by third-party applications. -->
    <permission android:name="android.permission.LOCATION_HARDWARE"
        android:protectionLevel="signature|privileged" />
    <uses-permission android:name="android.permission.LOCATION_HARDWARE"/>

    <!-- @SystemApi Allows an application to use the Context Hub.
         <p>Not for use by third-party applications.
         @hide
    -->
    <permission android:name="android.permission.ACCESS_CONTEXT_HUB"
        android:protectionLevel="signature|privileged" />
    <uses-permission android:name="android.permission.ACCESS_CONTEXT_HUB"/>

    <!-- @SystemApi Allows an application to create mock location providers for testing.
         <p>Protection level: signature
         @hide
    -->
    <permission android:name="android.permission.ACCESS_MOCK_LOCATION"
        android:protectionLevel="signature" />

    <!-- ======================================= -->
    <!-- Permissions for accessing networks -->
    <!-- ======================================= -->
    <eat-comment />

    <!-- Allows applications to open network sockets.
         <p>Protection level: normal
    -->
    <permission android:name="android.permission.INTERNET"
        android:description="@string/permdesc_createNetworkSockets"
        android:label="@string/permlab_createNetworkSockets"
        android:protectionLevel="normal|instant" />

    <!-- Allows applications to access information about networks.
         <p>Protection level: normal
    -->
    <permission android:name="android.permission.ACCESS_NETWORK_STATE"
        android:description="@string/permdesc_accessNetworkState"
        android:label="@string/permlab_accessNetworkState"
        android:protectionLevel="normal|instant" />

    <!-- Allows applications to access information about Wi-Fi networks.
         <p>Protection level: normal
    -->
    <permission android:name="android.permission.ACCESS_WIFI_STATE"
        android:description="@string/permdesc_accessWifiState"
        android:label="@string/permlab_accessWifiState"
        android:protectionLevel="normal" />

    <!-- Allows applications to change Wi-Fi connectivity state.
         <p>Protection level: normal
    -->
    <permission android:name="android.permission.CHANGE_WIFI_STATE"
        android:description="@string/permdesc_changeWifiState"
        android:label="@string/permlab_changeWifiState"
        android:protectionLevel="normal" />

    <!-- @SystemApi @hide Allows apps to create and manage IPsec tunnels.
         <p>Only granted to applications that are currently bound by the
         system for creating and managing IPsec-based interfaces.
    -->
    <permission android:name="android.permission.MANAGE_IPSEC_TUNNELS"
        android:protectionLevel="signature|appop" />

    <!-- @hide Allows apps to create and manage Test Networks.
         <p>Granted only to shell. CTS tests will use
         UiAutomation.AdoptShellPermissionIdentity() to gain access.
    -->
    <permission android:name="android.permission.MANAGE_TEST_NETWORKS"
        android:protectionLevel="signature" />

    <!-- @SystemApi @hide Allows applications to read Wi-Fi credential.
         <p>Not for use by third-party applications. -->
    <permission android:name="android.permission.READ_WIFI_CREDENTIAL"
        android:protectionLevel="signature|privileged" />

    <!-- @SystemApi @hide Allows applications to change tether state and run
         tether carrier provisioning.
         <p>Not for use by third-party applications. -->
    <permission android:name="android.permission.TETHER_PRIVILEGED"
        android:protectionLevel="signature|privileged" />

    <!-- @SystemApi @hide Allow system apps to receive broadcast
         when a wifi network credential is changed.
         <p>Not for use by third-party applications. -->
    <permission android:name="android.permission.RECEIVE_WIFI_CREDENTIAL_CHANGE"
        android:protectionLevel="signature|privileged" />

    <!-- @SystemApi @hide Allows an application to modify any wifi configuration, even if created
     by another application. Once reconfigured the original creator cannot make any further
     modifications.
     <p>Not for use by third-party applications. -->
    <permission android:name="android.permission.OVERRIDE_WIFI_CONFIG"
        android:protectionLevel="signature|privileged" />

    <!-- Allows applications to act as network scorers. @hide @SystemApi-->
    <permission android:name="android.permission.SCORE_NETWORKS"
        android:protectionLevel="signature|privileged" />

    <!-- Allows applications to request network
         recommendations and scores from the NetworkScoreService.
         @SystemApi
         <p>Not for use by third-party applications. @hide -->
    <permission android:name="android.permission.REQUEST_NETWORK_SCORES"
        android:protectionLevel="signature|setup" />

    <!-- @SystemApi @hide Allows applications to toggle airplane mode.
         <p>Not for use by third-party or privileged applications.
    -->
    <permission android:name="android.permission.NETWORK_AIRPLANE_MODE"
        android:protectionLevel="signature" />

    <!-- Allows network stack services (Connectivity and Wifi) to coordinate
         <p>Not for use by third-party or privileged applications.
         @SystemApi @TestApi
         @hide This should only be used by Connectivity and Wifi Services.
    -->
    <permission android:name="android.permission.NETWORK_STACK"
        android:protectionLevel="signature" />

    <!-- @SystemApi @hide Allows an application to observe network policy changes. -->
    <permission android:name="android.permission.OBSERVE_NETWORK_POLICY"
                android:protectionLevel="signature" />

    <!-- @SystemApi @hide Allows applications to register network factory or agent -->
    <permission android:name="android.permission.NETWORK_FACTORY"
                android:protectionLevel="signature" />

    <!-- @SystemApi @hide Allows applications to access network stats provider -->
    <permission android:name="android.permission.NETWORK_STATS_PROVIDER"
                android:protectionLevel="signature" />

    <!-- Allows Settings and SystemUI to call methods in Networking services
         <p>Not for use by third-party or privileged applications.
         @SystemApi @TestApi
         @hide This should only be used by Settings and SystemUI.
    -->
    <permission android:name="android.permission.NETWORK_SETTINGS"
        android:protectionLevel="signature" />

    <!-- Allows holder to request bluetooth/wifi scan bypassing global "use location" setting and
         location permissions.
         <p>Not for use by third-party or privileged applications.
         @SystemApi
         @hide
    -->
    <permission android:name="android.permission.RADIO_SCAN_WITHOUT_LOCATION"
                android:protectionLevel="signature|companion" />

    <!-- Allows SetupWizard to call methods in Networking services
         <p>Not for use by any other third-party or privileged applications.
         @SystemApi
         @hide This should only be used by SetupWizard.
    -->
    <permission android:name="android.permission.NETWORK_SETUP_WIZARD"
        android:protectionLevel="signature|setup" />

    <!-- Allows Managed Provisioning to call methods in Networking services
         <p>Not for use by any other third-party or privileged applications.
         @SystemApi
         @hide This should only be used by ManagedProvisioning app.
    -->
    <permission android:name="android.permission.NETWORK_MANAGED_PROVISIONING"
        android:protectionLevel="signature" />

    <!-- Allows Carrier Provisioning to call methods in Networking services
         <p>Not for use by any other third-party or privileged applications.
         @SystemApi
         @hide This should only be used by CarrierProvisioning.
    -->
    <permission android:name="android.permission.NETWORK_CARRIER_PROVISIONING"
        android:protectionLevel="signature|privileged" />

    <!-- #SystemApi @hide Allows applications to access information about LoWPAN interfaces.
         <p>Not for use by third-party applications. -->
    <permission android:name="android.permission.ACCESS_LOWPAN_STATE"
        android:protectionLevel="signature|privileged" />

    <!-- #SystemApi @hide Allows applications to change LoWPAN connectivity state.
         <p>Not for use by third-party applications. -->
    <permission android:name="android.permission.CHANGE_LOWPAN_STATE"
        android:protectionLevel="signature|privileged" />

    <!-- #SystemApi @hide Allows applications to read LoWPAN credential.
         <p>Not for use by third-party applications. -->
    <permission android:name="android.permission.READ_LOWPAN_CREDENTIAL"
        android:protectionLevel="signature|privileged" />

    <!-- #SystemApi @hide Allows a service to register or unregister
         new LoWPAN interfaces.
         <p>Not for use by third-party applications. -->
    <permission android:name="android.permission.MANAGE_LOWPAN_INTERFACES"
        android:protectionLevel="signature|privileged" />

    <!-- #SystemApi @hide Allows an app to bypass Private DNS.
         <p>Not for use by third-party applications.
         TODO: publish as system API in next API release. -->
    <permission android:name="android.permission.NETWORK_BYPASS_PRIVATE_DNS"
        android:protectionLevel="signature" />

    <!-- @SystemApi @hide Allows device mobility state to be set so that Wifi scan interval can
         be increased when the device is stationary in order to save power.
         <p>Not for use by third-party applications. -->
    <permission android:name="android.permission.WIFI_SET_DEVICE_MOBILITY_STATE"
        android:protectionLevel="signature|privileged" />

    <!-- @SystemApi @hide Allows privileged system APK to update Wifi usability stats and score.
         <p>Not for use by third-party applications. -->
    <permission android:name="android.permission.WIFI_UPDATE_USABILITY_STATS_SCORE"
        android:protectionLevel="signature|privileged" />

    <!-- ======================================= -->
    <!-- Permissions for short range, peripheral networks -->
    <!-- ======================================= -->
    <eat-comment />

    <!-- Allows applications to connect to paired bluetooth devices.
         <p>Protection level: normal
    -->
    <permission android:name="android.permission.BLUETOOTH"
        android:description="@string/permdesc_bluetooth"
        android:label="@string/permlab_bluetooth"
        android:protectionLevel="normal" />

    <!-- @SystemApi @TestApi Allows an application to suspend other apps, which will prevent the
         user from using them until they are unsuspended.
         @hide
    -->
    <permission android:name="android.permission.SUSPEND_APPS"
        android:protectionLevel="signature|wellbeing" />

    <!-- Allows applications to discover and pair bluetooth devices.
         <p>Protection level: normal
    -->
    <permission android:name="android.permission.BLUETOOTH_ADMIN"
        android:description="@string/permdesc_bluetoothAdmin"
        android:label="@string/permlab_bluetoothAdmin"
        android:protectionLevel="normal" />

    <!-- Allows applications to pair bluetooth devices without user interaction, and to
         allow or disallow phonebook access or message access.
         <p>Not for use by third-party applications. -->
    <permission android:name="android.permission.BLUETOOTH_PRIVILEGED"
        android:protectionLevel="signature|privileged" />

    <!-- Control access to email providers exclusively for Bluetooth
         @hide
    -->
    <permission android:name="android.permission.BLUETOOTH_MAP"
        android:protectionLevel="signature" />

    <!-- Allows bluetooth stack to access files
         @hide This should only be used by Bluetooth apk.
    -->
    <permission android:name="android.permission.BLUETOOTH_STACK"
        android:protectionLevel="signature" />

    <!-- Allows applications to perform I/O operations over NFC.
         <p>Protection level: normal
    -->
    <permission android:name="android.permission.NFC"
        android:description="@string/permdesc_nfc"
        android:label="@string/permlab_nfc"
        android:protectionLevel="normal" />

    <!-- Allows applications to receive NFC transaction events.
         <p>Protection level: normal
    -->
    <permission android:name="android.permission.NFC_TRANSACTION_EVENT"
      android:protectionLevel="normal" />

    <!-- Allows applications to receive NFC preferred payment service information.
         <p>Protection level: normal
    -->
    <permission android:name="android.permission.NFC_PREFERRED_PAYMENT_INFO"
        android:description="@string/permdesc_preferredPaymentInfo"
        android:label="@string/permlab_preferredPaymentInfo"
        android:protectionLevel="normal" />

    <!-- @SystemApi Allows an internal user to use privileged SecureElement APIs.
         Applications holding this permission can access OMAPI reset system API
         and bypass OMAPI AccessControlEnforcer.
         <p>Not for use by third-party applications.
         @hide -->
    <permission android:name="android.permission.SECURE_ELEMENT_PRIVILEGED_OPERATION"
        android:protectionLevel="signature|privileged" />

    <!-- @deprecated This permission used to allow too broad access to sensitive methods and all its
         uses have been replaced by a more appropriate permission. Most uses have been replaced with
         a NETWORK_STACK or NETWORK_SETTINGS check. Please look up the documentation of the
         individual functions to figure out what permission now protects the individual function.
         @SystemApi Allows an internal user to use privileged ConnectivityManager APIs.
         @hide -->
    <permission android:name="android.permission.CONNECTIVITY_INTERNAL"
        android:protectionLevel="signature|privileged" />

    <!-- @SystemApi Allows an internal user to use restricted Networks.
         @hide -->
    <permission android:name="android.permission.CONNECTIVITY_USE_RESTRICTED_NETWORKS"
        android:protectionLevel="signature|privileged" />
    <uses-permission android:name="android.permission.CONNECTIVITY_USE_RESTRICTED_NETWORKS"/>

    <!-- @SystemApi Allows an internal user to set signal strength in NetworkRequest. This kind of
         request will wake up device when signal strength meets the given value.
         @hide -->
    <permission android:name="android.permission.NETWORK_SIGNAL_STRENGTH_WAKEUP"
                android:protectionLevel="signature|privileged" />

    <!-- @SystemApi Allows a system application to access hardware packet offload capabilities.
         @hide -->
    <permission android:name="android.permission.PACKET_KEEPALIVE_OFFLOAD"
        android:protectionLevel="signature|privileged" />

    <!-- @SystemApi
         @hide -->
    <permission android:name="android.permission.RECEIVE_DATA_ACTIVITY_CHANGE"
        android:protectionLevel="signature|privileged" />

    <!-- @SystemApi Allows access to the loop radio (Android@Home mesh network) device.
         @hide -->
    <permission android:name="android.permission.LOOP_RADIO"
        android:protectionLevel="signature|privileged" />

    <!-- Allows sending and receiving handover transfer status from Wifi and Bluetooth
         @hide -->
    <permission android:name="android.permission.NFC_HANDOVER_STATUS"
        android:protectionLevel="signature|privileged" />

    <!-- @hide Allows internal management of Bluetooth state when on wireless consent mode.
         <p>Not for use by third-party applications. -->
    <permission android:name="android.permission.MANAGE_BLUETOOTH_WHEN_WIRELESS_CONSENT_REQUIRED"
        android:protectionLevel="signature" />

    <!-- @hide Allows the device to be reset, clearing all data and enables Test Harness Mode. -->
    <permission android:name="android.permission.ENABLE_TEST_HARNESS_MODE"
        android:protectionLevel="signature" />

    <!-- ================================== -->
    <!-- Permissions for accessing accounts -->
    <!-- ================================== -->
    <eat-comment />

    <!-- Allows access to the list of accounts in the Accounts Service.

    <p class="note"><strong>Note:</strong> Beginning with Android 6.0 (API level
    23), if an app shares the signature of the authenticator that manages an
    account, it does not need <code>"GET_ACCOUNTS"</code> permission to read
    information about that account. On Android 5.1 and lower, all apps need
    <code>"GET_ACCOUNTS"</code> permission to read information about any
    account.</p>

    <p>Protection level: dangerous
    -->
    <permission android:name="android.permission.GET_ACCOUNTS"
        android:permissionGroup="android.permission-group.UNDEFINED"
        android:protectionLevel="dangerous"
        android:description="@string/permdesc_getAccounts"
        android:label="@string/permlab_getAccounts" />
    <uses-permission android:name="android.permission.GET_ACCOUNTS"/>

    <!-- Allows applications to call into AccountAuthenticators.
    <p>Not for use by third-party applications. -->
    <permission android:name="android.permission.ACCOUNT_MANAGER"
        android:protectionLevel="signature" />

    <!-- ================================== -->
    <!-- Permissions for accessing hardware that may effect battery life-->
    <!-- ================================== -->
    <eat-comment />

    <!-- Allows applications to enter Wi-Fi Multicast mode.
         <p>Protection level: normal
    -->
    <permission android:name="android.permission.CHANGE_WIFI_MULTICAST_STATE"
        android:description="@string/permdesc_changeWifiMulticastState"
        android:label="@string/permlab_changeWifiMulticastState"
        android:protectionLevel="normal" />

    <!-- Allows access to the vibrator.
         <p>Protection level: normal
    -->
    <permission android:name="android.permission.VIBRATE"
        android:label="@string/permlab_vibrate"
        android:description="@string/permdesc_vibrate"
        android:protectionLevel="normal|instant" />

    <!-- Allows access to the vibrator always-on settings.
         <p>Protection level: signature
         @hide
    -->
    <permission android:name="android.permission.VIBRATE_ALWAYS_ON"
        android:protectionLevel="signature" />

    <!-- @SystemApi Allows access to the vibrator state.
         <p>Protection level: signature
         @hide
    -->
    <permission android:name="android.permission.ACCESS_VIBRATOR_STATE"
        android:label="@string/permdesc_vibrator_state"
        android:description="@string/permdesc_vibrator_state"
        android:protectionLevel="signature|privileged" />

    <!-- Allows using PowerManager WakeLocks to keep processor from sleeping or screen
         from dimming.
         <p>Protection level: normal
    -->
    <permission android:name="android.permission.WAKE_LOCK"
        android:label="@string/permlab_wakeLock"
        android:description="@string/permdesc_wakeLock"
        android:protectionLevel="normal|instant" />

    <!-- Allows using the device's IR transmitter, if available.
         <p>Protection level: normal
    -->
    <permission android:name="android.permission.TRANSMIT_IR"
        android:label="@string/permlab_transmitIr"
        android:description="@string/permdesc_transmitIr"
        android:protectionLevel="normal" />

    <!-- ==================================================== -->
    <!-- Permissions related to changing audio settings   -->
    <!-- ==================================================== -->
    <eat-comment />

    <!-- Allows an application to modify global audio settings.
         <p>Protection level: normal
    -->
    <permission android:name="android.permission.MODIFY_AUDIO_SETTINGS"
        android:label="@string/permlab_modifyAudioSettings"
        android:description="@string/permdesc_modifyAudioSettings"
        android:protectionLevel="normal" />

    <!-- ======================================== -->
    <!-- Permissions for factory reset protection -->
    <!-- ======================================== -->
    <eat-comment />

    <!-- @SystemApi Allows an application to set a factory reset protection (FRP) policy.
         <p>Not for use by third-party applications.
         @hide
    -->
    <permission android:name="android.permission.MANAGE_FACTORY_RESET_PROTECTION"
        android:protectionLevel="signature|privileged"/>

    <!-- ================================== -->
    <!-- Permissions for accessing hardware -->
    <!-- ================================== -->
    <eat-comment />

    <!-- @SystemApi Allows an application to manage preferences and permissions for USB devices
         @hide -->
    <permission android:name="android.permission.MANAGE_USB"
        android:protectionLevel="signature|privileged" />

    <!-- @SystemApi Allows an application to manage Android Debug Bridge settings.
         <p>Not for use by third-party applications.
         @hide -->
    <permission android:name="android.permission.MANAGE_DEBUGGING"
        android:protectionLevel="signature|privileged" />

    <!-- @SystemApi Allows an application to access the MTP USB kernel driver.
         For use only by the device side MTP implementation.
         @hide -->
    <permission android:name="android.permission.ACCESS_MTP"
        android:protectionLevel="signature|privileged" />

    <!-- @SystemApi Allows access to hardware peripherals.  Intended only for hardware testing.
         <p>Not for use by third-party applications.
         @hide
    -->
    <permission android:name="android.permission.HARDWARE_TEST"
        android:protectionLevel="signature" />

    <!-- @hide Allows an application to manage DynamicSystem image -->
    <permission android:name="android.permission.MANAGE_DYNAMIC_SYSTEM"
        android:protectionLevel="signature" />

    <!-- @SystemApi Allows an application to install a DynamicSystem image and get status updates.
         @hide -->
    <permission android:name="android.permission.INSTALL_DYNAMIC_SYSTEM"
        android:protectionLevel="signature|privileged" />

    <!-- @SystemApi Allows access to Broadcast Radio
         @hide This is not a third-party API (intended for system apps).-->
    <permission android:name="android.permission.ACCESS_BROADCAST_RADIO"
        android:protectionLevel="signature|privileged" />

    <!-- @deprecated @SystemApi Allows access to FM
         @hide This is not a third-party API (intended for system apps).-->
    <permission android:name="android.permission.ACCESS_FM_RADIO"
        android:protectionLevel="signature|privileged" />

    <!-- Allows access to configure network interfaces, configure/use IPSec, etc.
         @hide -->
    <permission android:name="android.permission.NET_ADMIN"
        android:protectionLevel="signature" />

    <!-- Allows registration for remote audio playback. @hide -->
    <permission android:name="android.permission.REMOTE_AUDIO_PLAYBACK"
        android:protectionLevel="signature" />

    <!-- Allows TvInputService to access underlying TV input hardware such as
         built-in tuners and HDMI-in's.
         <p>This should only be used by OEM's TvInputService's.
         @hide @SystemApi -->
    <permission android:name="android.permission.TV_INPUT_HARDWARE"
        android:protectionLevel="signature|privileged|vendorPrivileged" />

    <!-- Allows to capture a frame of TV input hardware such as
         built-in tuners and HDMI-in's.
         <p>Not for use by third-party applications.
         @hide @SystemApi -->
    <permission android:name="android.permission.CAPTURE_TV_INPUT"
        android:protectionLevel="signature|privileged" />

    <!-- @hide Allows TvInputService to access DVB device.
   <p>Not for use by third-party applications. -->
    <permission android:name="android.permission.DVB_DEVICE"
        android:protectionLevel="signature|privileged" />

    <!-- @SystemApi Allows reading and enabling/disabling the OEM unlock allowed by carrier state
         @hide <p>Not for use by third-party applications. -->
    <permission android:name="android.permission.MANAGE_CARRIER_OEM_UNLOCK_STATE"
        android:protectionLevel="signature|privileged" />

    <!-- @SystemApi Allows reading and enabling/disabling the OEM unlock allowed by user state
         @hide <p>Not for use by third-party applications. -->
    <permission android:name="android.permission.MANAGE_USER_OEM_UNLOCK_STATE"
        android:protectionLevel="signature|privileged" />

    <!-- @SystemApi Allows reading the OEM unlock state
         @hide <p>Not for use by third-party applications. -->
    <permission android:name="android.permission.READ_OEM_UNLOCK_STATE"
        android:protectionLevel="signature|privileged" />

    <!-- @hide Allows enabling/disabling OEM unlock
   <p>Not for use by third-party applications. -->
    <permission android:name="android.permission.OEM_UNLOCK_STATE"
        android:protectionLevel="signature" />

    <!-- @hide Allows querying state of PersistentDataBlock
   <p>Not for use by third-party applications. -->
    <permission android:name="android.permission.ACCESS_PDB_STATE"
        android:protectionLevel="signature" />

    <!-- Allows testing if a passwords is forbidden by the admins.
         @hide <p>Not for use by third-party applications. -->
    <permission android:name="android.permission.TEST_BLACKLISTED_PASSWORD"
        android:protectionLevel="signature" />

    <!-- @hide Allows system update service to notify device owner about pending updates.
   <p>Not for use by third-party applications. -->
    <permission android:name="android.permission.NOTIFY_PENDING_SYSTEM_UPDATE"
        android:protectionLevel="signature|privileged" />

    <!-- =========================================== -->
    <!-- Permissions associated with camera and image capture -->
    <!-- =========================================== -->
    <eat-comment />

    <!-- @SystemApi Allows disabling the transmit-indicator LED that is normally on when
         a camera is in use by an application.
         @hide -->
    <permission android:name="android.permission.CAMERA_DISABLE_TRANSMIT_LED"
        android:protectionLevel="signature|privileged" />

    <!-- Allows sending the camera service notifications about system-wide events.
        @hide -->
    <permission android:name="android.permission.CAMERA_SEND_SYSTEM_EVENTS"
        android:protectionLevel="signature|privileged" />

    <!-- =========================================== -->
    <!-- Permissions associated with telephony state -->
    <!-- =========================================== -->
    <eat-comment />

    <!-- @SystemApi Allows granting runtime permissions to telephony related components.
         @hide -->
    <permission android:name="android.permission.GRANT_RUNTIME_PERMISSIONS_TO_TELEPHONY_DEFAULTS"
        android:protectionLevel="signature" />

    <!-- Allows modification of the telephony state - power on, mmi, etc.
         Does not include placing calls.
         <p>Not for use by third-party applications. -->
    <permission android:name="android.permission.MODIFY_PHONE_STATE"
        android:protectionLevel="signature|privileged" />

    <!-- Allows read only access to precise phone state.
         Allows reading of detailed information about phone state for special-use applications
         such as dialers, carrier applications, or ims applications. -->
    <permission android:name="android.permission.READ_PRECISE_PHONE_STATE"
        android:protectionLevel="signature|privileged" />

    <!-- @SystemApi Allows read access to privileged phone state.
         @hide Used internally. -->
    <permission android:name="android.permission.READ_PRIVILEGED_PHONE_STATE"
        android:protectionLevel="signature|privileged" />

    <!-- @SystemApi Allows read access to emergency number information for ongoing calls or SMS
         sessions.
         @hide Used internally. -->
    <permission android:name="android.permission.READ_ACTIVE_EMERGENCY_SESSION"
        android:protectionLevel="signature" />

    <!-- Allows listen permission to always reported signal strength.
         @hide Used internally. -->
    <permission android:name="android.permission.LISTEN_ALWAYS_REPORTED_SIGNAL_STRENGTH"
        android:protectionLevel="signature" />

    <!-- @SystemApi Protects the ability to register any PhoneAccount with
         PhoneAccount#CAPABILITY_SIM_SUBSCRIPTION. This capability indicates that the PhoneAccount
         corresponds to a device SIM.
         @hide -->
    <permission android:name="android.permission.REGISTER_SIM_SUBSCRIPTION"
        android:protectionLevel="signature|privileged" />

    <!-- @SystemApi Protects the ability to register any PhoneAccount with
         PhoneAccount#CAPABILITY_CALL_PROVIDER.
         @hide -->
    <permission android:name="android.permission.REGISTER_CALL_PROVIDER"
        android:protectionLevel="signature|privileged" />

    <!-- @SystemApi Protects the ability to register any PhoneAccount with
         PhoneAccount#CAPABILITY_CONNECTION_MANAGER
         @hide -->
    <permission android:name="android.permission.REGISTER_CONNECTION_MANAGER"
        android:protectionLevel="signature|privileged" />

    <!-- Must be required by a {@link android.telecom.InCallService},
         to ensure that only the system can bind to it.
         <p>Protection level: signature|privileged
    -->
    <permission android:name="android.permission.BIND_INCALL_SERVICE"
        android:protectionLevel="signature|privileged" />

    <!-- Allows the app to request network scans from telephony.
         <p>Not for use by third-party applications.
         @SystemApi @hide-->
    <permission android:name="android.permission.NETWORK_SCAN"
        android:protectionLevel="signature|privileged" />

    <!-- Must be required by a link {@link android.telephony.VisualVoicemailService} to ensure that
         only the system can bind to it.
         <p>Protection level: signature|privileged
    -->
    <permission
      android:name="android.permission.BIND_VISUAL_VOICEMAIL_SERVICE"
      android:protectionLevel="signature|privileged"/>

    <!-- Must be required by a {@link android.telecom.CallScreeningService},
         to ensure that only the system can bind to it.
         <p>Protection level: signature|privileged
    -->
    <permission android:name="android.permission.BIND_SCREENING_SERVICE"
        android:protectionLevel="signature|privileged" />

    <!-- Must be required by a {@link android.telecom.PhoneAccountSuggestionService},
         to ensure that only the system can bind to it.
         <p>Protection level: signature
         @SystemApi
         @hide
    -->
    <permission android:name="android.permission.BIND_PHONE_ACCOUNT_SUGGESTION_SERVICE"
        android:protectionLevel="signature" />

    <!-- Must be required by a {@link android.telecom.CallRedirectionService},
         to ensure that only the system can bind to it.
         <p>Protection level: signature|privileged
    -->
    <permission android:name="android.permission.BIND_CALL_REDIRECTION_SERVICE"
                android:protectionLevel="signature|privileged" />

    <!-- Must be required by a {@link android.telecom.ConnectionService},
         to ensure that only the system can bind to it.
         @deprecated {@link android.telecom.ConnectionService}s should require
                 android.permission.BIND_TELECOM_CONNECTION_SERVICE instead.
         @SystemApi
         @hide -->
    <permission android:name="android.permission.BIND_CONNECTION_SERVICE"
        android:protectionLevel="signature|privileged" />

    <!-- Must be required by a {@link android.telecom.ConnectionService},
         to ensure that only the system can bind to it.
         <p>Protection level: signature|privileged
    -->
    <permission android:name="android.permission.BIND_TELECOM_CONNECTION_SERVICE"
        android:protectionLevel="signature|privileged" />

    <!-- @SystemApi Allows an application to control the in-call experience.
         @hide -->
    <permission android:name="android.permission.CONTROL_INCALL_EXPERIENCE"
        android:protectionLevel="signature|privileged" />

    <!-- Allows an application to receive STK related commands.
         @hide -->
    <permission android:name="android.permission.RECEIVE_STK_COMMANDS"
        android:protectionLevel="signature|privileged" />

      <!-- Allows an application to send EMBMS download intents to apps
           @hide -->
    <permission android:name="android.permission.SEND_EMBMS_INTENTS"
        android:protectionLevel="signature|privileged" />


    <!-- Allows internal management of the sensor framework
         @hide -->
    <permission android:name="android.permission.MANAGE_SENSORS"
        android:protectionLevel="signature" />

    <!-- Must be required by an ImsService to ensure that only the
         system can bind to it.
         <p>Protection level: signature|privileged|vendorPrivileged
         @SystemApi
         @hide
    -->
    <permission android:name="android.permission.BIND_IMS_SERVICE"
        android:protectionLevel="signature|privileged|vendorPrivileged" />

    <!-- Must be required by a telephony data service to ensure that only the
         system can bind to it.
         <p>Protection level: signature
         @SystemApi
         @hide
    -->
    <permission android:name="android.permission.BIND_TELEPHONY_DATA_SERVICE"
        android:protectionLevel="signature" />

    <!-- Must be required by a NetworkService to ensure that only the
         system can bind to it.
         <p>Protection level: signature
         @SystemApi
         @hide
    -->
    <permission android:name="android.permission.BIND_TELEPHONY_NETWORK_SERVICE"
                android:protectionLevel="signature" />

    <!-- @SystemApi Allows an application to manage embedded subscriptions (those on a eUICC)
         through EuiccManager APIs.
         <p>Protection level: signature|privileged|development
         @hide
    -->
    <permission android:name="android.permission.WRITE_EMBEDDED_SUBSCRIPTIONS"
                android:protectionLevel="signature|privileged|development" />

    <!-- @SystemApi Must be required by an EuiccService to ensure that only the system can bind to
         it.
         <p>Protection level: signature
         @hide
    -->
    <permission android:name="android.permission.BIND_EUICC_SERVICE"
                android:protectionLevel="signature" />

    <!-- Required for reading information about carrier apps from SystemConfigManager.
         <p>Protection level: signature
         @SystemApi
         @hide
    -->
    <permission android:name="android.permission.READ_CARRIER_APP_INFO"
        android:protectionLevel="signature" />

    <!-- ================================== -->
    <!-- Permissions for sdcard interaction -->
    <!-- ================================== -->
    <eat-comment />

    <!-- @SystemApi @TestApi Allows an application to write to internal media storage
         @deprecated This permission is no longer honored in the system and no longer adds
         the media_rw gid as a supplementary gid to the holder. Use the
         android.permission.MANAGE_EXTERNAL_STORAGE instead.
         @hide  -->
    <permission android:name="android.permission.WRITE_MEDIA_STORAGE"
        android:protectionLevel="signature|privileged" />

    <!-- Allows an application to manage access to documents, usually as part
         of a document picker.
         <p>This permission should <em>only</em> be requested by the platform
         document management app.  This permission cannot be granted to
         third-party apps.
    -->
    <permission android:name="android.permission.MANAGE_DOCUMENTS"
        android:protectionLevel="signature|documenter" />

    <!-- Allows an application to manage access to crates, usually as part
         of a crates picker.
         <p>This permission should <em>only</em> be requested by the platform
         management app.  This permission cannot be granted to
         third-party apps.
         @hide
         @TestApi
    -->
    <permission android:name="android.permission.MANAGE_CRATES"
                android:protectionLevel="signature" />

    <!-- @hide Allows an application to cache content.
         <p>Not for use by third-party applications.
    -->
    <permission android:name="android.permission.CACHE_CONTENT"
        android:protectionLevel="signature|documenter" />

    <!-- @SystemApi @hide
         Allows an application to aggressively allocate disk space.
         <p>Not for use by third-party applications.
    -->
    <permission android:name="android.permission.ALLOCATE_AGGRESSIVE"
        android:protectionLevel="signature|privileged" />

    <!-- @SystemApi @hide
         Allows an application to use reserved disk space.
         <p>Not for use by third-party applications.  Should only be requested by
         apps that provide core system functionality, to ensure system stability
         when disk is otherwise completely full.
    -->
    <permission android:name="android.permission.USE_RESERVED_DISK"
        android:protectionLevel="signature|privileged" />

    <!-- ================================== -->
    <!-- Permissions for screenlock         -->
    <!-- ================================== -->
    <eat-comment />

    <!-- Allows applications to disable the keyguard if it is not secure.
         <p>Protection level: normal
    -->
    <permission android:name="android.permission.DISABLE_KEYGUARD"
        android:description="@string/permdesc_disableKeyguard"
        android:label="@string/permlab_disableKeyguard"
        android:protectionLevel="normal" />

    <!-- Allows an application to request the screen lock complexity and prompt users to update the
     screen lock to a certain complexity level.
     <p>Protection level: normal
    -->
    <permission android:name="android.permission.REQUEST_PASSWORD_COMPLEXITY"
                android:label="@string/permlab_requestPasswordComplexity"
                android:description="@string/permdesc_requestPasswordComplexity"
                android:protectionLevel="normal" />

    <!-- ================================== -->
    <!-- Permissions to access other installed applications  -->
    <!-- ================================== -->
    <eat-comment />

    <!-- @deprecated No longer enforced. -->
    <permission android:name="android.permission.GET_TASKS"
        android:label="@string/permlab_getTasks"
        android:description="@string/permdesc_getTasks"
        android:protectionLevel="normal" />

    <!-- New version of GET_TASKS that apps can request, since GET_TASKS doesn't really
         give access to task information.  We need this new one because there are
         many existing apps that use add libraries and such that have validation
         code to ensure the app has requested the GET_TASKS permission by seeing
         if it has been granted the permission...  if it hasn't, it kills the app
         with a message about being upset.  So we need to have it continue to look
         like the app is getting that permission, even though it will never be
         checked, and new privileged apps can now request this one for real access.
         @hide
         @SystemApi -->
    <permission android:name="android.permission.REAL_GET_TASKS"
        android:protectionLevel="signature|privileged" />

    <!-- Allows an application to start a task from a ActivityManager#RecentTaskInfo.
         @hide -->
    <permission android:name="android.permission.START_TASKS_FROM_RECENTS"
        android:protectionLevel="signature|privileged" />

    <!-- @SystemApi @hide Allows an application to call APIs that allow it to do interactions
         across the users on the device, using singleton services and
         user-targeted broadcasts.  This permission is not available to
         third party applications. -->
    <permission android:name="android.permission.INTERACT_ACROSS_USERS"
        android:protectionLevel="signature|privileged|development" />

    <!-- @SystemApi Fuller form of {@link android.Manifest.permission#INTERACT_ACROSS_USERS}
         that removes restrictions on where broadcasts can be sent and allows other
         types of interactions
         @hide -->
    <permission android:name="android.permission.INTERACT_ACROSS_USERS_FULL"
        android:protectionLevel="signature|installer" />
    <uses-permission android:name="android.permission.INTERACT_ACROSS_USERS_FULL" />

    <!-- Allows interaction across profiles in the same profile group. -->
    <permission android:name="android.permission.INTERACT_ACROSS_PROFILES"
        android:protectionLevel="signature|appop" />

    <!-- Allows configuring apps to have the INTERACT_ACROSS_PROFILES permission so that they can
         interact across profiles in the same profile group.
         @hide -->
    <permission android:name="android.permission.CONFIGURE_INTERACT_ACROSS_PROFILES"
        android:protectionLevel="signature" />

    <!-- @SystemApi @hide Allows an application to call APIs that allow it to query and manage
         users on the device. This permission is not available to
         third party applications. -->
    <permission android:name="android.permission.MANAGE_USERS"
        android:protectionLevel="signature|privileged" />

    <!-- @SystemApi @hide Allows an application to create, remove users and get the list of
         users on the device. Applications holding this permission can only create restricted,
         guest, managed, demo, and ephemeral users. For creating other kind of users,
         {@link android.Manifest.permission#MANAGE_USERS} is needed.
         This permission is not available to third party applications. -->
    <permission android:name="android.permission.CREATE_USERS"
        android:protectionLevel="signature" />

    <!-- @hide Allows an application to set the profile owners and the device owner.
         This permission is not available to third party applications.-->
    <permission android:name="android.permission.MANAGE_PROFILE_AND_DEVICE_OWNERS"
        android:protectionLevel="signature"
        android:label="@string/permlab_manageProfileAndDeviceOwners"
        android:description="@string/permdesc_manageProfileAndDeviceOwners" />

    <!-- Allows an application to get full detailed information about
         recently running tasks, with full fidelity to the real state.
         @hide -->
    <permission android:name="android.permission.GET_DETAILED_TASKS"
        android:protectionLevel="signature" />

    <!-- Allows an application to change the Z-order of tasks.
         <p>Protection level: normal
    -->
    <permission android:name="android.permission.REORDER_TASKS"
        android:label="@string/permlab_reorderTasks"
        android:description="@string/permdesc_reorderTasks"
        android:protectionLevel="normal" />

    <!-- @SystemApi @TestApi @hide Allows an application to change to remove/kill tasks -->
    <permission android:name="android.permission.REMOVE_TASKS"
        android:protectionLevel="signature|documenter" />

    <!-- @SystemApi @TestApi @hide Allows an application to create/manage/remove stacks -->
    <permission android:name="android.permission.MANAGE_ACTIVITY_STACKS"
        android:protectionLevel="signature" />

    <!-- @SystemApi @TestApi @hide Allows an application to embed other activities -->
    <permission android:name="android.permission.ACTIVITY_EMBEDDING"
                android:protectionLevel="signature|privileged" />

    <!-- Allows an application to start any activity, regardless of permission
         protection or exported state.
         @hide -->
    <permission android:name="android.permission.START_ANY_ACTIVITY"
        android:protectionLevel="signature" />

    <!-- Allows an application to start activities from background
         @hide -->
    <permission android:name="android.permission.START_ACTIVITIES_FROM_BACKGROUND"
        android:protectionLevel="signature|privileged|vendorPrivileged|oem|verifier" />

    <!-- @SystemApi Must be required by activities that handle the intent action
         {@link Intent#ACTION_SEND_SHOW_SUSPENDED_APP_DETAILS}. This is for use by apps that
         hold {@link Manifest.permission#SUSPEND_APPS} to interact with the system.
         <p>Not for use by third-party applications.
         @hide -->
    <permission android:name="android.permission.SEND_SHOW_SUSPENDED_APP_DETAILS"
                android:protectionLevel="signature" />
    <uses-permission android:name="android.permission.SEND_SHOW_SUSPENDED_APP_DETAILS" />

    <!-- Allows an application to start an activity as another app, provided that app has been
         granted a permissionToken from the ActivityManagerService.
         @hide -->
    <permission android:name="android.permission.START_ACTIVITY_AS_CALLER"
        android:protectionLevel="signature" />

    <!-- @deprecated The {@link android.app.ActivityManager#restartPackage}
        API is no longer supported. -->
    <permission android:name="android.permission.RESTART_PACKAGES"
        android:label="@string/permlab_killBackgroundProcesses"
        android:description="@string/permdesc_killBackgroundProcesses"
        android:protectionLevel="normal" />

    <!-- Allows an application to call
        {@link android.app.ActivityManager#killBackgroundProcesses}.
         <p>Protection level: normal
    -->
    <permission android:name="android.permission.KILL_BACKGROUND_PROCESSES"
        android:label="@string/permlab_killBackgroundProcesses"
        android:description="@string/permdesc_killBackgroundProcesses"
        android:protectionLevel="normal" />

    <!-- @SystemApi @hide Allows an application to query process states and current
         OOM adjustment scores.
         <p>Not for use by third-party applications. -->
    <permission android:name="android.permission.GET_PROCESS_STATE_AND_OOM_SCORE"
        android:protectionLevel="signature|privileged|development" />

    <!-- Allows use of PendingIntent.getIntent().
         @hide -->
    <permission android:name="android.permission.GET_INTENT_SENDER_INTENT"
        android:protectionLevel="signature" />

    <!-- ================================== -->
    <!-- Permissions affecting the display of other applications  -->
    <!-- ================================== -->
    <eat-comment />

    <!-- Allows an app to create windows using the type
         {@link android.view.WindowManager.LayoutParams#TYPE_APPLICATION_OVERLAY},
         shown on top of all other apps.  Very few apps
         should use this permission; these windows are intended for
         system-level interaction with the user.

         <p class="note"><strong>Note:</strong> If the app
         targets API level 23 or higher, the app user must explicitly grant
         this permission to the app through a permission management screen. The app requests
         the user's approval by sending an intent with action
         {@link android.provider.Settings#ACTION_MANAGE_OVERLAY_PERMISSION}.
         The app can check whether it has this authorization by calling
         {@link android.provider.Settings#canDrawOverlays
         Settings.canDrawOverlays()}.
         <p>Protection level: signature|preinstalled|appop|pre23|development -->
    <permission android:name="android.permission.SYSTEM_ALERT_WINDOW"
        android:label="@string/permlab_systemAlertWindow"
        android:description="@string/permdesc_systemAlertWindow"
        android:protectionLevel="signature|preinstalled|appop|pre23|development" />

    <!-- @deprecated Use {@link android.Manifest.permission#REQUEST_COMPANION_RUN_IN_BACKGROUND}
         @hide
    -->
    <permission android:name="android.permission.RUN_IN_BACKGROUND"
        android:label="@string/permlab_runInBackground"
        android:description="@string/permdesc_runInBackground"
        android:protectionLevel="signature" />

    <!-- @deprecated Use
        {@link android.Manifest.permission#REQUEST_COMPANION_USE_DATA_IN_BACKGROUND}
         @hide
    -->
    <permission android:name="android.permission.USE_DATA_IN_BACKGROUND"
        android:label="@string/permlab_useDataInBackground"
        android:description="@string/permdesc_useDataInBackground"
        android:protectionLevel="signature" />

    <!-- @hide Allows an application to set display offsets for the screen.
         This permission is not available to third party applications. -->
    <permission android:name="android.permission.SET_DISPLAY_OFFSET"
        android:protectionLevel="signature|privileged" />

    <!-- Allows a companion app to run in the background.
         <p>Protection level: normal
    -->
    <permission android:name="android.permission.REQUEST_COMPANION_RUN_IN_BACKGROUND"
                android:label="@string/permlab_runInBackground"
                android:description="@string/permdesc_runInBackground"
                android:protectionLevel="normal" />

    <!-- Allows a companion app to use data in the background.
         <p>Protection level: normal
    -->
    <permission android:name="android.permission.REQUEST_COMPANION_USE_DATA_IN_BACKGROUND"
                android:label="@string/permlab_useDataInBackground"
                android:description="@string/permdesc_useDataInBackground"
                android:protectionLevel="normal" />

    <!-- Allows a companion app to associate to Wi-Fi.
         <p>Only for use by a single pre-approved app.
         @hide
         @SystemApi
    -->
    <permission android:name="android.permission.COMPANION_APPROVE_WIFI_CONNECTIONS"
                android:protectionLevel="signature|privileged" />


    <!-- ================================== -->
    <!-- Permissions affecting the system wallpaper -->
    <!-- ================================== -->
    <eat-comment />

    <!-- Allows applications to set the wallpaper.
         <p>Protection level: normal
     -->
    <permission android:name="android.permission.SET_WALLPAPER"
        android:label="@string/permlab_setWallpaper"
        android:description="@string/permdesc_setWallpaper"
        android:protectionLevel="normal" />

    <!-- Allows applications to set the wallpaper hints.
         <p>Protection level: normal
    -->
    <permission android:name="android.permission.SET_WALLPAPER_HINTS"
        android:label="@string/permlab_setWallpaperHints"
        android:description="@string/permdesc_setWallpaperHints"
        android:protectionLevel="normal" />

    <!-- Allow the app to read the system wallpaper image without
        holding the READ_EXTERNAL_STORAGE permission.
        <p>Not for use by third-party applications.
        @hide
        @SystemApi
    -->
    <permission android:name="android.permission.READ_WALLPAPER_INTERNAL"
        android:protectionLevel="signature|privileged" />

    <!-- ===================================================== -->
    <!-- Permissions for changing the system clock / time zone -->
    <!-- ===================================================== -->
    <eat-comment />

    <!-- Allows applications to set the system time directly.
         <p>Not for use by third-party applications. -->
    <permission android:name="android.permission.SET_TIME"
        android:protectionLevel="signature|privileged" />

    <!-- Allows applications to set the system time zone directly.
         <p>Not for use by third-party applications.
    -->
    <permission android:name="android.permission.SET_TIME_ZONE"
        android:label="@string/permlab_setTimeZone"
        android:description="@string/permdesc_setTimeZone"
        android:protectionLevel="signature|privileged" />

    <!-- Allows telephony to suggest the time / time zone.
         <p>Not for use by third-party applications.
         @hide
     -->
    <permission android:name="android.permission.SUGGEST_TELEPHONY_TIME_AND_ZONE"
        android:protectionLevel="signature" />

    <!-- Allows applications like settings to suggest the user's manually chosen time / time zone.
         <p>Not for use by third-party applications.
         @hide
    -->
    <permission android:name="android.permission.SUGGEST_MANUAL_TIME_AND_ZONE"
        android:protectionLevel="signature" />

    <!-- ==================================================== -->
    <!-- Permissions related to changing status bar   -->
    <!-- ==================================================== -->
    <eat-comment />

    <!-- Allows an application to expand or collapse the status bar.
         <p>Protection level: normal
    -->
    <permission android:name="android.permission.EXPAND_STATUS_BAR"
        android:label="@string/permlab_expandStatusBar"
        android:description="@string/permdesc_expandStatusBar"
        android:protectionLevel="normal" />

    <!-- ============================================================== -->
    <!-- Permissions related to adding/removing shortcuts from Launcher -->
    <!-- ============================================================== -->
    <eat-comment />

    <!-- Allows an application to install a shortcut in Launcher.
         <p>In Android O (API level 26) and higher, the <code>INSTALL_SHORTCUT</code> broadcast no
         longer has any effect on your app because it's a private, implicit
         broadcast. Instead, you should create an app shortcut by using the
         {@link android.content.pm.ShortcutManager#requestPinShortcut requestPinShortcut()}
         method from the {@link android.content.pm.ShortcutManager} class.
         <p>Protection level: normal
    -->
    <permission android:name="com.android.launcher.permission.INSTALL_SHORTCUT"
        android:label="@string/permlab_install_shortcut"
        android:description="@string/permdesc_install_shortcut"
        android:protectionLevel="normal"/>

    <!-- <p class="caution"><strong>Don't use this permission in your app.</strong><br>This
         permission is no longer supported.
    -->
    <permission android:name="com.android.launcher.permission.UNINSTALL_SHORTCUT"
        android:label="@string/permlab_uninstall_shortcut"
        android:description="@string/permdesc_uninstall_shortcut"
        android:protectionLevel="normal"/>

    <!-- ==================================================== -->
    <!-- Permissions related to accessing sync settings   -->
    <!-- ==================================================== -->
    <eat-comment />

    <!-- Allows applications to read the sync settings.
         <p>Protection level: normal
    -->
    <permission android:name="android.permission.READ_SYNC_SETTINGS"
        android:description="@string/permdesc_readSyncSettings"
        android:label="@string/permlab_readSyncSettings"
        android:protectionLevel="normal" />

    <!-- Allows applications to write the sync settings.
         <p>Protection level: normal
    -->
    <permission android:name="android.permission.WRITE_SYNC_SETTINGS"
        android:description="@string/permdesc_writeSyncSettings"
        android:label="@string/permlab_writeSyncSettings"
        android:protectionLevel="normal" />

    <!-- Allows applications to read the sync stats.
         <p>Protection level: normal
    -->
    <permission android:name="android.permission.READ_SYNC_STATS"
        android:description="@string/permdesc_readSyncStats"
        android:label="@string/permlab_readSyncStats"
        android:protectionLevel="normal" />

    <!-- ============================================ -->
    <!-- Permissions for low-level system interaction -->
    <!-- ============================================ -->
    <eat-comment />

    <!-- @SystemApi @hide Change the screen compatibility mode of applications -->
    <permission android:name="android.permission.SET_SCREEN_COMPATIBILITY"
        android:protectionLevel="signature" />

    <!-- Allows an application to modify the current configuration, such
         as locale.
         <p>Protection level: signature|privileged|development -->
    <permission android:name="android.permission.CHANGE_CONFIGURATION"
        android:protectionLevel="signature|privileged|development" />

    <!-- Allows an application to read or write the system settings.

        <p class="note"><strong>Note:</strong> If the app targets API level 23
        or higher, the app user
        must explicitly grant this permission to the app through a permission management screen.
        The app requests the user's approval by sending an intent with action
        {@link android.provider.Settings#ACTION_MANAGE_WRITE_SETTINGS}. The app
        can check whether it has this authorization by calling {@link
        android.provider.Settings.System#canWrite Settings.System.canWrite()}.

        <p>Protection level: signature|preinstalled|appop|pre23
    -->
    <permission android:name="android.permission.WRITE_SETTINGS"
        android:label="@string/permlab_writeSettings"
        android:description="@string/permdesc_writeSettings"
        android:protectionLevel="signature|preinstalled|appop|pre23" />

    <!-- Allows an application to modify the Google service map.
    <p>Not for use by third-party applications. -->
    <permission android:name="android.permission.WRITE_GSERVICES"
        android:protectionLevel="signature|privileged" />

    <!-- @SystemApi @TestApi @hide Allows an application to modify config settings.
    <p>Not for use by third-party applications. -->
    <permission android:name="android.permission.WRITE_DEVICE_CONFIG"
        android:protectionLevel="signature|verifier|configurator"/>

    <!-- @SystemApi @hide Allows an application to read config settings.
    <p>Not for use by third-party applications. -->
    <permission android:name="android.permission.READ_DEVICE_CONFIG"
        android:protectionLevel="signature|preinstalled" />

    <!-- @hide Allows an application to monitor {@link android.provider.Settings.Config} access.
    <p>Not for use by third-party applications. -->
    <permission android:name="android.permission.MONITOR_DEVICE_CONFIG_ACCESS"
        android:protectionLevel="signature"/>

    <!-- @SystemApi @TestApi Allows an application to call
        {@link android.app.ActivityManager#forceStopPackage}.
        @hide -->
    <permission android:name="android.permission.FORCE_STOP_PACKAGES"
        android:protectionLevel="signature|privileged" />

    <!-- @SystemApi @hide Allows an application to retrieve the content of the active window
         An active window is the window that has fired an accessibility event. -->
    <permission android:name="android.permission.RETRIEVE_WINDOW_CONTENT"
        android:protectionLevel="signature|privileged" />

    <!-- Modify the global animation scaling factor.
    <p>Not for use by third-party applications. -->
    <permission android:name="android.permission.SET_ANIMATION_SCALE"
        android:protectionLevel="signature|privileged|development" />

    <!-- @deprecated This functionality will be removed in the future; please do
         not use. Allow an application to make its activities persistent. -->
    <permission android:name="android.permission.PERSISTENT_ACTIVITY"
        android:label="@string/permlab_persistentActivity"
        android:description="@string/permdesc_persistentActivity"
        android:protectionLevel="normal" />

    <!-- Allows an application to find out the space used by any package.
         <p>Protection level: normal
    -->
    <permission android:name="android.permission.GET_PACKAGE_SIZE"
        android:label="@string/permlab_getPackageSize"
        android:description="@string/permdesc_getPackageSize"
        android:protectionLevel="normal" />

    <!-- @hide -->
    <permission-group android:name="android.permission-group.FAKE_PACKAGE"
        android:label="@string/permgrouplab_fake_package_signature"
        android:description="@string/permgroupdesc_fake_package_signature"
        android:request="@string/permgrouprequest_fake_package_signature"
        android:priority="100" />

    <!-- @hide Allows an application to change the package signature as
	 seen by applications -->
    <permission android:name="android.permission.FAKE_PACKAGE_SIGNATURE"
        android:protectionLevel="dangerous"
        android:label="@string/permlab_fakePackageSignature"
        android:description="@string/permdesc_fakePackageSignature" />

    <!-- @deprecated No longer useful, see
         {@link android.content.pm.PackageManager#addPackageToPreferred}
         for details. -->
    <permission android:name="android.permission.SET_PREFERRED_APPLICATIONS"
        android:protectionLevel="signature|installer|verifier" />

    <!-- Allows an application to receive the
         {@link android.content.Intent#ACTION_BOOT_COMPLETED} that is
         broadcast after the system finishes booting.  If you don't
         request this permission, you will not receive the broadcast at
         that time.  Though holding this permission does not have any
         security implications, it can have a negative impact on the
         user experience by increasing the amount of time it takes the
         system to start and allowing applications to have themselves
         running without the user being aware of them.  As such, you must
         explicitly declare your use of this facility to make that visible
         to the user.
         <p>Protection level: normal
    -->
    <permission android:name="android.permission.RECEIVE_BOOT_COMPLETED"
        android:label="@string/permlab_receiveBootCompleted"
        android:description="@string/permdesc_receiveBootCompleted"
        android:protectionLevel="normal" />

    <!-- Allows an application to broadcast sticky intents.  These are
         broadcasts whose data is held by the system after being finished,
         so that clients can quickly retrieve that data without having
         to wait for the next broadcast.
         <p>Protection level: normal
    -->
    <permission android:name="android.permission.BROADCAST_STICKY"
        android:label="@string/permlab_broadcastSticky"
        android:description="@string/permdesc_broadcastSticky"
        android:protectionLevel="normal" />

    <!-- Allows mounting and unmounting file systems for removable storage.
    <p>Not for use by third-party applications.-->
    <permission android:name="android.permission.MOUNT_UNMOUNT_FILESYSTEMS"
        android:protectionLevel="signature|privileged" />

    <!-- Allows formatting file systems for removable storage.
    <p>Not for use by third-party applications. -->
    <permission android:name="android.permission.MOUNT_FORMAT_FILESYSTEMS"
        android:protectionLevel="signature|privileged" />

    <!-- @hide -->
    <permission android:name="android.permission.STORAGE_INTERNAL"
        android:protectionLevel="signature" />

    <!-- Allows access to ASEC non-destructive API calls
         @hide  -->
    <permission android:name="android.permission.ASEC_ACCESS"
        android:protectionLevel="signature" />

    <!-- Allows creation of ASEC volumes
         @hide  -->
    <permission android:name="android.permission.ASEC_CREATE"
        android:protectionLevel="signature" />

    <!-- Allows destruction of ASEC volumes
         @hide  -->
    <permission android:name="android.permission.ASEC_DESTROY"
        android:protectionLevel="signature" />

    <!-- Allows mount / unmount of ASEC volumes
         @hide  -->
    <permission android:name="android.permission.ASEC_MOUNT_UNMOUNT"
        android:protectionLevel="signature" />

    <!-- Allows rename of ASEC volumes
         @hide  -->
    <permission android:name="android.permission.ASEC_RENAME"
        android:protectionLevel="signature" />

    <!-- Allows applications to write the apn settings and read sensitive fields of
         an existing apn settings like user and password.
    <p>Not for use by third-party applications. -->
    <permission android:name="android.permission.WRITE_APN_SETTINGS"
        android:protectionLevel="signature|privileged" />

    <!-- Allows applications to change network connectivity state.
         <p>Protection level: normal
    -->
    <permission android:name="android.permission.CHANGE_NETWORK_STATE"
        android:description="@string/permdesc_changeNetworkState"
        android:label="@string/permlab_changeNetworkState"
        android:protectionLevel="normal" />

    <!-- Allows an application to clear the caches of all installed
         applications on the device.
         <p>Protection level: signature|privileged
    -->
    <permission android:name="android.permission.CLEAR_APP_CACHE"
        android:protectionLevel="signature|privileged" />

    <!-- @SystemApi Allows an application to use any media decoder when decoding for playback
         @hide -->
    <permission android:name="android.permission.ALLOW_ANY_CODEC_FOR_PLAYBACK"
        android:protectionLevel="signature|privileged" />

    <!-- @SystemApi Allows an application to install and/or uninstall CA certificates on
         behalf of the user.
         @hide -->
    <permission android:name="android.permission.MANAGE_CA_CERTIFICATES"
        android:protectionLevel="signature|privileged" />

    <!-- @SystemApi Allows an application to do certain operations needed for
         interacting with the recovery (system update) system.
         @hide -->
    <permission android:name="android.permission.RECOVERY"
        android:protectionLevel="signature|privileged" />

    <!-- @SystemApi Allows an application to read system update info.
         @hide -->
    <permission android:name="android.permission.READ_SYSTEM_UPDATE_INFO"
        android:protectionLevel="signature" />

    <!-- Allows the system to bind to an application's task services
         @hide -->
    <permission android:name="android.permission.BIND_JOB_SERVICE"
        android:protectionLevel="signature" />
    <uses-permission android:name="android.permission.BIND_JOB_SERVICE"/>

    <!-- Allows an application to initiate configuration updates
         <p>An application requesting this permission is responsible for
         verifying the source and integrity of any update before passing
         it off to the various individual installer components
         @hide -->
    <permission android:name="android.permission.UPDATE_CONFIG"
        android:protectionLevel="signature|privileged" />

    <!-- Allows an application to query the current time zone rules state
         on device.
         @SystemApi @hide -->
    <permission android:name="android.permission.QUERY_TIME_ZONE_RULES"
                android:protectionLevel="signature|privileged" />

    <!-- Allows a time zone rule updater application to request
         the system installs / uninstalls timezone rules.
         <p>An application requesting this permission is responsible for
         verifying the source and integrity of the update before passing
         it off to the installer components.
         @SystemApi @hide -->
    <permission android:name="android.permission.UPDATE_TIME_ZONE_RULES"
        android:protectionLevel="signature|privileged" />

    <!-- Must be required by a time zone rule updater application,
         to ensure that only the system can trigger it.
         @hide -->
    <permission android:name="android.permission.TRIGGER_TIME_ZONE_RULES_CHECK"
        android:protectionLevel="signature" />
    <uses-permission android:name="android.permission.TRIGGER_TIME_ZONE_RULES_CHECK"/>

    <!-- Allows the system to reset throttling in shortcut manager.
         @hide -->
    <permission android:name="android.permission.RESET_SHORTCUT_MANAGER_THROTTLING"
        android:protectionLevel="signature" />

    <!-- Allows the system to bind to the discovered Network Recommendation Service.
         @SystemApi @hide -->
    <permission android:name="android.permission.BIND_NETWORK_RECOMMENDATION_SERVICE"
        android:protectionLevel="signature" />
    <uses-permission android:name="android.permission.BIND_NETWORK_RECOMMENDATION_SERVICE"/>

    <!-- Allows an application to enable, disable and change priority of
         runtime resource overlays.
         @hide -->
    <permission android:name="android.permission.CHANGE_OVERLAY_PACKAGES"
        android:protectionLevel="signature|privileged" />

    <!-- ========================================= -->
    <!-- Permissions for special development tools -->
    <!-- ========================================= -->
    <eat-comment />

    <!-- Allows an application to read or write the secure system settings.
    <p>Not for use by third-party applications. -->
    <permission android:name="android.permission.WRITE_SECURE_SETTINGS"
        android:protectionLevel="signature|privileged|development" />

    <!-- Allows an application to retrieve state dump information from system services.
    <p>Not for use by third-party applications. -->
    <permission android:name="android.permission.DUMP"
        android:protectionLevel="signature|privileged|development" />

    <!-- Allows an application to read the low-level system log files.
    <p>Not for use by third-party applications, because
    Log entries can contain the user's private information. -->
    <permission android:name="android.permission.READ_LOGS"
        android:protectionLevel="signature|privileged|development" />

    <!-- Configure an application for debugging.
    <p>Not for use by third-party applications. -->
    <permission android:name="android.permission.SET_DEBUG_APP"
        android:protectionLevel="signature|privileged|development" />

    <!-- Allows an application to set the maximum number of (not needed)
         application processes that can be running.
         <p>Not for use by third-party applications. -->
    <permission android:name="android.permission.SET_PROCESS_LIMIT"
        android:protectionLevel="signature|privileged|development" />

    <!-- Allows an application to control whether activities are immediately
         finished when put in the background.
         <p>Not for use by third-party applications. -->
    <permission android:name="android.permission.SET_ALWAYS_FINISH"
        android:protectionLevel="signature|privileged|development" />

    <!-- Allow an application to request that a signal be sent to all persistent processes.
    <p>Not for use by third-party applications. -->
    <permission android:name="android.permission.SIGNAL_PERSISTENT_PROCESSES"
        android:protectionLevel="signature|privileged|development" />

    <!-- @hide @SystemApi @TestApi
         Allow an application to approve incident and bug reports to be
         shared off-device.  There can be only one application installed on the
         device with this permission, and since this is a privileged permission, it
         must be in priv-app.
        <p>Not for use by third-party applications. -->
    <permission android:name="android.permission.APPROVE_INCIDENT_REPORTS"
        android:protectionLevel="signature|incidentReportApprover" />

    <!-- @hide Allow an application to approve an incident or bug report approval from
        the system. -->
    <permission android:name="android.permission.REQUEST_INCIDENT_REPORT_APPROVAL"
        android:protectionLevel="signature|privileged" />

    <!-- ==================================== -->
    <!-- Private permissions                  -->
    <!-- ==================================== -->
    <eat-comment />

    <!-- Allows access to the list of accounts in the Accounts Service.
         <p>Protection level: signature|privileged -->
    <permission android:name="android.permission.GET_ACCOUNTS_PRIVILEGED"
        android:protectionLevel="signature|privileged" />

    <!-- Allows but does not guarantee access to user passwords at the conclusion of add account
    @hide -->
    <permission android:name="android.permission.GET_PASSWORD"
        android:protectionLevel="signature" />

    <!-- Allows applications to RW to diagnostic resources.
    <p>Not for use by third-party applications. -->
    <permission android:name="android.permission.DIAGNOSTIC"
        android:protectionLevel="signature" />

    <!-- Allows an application to open, close, or disable the status bar
         and its icons.
         <p>Not for use by third-party applications. -->
    <permission android:name="android.permission.STATUS_BAR"
        android:protectionLevel="signature|privileged" />

    <!-- Allows an application to trigger bugreport via shell using the bugreport API.
        <p>Not for use by third-party applications.
        @hide
    -->
    <permission android:name="android.permission.TRIGGER_SHELL_BUGREPORT"
        android:protectionLevel="signature" />

    <!-- Allows an application to be the status bar.  Currently used only by SystemUI.apk
    @hide -->
    <permission android:name="android.permission.STATUS_BAR_SERVICE"
        android:protectionLevel="signature" />

    <!-- Allows an application to bind to third party quick settings tiles.
         <p>Should only be requested by the System, should be required by
         TileService declarations.-->
    <permission android:name="android.permission.BIND_QUICK_SETTINGS_TILE"
        android:protectionLevel="signature" />

    <!-- Allows SystemUI to request third party controls.
         <p>Should only be requested by the System and required by
         {@link android.service.controls.ControlsProviderService} declarations.
    -->
    <permission android:name="android.permission.BIND_CONTROLS"
        android:protectionLevel="signature" />

    <!-- @SystemApi Allows an application to force a BACK operation on whatever is the
         top activity.
         <p>Not for use by third-party applications.
         @hide
    -->
    <permission android:name="android.permission.FORCE_BACK"
        android:protectionLevel="signature" />

    <!-- Allows an application to update device statistics.
    <p>Not for use by third-party applications. -->
    <permission android:name="android.permission.UPDATE_DEVICE_STATS"
        android:protectionLevel="signature|privileged" />

    <!-- @SystemApi @hide Allows an application to collect application operation statistics.
         Not for use by third party apps. -->
    <permission android:name="android.permission.GET_APP_OPS_STATS"
        android:protectionLevel="signature|privileged|development" />

    <!-- @SystemApi Allows an application to update application operation statistics. Not for
         use by third party apps.
         @hide -->
    <permission android:name="android.permission.UPDATE_APP_OPS_STATS"
        android:protectionLevel="signature|privileged|installer" />

    <!-- @SystemApi Allows an application to update the user app op restrictions.
         Not for use by third party apps.
         @hide -->
    <permission android:name="android.permission.MANAGE_APP_OPS_RESTRICTIONS"
        android:protectionLevel="signature|installer" />

    <!-- Allows an application to update the user app op modes.
         Not for use by third party apps.
         @hide -->
    <permission android:name="android.permission.MANAGE_APP_OPS_MODES"
        android:protectionLevel="signature|installer|verifier" />

    <!-- @SystemApi Allows an application to open windows that are for use by parts
         of the system user interface.
         <p>Not for use by third-party applications.
         @hide
    -->
    <permission android:name="android.permission.INTERNAL_SYSTEM_WINDOW"
        android:protectionLevel="signature" />

    <!-- @SystemApi Allows an application to use
         {@link android.view.WindowManager.LayoutsParams#SYSTEM_FLAG_HIDE_NON_SYSTEM_OVERLAY_WINDOWS}
         to hide non-system-overlay windows.
         <p>Not for use by third-party applications.
         @hide
    -->
    <permission android:name="android.permission.HIDE_NON_SYSTEM_OVERLAY_WINDOWS"
                android:protectionLevel="signature|preinstalled" />

    <!-- @SystemApi Allows an application to manage (create, destroy,
         Z-order) application tokens in the window manager.
         <p>Not for use by third-party applications.
         @hide
    -->
    <permission android:name="android.permission.MANAGE_APP_TOKENS"
        android:protectionLevel="signature" />

    <!-- Allows System UI to register listeners for events from Window Manager.
         @hide -->
    <permission android:name="android.permission.REGISTER_WINDOW_MANAGER_LISTENERS"
        android:protectionLevel="signature" />

    <!-- @hide Allows the application to temporarily freeze the screen for a
         full-screen transition. -->
    <permission android:name="android.permission.FREEZE_SCREEN"
        android:protectionLevel="signature" />

    <!-- @SystemApi Allows an application to inject user events (keys, touch, trackball)
         into the event stream and deliver them to ANY window.  Without this
         permission, you can only deliver events to windows in your own process.
         <p>Not for use by third-party applications.
         @hide
    -->
    <permission android:name="android.permission.INJECT_EVENTS"
        android:protectionLevel="signature" />

    <!-- @hide Allows an application to register an input filter which filters the stream
         of user events (keys, touch, trackball) before they are dispatched to any window. -->
    <permission android:name="android.permission.FILTER_EVENTS"
        android:protectionLevel="signature" />

    <!-- @hide Allows an application to retrieve the window token from the accessibility manager. -->
    <permission android:name="android.permission.RETRIEVE_WINDOW_TOKEN"
        android:protectionLevel="signature" />

    <!-- @hide Allows an application to modify accessibility information from another app. -->
    <permission android:name="android.permission.MODIFY_ACCESSIBILITY_DATA"
                android:protectionLevel="signature" />

    <!-- @hide Allows an application to perform accessibility operations (e.g. send events) on
         behalf of another package. -->
    <permission android:name="android.permission.ACT_AS_PACKAGE_FOR_ACCESSIBILITY"
                android:protectionLevel="signature" />

    <!-- @hide Allows an application to change the accessibility volume. -->
    <permission android:name="android.permission.CHANGE_ACCESSIBILITY_VOLUME"
                android:protectionLevel="signature" />

    <!-- @hide Allows an application to collect frame statistics -->
    <permission android:name="android.permission.FRAME_STATS"
         android:protectionLevel="signature" />

    <!-- @hide Allows an application to temporary enable accessibility on the device. -->
    <permission android:name="android.permission.TEMPORARY_ENABLE_ACCESSIBILITY"
        android:protectionLevel="signature" />

    <!-- @SystemApi Allows an application to launch detail settings activity of a particular
         accessibility service.
         <p>Not for use by third-party applications.
         @hide -->
    <permission android:name="android.permission.OPEN_ACCESSIBILITY_DETAILS_SETTINGS"
        android:protectionLevel="signature|installer" />

    <!-- @SystemApi Allows an application to watch and control how activities are
         started globally in the system.  Only for is in debugging
         (usually the monkey command).
         <p>Not for use by third-party applications.
         @hide
    -->
    <permission android:name="android.permission.SET_ACTIVITY_WATCHER"
        android:protectionLevel="signature" />

    <!-- @SystemApi Allows an application to call the activity manager shutdown() API
         to put the higher-level system there into a shutdown state.
         @hide -->
    <permission android:name="android.permission.SHUTDOWN"
        android:protectionLevel="signature|privileged" />

    <!-- @SystemApi Allows an application to tell the activity manager to temporarily
         stop application switches, putting it into a special mode that
         prevents applications from immediately switching away from some
         critical UI such as the home screen.
         @hide -->
    <permission android:name="android.permission.STOP_APP_SWITCHES"
        android:protectionLevel="signature|privileged" />

    <!-- @SystemApi Allows an application to retrieve private information about
         the current top activity, such as any assist context it can provide.
         <p>Not for use by third-party applications.
         @hide
    -->
    <permission android:name="android.permission.GET_TOP_ACTIVITY_INFO"
        android:protectionLevel="signature" />

    <!-- Allows an application to retrieve the current state of keys and
         switches.
         <p>Not for use by third-party applications.
         @deprecated The API that used this permission has been removed. -->
    <permission android:name="android.permission.READ_INPUT_STATE"
        android:protectionLevel="signature" />

    <!-- Must be required by an {@link android.inputmethodservice.InputMethodService},
         to ensure that only the system can bind to it.
         <p>Protection level: signature
    -->
    <permission android:name="android.permission.BIND_INPUT_METHOD"
        android:protectionLevel="signature" />

    <!-- Must be required by an {@link android.media.midi.MidiDeviceService},
         to ensure that only the system can bind to it.
         <p>Protection level: signature
    -->
    <permission android:name="android.permission.BIND_MIDI_DEVICE_SERVICE"
        android:protectionLevel="signature" />

    <!-- Must be required by an {@link android.accessibilityservice.AccessibilityService},
         to ensure that only the system can bind to it.
         <p>Protection level: signature
    -->
    <permission android:name="android.permission.BIND_ACCESSIBILITY_SERVICE"
        android:protectionLevel="signature" />

    <!-- Must be required by a {@link android.printservice.PrintService},
         to ensure that only the system can bind to it.
         <p>Protection level: signature
    -->
    <permission android:name="android.permission.BIND_PRINT_SERVICE"
        android:protectionLevel="signature" />

    <!-- Must be required by a {@link android.printservice.recommendation.RecommendationService},
     to ensure that only the system can bind to it.
     @hide
     @SystemApi
     <p>Protection level: signature
    -->
    <permission android:name="android.permission.BIND_PRINT_RECOMMENDATION_SERVICE"
            android:protectionLevel="signature" />

    <!-- Allows applications to get the installed and enabled print services.
         @hide
         @SystemApi
         <p>Protection level: signature|preinstalled
    -->
    <permission android:name="android.permission.READ_PRINT_SERVICES"
        android:protectionLevel="signature|preinstalled" />

    <!-- Allows applications to get the currently recommended print services for printers.
         @hide
         @SystemApi
         <p>Protection level: signature|preinstalled
    -->
    <permission android:name="android.permission.READ_PRINT_SERVICE_RECOMMENDATIONS"
        android:protectionLevel="signature|preinstalled" />

    <!-- Must be required by a {@link android.nfc.cardemulation.HostApduService}
         or {@link android.nfc.cardemulation.OffHostApduService} to ensure that only
         the system can bind to it.
         <p>Protection level: signature
    -->
    <permission android:name="android.permission.BIND_NFC_SERVICE"
        android:protectionLevel="signature" />

    <!-- Must be required by a {@link android.service.quickaccesswallet.QuickAccessWalletService}
         to ensure that only the system can bind to it.
         <p>Protection level: signature
    -->
    <permission android:name="android.permission.BIND_QUICK_ACCESS_WALLET_SERVICE"
                android:protectionLevel="signature" />

    <!-- Must be required by the PrintSpooler to ensure that only the system can bind to it.
         @hide -->
    <permission android:name="android.permission.BIND_PRINT_SPOOLER_SERVICE"
        android:protectionLevel="signature" />

    <!-- Must be required by the CompanionDeviceManager to ensure that only the system can bind to it.
         @hide -->
    <permission android:name="android.permission.BIND_COMPANION_DEVICE_MANAGER_SERVICE"
        android:protectionLevel="signature" />

    <!-- @SystemApi Must be required by the RuntimePermissionPresenterService to ensure
         that only the system can bind to it.
         @hide -->
    <permission android:name="android.permission.BIND_RUNTIME_PERMISSION_PRESENTER_SERVICE"
        android:protectionLevel="signature" />

    <!-- Must be required by a TextService (e.g. SpellCheckerService)
         to ensure that only the system can bind to it.
         <p>Protection level: signature
    -->
    <permission android:name="android.permission.BIND_TEXT_SERVICE"
        android:protectionLevel="signature" />

    <!-- @SystemApi Must be required by a AttentionService
         to ensure that only the system can bind to it.
         <p>Protection level: signature
         @hide
    -->
    <permission android:name="android.permission.BIND_ATTENTION_SERVICE"
                android:protectionLevel="signature" />
    <uses-permission android:name="android.permission.BIND_ATTENTION_SERVICE" />

    <!-- Must be required by a {@link android.net.VpnService},
         to ensure that only the system can bind to it.
         <p>Protection level: signature
    -->
    <permission android:name="android.permission.BIND_VPN_SERVICE"
        android:protectionLevel="signature" />

    <!-- Must be required by a {@link android.service.wallpaper.WallpaperService},
         to ensure that only the system can bind to it.
         <p>Protection level: signature|privileged
    -->
    <permission android:name="android.permission.BIND_WALLPAPER"
        android:protectionLevel="signature|privileged" />

    <!-- Must be required by a {@link android.service.voice.VoiceInteractionService},
         to ensure that only the system can bind to it.
         <p>Protection level: signature
    -->
    <permission android:name="android.permission.BIND_VOICE_INTERACTION"
        android:protectionLevel="signature" />

    <!-- Must be required by a {@link android.service.autofill.AutofillService},
         to ensure that only the system can bind to it.
         <p>Protection level: signature
    -->
    <permission android:name="android.permission.BIND_AUTOFILL_SERVICE"
        android:protectionLevel="signature" />

   <!-- Alternative version of android.permission.BIND_AUTOFILL_FIELD_CLASSIFICATION_SERVICE.
        This permission was renamed during the O previews but it was supported on the final O
        release, so we need to carry it over.
        <p>Protection level: signature
        @hide
    -->
    <permission android:name="android.permission.BIND_AUTOFILL"
        android:protectionLevel="signature" />

    <!-- Must be required by an {@link android.service.autofill.AutofillFieldClassificationService}
         to ensure that only the system can bind to it.
         @hide This is not a third-party API (intended for OEMs and system apps).
    -->
    <permission android:name="android.permission.BIND_AUTOFILL_FIELD_CLASSIFICATION_SERVICE"
                android:protectionLevel="signature" />

    <!-- Must be required by an {@link android.service.autofill.InlineSuggestionRenderService}
         to ensure that only the system can bind to it.
         @hide This is not a third-party API (intended for OEMs and system apps).
    -->
    <permission android:name="android.permission.BIND_INLINE_SUGGESTION_RENDER_SERVICE"
                android:protectionLevel="signature" />

    <!-- Must be required by a android.service.textclassifier.TextClassifierService,
         to ensure that only the system can bind to it.
         @SystemApi @hide This is not a third-party API (intended for OEMs and system apps).
         <p>Protection level: signature
    -->
    <permission android:name="android.permission.BIND_TEXTCLASSIFIER_SERVICE"
                android:protectionLevel="signature" />

    <!-- Must be required by a android.service.contentcapture.ContentCaptureService,
         to ensure that only the system can bind to it.
         @SystemApi @hide This is not a third-party API (intended for OEMs and system apps).
         <p>Protection level: signature
    -->
    <permission android:name="android.permission.BIND_CONTENT_CAPTURE_SERVICE"
                android:protectionLevel="signature" />

    <!-- Must be required by a android.service.contentsuggestions.ContentSuggestionsService,
         to ensure that only the system can bind to it.
         @SystemApi @hide This is not a third-party API (intended for OEMs and system apps).
         <p>Protection level: signature
    -->
    <permission android:name="android.permission.BIND_CONTENT_SUGGESTIONS_SERVICE"
                android:protectionLevel="signature" />

    <!-- Must be required by a android.service.autofill.augmented.AugmentedAutofillService,
         to ensure that only the system can bind to it.
         @SystemApi @hide This is not a third-party API (intended for OEMs and system apps).
         <p>Protection level: signature
    -->
    <permission android:name="android.permission.BIND_AUGMENTED_AUTOFILL_SERVICE"
                android:protectionLevel="signature" />

    <!-- Must be required by a {@link android.service.voice.VoiceInteractionService} implementation
         to enroll its own sound models. This is a more restrictive permission than the higher-level
         permission KEYPHRASE_ENROLLMENT_APPLICATION. For the caller to enroll sound models with
         this permission, it must hold the permission and be the active VoiceInteractionService in
         the system.
         {@see Settings.Secure.VOICE_INTERACTION_SERVICE}
         @hide -->
    <permission android:name="android.permission.MANAGE_VOICE_KEYPHRASES"
        android:protectionLevel="signature|privileged" />

    <!-- Must be required by a keyphrase enrollment application, to enroll sound models. This is
         treated as a higher-level permission to MANAGE_VOICE_KEYPHRASES as a caller can enroll
         sound models at any time. This permission should be reserved for system enrollment
         applications detected by {@link android.hardware.soundtrigger.KeyphraseEnrollmentInfo}
         only.
         @hide <p>Not for use by third-party applications.</p> -->
    <permission android:name="android.permission.KEYPHRASE_ENROLLMENT_APPLICATION"
        android:protectionLevel="signature|privileged" />

    <!-- Must be required by a {@link com.android.media.remotedisplay.RemoteDisplayProvider},
         to ensure that only the system can bind to it.
         @hide -->
    <permission android:name="android.permission.BIND_REMOTE_DISPLAY"
        android:protectionLevel="signature" />

    <!-- Must be required by a {@link android.media.tv.TvInputService}
         to ensure that only the system can bind to it.
         <p>Protection level: signature|privileged
    -->
    <permission android:name="android.permission.BIND_TV_INPUT"
        android:protectionLevel="signature|privileged" />

    <!-- @SystemApi
         Must be required by a {@link com.android.media.tv.remoteprovider.TvRemoteProvider}
         to ensure that only the system can bind to it.
         <p>Protection level: signature|privileged
         <p>Not for use by third-party applications. </p>
         @hide  -->
    <permission android:name="android.permission.BIND_TV_REMOTE_SERVICE"
        android:protectionLevel="signature|privileged" />

    <!-- @SystemApi
         Must be required for a virtual remote controller for TV.
         <p>Protection level: signature|privileged
         <p>Not for use by third-party applications. </p>
         @hide  -->
    <permission android:name="android.permission.TV_VIRTUAL_REMOTE_CONTROLLER"
        android:protectionLevel="signature|privileged" />

    <!-- Allows an application to change HDMI CEC active source.
         <p>Not for use by third-party applications.
         @hide -->
    <permission android:name="android.permission.CHANGE_HDMI_CEC_ACTIVE_SOURCE"
        android:protectionLevel="signature|privileged" />

    <!-- @SystemApi Allows an application to modify parental controls
         <p>Not for use by third-party applications.
         @hide -->
    <permission android:name="android.permission.MODIFY_PARENTAL_CONTROLS"
        android:protectionLevel="signature|privileged" />

    <!-- @SystemApi Allows an application to read TvContentRatingSystemInfo
         <p>Not for use by third-party applications.
         @hide -->
    <permission android:name="android.permission.READ_CONTENT_RATING_SYSTEMS"
        android:protectionLevel="signature|privileged" />

    <!-- Allows an application to notify TV inputs by sending broadcasts.
         <p>Protection level: signature|privileged
         <p>Not for use by third-party applications.
         @hide @SystemApi -->
    <permission android:name="android.permission.NOTIFY_TV_INPUTS"
         android:protectionLevel="signature|privileged" />

    <!-- This permission is required among systems services when accessing
         tuner resource management related APIs or information.
         <p>Protection level: signature|privileged
         <p>Not for use by third-party applications.
         @hide -->
    <permission android:name="android.permission.TUNER_RESOURCE_ACCESS"
         android:protectionLevel="signature|privileged" />

    <!-- This permission is required by Media Resource Manager Service when
         accessing its overridePid Api.
         <p>Protection level: signature
         <p>Not for use by third-party applications.
         @hide -->
    <permission android:name="android.permission.MEDIA_RESOURCE_OVERRIDE_PID"
         android:protectionLevel="signature" />
    <uses-permission android:name="android.permission.MEDIA_RESOURCE_OVERRIDE_PID" />


    <!-- Must be required by a {@link android.media.routing.MediaRouteService}
         to ensure that only the system can interact with it.
         @hide -->
    <permission android:name="android.permission.BIND_ROUTE_PROVIDER"
        android:protectionLevel="signature" />

    <!-- Must be required by device administration receiver, to ensure that only the
         system can interact with it.
         <p>Protection level: signature
    -->
    <permission android:name="android.permission.BIND_DEVICE_ADMIN"
        android:protectionLevel="signature" />

    <!-- @SystemApi Required to add or remove another application as a device admin.
         <p>Not for use by third-party applications.
         @hide
         @removed -->
    <permission android:name="android.permission.MANAGE_DEVICE_ADMINS"
        android:protectionLevel="signature" />

    <!-- @SystemApi Allows an app to reset the device password.
         <p>Not for use by third-party applications.
         @hide -->
    <permission android:name="android.permission.RESET_PASSWORD"
        android:protectionLevel="signature|privileged" />

    <!-- @SystemApi Allows an app to lock the device.
         <p>Not for use by third-party applications.
         @hide -->
    <permission android:name="android.permission.LOCK_DEVICE"
        android:protectionLevel="signature|privileged" />

    <!-- @SystemApi Allows low-level access to setting the orientation (actually
         rotation) of the screen.
         <p>Not for use by third-party applications.
         @hide
    -->
    <permission android:name="android.permission.SET_ORIENTATION"
        android:protectionLevel="signature" />

    <!-- @SystemApi Allows low-level access to setting the pointer speed.
         <p>Not for use by third-party applications.
         @hide
    -->
    <permission android:name="android.permission.SET_POINTER_SPEED"
        android:protectionLevel="signature" />

    <!-- Allows low-level access to setting input device calibration.
         <p>Not for use by normal applications.
         @hide -->
    <permission android:name="android.permission.SET_INPUT_CALIBRATION"
        android:protectionLevel="signature" />

    <!-- Allows low-level access to setting the keyboard layout.
         <p>Not for use by third-party applications.
         @hide -->
    <permission android:name="android.permission.SET_KEYBOARD_LAYOUT"
        android:protectionLevel="signature" />

    <!-- Allows an application to query tablet mode state and monitor changes
         in it.
         <p>Not for use by third-party applications.
         @hide -->
    <permission android:name="android.permission.TABLET_MODE"
        android:protectionLevel="signature" />

    <!-- Allows an application to request installing packages. Apps
         targeting APIs greater than 25 must hold this permission in
         order to use {@link android.content.Intent#ACTION_INSTALL_PACKAGE}.
         <p>Protection level: signature
    -->
    <permission android:name="android.permission.REQUEST_INSTALL_PACKAGES"
        android:label="@string/permlab_requestInstallPackages"
        android:description="@string/permdesc_requestInstallPackages"
        android:protectionLevel="signature|appop" />

    <!-- Allows an application to request deleting packages. Apps
         targeting APIs {@link android.os.Build.VERSION_CODES#P} or greater must hold this
         permission in order to use {@link android.content.Intent#ACTION_UNINSTALL_PACKAGE} or
         {@link android.content.pm.PackageInstaller#uninstall}.
         <p>Protection level: normal
    -->
    <permission android:name="android.permission.REQUEST_DELETE_PACKAGES"
        android:label="@string/permlab_requestDeletePackages"
        android:description="@string/permdesc_requestDeletePackages"
        android:protectionLevel="normal" />

    <!-- Allows an application to install packages.
    <p>Not for use by third-party applications. -->
    <permission android:name="android.permission.INSTALL_PACKAGES"
      android:protectionLevel="signature|privileged" />

    <!-- @SystemApi Allows an application to install self updates. This is a limited version
         of {@link android.Manifest.permission#INSTALL_PACKAGES}.
        <p>Not for use by third-party applications.
        @hide
    -->
    <permission android:name="android.permission.INSTALL_SELF_UPDATES"
        android:protectionLevel="signature|privileged" />

    <!-- @SystemApi Allows an application to install updates. This is a limited version
         of {@link android.Manifest.permission#INSTALL_PACKAGES}.
        <p>Not for use by third-party applications.
        @hide
    -->
    <permission android:name="android.permission.INSTALL_PACKAGE_UPDATES"
        android:protectionLevel="signature|privileged" />

    <!-- Allows an application to install existing system packages. This is a limited
         version of {@link android.Manifest.permission#INSTALL_PACKAGES}.
         <p>Not for use by third-party applications.
         TODO(b/80204953): remove this permission once we have a long-term solution.
         @hide
    -->
    <permission android:name="com.android.permission.INSTALL_EXISTING_PACKAGES"
        android:protectionLevel="signature|privileged" />

    <!-- Allows an application to use the package installer v2 APIs.
         <p>The package installer v2 APIs are still a work in progress and we're
         currently validating they work in all scenarios.
         <p>Not for use by third-party applications.
         TODO(b/152310230): use this permission to protect only Incremental installations
         once the APIs are confirmed to be sufficient.
         @hide
    -->
    <permission android:name="com.android.permission.USE_INSTALLER_V2"
        android:protectionLevel="signature|verifier" />

    <!-- @SystemApi @TestApi Allows an application to clear user data.
         <p>Not for use by third-party applications
         @hide
    -->
    <permission android:name="android.permission.CLEAR_APP_USER_DATA"
        android:protectionLevel="signature|installer" />

    <!-- @hide Allows an application to get the URI permissions
         granted to another application.
         <p>Not for use by third-party applications
    -->
    <permission android:name="android.permission.GET_APP_GRANTED_URI_PERMISSIONS"
        android:protectionLevel="signature" />

    <!-- @hide Allows an application to clear the URI permissions
         granted to another application.
         <p>Not for use by third-party applications
    -->
    <permission
        android:name="android.permission.CLEAR_APP_GRANTED_URI_PERMISSIONS"
        android:protectionLevel="signature" />

    <!-- @hide
         Allows an application to change the status of Scoped Access Directory requests granted or
         rejected by the user.
         <p>This permission should <em>only</em> be requested by the platform
         settings app.  This permission cannot be granted to third-party apps.
         <p>Protection level: signature
    -->
    <permission
         android:name="android.permission.MANAGE_SCOPED_ACCESS_DIRECTORY_PERMISSIONS"
         android:protectionLevel="signature" />

    <!-- @hide
         Allows an application to change the status of a persistable URI permission granted
         to another application.
         <p>This permission should <em>only</em> be requested by the platform
         settings app.  This permission cannot be granted to third-party apps.
         <p>Protection level: signature
    -->
    <permission android:name="android.permission.FORCE_PERSISTABLE_URI_PERMISSIONS"
        android:protectionLevel="signature" />

    <!-- Old permission for deleting an app's cache files, no longer used,
         but signals for us to quietly ignore calls instead of throwing an exception.
         <p>Protection level: signature|privileged -->
    <permission android:name="android.permission.DELETE_CACHE_FILES"
        android:protectionLevel="signature|privileged" />

    <!-- Allows an application to delete cache files.
         @hide -->
    <permission android:name="android.permission.INTERNAL_DELETE_CACHE_FILES"
        android:protectionLevel="signature" />

    <!-- Allows an application to delete packages.
         <p>Not for use by third-party applications.
         <p>Starting in {@link android.os.Build.VERSION_CODES#N}, user confirmation is requested
         when the application deleting the package is not the same application that installed the
         package. -->
    <permission android:name="android.permission.DELETE_PACKAGES"
        android:protectionLevel="signature|privileged" />

    <!-- @SystemApi Allows an application to move location of installed package.
         @hide -->
    <permission android:name="android.permission.MOVE_PACKAGE"
        android:protectionLevel="signature|privileged" />

    <!-- Allows an application to change whether an application component (other than its own) is
         enabled or not.
         <p>Not for use by third-party applications. -->
    <permission android:name="android.permission.CHANGE_COMPONENT_ENABLED_STATE"
        android:protectionLevel="signature|privileged" />

    <!-- @SystemApi Allows an application to grant specific permissions.
         @hide -->
    <permission android:name="android.permission.GRANT_RUNTIME_PERMISSIONS"
        android:protectionLevel="signature|installer|verifier" />

    <!-- @SystemApi Allows an app that has this permission and the permissions to install packages
         to request certain runtime permissions to be granted at installation.
         @hide -->
    <permission android:name="android.permission.INSTALL_GRANT_RUNTIME_PERMISSIONS"
        android:protectionLevel="signature|installer|verifier" />

    <!-- @SystemApi Allows an application to revoke specific permissions.
        @hide -->
    <permission android:name="android.permission.REVOKE_RUNTIME_PERMISSIONS"
         android:protectionLevel="signature|installer|verifier" />

    <!-- @SystemApi Allows the system to read runtime permission state.
        @hide -->
    <permission android:name="android.permission.GET_RUNTIME_PERMISSIONS"
                android:protectionLevel="signature" />

    <!-- @SystemApi Allows the system to restore runtime permission state. This might grant
    permissions, hence this is a more scoped, less powerful variant of GRANT_RUNTIME_PERMISSIONS.
    Among other restrictions this cannot override user choices.
    @hide -->
    <permission android:name="android.permission.RESTORE_RUNTIME_PERMISSIONS"
                android:protectionLevel="signature" />

    <!-- @SystemApi Allows an application to change policy_fixed permissions.
    @hide -->
    <permission android:name="android.permission.ADJUST_RUNTIME_PERMISSIONS_POLICY"
                android:protectionLevel="signature|installer" />

    <!-- @SystemApi @TestApi Allows an application to upgrade runtime permissions.
    @hide -->
    <permission android:name="android.permission.UPGRADE_RUNTIME_PERMISSIONS"
                android:protectionLevel="signature" />

    <!-- @SystemApi Allows an application to whitelist restricted permissions
         on any of the whitelists.
    @hide -->
    <permission android:name="android.permission.WHITELIST_RESTRICTED_PERMISSIONS"
                android:protectionLevel="signature|installer" />

    <!-- @SystemApi Allows an application to an exempt an app from having its permission be
        auto-revoked when unused for an extended period of time.
        @hide -->
    <permission android:name="android.permission.WHITELIST_AUTO_REVOKE_PERMISSIONS"
        android:protectionLevel="signature|installer" />

    <!-- @hide Allows an application to observe permission changes. -->
    <permission android:name="android.permission.OBSERVE_GRANT_REVOKE_PERMISSIONS"
        android:protectionLevel="signature|privileged" />

    <!-- @SystemApi Allows an application to start and stop one time permission sessions
    @hide -->
    <permission android:name="android.permission.MANAGE_ONE_TIME_PERMISSION_SESSIONS"
                android:protectionLevel="signature|installer" />

    <!-- @SystemApi Allows an application to manage the holders of a role.
         @hide -->
    <permission android:name="android.permission.MANAGE_ROLE_HOLDERS"
                android:protectionLevel="signature|installer" />

    <!-- @SystemApi Allows an application to observe role holder changes.
         @hide -->
    <permission android:name="android.permission.OBSERVE_ROLE_HOLDERS"
                android:protectionLevel="signature|installer" />

    <!-- Allows an application to manage the companion devices.
         @hide -->
    <permission android:name="android.permission.MANAGE_COMPANION_DEVICES"
                android:protectionLevel="signature" />

    <!-- @SystemApi Allows an application to use SurfaceFlinger's low level features.
         <p>Not for use by third-party applications.
         @hide
    -->
    <permission android:name="android.permission.ACCESS_SURFACE_FLINGER"
        android:protectionLevel="signature" />

    <!-- Allows an application to take screen shots and more generally
         get access to the frame buffer data.
         <p>Not for use by third-party applications.
          @hide
          @removed -->
    <permission android:name="android.permission.READ_FRAME_BUFFER"
        android:protectionLevel="signature" />

    <!-- Allows an application to use InputFlinger's low level features.
         @hide -->
    <permission android:name="android.permission.ACCESS_INPUT_FLINGER"
        android:protectionLevel="signature" />

    <!-- Allows an application to disable/enable input devices.
         Could be used to prevent unwanted touch events
         on a touchscreen, for example during swimming or rain.
         @hide -->
    <permission android:name="android.permission.DISABLE_INPUT_DEVICE"
        android:protectionLevel="signature" />

    <!-- Allows an application to configure and connect to Wifi displays
         @hide
         @SystemApi -->
    <permission android:name="android.permission.CONFIGURE_WIFI_DISPLAY"
        android:protectionLevel="signature" />

    <!-- Allows an application to control low-level features of Wifi displays
         such as opening an RTSP socket.  This permission should only be used
         by the display manager.
         @hide -->
    <permission android:name="android.permission.CONTROL_WIFI_DISPLAY"
        android:protectionLevel="signature" />

    <!-- Allows an application to control the color modes set for displays system-wide.
         <p>Not for use by third-party applications.</p>
         @hide -->
    <permission android:name="android.permission.CONFIGURE_DISPLAY_COLOR_MODE"
        android:protectionLevel="signature" />

    <!-- Allows an application to control the lights on the device.
         @hide
         @SystemApi
         @TestApi -->
    <permission android:name="android.permission.CONTROL_DEVICE_LIGHTS"
        android:protectionLevel="signature|privileged" />

    <!-- Allows an application to control the color saturation of the display.
         @hide
         @SystemApi -->
    <permission android:name="android.permission.CONTROL_DISPLAY_SATURATION"
        android:protectionLevel="signature|privileged" />

    <!-- Allows an application to control display color transformations.
         <p>Not for use by third-party applications.</p>
         @hide
         @SystemApi -->
    <permission android:name="android.permission.CONTROL_DISPLAY_COLOR_TRANSFORMS"
        android:protectionLevel="signature|privileged" />

    <!-- Allows an application to collect usage infomation about brightness slider changes.
         <p>Not for use by third-party applications.</p>
         @hide
         @SystemApi
         @TestApi -->
    <permission android:name="android.permission.BRIGHTNESS_SLIDER_USAGE"
        android:protectionLevel="signature|privileged|development" />

    <!-- Allows an application to collect ambient light stats.
         <p>Not for use by third party applications.</p>
         @hide
         @SystemApi -->
    <permission android:name="android.permission.ACCESS_AMBIENT_LIGHT_STATS"
        android:protectionLevel="signature|privileged|development" />

    <!-- Allows an application to modify the display brightness configuration
         @hide
         @SystemApi
         @TestApi -->
    <permission android:name="android.permission.CONFIGURE_DISPLAY_BRIGHTNESS"
        android:protectionLevel="signature|privileged|development" />

    <!-- Allows an application to control the system's display brightness
         @hide -->
    <permission android:name="android.permission.CONTROL_DISPLAY_BRIGHTNESS"
        android:protectionLevel="signature" />

    <!-- @SystemApi Allows an application to control VPN.
         <p>Not for use by third-party applications.</p>
         @hide -->
    <permission android:name="android.permission.CONTROL_VPN"
        android:protectionLevel="signature|privileged" />
    <uses-permission android:name="android.permission.CONTROL_VPN" />

    <!-- Allows an application to access and modify always-on VPN configuration.
         <p>Not for use by third-party or privileged applications.
         @hide -->
    <permission android:name="android.permission.CONTROL_ALWAYS_ON_VPN"
        android:protectionLevel="signature" />

    <!-- Allows an application to capture audio output.
         Use the {@code CAPTURE_MEDIA_OUTPUT} permission if only the {@code USAGE_UNKNOWN}),
         {@code USAGE_MEDIA}) or {@code USAGE_GAME}) usages are intended to be captured.
         <p>Not for use by third-party applications.</p> -->
    <permission android:name="android.permission.CAPTURE_AUDIO_OUTPUT"
        android:protectionLevel="signature|privileged" />

    <!-- @SystemApi Allows an application to capture the audio played by other apps
         that have set an allow capture policy of
         {@link android.media.AudioAttributes#ALLOW_CAPTURE_BY_SYSTEM}.

         Without this permission, only audio with an allow capture policy of
         {@link android.media.AudioAttributes#ALLOW_CAPTURE_BY_ALL} can be used.

         There are strong restriction listed at
         {@link android.media.AudioAttributes#ALLOW_CAPTURE_BY_SYSTEM}
         on what an app can do with the captured audio.

         See {@code CAPTURE_AUDIO_OUTPUT} for capturing audio use cases other than media playback.

         <p>Not for use by third-party applications.</p>
         @hide -->
    <permission android:name="android.permission.CAPTURE_MEDIA_OUTPUT"
        android:protectionLevel="signature|privileged" />

    <!-- @SystemApi Allows an application to capture the audio played by other apps
        with the {@code USAGE_VOICE_COMMUNICATION} usage.

        The application may opt out of capturing by setting an allow capture policy of
        {@link android.media.AudioAttributes#ALLOW_CAPTURE_BY_NONE}.

        There are strong restriction listed at
        {@link android.media.AudioAttributes#ALLOW_CAPTURE_BY_SYSTEM}
        on what an app can do with the captured audio.

        See {@code CAPTURE_AUDIO_OUTPUT} and {@code CAPTURE_MEDIA_OUTPUT} for capturing
        audio use cases other than voice communication playback.

        <p>Not for use by third-party applications.</p>
        @hide -->
    <permission android:name="android.permission.CAPTURE_VOICE_COMMUNICATION_OUTPUT"
        android:protectionLevel="signature|privileged" />

    <!-- @SystemApi Allows an application to capture audio for hotword detection.
         <p>Not for use by third-party applications.</p>
         @hide -->
    <permission android:name="android.permission.CAPTURE_AUDIO_HOTWORD"
        android:protectionLevel="signature|privileged" />

    <!-- @SystemApi Allows an application to modify audio routing and override policy decisions.
         <p>Not for use by third-party applications.</p>
         @hide -->
    <permission android:name="android.permission.MODIFY_AUDIO_ROUTING"
        android:protectionLevel="signature|privileged" />

    <!-- Allows an application to modify what effects are applied to all audio
         (matching certain criteria) from any application.
         <p>Not for use by third-party applications.</p>
         @hide -->
    <permission android:name="android.permission.MODIFY_DEFAULT_AUDIO_EFFECTS"
        android:protectionLevel="signature|privileged" />

    <!-- @SystemApi Allows an application to provide remote displays.
         <p>Not for use by third-party applications.</p>
         @hide -->
    <permission android:name="android.permission.REMOTE_DISPLAY_PROVIDER"
        android:protectionLevel="signature|privileged" />

    <!-- Allows an application to capture video output.
         <p>Not for use by third-party applications.</p>
          @hide
          @removed -->
    <permission android:name="android.permission.CAPTURE_VIDEO_OUTPUT"
        android:protectionLevel="signature" />

    <!-- Allows an application to capture secure video output.
         <p>Not for use by third-party applications.</p>
          @hide
          @removed -->
    <permission android:name="android.permission.CAPTURE_SECURE_VIDEO_OUTPUT"
        android:protectionLevel="signature" />

    <!-- Allows an application to know what content is playing and control its playback.
         <p>Not for use by third-party applications due to privacy of media consumption</p>  -->
    <permission android:name="android.permission.MEDIA_CONTENT_CONTROL"
        android:protectionLevel="signature|privileged" />

    <!-- @SystemApi @hide Allows an application to set the volume key long-press listener.
         <p>When it's set, the application will receive the volume key long-press event
         instead of changing volume.</p>
         <p>Not for use by third-party applications</p> -->
    <permission android:name="android.permission.SET_VOLUME_KEY_LONG_PRESS_LISTENER"
        android:protectionLevel="signature|privileged|development" />

    <!-- @SystemApi @hide Allows an application to set media key event listener.
         <p>When it's set, the application will receive the media key event before
         any other media sessions. If the event is handled by the listener, other sessions
         cannot get the event.</p>
         <p>Not for use by third-party applications</p> -->
    <permission android:name="android.permission.SET_MEDIA_KEY_LISTENER"
        android:protectionLevel="signature|privileged|development" />

    <!-- @SystemApi Required to be able to disable the device (very dangerous!).
         <p>Not for use by third-party applications.
         @hide
    -->
    <permission android:name="android.permission.BRICK"
        android:protectionLevel="signature" />

    <!-- Required to be able to reboot the device.
    <p>Not for use by third-party applications. -->
    <permission android:name="android.permission.REBOOT"
        android:protectionLevel="signature|privileged" />

   <!-- @SystemApi Allows low-level access to power management.
        <p>Not for use by third-party applications.
        @hide
    -->
   <permission android:name="android.permission.DEVICE_POWER"
        android:protectionLevel="signature" />

    <!-- Allows toggling battery saver on the system.
         Superseded by DEVICE_POWER permission. @hide @SystemApi
    -->
    <permission android:name="android.permission.POWER_SAVER"
        android:protectionLevel="signature|privileged" />

   <!-- Allows access to the PowerManager.userActivity function.
   <p>Not for use by third-party applications. @hide @SystemApi -->
    <permission android:name="android.permission.USER_ACTIVITY"
        android:protectionLevel="signature|privileged" />

   <!-- @hide Allows low-level access to tun tap driver -->
    <permission android:name="android.permission.NET_TUNNELING"
        android:protectionLevel="signature" />

    <!-- Run as a manufacturer test application, running as the root user.
         Only available when the device is running in manufacturer test mode.
         <p>Not for use by third-party applications.
    -->
    <permission android:name="android.permission.FACTORY_TEST"
        android:protectionLevel="signature" />

    <!-- Allows an application to broadcast a notification that an application
         package has been removed.
         <p>Not for use by third-party applications.
    -->
    <permission android:name="android.permission.BROADCAST_PACKAGE_REMOVED"
        android:protectionLevel="signature" />

    <!-- Allows an application to broadcast an SMS receipt notification.
         <p>Not for use by third-party applications.
    -->
    <permission android:name="android.permission.BROADCAST_SMS"
        android:protectionLevel="signature" />

    <!-- Allows an application to broadcast a WAP PUSH receipt notification.
         <p>Not for use by third-party applications.
    -->
    <permission android:name="android.permission.BROADCAST_WAP_PUSH"
        android:protectionLevel="signature" />

    <!-- @SystemApi Allows an application to broadcast privileged networking requests.
         <p>Not for use by third-party applications.
         @hide
         @deprecated Use {@link android.Manifest.permission#REQUEST_NETWORK_SCORES} instead
    -->
    <permission android:name="android.permission.BROADCAST_NETWORK_PRIVILEGED"
        android:protectionLevel="signature|privileged" />

    <!-- Not for use by third-party applications. -->
    <permission android:name="android.permission.MASTER_CLEAR"
        android:protectionLevel="signature|privileged" />

    <!-- Allows an application to call any phone number, including emergency
         numbers, without going through the Dialer user interface for the user
         to confirm the call being placed.
         <p>Not for use by third-party applications. -->
    <permission android:name="android.permission.CALL_PRIVILEGED"
        android:protectionLevel="signature|privileged" />

    <!-- @SystemApi Allows an application to perform CDMA OTA provisioning @hide -->
    <permission android:name="android.permission.PERFORM_CDMA_PROVISIONING"
        android:protectionLevel="signature|privileged" />

    <!-- @SystemApi Allows an application to perform SIM Activation @hide -->
    <permission android:name="android.permission.PERFORM_SIM_ACTIVATION"
        android:protectionLevel="signature|privileged" />

    <!-- Allows enabling/disabling location update notifications from
         the radio.
         <p>Not for use by third-party applications. -->
    <permission android:name="android.permission.CONTROL_LOCATION_UPDATES"
        android:protectionLevel="signature|privileged" />

    <!-- Allows read/write access to the "properties" table in the checkin
         database, to change values that get uploaded.
         <p>Not for use by third-party applications. -->
    <permission android:name="android.permission.ACCESS_CHECKIN_PROPERTIES"
        android:protectionLevel="signature|privileged" />

    <!-- Allows an application to collect component usage
         statistics
         <p>Declaring the permission implies intention to use the API and the user of the
         device can grant permission through the Settings application.
         <p>Protection level: signature|privileged|development|appop|retailDemo -->
    <permission android:name="android.permission.PACKAGE_USAGE_STATS"
        android:protectionLevel="signature|privileged|development|appop|retailDemo" />
    <uses-permission android:name="android.permission.PACKAGE_USAGE_STATS" />

    <!-- Allows a data loader to read a package's access logs. The access logs contain the
         set of pages referenced over time.
         <p>Declaring the permission implies intention to use the API and the user of the
         device can grant permission through the Settings application.
         <p>Protection level: signature|privileged|appop
         <p>A data loader has to be the one which provides data to install an app.
         <p>A data loader has to have both permission:LOADER_USAGE_STATS AND
         appop:LOADER_USAGE_STATS allowed to be able to access the read logs. -->
    <permission android:name="android.permission.LOADER_USAGE_STATS"
        android:protectionLevel="signature|privileged|appop" />
    <uses-permission android:name="android.permission.LOADER_USAGE_STATS" />

    <!-- @hide @SystemApi Allows an application to observe usage time of apps. The app can register
         for callbacks when apps reach a certain usage time limit, etc. -->
    <permission android:name="android.permission.OBSERVE_APP_USAGE"
        android:protectionLevel="signature|privileged" />

    <!-- @hide @TestApi @SystemApi Allows an application to change the app idle state of an app.
         <p>Not for use by third-party applications. -->
    <permission android:name="android.permission.CHANGE_APP_IDLE_STATE"
        android:protectionLevel="signature|privileged" />

    <!-- @hide @SystemApi Allows an application to temporarily whitelist an inactive app to
         access the network and acquire wakelocks.
         <p>Not for use by third-party applications. -->
    <permission android:name="android.permission.CHANGE_DEVICE_IDLE_TEMP_WHITELIST"
        android:protectionLevel="signature|privileged" />

    <!-- Permission an application must hold in order to use
         {@link android.provider.Settings#ACTION_REQUEST_IGNORE_BATTERY_OPTIMIZATIONS}.
         <p>Protection level: normal -->
    <permission android:name="android.permission.REQUEST_IGNORE_BATTERY_OPTIMIZATIONS"
        android:label="@string/permlab_requestIgnoreBatteryOptimizations"
        android:description="@string/permdesc_requestIgnoreBatteryOptimizations"
        android:protectionLevel="normal" />

    <!-- Allows an application to collect battery statistics
         <p>Protection level: signature|privileged|development -->
    <permission android:name="android.permission.BATTERY_STATS"
        android:protectionLevel="signature|privileged|development" />

    <!--Allows an application to manage statscompanion.
    <p>Not for use by third-party applications.
         @hide -->
    <permission android:name="android.permission.STATSCOMPANION"
        android:protectionLevel="signature" />

    <!--@SystemApi @hide Allows an application to register stats pull atom callbacks.
    <p>Not for use by third-party applications.-->
    <permission android:name="android.permission.REGISTER_STATS_PULL_ATOM"
                android:protectionLevel="signature|privileged" />

    <!-- @SystemApi Allows an application to control the backup and restore process.
    <p>Not for use by third-party applications.
         @hide pending API council -->
    <permission android:name="android.permission.BACKUP"
        android:protectionLevel="signature|privileged" />

    <!-- @SystemApi Allows an application to make modifications to device settings such that these
         modifications will be overridden by settings restore..
    <p>Not for use by third-party applications.
         @hide -->
    <permission android:name="android.permission.MODIFY_SETTINGS_OVERRIDEABLE_BY_RESTORE"
                android:protectionLevel="signature|setup" />

    <!-- @SystemApi Allows application to manage
         {@link android.security.keystore.recovery.RecoveryController}.
         <p>Not for use by third-party applications.
         @hide -->
    <permission android:name="android.permission.RECOVER_KEYSTORE"
        android:protectionLevel="signature|privileged" />

    <!-- Allows a package to launch the secure full-backup confirmation UI.
         ONLY the system process may hold this permission.
         @hide -->
    <permission android:name="android.permission.CONFIRM_FULL_BACKUP"
        android:protectionLevel="signature" />

    <!-- Must be required by a {@link android.widget.RemoteViewsService},
         to ensure that only the system can bind to it.
         <p>Protection level: signature|privileged -->
    <permission android:name="android.permission.BIND_REMOTEVIEWS"
        android:protectionLevel="signature|privileged" />

    <!-- Allows an application to tell the AppWidget service which application
         can access AppWidget's data.  The normal user flow is that a user
         picks an AppWidget to go into a particular host, thereby giving that
         host application access to the private data from the AppWidget app.
         An application that has this permission should honor that contract.
         <p>Not for use by third-party applications. -->
    <permission android:name="android.permission.BIND_APPWIDGET"
        android:protectionLevel="signature|privileged" />

    <!-- @hide Allows sysui to manage user grants of slice permissions. -->
    <permission android:name="android.permission.MANAGE_SLICE_PERMISSIONS"
        android:protectionLevel="signature" />

    <!-- @SystemApi Private permission, to restrict who can bring up a dialog to add a new
         keyguard widget
         @hide -->
    <permission android:name="android.permission.BIND_KEYGUARD_APPWIDGET"
        android:protectionLevel="signature|privileged" />

    <!-- @SystemApi Internal permission allowing an application to query/set which
         applications can bind AppWidgets.
         @hide -->
    <permission android:name="android.permission.MODIFY_APPWIDGET_BIND_PERMISSIONS"
        android:protectionLevel="signature|privileged" />

    <!-- Allows applications to change the background data setting.
    <p>Not for use by third-party applications.
         @hide pending API council -->
    <permission android:name="android.permission.CHANGE_BACKGROUND_DATA_SETTING"
        android:protectionLevel="signature" />

    <!-- This permission can be used on content providers to allow the global
         search system to access their data.  Typically it used when the
         provider has some permissions protecting it (which global search
         would not be expected to hold), and added as a read-only permission
         to the path in the provider where global search queries are
         performed.  This permission can not be held by regular applications;
         it is used by applications to protect themselves from everyone else
         besides global search.
         <p>Protection level: signature|privileged -->
    <permission android:name="android.permission.GLOBAL_SEARCH"
        android:protectionLevel="signature|privileged" />

    <!-- Internal permission protecting access to the global search
         system: ensures that only the system can access the provider
         to perform queries (since this otherwise provides unrestricted
         access to a variety of content providers), and to write the
         search statistics (to keep applications from gaming the source
         ranking).
         @hide -->
    <permission android:name="android.permission.GLOBAL_SEARCH_CONTROL"
        android:protectionLevel="signature" />

    <!-- @SystemApi Internal permission to allows an application to read indexable data.
        @hide -->
    <permission android:name="android.permission.READ_SEARCH_INDEXABLES"
        android:protectionLevel="signature|privileged" />

    <!-- @SystemApi Internal permission to allows an application to bind to suggestion service.
        @hide -->
    <permission android:name="android.permission.BIND_SETTINGS_SUGGESTIONS_SERVICE"
                android:protectionLevel="signature" />

    <!-- @hide Internal permission to allows an application to access card content provider. -->
    <permission android:name="android.permission.WRITE_SETTINGS_HOMEPAGE_DATA"
                android:protectionLevel="signature|privileged" />

    <!-- @SystemApi Allows applications to set a live wallpaper.
         @hide XXX Change to signature once the picker is moved to its
         own apk as Ghod Intended. -->
    <permission android:name="android.permission.SET_WALLPAPER_COMPONENT"
        android:protectionLevel="signature|privileged" />

    <!-- @SystemApi Allows applications to read dream settings and dream state.
         @hide -->
    <permission android:name="android.permission.READ_DREAM_STATE"
        android:protectionLevel="signature|privileged" />

    <!-- @SystemApi Allows applications to write dream settings, and start or stop dreaming.
         @hide -->
    <permission android:name="android.permission.WRITE_DREAM_STATE"
        android:protectionLevel="signature|privileged" />

    <!-- @SystemApi Allow an application to read and write the cache partition.
         @hide -->
    <permission android:name="android.permission.ACCESS_CACHE_FILESYSTEM"
        android:protectionLevel="signature|privileged" />

    <!-- Must be required by default container service so that only
         the system can bind to it and use it to copy
         protected data to secure containers or files
         accessible to the system.
         @hide -->
    <permission android:name="android.permission.COPY_PROTECTED_DATA"
        android:protectionLevel="signature" />

    <!-- @SystemApi Internal permission protecting access to the encryption methods
        @hide
    -->
    <permission android:name="android.permission.CRYPT_KEEPER"
        android:protectionLevel="signature|privileged" />

    <!-- @SystemApi Allows an application to read historical network usage for
         specific networks and applications. @hide -->
    <permission android:name="android.permission.READ_NETWORK_USAGE_HISTORY"
        android:protectionLevel="signature|privileged" />

    <!-- Allows an application to manage network policies (such as warning and disable
         limits) and to define application-specific rules. @hide -->
    <permission android:name="android.permission.MANAGE_NETWORK_POLICY"
        android:protectionLevel="signature" />

    <!-- @SystemApi @hide @deprecated use UPDATE_DEVICE_STATS instead -->
    <permission android:name="android.permission.MODIFY_NETWORK_ACCOUNTING"
        android:protectionLevel="signature|privileged" />

    <!-- @SystemApi @hide Allows an application to manage carrier subscription plans. -->
    <permission android:name="android.permission.MANAGE_SUBSCRIPTION_PLANS"
        android:protectionLevel="signature|privileged" />

    <!-- C2DM permission.
         @hide Used internally.
     -->
    <permission android:name="android.intent.category.MASTER_CLEAR.permission.C2D_MESSAGE"
          android:protectionLevel="signature" />
    <uses-permission android:name="android.intent.category.MASTER_CLEAR.permission.C2D_MESSAGE"/>

    <!-- @SystemApi @hide Package verifier needs to have this permission before the PackageManager will
         trust it to verify packages.
    -->
    <permission android:name="android.permission.PACKAGE_VERIFICATION_AGENT"
        android:protectionLevel="signature|privileged" />

    <!-- Must be required by package verifier receiver, to ensure that only the
         system can interact with it.
         @hide
    -->
    <permission android:name="android.permission.BIND_PACKAGE_VERIFIER"
        android:protectionLevel="signature" />

    <!-- @hide Rollback manager needs to have this permission before the PackageManager will
         trust it to enable rollback.
    -->
    <permission android:name="android.permission.PACKAGE_ROLLBACK_AGENT"
        android:protectionLevel="signature" />

    <!-- @SystemApi @TestApi @hide Allows managing apk level rollbacks. -->
    <permission android:name="android.permission.MANAGE_ROLLBACKS"
        android:protectionLevel="signature|privileged" />

    <!-- @TestApi @hide Allows testing apk level rollbacks. -->
    <permission android:name="android.permission.TEST_MANAGE_ROLLBACKS"
        android:protectionLevel="signature" />

    <!-- @SystemApi @hide Allows an application to mark other applications as harmful -->
    <permission android:name="android.permission.SET_HARMFUL_APP_WARNINGS"
        android:protectionLevel="signature|verifier" />

    <!-- @SystemApi @hide Intent filter verifier needs to have this permission before the
         PackageManager will trust it to verify intent filters.
    -->
    <permission android:name="android.permission.INTENT_FILTER_VERIFICATION_AGENT"
        android:protectionLevel="signature|privileged" />

    <!-- Must be required by intent filter verifier rintent-filtereceiver, to ensure that only the
         system can interact with it.
         @hide
    -->
    <permission android:name="android.permission.BIND_INTENT_FILTER_VERIFIER"
        android:protectionLevel="signature" />

    <!-- @SystemApi Allows applications to access serial ports via the SerialManager.
         @hide -->
    <permission android:name="android.permission.SERIAL_PORT"
        android:protectionLevel="signature|privileged" />

    <!-- Allows the holder to access content providers from outside an ApplicationThread.
         This permission is enforced by the ActivityManagerService on the corresponding APIs,
         in particular ActivityManagerService#getContentProviderExternal(String) and
         ActivityManagerService#removeContentProviderExternal(String).
         @hide
    -->
    <permission android:name="android.permission.ACCESS_CONTENT_PROVIDERS_EXTERNALLY"
        android:protectionLevel="signature" />

    <!-- @SystemApi Allows an application to hold an UpdateLock, recommending that a headless
         OTA reboot *not* occur while the lock is held.
         @hide -->
    <permission android:name="android.permission.UPDATE_LOCK"
        android:protectionLevel="signature|privileged" />

    <!-- @SystemApi Allows an application the opportunity to become a
         {@link android.service.notification.NotificationAssistantService}.
         User permission is still required before access is granted.
         @hide -->
    <permission android:name="android.permission.REQUEST_NOTIFICATION_ASSISTANT_SERVICE"
                android:protectionLevel="signature|privileged" />

    <!-- @SystemApi @TestApi Allows an application to read the current set of notifications, including
         any metadata and intents attached.
         @hide -->
    <permission android:name="android.permission.ACCESS_NOTIFICATIONS"
        android:protectionLevel="signature|privileged|appop" />

    <!-- Marker permission for applications that wish to access notification policy. This permission
        is not supported on managed profiles.
         <p>Protection level: normal
    -->
    <permission android:name="android.permission.ACCESS_NOTIFICATION_POLICY"
        android:description="@string/permdesc_access_notification_policy"
        android:label="@string/permlab_access_notification_policy"
        android:protectionLevel="normal" />

    <!-- Allows modification of do not disturb rules and policies. Only allowed for system
        processes.
        @hide -->
    <permission android:name="android.permission.MANAGE_NOTIFICATIONS"
                android:protectionLevel="signature" />

    <!-- Allows notifications to be colorized
         <p>Not for use by third-party applications. @hide -->
    <permission android:name="android.permission.USE_COLORIZED_NOTIFICATIONS"
                android:protectionLevel="signature|setup" />

    <!-- Allows access to keyguard secure storage.  Only allowed for system processes.
        @hide -->
    <permission android:name="android.permission.ACCESS_KEYGUARD_SECURE_STORAGE"
        android:protectionLevel="signature" />

    <!-- Allows applications to set the initial lockscreen state.
         <p>Not for use by third-party applications. @hide -->
    <permission android:name="android.permission.SET_INITIAL_LOCK"
        android:protectionLevel="signature|setup"/>

    <!-- Allows managing (adding, removing) fingerprint templates. Reserved for the system. @hide -->
    <permission android:name="android.permission.MANAGE_FINGERPRINT"
        android:protectionLevel="signature|privileged" />

    <!-- Allows an app to reset fingerprint attempt counter. Reserved for the system. @hide -->
    <permission android:name="android.permission.RESET_FINGERPRINT_LOCKOUT"
        android:protectionLevel="signature" />

    <!-- Allows direct access to the <Biometric>Service interfaces. Reserved for the system. @hide -->
    <permission android:name="android.permission.MANAGE_BIOMETRIC"
        android:protectionLevel="signature" />

    <!-- Allows direct access to the <Biometric>Service authentication methods. Reserved for the system. @hide -->
    <permission android:name="android.permission.USE_BIOMETRIC_INTERNAL"
        android:protectionLevel="signature" />

    <!-- Allows the system to control the BiometricDialog (SystemUI). Reserved for the system. @hide -->
    <permission android:name="android.permission.MANAGE_BIOMETRIC_DIALOG"
        android:protectionLevel="signature" />

    <!-- Allows an app to reset face authentication attempt counter. Reserved for the system. @hide -->
    <permission android:name="android.permission.RESET_FACE_LOCKOUT"
        android:protectionLevel="signature" />

    <!-- Allows an application to control keyguard.  Only allowed for system processes.
        @hide -->
    <permission android:name="android.permission.CONTROL_KEYGUARD"
        android:protectionLevel="signature" />

    <!-- @SystemApi Allows an application to control keyguard features like secure notifications.
         @hide -->
    <permission android:name="android.permission.CONTROL_KEYGUARD_SECURE_NOTIFICATIONS"
        android:protectionLevel="signature|privileged" />

    <!-- Allows an application to listen to trust changes.  Only allowed for system processes.
        @hide -->
    <permission android:name="android.permission.TRUST_LISTENER"
        android:protectionLevel="signature" />

    <!-- @SystemApi Allows an application to provide a trust agent.
         @hide For security reasons, this is a platform-only permission. -->
    <permission android:name="android.permission.PROVIDE_TRUST_AGENT"
        android:protectionLevel="signature|privileged" />

    <!-- @SystemApi Allows an application to show a message
         on the keyguard when asking to dismiss it.
         @hide For security reasons, this is a platform-only permission. -->
    <permission android:name="android.permission.SHOW_KEYGUARD_MESSAGE"
        android:protectionLevel="signature|privileged" />

    <!-- Allows an application to launch the trust agent settings activity.
        @hide -->
    <permission android:name="android.permission.LAUNCH_TRUST_AGENT_SETTINGS"
        android:protectionLevel="signature|privileged" />

    <!-- @SystemApi Must be required by an {@link
        android.service.trust.TrustAgentService},
        to ensure that only the system can bind to it.
        @hide -->
    <permission android:name="android.permission.BIND_TRUST_AGENT"
        android:protectionLevel="signature" />

    <!-- Must be required by an {@link
         android.service.notification.NotificationListenerService},
         to ensure that only the system can bind to it.
         <p>Protection level: signature
    -->
    <permission android:name="android.permission.BIND_NOTIFICATION_LISTENER_SERVICE"
        android:protectionLevel="signature" />

    <!-- @SystemApi Must be required by an {@link
         android.service.notification.NotificationAssistantService} to ensure that only the system
         can bind to it.
         <p>Protection level: signature
         @hide
    -->
    <permission android:name="android.permission.BIND_NOTIFICATION_ASSISTANT_SERVICE"
        android:protectionLevel="signature" />

    <!-- Must be required by a {@link
         android.service.chooser.ChooserTargetService}, to ensure that
         only the system can bind to it.
         <p>Protection level: signature

         @deprecated For publishing direct share targets, please follow the instructions in
         https://developer.android.com/training/sharing/receive.html#providing-direct-share-targets
         instead.
    -->
    <permission android:name="android.permission.BIND_CHOOSER_TARGET_SERVICE"
        android:protectionLevel="signature" />

    <!-- @SystemApi Must be held by services that extend
         {@link android.service.resolver.ResolverRankerService}.
         <p>Protection level: signature|privileged
         @hide
    -->
    <permission android:name="android.permission.PROVIDE_RESOLVER_RANKER_SERVICE"
                android:protectionLevel="signature|privileged" />

    <!-- @SystemApi Must be required by services that extend
         {@link android.service.resolver.ResolverRankerService}, to ensure that only the system can
         bind to them.
         <p>Protection level: signature
         @hide
    -->
    <permission android:name="android.permission.BIND_RESOLVER_RANKER_SERVICE"
        android:protectionLevel="signature" />

    <!-- Must be required by a {@link
         android.service.notification.ConditionProviderService},
         to ensure that only the system can bind to it.
         <p>Protection level: signature
         -->
    <permission android:name="android.permission.BIND_CONDITION_PROVIDER_SERVICE"
        android:protectionLevel="signature" />

    <!-- Must be required by an {@link android.service.dreams.DreamService},
         to ensure that only the system can bind to it.
         <p>Protection level: signature
    -->
    <permission android:name="android.permission.BIND_DREAM_SERVICE"
        android:protectionLevel="signature" />

    <!-- Must be required by an {@link android.app.usage.CacheQuotaService} to ensure that only the
         system can bind to it.
         @hide This is not a third-party API (intended for OEMs and system apps).
    -->
    <permission android:name="android.permission.BIND_CACHE_QUOTA_SERVICE"
                android:protectionLevel="signature" />

    <!-- @SystemApi Allows an application to call into a carrier setup flow. It is up to the
         carrier setup application to enforce that this permission is required
         @hide This is not a third-party API (intended for OEMs and system apps). -->
    <permission android:name="android.permission.INVOKE_CARRIER_SETUP"
        android:protectionLevel="signature|privileged" />

    <!-- @SystemApi Allows an application to listen for network condition observations.
         @hide This is not a third-party API (intended for system apps). -->
    <permission android:name="android.permission.ACCESS_NETWORK_CONDITIONS"
        android:protectionLevel="signature|privileged" />

    <!-- @SystemApi Allows an application to provision and access DRM certificates
         @hide This is not a third-party API (intended for system apps). -->
    <permission android:name="android.permission.ACCESS_DRM_CERTIFICATES"
        android:protectionLevel="signature|privileged" />

    <!-- Api Allows an application to manage media projection sessions.
         @hide This is not a third-party API (intended for system apps). -->
    <permission android:name="android.permission.MANAGE_MEDIA_PROJECTION"
        android:protectionLevel="signature" />

    <!-- @SystemApi Allows an application to read install sessions
         @hide This is not a third-party API (intended for system apps). -->
    <permission android:name="android.permission.READ_INSTALL_SESSIONS"
        android:label="@string/permlab_readInstallSessions"
        android:description="@string/permdesc_readInstallSessions"
        android:protectionLevel="normal"/>

    <!-- @SystemApi Allows an application to remove DRM certificates
         @hide This is not a third-party API (intended for system apps). -->
    <permission android:name="android.permission.REMOVE_DRM_CERTIFICATES"
        android:protectionLevel="signature|privileged" />

    <!-- @deprecated Use {@link android.Manifest.permission#BIND_CARRIER_SERVICES} instead -->
    <permission android:name="android.permission.BIND_CARRIER_MESSAGING_SERVICE"
        android:protectionLevel="signature|privileged" />

    <!-- Allows an application to interact with the currently active
         {@link android.service.voice.VoiceInteractionService}.
         @hide -->
    <permission android:name="android.permission.ACCESS_VOICE_INTERACTION_SERVICE"
        android:protectionLevel="signature" />

    <!-- The system process that is allowed to bind to services in carrier apps will
         have this permission. Carrier apps should use this permission to protect
         their services that only the system is allowed to bind to.
         <p>Protection level: signature|privileged
    -->
    <permission android:name="android.permission.BIND_CARRIER_SERVICES"
        android:label="@string/permlab_bindCarrierServices"
        android:description="@string/permdesc_bindCarrierServices"
        android:protectionLevel="signature|privileged" />

    <!--
        Allows the holder to start the permission usage screen for an app.
        <p>Protection level: signature|installer
    -->
    <permission android:name="android.permission.START_VIEW_PERMISSION_USAGE"
        android:label="@string/permlab_startViewPermissionUsage"
        android:description="@string/permdesc_startViewPermissionUsage"
        android:protectionLevel="signature|installer" />

    <!-- Allows an application to query whether DO_NOT_ASK_CREDENTIALS_ON_BOOT
         flag is set.
         @hide -->
    <permission android:name="android.permission.QUERY_DO_NOT_ASK_CREDENTIALS_ON_BOOT"
                android:protectionLevel="signature" />

    <!-- @SystemApi Allows applications to kill UIDs.
        <p>Not for use by third-party applications.
         @hide -->
    <permission android:name="android.permission.KILL_UID"
                android:protectionLevel="signature|installer" />

    <!-- @SystemApi Allows applications to read the local WiFi and Bluetooth MAC address.
        @hide -->
    <permission android:name="android.permission.LOCAL_MAC_ADDRESS"
                android:protectionLevel="signature|privileged" />
    <uses-permission android:name="android.permission.LOCAL_MAC_ADDRESS"/>

    <!-- @SystemApi Allows access to MAC addresses of WiFi and Bluetooth peer devices.
        @hide -->
    <permission android:name="android.permission.PEERS_MAC_ADDRESS"
                android:protectionLevel="signature|setup" />

    <!-- Allows the Nfc stack to dispatch Nfc messages to applications. Applications
        can use this permission to ensure incoming Nfc messages are from the Nfc stack
        and not simulated by another application.
        @hide -->
    <permission android:name="android.permission.DISPATCH_NFC_MESSAGE"
                android:protectionLevel="signature|privileged" />

    <!-- @SystemApi Allows changing day / night mode when system is configured with
         config_lockDayNightMode set to true. If requesting app does not have permission,
         it will be ignored.
        @hide -->
    <permission android:name="android.permission.MODIFY_DAY_NIGHT_MODE"
      android:protectionLevel="signature|privileged" />

    <!-- @SystemApi Allows entering or exiting car mode using a specified priority.
        This permission is required to use UiModeManager while specifying a priority for the calling
        app.  A device manufacturer uses this permission to prioritize the apps which can
        potentially request to enter car-mode on a device to help establish the correct behavior
        where multiple such apps are active at the same time.
        @hide -->
    <permission android:name="android.permission.ENTER_CAR_MODE_PRIORITIZED"
                android:protectionLevel="signature|privileged" />

    <!-- @SystemApi Required to receive ACTION_ENTER_CAR_MODE_PRIVILEGED or
        ACTION_EXIT_CAR_MODE_PRIVILEGED.
        @hide -->
    <permission android:name="android.permission.HANDLE_CAR_MODE_CHANGES"
                android:protectionLevel="signature|privileged" />

    <!-- The system process is explicitly the only one allowed to launch the
         confirmation UI for full backup/restore -->
    <uses-permission android:name="android.permission.CONFIRM_FULL_BACKUP"/>

    <!-- @SystemApi Allows the holder to access and manage instant applications on the device.
         @hide -->
    <permission android:name="android.permission.ACCESS_INSTANT_APPS"
            android:protectionLevel="signature|installer|verifier|wellbeing" />
    <uses-permission android:name="android.permission.ACCESS_INSTANT_APPS"/>

    <!-- Allows the holder to view the instant applications on the device.
    @hide -->
    <permission android:name="android.permission.VIEW_INSTANT_APPS"
                android:protectionLevel="signature|preinstalled" />

    <!-- Allows the holder to manage whether the system can bind to services
         provided by instant apps. This permission is intended to protect
         test/development fucntionality and should be used only in such cases.
    @hide -->
    <permission android:name="android.permission.MANAGE_BIND_INSTANT_SERVICE"
                android:protectionLevel="signature" />

    <!-- Allows receiving the usage of media resource e.g. video/audio codec and
         graphic memory.
         @hide -->
    <permission android:name="android.permission.RECEIVE_MEDIA_RESOURCE_USAGE"
                android:protectionLevel="signature|privileged" />

    <!-- Must be required by system/priv apps when accessing the sound trigger
         APIs given by {@link SoundTriggerManager}.
         @hide
         @SystemApi -->
    <permission android:name="android.permission.MANAGE_SOUND_TRIGGER"
        android:protectionLevel="signature|privileged" />

    <!-- Must be required by system/priv apps implementing sound trigger detection services
         @hide
         @SystemApi -->
    <permission android:name="android.permission.BIND_SOUND_TRIGGER_DETECTION_SERVICE"
        android:protectionLevel="signature" />

    <!-- @SystemApi Allows trusted applications to dispatch managed provisioning message to Managed
         Provisioning app. If requesting app does not have permission, it will be ignored.
         @hide -->
    <permission android:name="android.permission.DISPATCH_PROVISIONING_MESSAGE"
                android:protectionLevel="signature|privileged" />

    <!-- Allows the holder to read blocked numbers. See
         {@link android.provider.BlockedNumberContract}.
         @hide -->
    <permission android:name="android.permission.READ_BLOCKED_NUMBERS"
                android:protectionLevel="signature" />

    <!-- Allows the holder to write blocked numbers. See
         {@link android.provider.BlockedNumberContract}.
         @hide -->
    <permission android:name="android.permission.WRITE_BLOCKED_NUMBERS"
                android:protectionLevel="signature" />

    <!-- Must be required by an {@link android.service.vr.VrListenerService}, to ensure that only
         the system can bind to it.
         <p>Protection level: signature -->
    <permission android:name="android.permission.BIND_VR_LISTENER_SERVICE"
        android:protectionLevel="signature" />

    <!-- Must be required by system apps when accessing restricted VR APIs.
         @hide
         @SystemApi
         <p>Protection level: signature -->
    <permission android:name="android.permission.RESTRICTED_VR_ACCESS"
        android:protectionLevel="signature|preinstalled" />

    <!-- Required to make calls to {@link android.service.vr.IVrManager}.
         @hide -->
    <permission android:name="android.permission.ACCESS_VR_MANAGER"
            android:protectionLevel="signature" />

    <!-- Required to access VR-Mode state and state change events via {android.app.VrStateCallback}
         @hide -->
    <permission android:name="android.permission.ACCESS_VR_STATE"
        android:protectionLevel="signature|preinstalled" />

    <!-- Allows an application to whitelist tasks during lock task mode
         @hide <p>Not for use by third-party applications.</p> -->
    <permission android:name="android.permission.UPDATE_LOCK_TASK_PACKAGES"
        android:protectionLevel="signature|setup" />

    <!-- @SystemApi Allows an application to replace the app name displayed alongside notifications
         in the N-release and later.
         @hide  <p>Not for use by third-party applications.</p> -->
    <permission android:name="android.permission.SUBSTITUTE_NOTIFICATION_APP_NAME"
                android:protectionLevel="signature|privileged" />

    <!-- @SystemApi Allows an application to show notifications before the device is provisioned.
         @hide  <p>Not for use by third-party applications.</p> -->
    <permission android:name="android.permission.NOTIFICATION_DURING_SETUP"
                android:protectionLevel="signature|privileged" />

    <!-- @SystemApi Allows an application to manage auto-fill sessions.
         @hide  <p>Not for use by third-party applications.</p> -->
    <permission android:name="android.permission.MANAGE_AUTO_FILL"
        android:protectionLevel="signature" />

    <!-- @SystemApi Allows an application to manage the content capture service.
         @hide  <p>Not for use by third-party applications.</p> -->
    <permission android:name="android.permission.MANAGE_CONTENT_CAPTURE"
        android:protectionLevel="signature" />

    <!-- @SystemApi Allows an application to manage the content suggestions service.
         @hide  <p>Not for use by third-party applications.</p> -->
    <permission android:name="android.permission.MANAGE_CONTENT_SUGGESTIONS"
         android:protectionLevel="signature" />

    <!-- @SystemApi Allows an application to manage the app predictions service.
         @hide  <p>Not for use by third-party applications.</p> -->
    <permission android:name="android.permission.MANAGE_APP_PREDICTIONS"
         android:protectionLevel="signature|appPredictor" />

    <!-- Allows an app to set the theme overlay in /vendor/overlay
         being used.
         @hide  <p>Not for use by third-party applications.</p> -->
    <permission android:name="android.permission.MODIFY_THEME_OVERLAY"
                android:protectionLevel="signature" />

    <!-- Allows an instant app to create foreground services.
         <p>Protection level: signature|development|instant|appop -->
    <permission android:name="android.permission.INSTANT_APP_FOREGROUND_SERVICE"
        android:protectionLevel="signature|development|instant|appop" />

    <!-- Allows a regular application to use {@link android.app.Service#startForeground
         Service.startForeground}.
         <p>Protection level: normal
    -->
    <permission android:name="android.permission.FOREGROUND_SERVICE"
        android:description="@string/permdesc_foregroundService"
        android:label="@string/permlab_foregroundService"
        android:protectionLevel="normal|instant" />

    <!-- @SystemApi Allows to access all app shortcuts.
         @hide -->
    <permission android:name="android.permission.ACCESS_SHORTCUTS"
        android:protectionLevel="signature|appPredictor" />

    <!-- @SystemApi Allows unlimited calls to shortcut mutation APIs.
         @hide -->
    <permission android:name="android.permission.UNLIMITED_SHORTCUTS_API_CALLS"
        android:protectionLevel="signature|appPredictor" />

    <!-- @SystemApi Allows an application to read the runtime profiles of other apps.
         @hide <p>Not for use by third-party applications. -->
    <permission android:name="android.permission.READ_RUNTIME_PROFILES"
                android:protectionLevel="signature|privileged" />

    <!-- @hide Allows audio policy management. -->
    <permission android:name="android.permission.MANAGE_AUDIO_POLICY"
        android:protectionLevel="signature" />

    <!-- @SystemApi Allows an application to turn on / off quiet mode.
         @hide -->
    <permission android:name="android.permission.MODIFY_QUIET_MODE"
                android:protectionLevel="signature|privileged|wellbeing|development" />

    <!-- Allows internal management of the camera framework
         @hide -->
    <permission android:name="android.permission.MANAGE_CAMERA"
        android:protectionLevel="signature" />

    <!-- Allows an application to control remote animations. See
         {@link ActivityOptions#makeRemoteAnimation}
         @hide <p>Not for use by third-party applications. -->
    <permission android:name="android.permission.CONTROL_REMOTE_APP_TRANSITION_ANIMATIONS"
        android:protectionLevel="signature|privileged" />

    <!-- Allows an application to watch changes and/or active state of app ops.
         @hide <p>Not for use by third-party applications. -->
    <permission android:name="android.permission.WATCH_APPOPS"
        android:protectionLevel="signature|privileged" />

    <!-- Allows an application to directly open the "Open by default" page inside a package's
         Details screen.
         @hide <p>Not for use by third-party applications. -->
    <permission android:name="android.permission.OPEN_APP_OPEN_BY_DEFAULT_SETTINGS"
                android:protectionLevel="signature" />

    <!-- Allows hidden API checks to be disabled when starting a process.
         @hide <p>Not for use by third-party applications. -->
    <permission android:name="android.permission.DISABLE_HIDDEN_API_CHECKS"
                android:protectionLevel="signature" />

    <!-- @hide Permission that protects the
        {@link android.provider.Telephony.Intents#ACTION_DEFAULT_SMS_PACKAGE_CHANGED_INTERNAL}
        broadcast -->
    <permission android:name="android.permission.MONITOR_DEFAULT_SMS_PACKAGE"
        android:protectionLevel="signature|privileged" />

    <!-- A subclass of {@link android.service.carrier.CarrierMessagingClientService} must be protected with this permission.
           <p>Protection level: signature -->
    <permission android:name="android.permission.BIND_CARRIER_MESSAGING_CLIENT_SERVICE"
        android:protectionLevel="signature" />

    <!-- Must be required by an {@link android.service.watchdog.ExplicitHealthCheckService} to
         ensure that only the system can bind to it.
         @hide This is not a third-party API (intended for OEMs and system apps).
    -->
    <permission android:name="android.permission.BIND_EXPLICIT_HEALTH_CHECK_SERVICE"
        android:protectionLevel="signature|privileged" />

    <!-- @SystemApi Must be required by an {@link android.service.storage.ExternalStorageService} to
         ensure that only the system can bind to it.
         @hide This is not a third-party API (intended for OEMs and system apps).
    -->
    <permission android:name="android.permission.BIND_EXTERNAL_STORAGE_SERVICE"
        android:protectionLevel="signature" />

    <!-- @hide Permission that allows configuring appops.
     <p>Not for use by third-party applications. -->
    <permission android:name="android.permission.MANAGE_APPOPS"
                android:protectionLevel="signature" />

    <!-- @hide Permission that allows background clipboard access.
         <p>Not for use by third-party applications. -->
    <permission android:name="android.permission.READ_CLIPBOARD_IN_BACKGROUND"
        android:protectionLevel="signature" />

    <!-- @SystemApi Allows modifying accessibility state.
         @hide -->
    <permission android:name="android.permission.MANAGE_ACCESSIBILITY"
        android:protectionLevel="signature|setup" />

    <!-- @SystemApi Allows an app to grant a profile owner access to device identifiers.
         <p>Not for use by third-party applications.
         @deprecated
         @hide -->
    <permission android:name="android.permission.GRANT_PROFILE_OWNER_DEVICE_IDS_ACCESS"
        android:protectionLevel="signature" />

    <!-- Allows an app to mark a profile owner as managing an organization-owned device.
         <p>Not for use by third-party applications.
         @hide -->
    <permission android:name="android.permission.MARK_DEVICE_ORGANIZATION_OWNED"
                android:protectionLevel="signature" />

    <!-- Allows financial apps to read filtered sms messages.
         Protection level: signature|appop  -->
    <permission android:name="android.permission.SMS_FINANCIAL_TRANSACTIONS"
        android:protectionLevel="signature|appop" />

    <!-- Required for apps targeting {@link android.os.Build.VERSION_CODES#Q} that want to use
         {@link android.app.Notification.Builder#setFullScreenIntent notification full screen
         intents}.
         <p>Protection level: normal -->
    <permission android:name="android.permission.USE_FULL_SCREEN_INTENT"
                android:protectionLevel="normal" />

    <!-- @SystemApi Allows requesting the framework broadcast the
         {@link Intent#ACTION_DEVICE_CUSTOMIZATION_READY} intent.
         @hide -->
    <permission android:name="android.permission.SEND_DEVICE_CUSTOMIZATION_READY"
        android:protectionLevel="signature|privileged" />

    <!-- @SystemApi Permission that protects the {@link Intent#ACTION_DEVICE_CUSTOMIZATION_READY}
         intent.
         @hide -->
    <permission android:name="android.permission.RECEIVE_DEVICE_CUSTOMIZATION_READY"
        android:protectionLevel="signature|preinstalled" />

    <!-- @SystemApi Allows wallpaper to be rendered in ambient mode.
         @hide -->
    <permission android:name="android.permission.AMBIENT_WALLPAPER"
                android:protectionLevel="signature|preinstalled" />

    <!-- @SystemApi Allows sensor privacy to be modified.
         @hide -->
    <permission android:name="android.permission.MANAGE_SENSOR_PRIVACY"
                android:protectionLevel="signature" />
    <!-- @SystemApi Permission that protects the {@link Intent#ACTION_REVIEW_ACCESSIBILITY_SERVICES}
         intent.
         @hide -->
    <permission android:name="android.permission.REVIEW_ACCESSIBILITY_SERVICES"
                android:protectionLevel="signature" />

    <!-- @SystemApi Allows an activity to replace the app name and icon displayed in share targets
         in the sharesheet for the Q-release and later.
         @hide  <p>Not for use by third-party applications.</p> -->
    <permission android:name="android.permission.SUBSTITUTE_SHARE_TARGET_APP_NAME_AND_ICON"
                android:protectionLevel="signature|privileged" />

    <!-- @SystemApi Allows an application to access shared libraries.
         @hide -->
    <permission android:name="android.permission.ACCESS_SHARED_LIBRARIES"
                android:protectionLevel="signature|installer" />

    <!-- Allows an app to log compat change usage.
         @hide  <p>Not for use by third-party applications.</p> -->
    <permission android:name="android.permission.LOG_COMPAT_CHANGE"
                android:protectionLevel="signature|privileged" />
    <!-- Allows an app to read compat change config.
         @hide  <p>Not for use by third-party applications.</p> -->
    <permission android:name="android.permission.READ_COMPAT_CHANGE_CONFIG"
                android:protectionLevel="signature|privileged" />
    <!-- Allows an app to override compat change config.
         @hide  <p>Not for use by third-party applications.</p> -->
    <permission android:name="android.permission.OVERRIDE_COMPAT_CHANGE_CONFIG"
                android:protectionLevel="signature|privileged" />

    <!-- Allows input events to be monitored. Very dangerous!  @hide -->
    <permission android:name="android.permission.MONITOR_INPUT"
                android:protectionLevel="signature" />
    <!--  Allows the caller to change the associations between input devices and displays.
        Very dangerous! @hide -->
    <permission android:name="android.permission.ASSOCIATE_INPUT_DEVICE_TO_DISPLAY_BY_PORT"
                android:protectionLevel="signature" />

    <!-- Allows query of any normal app on the device, regardless of manifest declarations.
        <p>Protection level: normal -->
    <permission android:name="android.permission.QUERY_ALL_PACKAGES"
                android:protectionLevel="normal" />
    <uses-permission android:name="android.permission.QUERY_ALL_PACKAGES"/>

    <!-- @hide Allow the caller to collect debugging data from processes that otherwise
        would require USAGE_STATS. Before sharing this data with other apps, holders
        of this permission are REQUIRED to themselves check that the caller has
        PACKAGE_USAGE_STATS and OP_GET_USAGE_STATS. -->
    <permission android:name="android.permission.PEEK_DROPBOX_DATA"
        android:protectionLevel="signature" />

    <!-- @SystemApi Allows an application to access TV tuner HAL
         <p>Not for use by third-party applications.
         @hide -->
    <permission android:name="android.permission.ACCESS_TV_TUNER"
        android:protectionLevel="signature|privileged|vendorPrivileged" />

    <!-- @SystemApi Allows an application to access descrambler of TV tuner HAL
         <p>Not for use by third-party applications.
         @hide -->
    <permission android:name="android.permission.ACCESS_TV_DESCRAMBLER"
        android:protectionLevel="signature|privileged|vendorPrivileged" />

    <!-- Allows an application to create trusted displays. @hide -->
    <permission android:name="android.permission.ADD_TRUSTED_DISPLAY"
                android:protectionLevel="signature" />

    <!-- @hide @SystemApi Allows an application to access locusId events in the usage stats. -->
    <permission android:name="android.permission.ACCESS_LOCUS_ID_USAGE_STATS"
                android:protectionLevel="signature|appPredictor" />

<<<<<<< HEAD
    <!-- ArrowOS additions -->

    <!-- Allows an application to override the power key action
         @hide <p>Not for use by third-party applications.
    -->
    <permission android:name="arrow.permission.PREVENT_POWER_KEY"
                android:protectionLevel="signature|privileged" />
=======
    <!-- @hide Allows an application to create/destroy input consumer. -->
    <permission android:name="android.permission.INPUT_CONSUMER"
                android:protectionLevel="signature" />
>>>>>>> e0b64f17

    <!-- Attribution for Country Detector. -->
    <attribution android:tag="CountryDetector" android:label="@string/country_detector"/>
    <!-- Attribution for Location service. -->
    <attribution android:tag="LocationService" android:label="@string/location_service"/>
    <!-- Attribution for Sensor Notification service. -->
    <attribution android:tag="SensorNotificationService"
             android:label="@string/sensor_notification_service"/>
    <!-- Feature Id for Twilight service. -->
    <attribution android:tag="TwilightService" android:label="@string/twilight_service"/>

    <application android:process="system"
                 android:persistent="true"
                 android:hasCode="false"
                 android:label="@string/android_system_label"
                 android:allowClearUserData="false"
                 android:backupAgent="com.android.server.backup.SystemBackupAgent"
                 android:killAfterRestore="false"
                 android:icon="@drawable/ic_launcher_android"
                 android:supportsRtl="true"
                 android:theme="@style/Theme.DeviceDefault.Light.DarkActionBar"
                 android:defaultToDeviceProtectedStorage="true"
                 android:forceQueryable="true"
                 android:directBootAware="true">
        <activity android:name="com.android.internal.app.ChooserActivity"
                android:theme="@style/Theme.DeviceDefault.Chooser"
                android:finishOnCloseSystemDialogs="true"
                android:excludeFromRecents="true"
                android:documentLaunchMode="never"
                android:relinquishTaskIdentity="true"
                android:configChanges="screenSize|smallestScreenSize|screenLayout|orientation|keyboard|keyboardHidden"
                android:process=":ui"
                android:visibleToInstantApps="true">
            <intent-filter>
                <action android:name="android.intent.action.CHOOSER" />
                <category android:name="android.intent.category.DEFAULT" />
                <category android:name="android.intent.category.VOICE" />
            </intent-filter>
        </activity>
        <activity android:name="com.android.internal.accessibility.dialog.AccessibilityShortcutChooserActivity"
                  android:exported="false"
                  android:theme="@style/Theme.DeviceDefault.Dialog.Alert.DayNight"
                  android:finishOnCloseSystemDialogs="true"
                  android:excludeFromRecents="true"
                  android:documentLaunchMode="never"
                  android:relinquishTaskIdentity="true"
                  android:configChanges="screenSize|smallestScreenSize|screenLayout|orientation|keyboard|keyboardHidden"
                  android:process=":ui"
                  android:visibleToInstantApps="true">
            <intent-filter>
                <action android:name="com.android.internal.intent.action.CHOOSE_ACCESSIBILITY_BUTTON" />
                <category android:name="android.intent.category.DEFAULT" />
            </intent-filter>
        </activity>
        <activity android:name="com.android.internal.accessibility.dialog.AccessibilityButtonChooserActivity"
                  android:exported="false"
                  android:theme="@style/Theme.DeviceDefault.Resolver"
                  android:finishOnCloseSystemDialogs="true"
                  android:excludeFromRecents="true"
                  android:documentLaunchMode="never"
                  android:relinquishTaskIdentity="true"
                  android:configChanges="screenSize|smallestScreenSize|screenLayout|orientation|keyboard|keyboardHidden"
                  android:process=":ui"
                  android:visibleToInstantApps="true">
            <intent-filter>
                <action android:name="com.android.internal.intent.action.CHOOSE_ACCESSIBILITY_BUTTON" />
                <category android:name="android.intent.category.DEFAULT" />
            </intent-filter>
        </activity>
        <activity android:name="com.android.internal.app.IntentForwarderActivity"
                android:finishOnCloseSystemDialogs="true"
                android:theme="@style/Theme.Translucent.NoTitleBar"
                android:excludeFromRecents="true"
                android:label="@string/user_owner_label"
                android:exported="true"
                android:visibleToInstantApps="true"
                >
        </activity>
        <activity-alias android:name="com.android.internal.app.ForwardIntentToParent"
                android:targetActivity="com.android.internal.app.IntentForwarderActivity"
                android:exported="true"
                android:label="@string/user_owner_label">
        </activity-alias>
        <activity-alias android:name="com.android.internal.app.ForwardIntentToManagedProfile"
                android:targetActivity="com.android.internal.app.IntentForwarderActivity"
                android:icon="@drawable/ic_corp_badge"
                android:exported="true"
                android:label="@string/managed_profile_label">
        </activity-alias>
        <activity android:name="com.android.internal.app.HeavyWeightSwitcherActivity"
                android:theme="@style/Theme.DeviceDefault.System.Dialog.Alert"
                android:label="@string/heavy_weight_switcher_title"
                android:finishOnCloseSystemDialogs="true"
                android:excludeFromRecents="true"
                android:process=":ui">
        </activity>
        <activity android:name="com.android.internal.app.PlatLogoActivity"
                android:theme="@style/Theme.DeviceDefault.DayNight"
                android:configChanges="orientation|keyboardHidden"
                android:icon="@drawable/platlogo"
                android:process=":ui">
        </activity>
        <activity android:name="com.android.internal.app.DisableCarModeActivity"
                android:theme="@style/Theme.NoDisplay"
                android:excludeFromRecents="true"
                android:process=":ui">
        </activity>

        <activity android:name="android.accounts.ChooseAccountActivity"
                android:excludeFromRecents="true"
                android:exported="true"
                android:theme="@style/Theme.DeviceDefault.Light.Dialog"
                android:label="@string/choose_account_label"
                android:process=":ui"
                android:visibleToInstantApps="true">
        </activity>

        <activity android:name="android.accounts.ChooseTypeAndAccountActivity"
                android:excludeFromRecents="true"
                android:exported="true"
                android:theme="@style/Theme.DeviceDefault.Light.Dialog"
                android:label="@string/choose_account_label"
                android:process=":ui"
                android:visibleToInstantApps="true">
        </activity>

        <activity android:name="android.accounts.ChooseAccountTypeActivity"
                android:excludeFromRecents="true"
                android:theme="@style/Theme.DeviceDefault.Light.Dialog"
                android:label="@string/choose_account_label"
                android:process=":ui"
                android:visibleToInstantApps="true">
        </activity>

        <activity android:name="android.accounts.CantAddAccountActivity"
                android:excludeFromRecents="true"
                android:exported="true"
                android:theme="@style/Theme.DeviceDefault.Light.Dialog.NoActionBar"
                android:process=":ui">
        </activity>

        <activity android:name="android.accounts.GrantCredentialsPermissionActivity"
                android:excludeFromRecents="true"
                android:exported="true"
                android:theme="@style/Theme.DeviceDefault.Light.DialogWhenLarge"
                android:process=":ui"
                android:visibleToInstantApps="true">
        </activity>

        <activity android:name="android.content.SyncActivityTooManyDeletes"
               android:theme="@style/Theme.DeviceDefault.Light.Dialog"
               android:label="@string/sync_too_many_deletes"
               android:process=":ui">
        </activity>

        <activity android:name="com.android.internal.app.ShutdownActivity"
            android:permission="android.permission.SHUTDOWN"
            android:theme="@style/Theme.NoDisplay"
            android:excludeFromRecents="true">
            <intent-filter>
                <action android:name="com.android.internal.intent.action.REQUEST_SHUTDOWN" />
                <category android:name="android.intent.category.DEFAULT" />
            </intent-filter>
            <intent-filter>
                <action android:name="android.intent.action.REBOOT" />
                <category android:name="android.intent.category.DEFAULT" />
            </intent-filter>
        </activity>

        <activity android:name="com.android.internal.app.NetInitiatedActivity"
                android:theme="@style/Theme.Dialog.Confirmation"
                android:excludeFromRecents="true"
                android:process=":ui">
        </activity>

        <activity android:name="com.android.internal.app.SystemUserHomeActivity"
                  android:enabled="false"
                  android:process=":ui"
                  android:systemUserOnly="true"
                  android:theme="@style/Theme.Translucent.NoTitleBar">
            <intent-filter android:priority="-100">
                <action android:name="android.intent.action.MAIN" />
                <category android:name="android.intent.category.HOME" />
            </intent-filter>
        </activity>

        <!-- Activity to prompt user if it's ok to create a new user sandbox for a
             specified account. -->
        <activity android:name="com.android.internal.app.ConfirmUserCreationActivity"
                android:excludeFromRecents="true"
                android:process=":ui"
                android:theme="@style/Theme.Dialog.Confirmation">
            <intent-filter android:priority="1000">
                <action android:name="android.os.action.CREATE_USER" />
                <category android:name="android.intent.category.DEFAULT" />
            </intent-filter>
        </activity>

        <activity android:name="com.android.internal.app.SuspendedAppActivity"
                  android:theme="@style/Theme.DeviceDefault.Dialog.Alert.DayNight"
                  android:excludeFromRecents="true"
                  android:process=":ui">
        </activity>

        <activity android:name="com.android.internal.app.UnlaunchableAppActivity"
                android:theme="@style/Theme.Dialog.Confirmation"
                android:excludeFromRecents="true"
                android:process=":ui">
        </activity>

        <activity android:name="com.android.internal.app.BlockedAppActivity"
                android:theme="@style/Theme.Dialog.Confirmation"
                android:excludeFromRecents="true"
                android:lockTaskMode="always"
                android:process=":ui">
        </activity>

        <activity android:name="com.android.settings.notification.NotificationAccessConfirmationActivity"
                  android:theme="@style/Theme.Dialog.Confirmation"
                  android:excludeFromRecents="true">
        </activity>

        <activity android:name="com.android.internal.app.HarmfulAppWarningActivity"
                  android:theme="@style/Theme.Dialog.Confirmation"
                  android:excludeFromRecents="true"
                  android:process=":ui"
                  android:label="@string/harmful_app_warning_title"
                  android:exported="false">
        </activity>

        <receiver android:name="com.android.server.BootReceiver"
                android:systemUserOnly="true">
            <intent-filter android:priority="1000">
                <action android:name="android.intent.action.BOOT_COMPLETED" />
            </intent-filter>
        </receiver>

        <receiver android:name="com.android.server.updates.CertPinInstallReceiver"
                android:permission="android.permission.UPDATE_CONFIG">
            <intent-filter>
                <action android:name="android.intent.action.UPDATE_PINS" />
                <data android:scheme="content" android:host="*" android:mimeType="*/*" />
            </intent-filter>
        </receiver>

        <receiver android:name="com.android.server.updates.IntentFirewallInstallReceiver"
                android:permission="android.permission.UPDATE_CONFIG">
            <intent-filter>
                <action android:name="android.intent.action.UPDATE_INTENT_FIREWALL" />
                <data android:scheme="content" android:host="*" android:mimeType="*/*" />
            </intent-filter>
        </receiver>

        <receiver android:name="com.android.server.updates.SmsShortCodesInstallReceiver"
                android:permission="android.permission.UPDATE_CONFIG">
            <intent-filter>
                <action android:name="android.intent.action.UPDATE_SMS_SHORT_CODES" />
                <data android:scheme="content" android:host="*" android:mimeType="*/*" />
            </intent-filter>
        </receiver>

        <receiver android:name="com.android.server.updates.NetworkWatchlistInstallReceiver"
                  android:permission="android.permission.UPDATE_CONFIG">
            <intent-filter>
                <action android:name="android.intent.action.UPDATE_NETWORK_WATCHLIST" />
                <data android:scheme="content" android:host="*" android:mimeType="*/*" />
            </intent-filter>
        </receiver>

        <receiver android:name="com.android.server.updates.ApnDbInstallReceiver"
                android:permission="android.permission.UPDATE_CONFIG">
            <intent-filter>
                <action android:name="com.android.internal.intent.action.UPDATE_APN_DB" />
                <data android:scheme="content" android:host="*" android:mimeType="*/*" />
            </intent-filter>
        </receiver>

        <receiver android:name="com.android.server.updates.CarrierProvisioningUrlsInstallReceiver"
                android:permission="android.permission.UPDATE_CONFIG">
            <intent-filter>
                <action android:name="android.intent.action.UPDATE_CARRIER_PROVISIONING_URLS" />
                <data android:scheme="content" android:host="*" android:mimeType="*/*" />
            </intent-filter>
        </receiver>

        <receiver android:name="com.android.server.updates.CertificateTransparencyLogInstallReceiver"
                android:permission="android.permission.UPDATE_CONFIG">
            <intent-filter>
                <action android:name="android.intent.action.UPDATE_CT_LOGS" />
                <data android:scheme="content" android:host="*" android:mimeType="*/*" />
            </intent-filter>
        </receiver>

        <receiver android:name="com.android.server.updates.LangIdInstallReceiver"
                android:permission="android.permission.UPDATE_CONFIG">
            <intent-filter>
                <action android:name="android.intent.action.UPDATE_LANG_ID" />
                <data android:scheme="content" android:host="*" android:mimeType="*/*" />
            </intent-filter>
        </receiver>

        <receiver android:name="com.android.server.updates.SmartSelectionInstallReceiver"
                android:permission="android.permission.UPDATE_CONFIG">
            <intent-filter>
                <action android:name="android.intent.action.UPDATE_SMART_SELECTION" />
                <data android:scheme="content" android:host="*" android:mimeType="*/*" />
            </intent-filter>
        </receiver>

        <receiver android:name="com.android.server.updates.ConversationActionsInstallReceiver"
                  android:permission="android.permission.UPDATE_CONFIG">
            <intent-filter>
                <action android:name="android.intent.action.UPDATE_CONVERSATION_ACTIONS" />
                <data android:scheme="content" android:host="*" android:mimeType="*/*" />
            </intent-filter>
        </receiver>

        <receiver android:name="com.android.server.updates.CarrierIdInstallReceiver"
                  android:permission="android.permission.UPDATE_CONFIG">
            <intent-filter>
                <action android:name="android.os.action.UPDATE_CARRIER_ID_DB" />
                <data android:scheme="content" android:host="*" android:mimeType="*/*" />
            </intent-filter>
        </receiver>

        <receiver android:name="com.android.server.updates.EmergencyNumberDbInstallReceiver"
                  android:permission="android.permission.UPDATE_CONFIG">
            <intent-filter>
                <action android:name="android.os.action.UPDATE_EMERGENCY_NUMBER_DB" />
                <data android:scheme="content" android:host="*" android:mimeType="*/*" />
            </intent-filter>
        </receiver>

        <receiver android:name="com.android.server.MasterClearReceiver"
            android:permission="android.permission.MASTER_CLEAR">
            <intent-filter
                    android:priority="100" >
                <!-- For Checkin, Settings, etc.: action=FACTORY_RESET -->
                <action android:name="android.intent.action.FACTORY_RESET" />
                <!-- As above until all the references to the deprecated MASTER_CLEAR get updated to
                     FACTORY_RESET. -->
                <action android:name="android.intent.action.MASTER_CLEAR" />

                <!-- MCS always uses REMOTE_INTENT: category=MASTER_CLEAR -->
                <action android:name="com.google.android.c2dm.intent.RECEIVE" />
                <category android:name="android.intent.category.MASTER_CLEAR" />
            </intent-filter>
        </receiver>

        <receiver android:name="com.android.server.WallpaperUpdateReceiver"
                  android:permission="android.permission.RECEIVE_DEVICE_CUSTOMIZATION_READY">
            <intent-filter>
                <action android:name="android.intent.action.DEVICE_CUSTOMIZATION_READY"/>
            </intent-filter>
        </receiver>

        <service android:name="android.hardware.location.GeofenceHardwareService"
            android:permission="android.permission.LOCATION_HARDWARE"
            android:exported="false" />

        <service android:name="com.android.server.MountServiceIdler"
                 android:exported="true"
                 android:permission="android.permission.BIND_JOB_SERVICE" >
        </service>

        <service android:name="com.android.server.ZramWriteback"
                 android:exported="false"
                 android:permission="android.permission.BIND_JOB_SERVICE" >
        </service>

        <service android:name="com.android.server.backup.FullBackupJob"
                 android:exported="true"
                 android:permission="android.permission.BIND_JOB_SERVICE" >
        </service>

        <service android:name="com.android.server.backup.KeyValueBackupJob"
                 android:permission="android.permission.BIND_JOB_SERVICE" >
        </service>

        <service android:name="com.android.server.content.SyncJobService"
                 android:permission="android.permission.BIND_JOB_SERVICE" >
        </service>

        <service android:name="com.android.server.pm.BackgroundDexOptService"
                 android:exported="true"
                 android:permission="android.permission.BIND_JOB_SERVICE">
        </service>

        <service android:name="com.android.server.pm.DynamicCodeLoggingService"
                 android:permission="android.permission.BIND_JOB_SERVICE">
        </service>

        <service android:name="com.android.server.PruneInstantAppsJobService"
                 android:permission="android.permission.BIND_JOB_SERVICE" >
        </service>

        <service android:name="com.android.server.storage.DiskStatsLoggingService"
                 android:permission="android.permission.BIND_JOB_SERVICE" >
        </service>

        <service android:name="com.android.server.PreloadsFileCacheExpirationJobService"
                 android:permission="android.permission.BIND_JOB_SERVICE" >
        </service>

        <service android:name="com.android.server.camera.CameraStatsJobService"
                 android:permission="android.permission.BIND_JOB_SERVICE" >
        </service>

        <service android:name="com.android.server.timezone.TimeZoneUpdateIdler"
                 android:permission="android.permission.BIND_JOB_SERVICE" >
        </service>

        <service android:name="com.android.server.usage.UsageStatsIdleService"
                 android:permission="android.permission.BIND_JOB_SERVICE" >
        </service>

        <service android:name="com.android.server.net.watchlist.ReportWatchlistJobService"
                 android:permission="android.permission.BIND_JOB_SERVICE" >
        </service>

        <service android:name="com.android.server.display.BrightnessIdleJob"
                 android:permission="android.permission.BIND_JOB_SERVICE" >
        </service>

        <service android:name="com.android.server.people.data.DataMaintenanceService"
                 android:permission="android.permission.BIND_JOB_SERVICE" >
        </service>

        <service
                android:name="com.android.server.autofill.AutofillCompatAccessibilityService"
                android:permission="android.permission.BIND_ACCESSIBILITY_SERVICE"
                android:visibleToInstantApps="true"
                android:exported="true">
            <meta-data
                    android:name="android.accessibilityservice"
                    android:resource="@xml/autofill_compat_accessibility_service" />
        </service>

        <service android:name="com.google.android.startop.iorap.IorapForwardingService$IorapdJobServiceProxy"
                 android:permission="android.permission.BIND_JOB_SERVICE" >
        </service>

        <service android:name="com.android.server.blob.BlobStoreIdleJobService"
                 android:permission="android.permission.BIND_JOB_SERVICE">
        </service>

        <service android:name="com.android.server.pm.PackageManagerShellCommandDataLoader"
            android:exported="false">
            <intent-filter>
                <action android:name="android.intent.action.LOAD_DATA"/>
            </intent-filter>
        </service>

        <provider
            android:name="com.android.server.textclassifier.IconsContentProvider"
            android:authorities="com.android.textclassifier.icons"
            android:singleUser="true"
            android:enabled="true"
            android:exported="true">
        </provider>

    </application>

</manifest><|MERGE_RESOLUTION|>--- conflicted
+++ resolved
@@ -5054,19 +5054,17 @@
     <permission android:name="android.permission.ACCESS_LOCUS_ID_USAGE_STATS"
                 android:protectionLevel="signature|appPredictor" />
 
-<<<<<<< HEAD
-    <!-- ArrowOS additions -->
-
-    <!-- Allows an application to override the power key action
-         @hide <p>Not for use by third-party applications.
-    -->
-    <permission android:name="arrow.permission.PREVENT_POWER_KEY"
-                android:protectionLevel="signature|privileged" />
-=======
     <!-- @hide Allows an application to create/destroy input consumer. -->
     <permission android:name="android.permission.INPUT_CONSUMER"
                 android:protectionLevel="signature" />
->>>>>>> e0b64f17
+
+    <!-- ArrowOS additions -->
+
+    <!-- Allows an application to override the power key action
+         @hide <p>Not for use by third-party applications.
+    -->
+    <permission android:name="arrow.permission.PREVENT_POWER_KEY"
+                android:protectionLevel="signature|privileged" />
 
     <!-- Attribution for Country Detector. -->
     <attribution android:tag="CountryDetector" android:label="@string/country_detector"/>
