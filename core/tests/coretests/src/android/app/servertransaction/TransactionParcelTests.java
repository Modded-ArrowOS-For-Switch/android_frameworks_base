--- conflicted
+++ resolved
@@ -416,12 +416,8 @@
                 IUiAutomationConnection iUiAutomationConnection, int i, boolean b, boolean b1,
                 boolean b2, boolean b3, Configuration configuration,
                 CompatibilityInfo compatibilityInfo, Map map, Bundle bundle1, String s1,
-<<<<<<< HEAD
-                AutofillOptions ao, ContentCaptureOptions co) throws RemoteException {
-=======
-                boolean autofillCompatEnabled, long[] disableCompatChanges)
-                throws RemoteException {
->>>>>>> 9acd72c6
+                AutofillOptions ao, ContentCaptureOptions co, long[] disableCompatChanges)
+                throws RemoteException {
         }
 
         @Override
