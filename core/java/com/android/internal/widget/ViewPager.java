--- conflicted
+++ resolved
@@ -1255,11 +1255,7 @@
         };
 
         SavedState(Parcel in, ClassLoader loader) {
-<<<<<<< HEAD
-            super(in, loader);
-=======
             super(loadParcelable(in, loader));
->>>>>>> f3c2e0b3
             if (loader == null) {
                 loader = getClass().getClassLoader();
             }
