/*
 * Copyright (C) 2019 The Android Open Source Project
 *
 * Licensed under the Apache License, Version 2.0 (the "License");
 * you may not use this file except in compliance with the License.
 * You may obtain a copy of the License at
 *
 *      http://www.apache.org/licenses/LICENSE-2.0
 *
 * Unless required by applicable law or agreed to in writing, software
 * distributed under the License is distributed on an "AS IS" BASIS,
 * WITHOUT WARRANTIES OR CONDITIONS OF ANY KIND, either express or implied.
 * See the License for the specific language governing permissions and
 * limitations under the License.
 */

package android.content.res.loader;

import android.annotation.NonNull;
import android.annotation.Nullable;
import android.content.Context;
import android.content.pm.ApplicationInfo;
import android.content.res.ApkAssets;
import android.content.res.AssetFileDescriptor;
import android.os.ParcelFileDescriptor;
import android.util.Log;

import com.android.internal.annotations.GuardedBy;
import com.android.internal.annotations.VisibleForTesting;
import com.android.internal.util.ArrayUtils;

import java.io.Closeable;
import java.io.File;
import java.io.IOException;

/**
 * Provides methods to load resources data from APKs ({@code .apk}) and resources tables
 * (eg. {@code resources.arsc}) for use with {@link ResourcesLoader ResourcesLoader(s)}.
 */
public class ResourcesProvider implements AutoCloseable, Closeable {
    private static final String TAG = "ResourcesProvider";
    private final Object mLock = new Object();

    @GuardedBy("mLock")
    private boolean mOpen = true;

    @GuardedBy("mLock")
    private int mOpenCount = 0;

    @GuardedBy("mLock")
    private final ApkAssets mApkAssets;

    /**
     * Creates an empty ResourcesProvider with no resource data. This is useful for loading
     * file-based assets not associated with resource identifiers.
     *
     * @param assetsProvider the assets provider that implements the loading of file-based resources
     */
    @NonNull
    public static ResourcesProvider empty(@NonNull AssetsProvider assetsProvider) {
<<<<<<< HEAD
        return new ResourcesProvider(ApkAssets.loadEmptyForLoader(ApkAssets.PROPERTY_LOADER),
                assetsProvider);
=======
        return new ResourcesProvider(ApkAssets.loadEmptyForLoader(ApkAssets.PROPERTY_LOADER,
                assetsProvider));
>>>>>>> b0544a73
    }

    /**
     * Creates a ResourcesProvider from an APK ({@code .apk}) file descriptor.
     *
     * <p>The file descriptor is duplicated and the original may be closed by the application at any
     * time without affecting the ResourcesProvider.
     *
     * @param fileDescriptor the file descriptor of the APK to load
     *
     * @see ParcelFileDescriptor#open(File, int)
     * @see android.system.Os#memfd_create(String, int)
     */
    @NonNull
    public static ResourcesProvider loadFromApk(@NonNull ParcelFileDescriptor fileDescriptor)
            throws IOException {
        return loadFromApk(fileDescriptor, null /* assetsProvider */);
    }

    /**
     * Creates a ResourcesProvider from an APK ({@code .apk}) file descriptor.
     *
     * <p>The file descriptor is duplicated and the original may be closed by the application at any
     * time without affecting the ResourcesProvider.
     *
     * <p>The assets provider can override the loading of files within the APK and can provide
     * entirely new files that do not exist in the APK.
     *
     * @param fileDescriptor the file descriptor of the APK to load
     * @param assetsProvider the assets provider that overrides the loading of file-based resources
     *
     * @see ParcelFileDescriptor#open(File, int)
     * @see android.system.Os#memfd_create(String, int)
     */
    @NonNull
    public static ResourcesProvider loadFromApk(@NonNull ParcelFileDescriptor fileDescriptor,
            @Nullable AssetsProvider assetsProvider)
            throws IOException {
        return new ResourcesProvider(ApkAssets.loadFromFd(fileDescriptor.getFileDescriptor(),
<<<<<<< HEAD
                fileDescriptor.toString(), ApkAssets.PROPERTY_LOADER), assetsProvider);
=======
                fileDescriptor.toString(), ApkAssets.PROPERTY_LOADER, assetsProvider));
>>>>>>> b0544a73
    }

    /**
     * Creates a ResourcesProvider from an APK ({@code .apk}) file descriptor.
     *
     * <p>The file descriptor is duplicated and the original may be closed by the application at any
     * time without affecting the ResourcesProvider.
     *
     * <p>The assets provider can override the loading of files within the APK and can provide
     * entirely new files that do not exist in the APK.
     *
     * @param fileDescriptor the file descriptor of the APK to load
     * @param offset The location within the file that the apk starts. This must be 0 if length is
     *               {@link AssetFileDescriptor#UNKNOWN_LENGTH}.
     * @param length The number of bytes of the apk, or {@link AssetFileDescriptor#UNKNOWN_LENGTH}
     *               if it extends to the end of the file.
     * @param assetsProvider the assets provider that overrides the loading of file-based resources
     *
     * @see ParcelFileDescriptor#open(File, int)
     * @see android.system.Os#memfd_create(String, int)
     * @hide
     */
    @VisibleForTesting
    @NonNull
    public static ResourcesProvider loadFromApk(@NonNull ParcelFileDescriptor fileDescriptor,
            long offset, long length, @Nullable AssetsProvider assetsProvider)
            throws IOException {
        return new ResourcesProvider(ApkAssets.loadFromFd(fileDescriptor.getFileDescriptor(),
<<<<<<< HEAD
                fileDescriptor.toString(), offset, length, ApkAssets.PROPERTY_LOADER),
                assetsProvider);
=======
                fileDescriptor.toString(), offset, length, ApkAssets.PROPERTY_LOADER,
                assetsProvider));
>>>>>>> b0544a73
    }

    /**
     * Creates a ResourcesProvider from a resources table ({@code .arsc}) file descriptor.
     *
     * <p>The file descriptor is duplicated and the original may be closed by the application at any
     * time without affecting the ResourcesProvider.
     *
     * <p>The resources table format is not an archive format and therefore cannot asset files
     * within itself. The assets provider can instead provide files that are potentially referenced
     * by path in the resources table.
     *
     * @param fileDescriptor the file descriptor of the resources table to load
     * @param assetsProvider the assets provider that implements the loading of file-based resources
     *
     * @see ParcelFileDescriptor#open(File, int)
     * @see android.system.Os#memfd_create(String, int)
     */
    @NonNull
    public static ResourcesProvider loadFromTable(@NonNull ParcelFileDescriptor fileDescriptor,
            @Nullable AssetsProvider assetsProvider)
            throws IOException {
        return new ResourcesProvider(
                ApkAssets.loadTableFromFd(fileDescriptor.getFileDescriptor(),
<<<<<<< HEAD
                        fileDescriptor.toString(), ApkAssets.PROPERTY_LOADER), assetsProvider);
=======
                        fileDescriptor.toString(), ApkAssets.PROPERTY_LOADER, assetsProvider));
>>>>>>> b0544a73
    }

    /**
     * Creates a ResourcesProvider from a resources table ({@code .arsc}) file descriptor.
<<<<<<< HEAD
     *
     * The file descriptor is duplicated and the original may be closed by the application at any
     * time without affecting the ResourcesProvider.
     *
     * <p>The resources table format is not an archive format and therefore cannot asset files
     * within itself. The assets provider can instead provide files that are potentially referenced
     * by path in the resources table.
     *
=======
     *
     * The file descriptor is duplicated and the original may be closed by the application at any
     * time without affecting the ResourcesProvider.
     *
     * <p>The resources table format is not an archive format and therefore cannot asset files
     * within itself. The assets provider can instead provide files that are potentially referenced
     * by path in the resources table.
     *
>>>>>>> b0544a73
     * @param fileDescriptor the file descriptor of the resources table to load
     * @param offset The location within the file that the table starts. This must be 0 if length is
     *               {@link AssetFileDescriptor#UNKNOWN_LENGTH}.
     * @param length The number of bytes of the table, or {@link AssetFileDescriptor#UNKNOWN_LENGTH}
     *               if it extends to the end of the file.
     * @param assetsProvider the assets provider that overrides the loading of file-based resources
     *
     * @see ParcelFileDescriptor#open(File, int)
     * @see android.system.Os#memfd_create(String, int)
     * @hide
     */
    @VisibleForTesting
    @NonNull
    public static ResourcesProvider loadFromTable(@NonNull ParcelFileDescriptor fileDescriptor,
            long offset, long length, @Nullable AssetsProvider assetsProvider)
            throws IOException {
        return new ResourcesProvider(
                ApkAssets.loadTableFromFd(fileDescriptor.getFileDescriptor(),
<<<<<<< HEAD
                        fileDescriptor.toString(), offset, length, ApkAssets.PROPERTY_LOADER),
                assetsProvider);
=======
                        fileDescriptor.toString(), offset, length, ApkAssets.PROPERTY_LOADER,
                        assetsProvider));
>>>>>>> b0544a73
    }

    /**
     * Read from a split installed alongside the application, which may not have been
     * loaded initially because the application requested isolated split loading.
     *
     * @param context a context of the package that contains the split
     * @param splitName the name of the split to load
     */
    @NonNull
    public static ResourcesProvider loadFromSplit(@NonNull Context context,
            @NonNull String splitName) throws IOException {
        ApplicationInfo appInfo = context.getApplicationInfo();
        int splitIndex = ArrayUtils.indexOf(appInfo.splitNames, splitName);
        if (splitIndex < 0) {
            throw new IllegalArgumentException("Split " + splitName + " not found");
        }

        String splitPath = appInfo.getSplitCodePaths()[splitIndex];
<<<<<<< HEAD
        return new ResourcesProvider(ApkAssets.loadFromPath(splitPath, ApkAssets.PROPERTY_LOADER),
                null);
=======
        return new ResourcesProvider(ApkAssets.loadFromPath(splitPath, ApkAssets.PROPERTY_LOADER,
                null /* assetsProvider */));
>>>>>>> b0544a73
    }

    /**
     * Creates a ResourcesProvider from a directory path.
     *
     * File-based resources will be resolved within the directory as if the directory is an APK.
     *
     * @param path the path of the directory to treat as an APK
     * @param assetsProvider the assets provider that overrides the loading of file-based resources
     */
    @NonNull
    public static ResourcesProvider loadFromDirectory(@NonNull String path,
            @Nullable AssetsProvider assetsProvider) throws IOException {
        return new ResourcesProvider(ApkAssets.loadFromDir(path, ApkAssets.PROPERTY_LOADER,
                assetsProvider));
    }


    private ResourcesProvider(@NonNull ApkAssets apkAssets) {
        this.mApkAssets = apkAssets;
    }

    /** @hide */
    @NonNull
    public ApkAssets getApkAssets() {
        return mApkAssets;
    }

    final void incrementRefCount() {
        synchronized (mLock) {
            if (!mOpen) {
                throw new IllegalStateException("Operation failed: resources provider is closed");
            }
            mOpenCount++;
        }
    }

    final void decrementRefCount() {
        synchronized (mLock) {
            mOpenCount--;
        }
    }

    /**
     * Frees internal data structures. Closed providers can no longer be added to
     * {@link ResourcesLoader ResourcesLoader(s)}.
     *
     * @throws IllegalStateException if provider is currently used by a ResourcesLoader
     */
    @Override
    public void close() {
        synchronized (mLock) {
            if (!mOpen) {
                return;
            }

            if (mOpenCount != 0) {
                throw new IllegalStateException("Failed to close provider used by " + mOpenCount
                        + " ResourcesLoader instances");
            }
            mOpen = false;
        }

        try {
            mApkAssets.close();
        } catch (Throwable ignored) {
        }
    }

    @Override
    protected void finalize() throws Throwable {
        synchronized (mLock) {
            if (mOpenCount != 0) {
                Log.w(TAG, "ResourcesProvider " + this + " finalized with non-zero refs: "
                        + mOpenCount);
            }

            if (mOpen) {
                mOpen = false;
                mApkAssets.close();
            }
        }
    }
}<|MERGE_RESOLUTION|>--- conflicted
+++ resolved
@@ -58,13 +58,8 @@
      */
     @NonNull
     public static ResourcesProvider empty(@NonNull AssetsProvider assetsProvider) {
-<<<<<<< HEAD
-        return new ResourcesProvider(ApkAssets.loadEmptyForLoader(ApkAssets.PROPERTY_LOADER),
-                assetsProvider);
-=======
         return new ResourcesProvider(ApkAssets.loadEmptyForLoader(ApkAssets.PROPERTY_LOADER,
                 assetsProvider));
->>>>>>> b0544a73
     }
 
     /**
@@ -104,11 +99,7 @@
             @Nullable AssetsProvider assetsProvider)
             throws IOException {
         return new ResourcesProvider(ApkAssets.loadFromFd(fileDescriptor.getFileDescriptor(),
-<<<<<<< HEAD
-                fileDescriptor.toString(), ApkAssets.PROPERTY_LOADER), assetsProvider);
-=======
                 fileDescriptor.toString(), ApkAssets.PROPERTY_LOADER, assetsProvider));
->>>>>>> b0544a73
     }
 
     /**
@@ -137,13 +128,8 @@
             long offset, long length, @Nullable AssetsProvider assetsProvider)
             throws IOException {
         return new ResourcesProvider(ApkAssets.loadFromFd(fileDescriptor.getFileDescriptor(),
-<<<<<<< HEAD
-                fileDescriptor.toString(), offset, length, ApkAssets.PROPERTY_LOADER),
-                assetsProvider);
-=======
                 fileDescriptor.toString(), offset, length, ApkAssets.PROPERTY_LOADER,
                 assetsProvider));
->>>>>>> b0544a73
     }
 
     /**
@@ -168,16 +154,11 @@
             throws IOException {
         return new ResourcesProvider(
                 ApkAssets.loadTableFromFd(fileDescriptor.getFileDescriptor(),
-<<<<<<< HEAD
-                        fileDescriptor.toString(), ApkAssets.PROPERTY_LOADER), assetsProvider);
-=======
                         fileDescriptor.toString(), ApkAssets.PROPERTY_LOADER, assetsProvider));
->>>>>>> b0544a73
     }
 
     /**
      * Creates a ResourcesProvider from a resources table ({@code .arsc}) file descriptor.
-<<<<<<< HEAD
      *
      * The file descriptor is duplicated and the original may be closed by the application at any
      * time without affecting the ResourcesProvider.
@@ -186,16 +167,6 @@
      * within itself. The assets provider can instead provide files that are potentially referenced
      * by path in the resources table.
      *
-=======
-     *
-     * The file descriptor is duplicated and the original may be closed by the application at any
-     * time without affecting the ResourcesProvider.
-     *
-     * <p>The resources table format is not an archive format and therefore cannot asset files
-     * within itself. The assets provider can instead provide files that are potentially referenced
-     * by path in the resources table.
-     *
->>>>>>> b0544a73
      * @param fileDescriptor the file descriptor of the resources table to load
      * @param offset The location within the file that the table starts. This must be 0 if length is
      *               {@link AssetFileDescriptor#UNKNOWN_LENGTH}.
@@ -214,13 +185,8 @@
             throws IOException {
         return new ResourcesProvider(
                 ApkAssets.loadTableFromFd(fileDescriptor.getFileDescriptor(),
-<<<<<<< HEAD
-                        fileDescriptor.toString(), offset, length, ApkAssets.PROPERTY_LOADER),
-                assetsProvider);
-=======
                         fileDescriptor.toString(), offset, length, ApkAssets.PROPERTY_LOADER,
                         assetsProvider));
->>>>>>> b0544a73
     }
 
     /**
@@ -240,13 +206,8 @@
         }
 
         String splitPath = appInfo.getSplitCodePaths()[splitIndex];
-<<<<<<< HEAD
-        return new ResourcesProvider(ApkAssets.loadFromPath(splitPath, ApkAssets.PROPERTY_LOADER),
-                null);
-=======
         return new ResourcesProvider(ApkAssets.loadFromPath(splitPath, ApkAssets.PROPERTY_LOADER,
                 null /* assetsProvider */));
->>>>>>> b0544a73
     }
 
     /**
