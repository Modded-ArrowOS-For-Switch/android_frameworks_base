--- conflicted
+++ resolved
@@ -87,21 +87,15 @@
     /** The path used to load the apk assets represents an resources.arsc file. */
     private static final int FORMAT_ARSC = 2;
 
-<<<<<<< HEAD
-=======
     /** the path used to load the apk assets represents a directory. */
     private static final int FORMAT_DIR = 3;
 
->>>>>>> b0544a73
     // Format types that change how the apk assets are loaded.
     @IntDef(prefix = { "FORMAT_" }, value = {
             FORMAT_APK,
             FORMAT_IDMAP,
             FORMAT_ARSC,
-<<<<<<< HEAD
-=======
             FORMAT_DIR
->>>>>>> b0544a73
     })
     @Retention(RetentionPolicy.SOURCE)
     public @interface FormatType {}
@@ -118,12 +112,9 @@
 
     @PropertyFlags
     private final int mFlags;
-<<<<<<< HEAD
-=======
 
     @Nullable
     private final AssetsProvider mAssets;
->>>>>>> b0544a73
 
     /**
      * Creates a new ApkAssets instance from the given path on disk.
@@ -146,91 +137,45 @@
      */
     public static @NonNull ApkAssets loadFromPath(@NonNull String path, @PropertyFlags int flags)
             throws IOException {
-<<<<<<< HEAD
-        return new ApkAssets(FORMAT_APK, path, flags);
-=======
         return new ApkAssets(FORMAT_APK, path, flags, null /* assets */);
->>>>>>> b0544a73
+    }
+
+    /**
+     * Creates a new ApkAssets instance from the given path on disk.
+     *
+     * @param path The path to an APK on disk.
+     * @param flags flags that change the behavior of loaded apk assets
+     * @param assets The assets provider that overrides the loading of file-based resources
+     * @return a new instance of ApkAssets.
+     * @throws IOException if a disk I/O error or parsing error occurred.
+     */
+    public static @NonNull ApkAssets loadFromPath(@NonNull String path, @PropertyFlags int flags,
+            @Nullable AssetsProvider assets) throws IOException {
+        return new ApkAssets(FORMAT_APK, path, flags, assets);
     }
 
     /**
      * Creates a new ApkAssets instance from the given file descriptor.
      *
-<<<<<<< HEAD
      * Performs a dup of the underlying fd, so you must take care of still closing
      * the FileDescriptor yourself (and can do that whenever you want).
      *
      * @param fd The FileDescriptor of an open, readable APK.
      * @param friendlyName The friendly name used to identify this ApkAssets when logging.
      * @param flags flags that change the behavior of loaded apk assets
+     * @param assets The assets provider that overrides the loading of file-based resources
      * @return a new instance of ApkAssets.
      * @throws IOException if a disk I/O error or parsing error occurred.
      */
     public static @NonNull ApkAssets loadFromFd(@NonNull FileDescriptor fd,
-            @NonNull String friendlyName, @PropertyFlags int flags) throws IOException {
-        return new ApkAssets(FORMAT_APK, fd, friendlyName, flags);
-=======
-     * @param path The path to an APK on disk.
-     * @param flags flags that change the behavior of loaded apk assets
-     * @param assets The assets provider that overrides the loading of file-based resources
-     * @return a new instance of ApkAssets.
-     * @throws IOException if a disk I/O error or parsing error occurred.
-     */
-    public static @NonNull ApkAssets loadFromPath(@NonNull String path, @PropertyFlags int flags,
-            @Nullable AssetsProvider assets) throws IOException {
-        return new ApkAssets(FORMAT_APK, path, flags, assets);
->>>>>>> b0544a73
+            @NonNull String friendlyName, @PropertyFlags int flags,
+            @Nullable AssetsProvider assets) throws IOException {
+        return new ApkAssets(FORMAT_APK, fd, friendlyName, flags, assets);
     }
 
     /**
      * Creates a new ApkAssets instance from the given file descriptor.
      *
-     * Performs a dup of the underlying fd, so you must take care of still closing
-     * the FileDescriptor yourself (and can do that whenever you want).
-     *
-     * @param fd The FileDescriptor of an open, readable APK.
-     * @param friendlyName The friendly name used to identify this ApkAssets when logging.
-<<<<<<< HEAD
-     * @param offset The location within the file that the apk starts. This must be 0 if length is
-     *               {@link AssetFileDescriptor#UNKNOWN_LENGTH}.
-     * @param length The number of bytes of the apk, or {@link AssetFileDescriptor#UNKNOWN_LENGTH}
-     *               if it extends to the end of the file.
-     * @param flags flags that change the behavior of loaded apk assets
-=======
-     * @param flags flags that change the behavior of loaded apk assets
-     * @param assets The assets provider that overrides the loading of file-based resources
->>>>>>> b0544a73
-     * @return a new instance of ApkAssets.
-     * @throws IOException if a disk I/O error or parsing error occurred.
-     */
-    public static @NonNull ApkAssets loadFromFd(@NonNull FileDescriptor fd,
-<<<<<<< HEAD
-            @NonNull String friendlyName, long offset, long length, @PropertyFlags int flags)
-            throws IOException {
-        return new ApkAssets(FORMAT_APK, fd, friendlyName, offset, length, flags);
-=======
-            @NonNull String friendlyName, @PropertyFlags int flags,
-            @Nullable AssetsProvider assets) throws IOException {
-        return new ApkAssets(FORMAT_APK, fd, friendlyName, flags, assets);
->>>>>>> b0544a73
-    }
-
-    /**
-     * Creates a new ApkAssets instance from the given file descriptor.
-     *
-<<<<<<< HEAD
-     * @param idmapPath Path to the IDMAP of an overlay APK.
-     * @param flags flags that change the behavior of loaded apk assets
-     * @return a new instance of ApkAssets.
-     * @throws IOException if a disk I/O error or parsing error occurred.
-     */
-    public static @NonNull ApkAssets loadOverlayFromPath(@NonNull String idmapPath,
-            @PropertyFlags int flags) throws IOException {
-        return new ApkAssets(FORMAT_IDMAP, idmapPath, flags);
-    }
-
-    /**
-=======
      * Performs a dup of the underlying fd, so you must take care of still closing
      * the FileDescriptor yourself (and can do that whenever you want).
      *
@@ -267,7 +212,6 @@
     }
 
     /**
->>>>>>> b0544a73
      * Creates a new ApkAssets instance from the given file descriptor representing a resources.arsc
      * for use with a {@link ResourcesProvider}.
      *
@@ -277,22 +221,14 @@
      * @param fd The FileDescriptor of an open, readable resources.arsc.
      * @param friendlyName The friendly name used to identify this ApkAssets when logging.
      * @param flags flags that change the behavior of loaded apk assets
-<<<<<<< HEAD
-=======
-     * @param assets The assets provider that overrides the loading of file-based resources
->>>>>>> b0544a73
+     * @param assets The assets provider that overrides the loading of file-based resources
      * @return a new instance of ApkAssets.
      * @throws IOException if a disk I/O error or parsing error occurred.
      */
     public static @NonNull ApkAssets loadTableFromFd(@NonNull FileDescriptor fd,
-<<<<<<< HEAD
-            @NonNull String friendlyName, @PropertyFlags int flags) throws IOException {
-        return new ApkAssets(FORMAT_ARSC, fd, friendlyName, flags);
-=======
             @NonNull String friendlyName, @PropertyFlags int flags,
             @Nullable AssetsProvider assets) throws IOException {
         return new ApkAssets(FORMAT_ARSC, fd, friendlyName, flags, assets);
->>>>>>> b0544a73
     }
 
     /**
@@ -309,15 +245,6 @@
      * @param length The number of bytes of the table, or {@link AssetFileDescriptor#UNKNOWN_LENGTH}
      *               if it extends to the end of the file.
      * @param flags flags that change the behavior of loaded apk assets
-<<<<<<< HEAD
-     * @return a new instance of ApkAssets.
-     * @throws IOException if a disk I/O error or parsing error occurred.
-     */
-    public static @NonNull ApkAssets loadTableFromFd(@NonNull FileDescriptor fd,
-            @NonNull String friendlyName, long offset, long length, @PropertyFlags int flags)
-            throws IOException {
-        return new ApkAssets(FORMAT_ARSC, fd, friendlyName, offset, length, flags);
-=======
      * @param assets The assets provider that overrides the loading of file-based resources
      * @return a new instance of ApkAssets.
      * @throws IOException if a disk I/O error or parsing error occurred.
@@ -341,7 +268,6 @@
     public static @NonNull ApkAssets loadFromDir(@NonNull String path,
             @PropertyFlags int flags, @Nullable AssetsProvider assets) throws IOException {
         return new ApkAssets(FORMAT_DIR, path, flags, assets);
->>>>>>> b0544a73
     }
 
     /**
@@ -350,28 +276,6 @@
      * tracking a separate identifier.
      *
      * @param flags flags that change the behavior of loaded apk assets
-<<<<<<< HEAD
-     */
-    @NonNull
-    public static ApkAssets loadEmptyForLoader(@PropertyFlags int flags) {
-        return new ApkAssets(flags);
-    }
-
-    private ApkAssets(@FormatType int format, @NonNull String path, @PropertyFlags int flags)
-            throws IOException {
-        Objects.requireNonNull(path, "path");
-        mFlags = flags;
-        mNativePtr = nativeLoad(format, path, flags);
-        mStringBlock = new StringBlock(nativeGetStringBlock(mNativePtr), true /*useSparse*/);
-    }
-
-    private ApkAssets(@FormatType int format, @NonNull FileDescriptor fd,
-            @NonNull String friendlyName, @PropertyFlags int flags) throws IOException {
-        Objects.requireNonNull(fd, "fd");
-        Objects.requireNonNull(friendlyName, "friendlyName");
-        mFlags = flags;
-        mNativePtr = nativeLoadFd(format, fd, friendlyName, flags);
-=======
      * @param assets The assets provider that overrides the loading of file-based resources
      */
     @NonNull
@@ -396,27 +300,17 @@
         Objects.requireNonNull(friendlyName, "friendlyName");
         mFlags = flags;
         mNativePtr = nativeLoadFd(format, fd, friendlyName, flags, assets);
->>>>>>> b0544a73
         mStringBlock = new StringBlock(nativeGetStringBlock(mNativePtr), true /*useSparse*/);
         mAssets = assets;
     }
 
     private ApkAssets(@FormatType int format, @NonNull FileDescriptor fd,
-<<<<<<< HEAD
-            @NonNull String friendlyName, long offset, long length, @PropertyFlags int flags)
-            throws IOException {
-        Objects.requireNonNull(fd, "fd");
-        Objects.requireNonNull(friendlyName, "friendlyName");
-        mFlags = flags;
-        mNativePtr = nativeLoadFdOffsets(format, fd, friendlyName, offset, length, flags);
-=======
             @NonNull String friendlyName, long offset, long length, @PropertyFlags int flags,
             @Nullable AssetsProvider assets) throws IOException {
         Objects.requireNonNull(fd, "fd");
         Objects.requireNonNull(friendlyName, "friendlyName");
         mFlags = flags;
         mNativePtr = nativeLoadFdOffsets(format, fd, friendlyName, offset, length, flags, assets);
->>>>>>> b0544a73
         mStringBlock = new StringBlock(nativeGetStringBlock(mNativePtr), true /*useSparse*/);
         mAssets = assets;
     }
@@ -428,12 +322,6 @@
         mAssets = assets;
     }
 
-    private ApkAssets(@PropertyFlags int flags) {
-        mFlags = flags;
-        mNativePtr = nativeLoadEmpty(flags);
-        mStringBlock = null;
-    }
-
     @UnsupportedAppUsage
     public @NonNull String getAssetPath() {
         synchronized (this) {
@@ -454,8 +342,6 @@
     /** Returns whether this apk assets was loaded using a {@link ResourcesProvider}. */
     public boolean isForLoader() {
         return (mFlags & PROPERTY_LOADER) != 0;
-<<<<<<< HEAD
-=======
     }
 
     /**
@@ -464,7 +350,6 @@
     @Nullable
     public AssetsProvider getAssetsProvider() {
         return mAssets;
->>>>>>> b0544a73
     }
 
     /**
@@ -538,15 +423,6 @@
     }
 
     private static native long nativeLoad(@FormatType int format, @NonNull String path,
-<<<<<<< HEAD
-            @PropertyFlags int flags) throws IOException;
-    private static native long nativeLoadEmpty(@PropertyFlags int flags);
-    private static native long nativeLoadFd(@FormatType int format, @NonNull FileDescriptor fd,
-            @NonNull String friendlyName, @PropertyFlags int flags) throws IOException;
-    private static native long nativeLoadFdOffsets(@FormatType int format,
-            @NonNull FileDescriptor fd, @NonNull String friendlyName, long offset, long length,
-            @PropertyFlags int flags) throws IOException;
-=======
             @PropertyFlags int flags, @Nullable AssetsProvider asset) throws IOException;
     private static native long nativeLoadEmpty(@PropertyFlags int flags,
             @Nullable AssetsProvider asset);
@@ -556,7 +432,6 @@
     private static native long nativeLoadFdOffsets(@FormatType int format,
             @NonNull FileDescriptor fd, @NonNull String friendlyName, long offset, long length,
             @PropertyFlags int flags, @Nullable AssetsProvider asset) throws IOException;
->>>>>>> b0544a73
     private static native void nativeDestroy(long ptr);
     private static native @NonNull String nativeGetAssetPath(long ptr);
     private static native long nativeGetStringBlock(long ptr);
