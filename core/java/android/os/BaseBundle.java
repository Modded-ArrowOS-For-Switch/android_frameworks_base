--- conflicted
+++ resolved
@@ -156,28 +156,8 @@
      * @param b a Bundle to be copied.
      */
     BaseBundle(BaseBundle b) {
-<<<<<<< HEAD
         copyInternal(b, false);
     }
-=======
-        if (b.mParcelledData != null) {
-            if (b.isEmptyParcel()) {
-                mParcelledData = NoImagePreloadHolder.EMPTY_PARCEL;
-            } else {
-                mParcelledData = Parcel.obtain();
-                mParcelledData.appendFrom(b.mParcelledData, 0, b.mParcelledData.dataSize());
-                mParcelledData.setDataPosition(0);
-            }
-        } else {
-            mParcelledData = null;
-        }
-
-        if (b.mMap != null) {
-            mMap = new ArrayMap<String, Object>(b.mMap);
-        } else {
-            mMap = null;
-        }
->>>>>>> 79837238
 
     /**
      * Special constructor that does not initialize the bundle.
@@ -334,8 +314,8 @@
 
     void copyInternal(BaseBundle from, boolean deep) {
         if (from.mParcelledData != null) {
-            if (from.mParcelledData == EMPTY_PARCEL) {
-                mParcelledData = EMPTY_PARCEL;
+            if (from.isEmptyParcel()) {
+                mParcelledData = NoImagePreloadHolder.EMPTY_PARCEL;
             } else {
                 mParcelledData = Parcel.obtain();
                 mParcelledData.appendFrom(from.mParcelledData, 0, from.mParcelledData.dataSize());
