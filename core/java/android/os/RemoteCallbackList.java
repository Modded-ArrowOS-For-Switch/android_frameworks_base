/*
 * Copyright (C) 2008 The Android Open Source Project
 *
 * Licensed under the Apache License, Version 2.0 (the "License");
 * you may not use this file except in compliance with the License.
 * You may obtain a copy of the License at
 *
 *      http://www.apache.org/licenses/LICENSE-2.0
 *
 * Unless required by applicable law or agreed to in writing, software
 * distributed under the License is distributed on an "AS IS" BASIS,
 * WITHOUT WARRANTIES OR CONDITIONS OF ANY KIND, either express or implied.
 * See the License for the specific language governing permissions and
 * limitations under the License.
 */

package android.os;

import java.util.HashMap;

/**
 * Takes care of the grunt work of maintaining a list of remote interfaces,
 * typically for the use of performing callbacks from a
 * {@link android.app.Service} to its clients.  In particular, this:
 *
 * <ul>
 * <li> Keeps track of a set of registered {@link IInterface} callbacks,
 * taking care to identify them through their underlying unique {@link IBinder}
 * (by calling {@link IInterface#asBinder IInterface.asBinder()}.
 * <li> Attaches a {@link IBinder.DeathRecipient IBinder.DeathRecipient} to
 * each registered interface, so that it can be cleaned out of the list if its
 * process goes away.
 * <li> Performs locking of the underlying list of interfaces to deal with
 * multithreaded incoming calls, and a thread-safe way to iterate over a
 * snapshot of the list without holding its lock.
 * </ul>
 *
 * <p>To use this class, simply create a single instance along with your
 * service, and call its {@link #register} and {@link #unregister} methods
 * as client register and unregister with your service.  To call back on to
 * the registered clients, use {@link #beginBroadcast},
 * {@link #getBroadcastItem}, and {@link #finishBroadcast}.
 *
 * <p>If a registered callback's process goes away, this class will take
 * care of automatically removing it from the list.  If you want to do
 * additional work in this situation, you can create a subclass that
 * implements the {@link #onCallbackDied} method.
 */
public class RemoteCallbackList<E extends IInterface> {
    /*package*/ HashMap<IBinder, Callback> mCallbacks
            = new HashMap<IBinder, Callback>();
    private Object[] mActiveBroadcast;
    private int mBroadcastCount = -1;
    private boolean mKilled = false;

    private final class Callback implements IBinder.DeathRecipient {
        final E mCallback;
        final Object mCookie;
        
        Callback(E callback, Object cookie) {
            mCallback = callback;
            mCookie = cookie;
        }

        public void binderDied() {
            synchronized (mCallbacks) {
                mCallbacks.remove(mCallback.asBinder());
            }
            onCallbackDied(mCallback, mCookie);
        }
    }

    /**
     * Simple version of {@link RemoteCallbackList#register(E, Object)}
     * that does not take a cookie object.
     */
    public boolean register(E callback) {
        return register(callback, null);
    }
    
    /**
     * Add a new callback to the list.  This callback will remain in the list
     * until a corresponding call to {@link #unregister} or its hosting process
     * goes away.  If the callback was already registered (determined by
     * checking to see if the {@link IInterface#asBinder callback.asBinder()}
     * object is already in the list), then it will be left as-is.
     * Registrations are not counted; a single call to {@link #unregister}
     * will remove a callback after any number calls to register it.
     *
     * @param callback The callback interface to be added to the list.  Must
     * not be null -- passing null here will cause a NullPointerException.
     * Most services will want to check for null before calling this with
     * an object given from a client, so that clients can't crash the
     * service with bad data.
     *
     * @param cookie Optional additional data to be associated with this
     * callback.
     * 
     * @return Returns true if the callback was successfully added to the list.
     * Returns false if it was not added, either because {@link #kill} had
     * previously been called or the callback's process has gone away.
     *
     * @see #unregister
     * @see #kill
     * @see #onCallbackDied
     */
    public boolean register(E callback, Object cookie) {
        synchronized (mCallbacks) {
            if (mKilled) {
                return false;
            }
            IBinder binder = callback.asBinder();
            try {
                Callback cb = new Callback(callback, cookie);
                binder.linkToDeath(cb, 0);
                mCallbacks.put(binder, cb);
                return true;
            } catch (RemoteException e) {
                return false;
            }
        }
    }

    /**
     * Remove from the list a callback that was previously added with
     * {@link #register}.  This uses the
     * {@link IInterface#asBinder callback.asBinder()} object to correctly
     * find the previous registration.
     * Registrations are not counted; a single unregister call will remove
     * a callback after any number calls to {@link #register} for it.
     *
     * @param callback The callback to be removed from the list.  Passing
     * null here will cause a NullPointerException, so you will generally want
     * to check for null before calling.
     *
     * @return Returns true if the callback was found and unregistered.  Returns
     * false if the given callback was not found on the list.
     *
     * @see #register
     */
    public boolean unregister(E callback) {
        synchronized (mCallbacks) {
            Callback cb = mCallbacks.remove(callback.asBinder());
            if (cb != null) {
                cb.mCallback.asBinder().unlinkToDeath(cb, 0);
                return true;
            }
            return false;
        }
    }

    /**
     * Disable this callback list.  All registered callbacks are unregistered,
     * and the list is disabled so that future calls to {@link #register} will
     * fail.  This should be used when a Service is stopping, to prevent clients
     * from registering callbacks after it is stopped.
     *
     * @see #register
     */
    public void kill() {
        synchronized (mCallbacks) {
            for (Callback cb : mCallbacks.values()) {
                cb.mCallback.asBinder().unlinkToDeath(cb, 0);
            }
            mCallbacks.clear();
            mKilled = true;
        }
    }

    /**
     * Old version of {@link #onCallbackDied(E, Object)} that
     * does not provide a cookie.
     */
    public void onCallbackDied(E callback) {
    }
    
    /**
     * Called when the process hosting a callback in the list has gone away.
     * The default implementation calls {@link #onCallbackDied(E)}
     * for backwards compatibility.
     * 
     * @param callback The callback whose process has died.  Note that, since
     * its process has died, you can not make any calls on to this interface.
     * You can, however, retrieve its IBinder and compare it with another
     * IBinder to see if it is the same object.
     * @param cookie The cookie object original provided to
     * {@link #register(E, Object)}.
     * 
     * @see #register
     */
    public void onCallbackDied(E callback, Object cookie) {
        onCallbackDied(callback);
    }

    /**
     * Prepare to start making calls to the currently registered callbacks.
     * This creates a copy of the callback list, which you can retrieve items
     * from using {@link #getBroadcastItem}.  Note that only one broadcast can
     * be active at a time, so you must be sure to always call this from the
     * same thread (usually by scheduling with {@link Handler}) or
     * do your own synchronization.  You must call {@link #finishBroadcast}
     * when done.
     *
     * <p>A typical loop delivering a broadcast looks like this:
     *
     * <pre>
<<<<<<< HEAD
     * final int N = callbacks.beginBroadcast();
     * for (int i=0; i&lt;N; i++) {
=======
     * int i = callbacks.beginBroadcast();
     * while (i > 0) {
     *     i--;
>>>>>>> b06ea706
     *     try {
     *         callbacks.getBroadcastItem(i).somethingHappened();
     *     } catch (RemoteException e) {
     *         // The RemoteCallbackList will take care of removing
     *         // the dead object for us.
     *     }
     * }
     * callbacks.finishBroadcast();</pre>
     *
     * @return Returns the number of callbacks in the broadcast, to be used
     * with {@link #getBroadcastItem} to determine the range of indices you
     * can supply.
     *
     * @see #getBroadcastItem
     * @see #finishBroadcast
     */
    public int beginBroadcast() {
        synchronized (mCallbacks) {
            if (mBroadcastCount > 0) {
                throw new IllegalStateException(
                        "beginBroadcast() called while already in a broadcast");
            }
            
            final int N = mBroadcastCount = mCallbacks.size();
            if (N <= 0) {
                return 0;
            }
            Object[] active = mActiveBroadcast;
            if (active == null || active.length < N) {
                mActiveBroadcast = active = new Object[N];
            }
            int i=0;
            for (Callback cb : mCallbacks.values()) {
                active[i++] = cb;
            }
            return i;
        }
    }

    /**
     * Retrieve an item in the active broadcast that was previously started
     * with {@link #beginBroadcast}.  This can <em>only</em> be called after
     * the broadcast is started, and its data is no longer valid after
     * calling {@link #finishBroadcast}.
     *
     * <p>Note that it is possible for the process of one of the returned
     * callbacks to go away before you call it, so you will need to catch
     * {@link RemoteException} when calling on to the returned object.
     * The callback list itself, however, will take care of unregistering
     * these objects once it detects that it is no longer valid, so you can
     * handle such an exception by simply ignoring it.
     *
     * @param index Which of the registered callbacks you would like to
     * retrieve.  Ranges from 0 to 1-{@link #beginBroadcast}.
     *
     * @return Returns the callback interface that you can call.  This will
     * always be non-null.
     *
     * @see #beginBroadcast
     */
    public E getBroadcastItem(int index) {
        return ((Callback)mActiveBroadcast[index]).mCallback;
    }
    
    /**
     * Retrieve the cookie associated with the item
     * returned by {@link #getBroadcastItem(int)}.
     * 
     * @see #getBroadcastItem
     */
    public Object getBroadcastCookie(int index) {
        return ((Callback)mActiveBroadcast[index]).mCookie;
    }

    /**
     * Clean up the state of a broadcast previously initiated by calling
     * {@link #beginBroadcast}.  This must always be called when you are done
     * with a broadcast.
     *
     * @see #beginBroadcast
     */
    public void finishBroadcast() {
        if (mBroadcastCount < 0) {
            throw new IllegalStateException(
                    "finishBroadcast() called outside of a broadcast");
        }
        
        Object[] active = mActiveBroadcast;
        if (active != null) {
            final int N = mBroadcastCount;
            for (int i=0; i<N; i++) {
                active[i] = null;
            }
        }
        
        mBroadcastCount = -1;
    }
}<|MERGE_RESOLUTION|>--- conflicted
+++ resolved
@@ -204,14 +204,9 @@
      * <p>A typical loop delivering a broadcast looks like this:
      *
      * <pre>
-<<<<<<< HEAD
-     * final int N = callbacks.beginBroadcast();
-     * for (int i=0; i&lt;N; i++) {
-=======
      * int i = callbacks.beginBroadcast();
-     * while (i > 0) {
+     * while (i &gt; 0) {
      *     i--;
->>>>>>> b06ea706
      *     try {
      *         callbacks.getBroadcastItem(i).somethingHappened();
      *     } catch (RemoteException e) {
