/*
 * Copyright (C) 2006 The Android Open Source Project
 *
 * Licensed under the Apache License, Version 2.0 (the "License");
 * you may not use this file except in compliance with the License.
 * You may obtain a copy of the License at
 *
 *      http://www.apache.org/licenses/LICENSE-2.0
 *
 * Unless required by applicable law or agreed to in writing, software
 * distributed under the License is distributed on an "AS IS" BASIS,
 * WITHOUT WARRANTIES OR CONDITIONS OF ANY KIND, either express or implied.
 * See the License for the specific language governing permissions and
 * limitations under the License.
 */

package android.view;

import com.android.internal.view.BaseSurfaceHolder;
import com.android.internal.view.IInputMethodCallback;
import com.android.internal.view.IInputMethodSession;
import com.android.internal.view.RootViewSurfaceTaker;

import android.graphics.Canvas;
import android.graphics.PixelFormat;
import android.graphics.PorterDuff;
import android.graphics.Rect;
import android.graphics.Region;
import android.os.*;
import android.os.Process;
import android.util.AndroidRuntimeException;
import android.util.Config;
import android.util.DisplayMetrics;
import android.util.Log;
import android.util.EventLog;
import android.util.SparseArray;
import android.view.View.MeasureSpec;
import android.view.accessibility.AccessibilityEvent;
import android.view.accessibility.AccessibilityManager;
import android.view.inputmethod.InputConnection;
import android.view.inputmethod.InputMethodManager;
import android.widget.Scroller;
import android.content.pm.PackageManager;
import android.content.res.CompatibilityInfo;
import android.content.res.Configuration;
import android.content.res.Resources;
import android.content.ComponentCallbacks;
import android.content.Context;
import android.app.ActivityManagerNative;
import android.Manifest;
import android.media.AudioManager;

import java.lang.ref.WeakReference;
import java.io.IOException;
import java.io.OutputStream;
import java.util.ArrayList;

/**
 * The top of a view hierarchy, implementing the needed protocol between View
 * and the WindowManager.  This is for the most part an internal implementation
 * detail of {@link WindowManagerImpl}.
 *
 * {@hide}
 */
@SuppressWarnings({"EmptyCatchBlock", "PointlessBooleanExpression"})
public final class ViewRoot extends Handler implements ViewParent, View.AttachInfo.Callbacks {
    private static final String TAG = "ViewRoot";
    private static final boolean DBG = false;
    private static final boolean SHOW_FPS = false;
    private static final boolean LOCAL_LOGV = false;
    /** @noinspection PointlessBooleanExpression*/
    private static final boolean DEBUG_DRAW = false || LOCAL_LOGV;
    private static final boolean DEBUG_LAYOUT = false || LOCAL_LOGV;
    private static final boolean DEBUG_INPUT = true || LOCAL_LOGV;
    private static final boolean DEBUG_INPUT_RESIZE = false || LOCAL_LOGV;
    private static final boolean DEBUG_ORIENTATION = false || LOCAL_LOGV;
    private static final boolean DEBUG_TRACKBALL = false || LOCAL_LOGV;
    private static final boolean DEBUG_IMF = false || LOCAL_LOGV;
    private static final boolean DEBUG_CONFIGURATION = false || LOCAL_LOGV;
    private static final boolean WATCH_POINTER = false;

    private static final boolean MEASURE_LATENCY = false;
    private static LatencyTimer lt;

    /**
     * Maximum time we allow the user to roll the trackball enough to generate
     * a key event, before resetting the counters.
     */
    static final int MAX_TRACKBALL_DELAY = 250;

    static long sInstanceCount = 0;

    static IWindowSession sWindowSession;

    static final Object mStaticInit = new Object();
    static boolean mInitialized = false;

    static final ThreadLocal<RunQueue> sRunQueues = new ThreadLocal<RunQueue>();

    static final ArrayList<Runnable> sFirstDrawHandlers = new ArrayList<Runnable>();
    static boolean sFirstDrawComplete = false;
    
    static final ArrayList<ComponentCallbacks> sConfigCallbacks
            = new ArrayList<ComponentCallbacks>();
    
    private static int sDrawTime;

    long mLastTrackballTime = 0;
    final TrackballAxis mTrackballAxisX = new TrackballAxis();
    final TrackballAxis mTrackballAxisY = new TrackballAxis();

    final int[] mTmpLocation = new int[2];

    final InputMethodCallback mInputMethodCallback;
    final SparseArray<Object> mPendingEvents = new SparseArray<Object>();
    int mPendingEventSeq = 0;

    final Thread mThread;

    final WindowLeaked mLocation;

    final WindowManager.LayoutParams mWindowAttributes = new WindowManager.LayoutParams();

    final W mWindow;

    View mView;
    View mFocusedView;
    View mRealFocusedView;  // this is not set to null in touch mode
    int mViewVisibility;
    boolean mAppVisible = true;

    SurfaceHolder.Callback2 mSurfaceHolderCallback;
    BaseSurfaceHolder mSurfaceHolder;
    boolean mIsCreating;
    boolean mDrawingAllowed;
    
    final Region mTransparentRegion;
    final Region mPreviousTransparentRegion;

    int mWidth;
    int mHeight;
    Rect mDirty; // will be a graphics.Region soon
    boolean mIsAnimating;

    CompatibilityInfo.Translator mTranslator;

    final View.AttachInfo mAttachInfo;
    InputChannel mInputChannel;
    InputQueue.Callback mInputQueueCallback;
    InputQueue mInputQueue;
    
    final Rect mTempRect; // used in the transaction to not thrash the heap.
    final Rect mVisRect; // used to retrieve visible rect of focused view.

    boolean mTraversalScheduled;
    boolean mWillDrawSoon;
    boolean mLayoutRequested;
    boolean mFirst;
    boolean mReportNextDraw;
    boolean mFullRedrawNeeded;
    boolean mNewSurfaceNeeded;
    boolean mHasHadWindowFocus;
    boolean mLastWasImTarget;

    boolean mWindowAttributesChanged = false;

    // These can be accessed by any thread, must be protected with a lock.
    // Surface can never be reassigned or cleared (use Surface.clear()).
    private final Surface mSurface = new Surface();

    boolean mAdded;
    boolean mAddedTouchMode;

    /*package*/ int mAddNesting;

    // These are accessed by multiple threads.
    final Rect mWinFrame; // frame given by window manager.

    final Rect mPendingVisibleInsets = new Rect();
    final Rect mPendingContentInsets = new Rect();
    final ViewTreeObserver.InternalInsetsInfo mLastGivenInsets
            = new ViewTreeObserver.InternalInsetsInfo();

    final Configuration mLastConfiguration = new Configuration();
    final Configuration mPendingConfiguration = new Configuration();
    
    class ResizedInfo {
        Rect coveredInsets;
        Rect visibleInsets;
        Configuration newConfig;
    }
    
    boolean mScrollMayChange;
    int mSoftInputMode;
    View mLastScrolledFocus;
    int mScrollY;
    int mCurScrollY;
    Scroller mScroller;

    HardwareRenderer mHwRenderer;

    final ViewConfiguration mViewConfiguration;

    /**
     * see {@link #playSoundEffect(int)}
     */
    AudioManager mAudioManager;

    private final int mDensity;
    
    public static IWindowSession getWindowSession(Looper mainLooper) {
        synchronized (mStaticInit) {
            if (!mInitialized) {
                try {
                    InputMethodManager imm = InputMethodManager.getInstance(mainLooper);
                    sWindowSession = IWindowManager.Stub.asInterface(
                            ServiceManager.getService("window"))
                            .openSession(imm.getClient(), imm.getInputContext());
                    mInitialized = true;
                } catch (RemoteException e) {
                }
            }
            return sWindowSession;
        }
    }
    
    public ViewRoot(Context context) {
        super();

        if (MEASURE_LATENCY) {
            if (lt == null) {
                lt = new LatencyTimer(100, 1000);
            }
        }

        // For debug only
        //++sInstanceCount;

        // Initialize the statics when this class is first instantiated. This is
        // done here instead of in the static block because Zygote does not
        // allow the spawning of threads.
        getWindowSession(context.getMainLooper());
        
        mThread = Thread.currentThread();
        mLocation = new WindowLeaked(null);
        mLocation.fillInStackTrace();
        mWidth = -1;
        mHeight = -1;
        mDirty = new Rect();
        mTempRect = new Rect();
        mVisRect = new Rect();
        mWinFrame = new Rect();
        mWindow = new W(this, context);
        mInputMethodCallback = new InputMethodCallback(this);
        mViewVisibility = View.GONE;
        mTransparentRegion = new Region();
        mPreviousTransparentRegion = new Region();
        mFirst = true; // true for the first time the view is added
        mAdded = false;
        mAttachInfo = new View.AttachInfo(sWindowSession, mWindow, this, this);
        mViewConfiguration = ViewConfiguration.get(context);
        mDensity = context.getResources().getDisplayMetrics().densityDpi;
    }

    // For debug only
    /*
    @Override
    protected void finalize() throws Throwable {
        super.finalize();
        --sInstanceCount;
    }
    */

    public static long getInstanceCount() {
        return sInstanceCount;
    }

    public static void addFirstDrawHandler(Runnable callback) {
        synchronized (sFirstDrawHandlers) {
            if (!sFirstDrawComplete) {
                sFirstDrawHandlers.add(callback);
            }
        }
    }
    
    public static void addConfigCallback(ComponentCallbacks callback) {
        synchronized (sConfigCallbacks) {
            sConfigCallbacks.add(callback);
        }
    }
    
    // FIXME for perf testing only
    private boolean mProfile = false;

    /**
     * Call this to profile the next traversal call.
     * FIXME for perf testing only. Remove eventually
     */
    public void profile() {
        mProfile = true;
    }

    /**
     * Indicates whether we are in touch mode. Calling this method triggers an IPC
     * call and should be avoided whenever possible.
     *
     * @return True, if the device is in touch mode, false otherwise.
     *
     * @hide
     */
    static boolean isInTouchMode() {
        if (mInitialized) {
            try {
                return sWindowSession.getInTouchMode();
            } catch (RemoteException e) {
            }
        }
        return false;
    }

    /**
     * We have one child
     */
    public void setView(View view, WindowManager.LayoutParams attrs, View panelParentView) {
        synchronized (this) {
            if (mView == null) {
                mView = view;
                mWindowAttributes.copyFrom(attrs);
                attrs = mWindowAttributes;
                
                enableHardwareAcceleration(attrs);

                if (view instanceof RootViewSurfaceTaker) {
                    mSurfaceHolderCallback =
                            ((RootViewSurfaceTaker)view).willYouTakeTheSurface();
                    if (mSurfaceHolderCallback != null) {
                        mSurfaceHolder = new TakenSurfaceHolder();
                        mSurfaceHolder.setFormat(PixelFormat.UNKNOWN);
                    }
                }
                Resources resources = mView.getContext().getResources();
                CompatibilityInfo compatibilityInfo = resources.getCompatibilityInfo();
                mTranslator = compatibilityInfo.getTranslator();

                if (mTranslator != null || !compatibilityInfo.supportsScreen()) {
                    mSurface.setCompatibleDisplayMetrics(resources.getDisplayMetrics(),
                            mTranslator);
                }

                boolean restore = false;
                if (mTranslator != null) {
                    restore = true;
                    attrs.backup();
                    mTranslator.translateWindowLayout(attrs);
                }
                if (DEBUG_LAYOUT) Log.d(TAG, "WindowLayout in setView:" + attrs);

                if (!compatibilityInfo.supportsScreen()) {
                    attrs.flags |= WindowManager.LayoutParams.FLAG_COMPATIBLE_WINDOW;
                }

                mSoftInputMode = attrs.softInputMode;
                mWindowAttributesChanged = true;
                mAttachInfo.mRootView = view;
                mAttachInfo.mScalingRequired = mTranslator != null;
                mAttachInfo.mApplicationScale =
                        mTranslator == null ? 1.0f : mTranslator.applicationScale;
                if (panelParentView != null) {
                    mAttachInfo.mPanelParentWindowToken
                            = panelParentView.getApplicationWindowToken();
                }
                mAdded = true;
                int res; /* = WindowManagerImpl.ADD_OKAY; */

                // Schedule the first layout -before- adding to the window
                // manager, to make sure we do the relayout before receiving
                // any other events from the system.
                requestLayout();
                mInputChannel = new InputChannel();
                try {
                    res = sWindowSession.add(mWindow, mWindowAttributes,
                            getHostVisibility(), mAttachInfo.mContentInsets,
                            mInputChannel);
                } catch (RemoteException e) {
                    mAdded = false;
                    mView = null;
                    mAttachInfo.mRootView = null;
                    mInputChannel = null;
                    unscheduleTraversals();
                    throw new RuntimeException("Adding window failed", e);
                } finally {
                    if (restore) {
                        attrs.restore();
                    }
                }
                
                if (mTranslator != null) {
                    mTranslator.translateRectInScreenToAppWindow(mAttachInfo.mContentInsets);
                }
                mPendingContentInsets.set(mAttachInfo.mContentInsets);
                mPendingVisibleInsets.set(0, 0, 0, 0);
                if (Config.LOGV) Log.v(TAG, "Added window " + mWindow);
                if (res < WindowManagerImpl.ADD_OKAY) {
                    mView = null;
                    mAttachInfo.mRootView = null;
                    mAdded = false;
                    unscheduleTraversals();
                    switch (res) {
                        case WindowManagerImpl.ADD_BAD_APP_TOKEN:
                        case WindowManagerImpl.ADD_BAD_SUBWINDOW_TOKEN:
                            throw new WindowManagerImpl.BadTokenException(
                                "Unable to add window -- token " + attrs.token
                                + " is not valid; is your activity running?");
                        case WindowManagerImpl.ADD_NOT_APP_TOKEN:
                            throw new WindowManagerImpl.BadTokenException(
                                "Unable to add window -- token " + attrs.token
                                + " is not for an application");
                        case WindowManagerImpl.ADD_APP_EXITING:
                            throw new WindowManagerImpl.BadTokenException(
                                "Unable to add window -- app for token " + attrs.token
                                + " is exiting");
                        case WindowManagerImpl.ADD_DUPLICATE_ADD:
                            throw new WindowManagerImpl.BadTokenException(
                                "Unable to add window -- window " + mWindow
                                + " has already been added");
                        case WindowManagerImpl.ADD_STARTING_NOT_NEEDED:
                            // Silently ignore -- we would have just removed it
                            // right away, anyway.
                            return;
                        case WindowManagerImpl.ADD_MULTIPLE_SINGLETON:
                            throw new WindowManagerImpl.BadTokenException(
                                "Unable to add window " + mWindow +
                                " -- another window of this type already exists");
                        case WindowManagerImpl.ADD_PERMISSION_DENIED:
                            throw new WindowManagerImpl.BadTokenException(
                                "Unable to add window " + mWindow +
                                " -- permission denied for this window type");
                    }
                    throw new RuntimeException(
                        "Unable to add window -- unknown error code " + res);
                }

                if (view instanceof RootViewSurfaceTaker) {
                    mInputQueueCallback =
                        ((RootViewSurfaceTaker)view).willYouTakeTheInputQueue();
                }
                if (mInputQueueCallback != null) {
                    mInputQueue = new InputQueue(mInputChannel);
                    mInputQueueCallback.onInputQueueCreated(mInputQueue);
                } else {
                    InputQueue.registerInputChannel(mInputChannel, mInputHandler,
                            Looper.myQueue());
                }
                
                view.assignParent(this);
                mAddedTouchMode = (res&WindowManagerImpl.ADD_FLAG_IN_TOUCH_MODE) != 0;
                mAppVisible = (res&WindowManagerImpl.ADD_FLAG_APP_VISIBLE) != 0;
            }
        }
    }

    private void enableHardwareAcceleration(WindowManager.LayoutParams attrs) {
        // Only enable hardware acceleration if we are not in the system process
        // The window manager creates ViewRoots to display animated preview windows
        // of launching apps and we don't want those to be hardware accelerated
        if (Process.myUid() != Process.SYSTEM_UID) {
            // Try to enable hardware acceleration if requested
            if (attrs != null &&
                    (attrs.flags & WindowManager.LayoutParams.FLAG_HARDWARE_ACCELERATED) != 0) {
                final boolean translucent = attrs.format != PixelFormat.OPAQUE;
                mHwRenderer = HardwareRenderer.createGlRenderer(2, translucent);
            }
        }
    }

    public View getView() {
        return mView;
    }

    final WindowLeaked getLocation() {
        return mLocation;
    }

    void setLayoutParams(WindowManager.LayoutParams attrs, boolean newView) {
        synchronized (this) {
            int oldSoftInputMode = mWindowAttributes.softInputMode;
            // preserve compatible window flag if exists.
            int compatibleWindowFlag =
                mWindowAttributes.flags & WindowManager.LayoutParams.FLAG_COMPATIBLE_WINDOW;
            mWindowAttributes.copyFrom(attrs);
            mWindowAttributes.flags |= compatibleWindowFlag;
            
            if (newView) {
                mSoftInputMode = attrs.softInputMode;
                requestLayout();
            }
            // Don't lose the mode we last auto-computed.
            if ((attrs.softInputMode&WindowManager.LayoutParams.SOFT_INPUT_MASK_ADJUST)
                    == WindowManager.LayoutParams.SOFT_INPUT_ADJUST_UNSPECIFIED) {
                mWindowAttributes.softInputMode = (mWindowAttributes.softInputMode
                        & ~WindowManager.LayoutParams.SOFT_INPUT_MASK_ADJUST)
                        | (oldSoftInputMode
                                & WindowManager.LayoutParams.SOFT_INPUT_MASK_ADJUST);
            }
            mWindowAttributesChanged = true;
            scheduleTraversals();
        }
    }

    void handleAppVisibility(boolean visible) {
        if (mAppVisible != visible) {
            mAppVisible = visible;
            scheduleTraversals();
        }
    }

    void handleGetNewSurface() {
        mNewSurfaceNeeded = true;
        mFullRedrawNeeded = true;
        scheduleTraversals();
    }

    /**
     * {@inheritDoc}
     */
    public void requestLayout() {
        checkThread();
        mLayoutRequested = true;
        scheduleTraversals();
    }

    /**
     * {@inheritDoc}
     */
    public boolean isLayoutRequested() {
        return mLayoutRequested;
    }

    public void invalidateChild(View child, Rect dirty) {
        checkThread();
        if (DEBUG_DRAW) Log.v(TAG, "Invalidate child: " + dirty);
        if (mCurScrollY != 0 || mTranslator != null) {
            mTempRect.set(dirty);
            dirty = mTempRect;
            if (mCurScrollY != 0) {
               dirty.offset(0, -mCurScrollY);
            }
            if (mTranslator != null) {
                mTranslator.translateRectInAppWindowToScreen(dirty);
            }
            if (mAttachInfo.mScalingRequired) {
                dirty.inset(-1, -1);
            }
        }
        mDirty.union(dirty);
        if (!mWillDrawSoon) {
            scheduleTraversals();
        }
    }

    public ViewParent getParent() {
        return null;
    }

    public ViewParent invalidateChildInParent(final int[] location, final Rect dirty) {
        invalidateChild(null, dirty);
        return null;
    }

    public boolean getChildVisibleRect(View child, Rect r, android.graphics.Point offset) {
        if (child != mView) {
            throw new RuntimeException("child is not mine, honest!");
        }
        // Note: don't apply scroll offset, because we want to know its
        // visibility in the virtual canvas being given to the view hierarchy.
        return r.intersect(0, 0, mWidth, mHeight);
    }

    public void bringChildToFront(View child) {
    }

    public void scheduleTraversals() {
        if (!mTraversalScheduled) {
            mTraversalScheduled = true;
            sendEmptyMessage(DO_TRAVERSAL);
        }
    }

    public void unscheduleTraversals() {
        if (mTraversalScheduled) {
            mTraversalScheduled = false;
            removeMessages(DO_TRAVERSAL);
        }
    }

    int getHostVisibility() {
        return mAppVisible ? mView.getVisibility() : View.GONE;
    }

    private void performTraversals() {
        // cache mView since it is used so much below...
        final View host = mView;

        if (DBG) {
            System.out.println("======================================");
            System.out.println("performTraversals");
            host.debug();
        }

        if (host == null || !mAdded)
            return;

        mTraversalScheduled = false;
        mWillDrawSoon = true;
        boolean windowResizesToFitContent = false;
        boolean fullRedrawNeeded = mFullRedrawNeeded;
        boolean newSurface = false;
        boolean surfaceChanged = false;
        WindowManager.LayoutParams lp = mWindowAttributes;

        int desiredWindowWidth;
        int desiredWindowHeight;
        int childWidthMeasureSpec;
        int childHeightMeasureSpec;

        final View.AttachInfo attachInfo = mAttachInfo;

        final int viewVisibility = getHostVisibility();
        boolean viewVisibilityChanged = mViewVisibility != viewVisibility
                || mNewSurfaceNeeded;

        WindowManager.LayoutParams params = null;
        if (mWindowAttributesChanged) {
            mWindowAttributesChanged = false;
            surfaceChanged = true;
            params = lp;
        }
        Rect frame = mWinFrame;
        if (mFirst) {
            fullRedrawNeeded = true;
            mLayoutRequested = true;

            DisplayMetrics packageMetrics =
                mView.getContext().getResources().getDisplayMetrics();
            desiredWindowWidth = packageMetrics.widthPixels;
            desiredWindowHeight = packageMetrics.heightPixels;

            // For the very first time, tell the view hierarchy that it
            // is attached to the window.  Note that at this point the surface
            // object is not initialized to its backing store, but soon it
            // will be (assuming the window is visible).
            attachInfo.mSurface = mSurface;
            attachInfo.mTranslucentWindow = PixelFormat.formatHasAlpha(lp.format);
            attachInfo.mHasWindowFocus = false;
            attachInfo.mWindowVisibility = viewVisibility;
            attachInfo.mRecomputeGlobalAttributes = false;
            attachInfo.mKeepScreenOn = false;
            viewVisibilityChanged = false;
            mLastConfiguration.setTo(host.getResources().getConfiguration());
            host.dispatchAttachedToWindow(attachInfo, 0);
            //Log.i(TAG, "Screen on initialized: " + attachInfo.mKeepScreenOn);

        } else {
            desiredWindowWidth = frame.width();
            desiredWindowHeight = frame.height();
            if (desiredWindowWidth != mWidth || desiredWindowHeight != mHeight) {
                if (DEBUG_ORIENTATION) Log.v(TAG,
                        "View " + host + " resized to: " + frame);
                fullRedrawNeeded = true;
                mLayoutRequested = true;
                windowResizesToFitContent = true;
            }
        }

        if (viewVisibilityChanged) {
            attachInfo.mWindowVisibility = viewVisibility;
            host.dispatchWindowVisibilityChanged(viewVisibility);
            if (viewVisibility != View.VISIBLE || mNewSurfaceNeeded) {
                if (mHwRenderer != null) {
                    mHwRenderer.destroy();
                }
            }
            if (viewVisibility == View.GONE) {
                // After making a window gone, we will count it as being
                // shown for the first time the next time it gets focus.
                mHasHadWindowFocus = false;
            }
        }

        boolean insetsChanged = false;

        if (mLayoutRequested) {
            // Execute enqueued actions on every layout in case a view that was detached
            // enqueued an action after being detached
            getRunQueue().executeActions(attachInfo.mHandler);

            if (mFirst) {
                host.fitSystemWindows(mAttachInfo.mContentInsets);
                // make sure touch mode code executes by setting cached value
                // to opposite of the added touch mode.
                mAttachInfo.mInTouchMode = !mAddedTouchMode;
                ensureTouchModeLocally(mAddedTouchMode);
            } else {
                if (!mAttachInfo.mContentInsets.equals(mPendingContentInsets)) {
                    mAttachInfo.mContentInsets.set(mPendingContentInsets);
                    host.fitSystemWindows(mAttachInfo.mContentInsets);
                    insetsChanged = true;
                    if (DEBUG_LAYOUT) Log.v(TAG, "Content insets changing to: "
                            + mAttachInfo.mContentInsets);
                }
                if (!mAttachInfo.mVisibleInsets.equals(mPendingVisibleInsets)) {
                    mAttachInfo.mVisibleInsets.set(mPendingVisibleInsets);
                    if (DEBUG_LAYOUT) Log.v(TAG, "Visible insets changing to: "
                            + mAttachInfo.mVisibleInsets);
                }
                if (lp.width == ViewGroup.LayoutParams.WRAP_CONTENT
                        || lp.height == ViewGroup.LayoutParams.WRAP_CONTENT) {
                    windowResizesToFitContent = true;

                    DisplayMetrics packageMetrics =
                        mView.getContext().getResources().getDisplayMetrics();
                    desiredWindowWidth = packageMetrics.widthPixels;
                    desiredWindowHeight = packageMetrics.heightPixels;
                }
            }

            childWidthMeasureSpec = getRootMeasureSpec(desiredWindowWidth, lp.width);
            childHeightMeasureSpec = getRootMeasureSpec(desiredWindowHeight, lp.height);

            // Ask host how big it wants to be
            if (DEBUG_ORIENTATION || DEBUG_LAYOUT) Log.v(TAG,
                    "Measuring " + host + " in display " + desiredWindowWidth
                    + "x" + desiredWindowHeight + "...");
            host.measure(childWidthMeasureSpec, childHeightMeasureSpec);

            if (DBG) {
                System.out.println("======================================");
                System.out.println("performTraversals -- after measure");
                host.debug();
            }
        }

        if (attachInfo.mRecomputeGlobalAttributes) {
            //Log.i(TAG, "Computing screen on!");
            attachInfo.mRecomputeGlobalAttributes = false;
            boolean oldVal = attachInfo.mKeepScreenOn;
            attachInfo.mKeepScreenOn = false;
            host.dispatchCollectViewAttributes(0);
            if (attachInfo.mKeepScreenOn != oldVal) {
                params = lp;
                //Log.i(TAG, "Keep screen on changed: " + attachInfo.mKeepScreenOn);
            }
        }

        if (mFirst || attachInfo.mViewVisibilityChanged) {
            attachInfo.mViewVisibilityChanged = false;
            int resizeMode = mSoftInputMode &
                    WindowManager.LayoutParams.SOFT_INPUT_MASK_ADJUST;
            // If we are in auto resize mode, then we need to determine
            // what mode to use now.
            if (resizeMode == WindowManager.LayoutParams.SOFT_INPUT_ADJUST_UNSPECIFIED) {
                final int N = attachInfo.mScrollContainers.size();
                for (int i=0; i<N; i++) {
                    if (attachInfo.mScrollContainers.get(i).isShown()) {
                        resizeMode = WindowManager.LayoutParams.SOFT_INPUT_ADJUST_RESIZE;
                    }
                }
                if (resizeMode == 0) {
                    resizeMode = WindowManager.LayoutParams.SOFT_INPUT_ADJUST_PAN;
                }
                if ((lp.softInputMode &
                        WindowManager.LayoutParams.SOFT_INPUT_MASK_ADJUST) != resizeMode) {
                    lp.softInputMode = (lp.softInputMode &
                            ~WindowManager.LayoutParams.SOFT_INPUT_MASK_ADJUST) |
                            resizeMode;
                    params = lp;
                }
            }
        }

        if (params != null && (host.mPrivateFlags & View.REQUEST_TRANSPARENT_REGIONS) != 0) {
            if (!PixelFormat.formatHasAlpha(params.format)) {
                params.format = PixelFormat.TRANSLUCENT;
            }
        }

        boolean windowShouldResize = mLayoutRequested && windowResizesToFitContent
            && ((mWidth != host.mMeasuredWidth || mHeight != host.mMeasuredHeight)
                || (lp.width == ViewGroup.LayoutParams.WRAP_CONTENT &&
                        frame.width() < desiredWindowWidth && frame.width() != mWidth)
                || (lp.height == ViewGroup.LayoutParams.WRAP_CONTENT &&
                        frame.height() < desiredWindowHeight && frame.height() != mHeight));

        final boolean computesInternalInsets =
                attachInfo.mTreeObserver.hasComputeInternalInsetsListeners();

        boolean insetsPending = false;
        int relayoutResult = 0;

        if (mFirst || windowShouldResize || insetsChanged ||
                viewVisibilityChanged || params != null) {

            if (viewVisibility == View.VISIBLE) {
                // If this window is giving internal insets to the window
                // manager, and it is being added or changing its visibility,
                // then we want to first give the window manager "fake"
                // insets to cause it to effectively ignore the content of
                // the window during layout.  This avoids it briefly causing
                // other windows to resize/move based on the raw frame of the
                // window, waiting until we can finish laying out this window
                // and get back to the window manager with the ultimately
                // computed insets.
                insetsPending = computesInternalInsets && (mFirst || viewVisibilityChanged);
            }

            if (mSurfaceHolder != null) {
                mSurfaceHolder.mSurfaceLock.lock();
                mDrawingAllowed = true;
            }

            boolean hwIntialized = false;
            boolean contentInsetsChanged = false;
            boolean visibleInsetsChanged;
            boolean hadSurface = mSurface.isValid();

            try {
                int fl = 0;
                if (params != null) {
                    fl = params.flags;
                    if (attachInfo.mKeepScreenOn) {
                        params.flags |= WindowManager.LayoutParams.FLAG_KEEP_SCREEN_ON;
                    }
                }
                if (DEBUG_LAYOUT) {
                    Log.i(TAG, "host=w:" + host.mMeasuredWidth + ", h:" +
                            host.mMeasuredHeight + ", params=" + params);
                }
                relayoutResult = relayoutWindow(params, viewVisibility, insetsPending);

                if (params != null) {
                    params.flags = fl;
                }

                if (DEBUG_LAYOUT) Log.v(TAG, "relayout: frame=" + frame.toShortString()
                        + " content=" + mPendingContentInsets.toShortString()
                        + " visible=" + mPendingVisibleInsets.toShortString()
                        + " surface=" + mSurface);

                if (mPendingConfiguration.seq != 0) {
                    if (DEBUG_CONFIGURATION) Log.v(TAG, "Visible with new config: "
                            + mPendingConfiguration);
                    updateConfiguration(mPendingConfiguration, !mFirst);
                    mPendingConfiguration.seq = 0;
                }
                
                contentInsetsChanged = !mPendingContentInsets.equals(
                        mAttachInfo.mContentInsets);
                visibleInsetsChanged = !mPendingVisibleInsets.equals(
                        mAttachInfo.mVisibleInsets);
                if (contentInsetsChanged) {
                    mAttachInfo.mContentInsets.set(mPendingContentInsets);
                    host.fitSystemWindows(mAttachInfo.mContentInsets);
                    if (DEBUG_LAYOUT) Log.v(TAG, "Content insets changing to: "
                            + mAttachInfo.mContentInsets);
                }
                if (visibleInsetsChanged) {
                    mAttachInfo.mVisibleInsets.set(mPendingVisibleInsets);
                    if (DEBUG_LAYOUT) Log.v(TAG, "Visible insets changing to: "
                            + mAttachInfo.mVisibleInsets);
                }

                if (!hadSurface) {
                    if (mSurface.isValid()) {
                        // If we are creating a new surface, then we need to
                        // completely redraw it.  Also, when we get to the
                        // point of drawing it we will hold off and schedule
                        // a new traversal instead.  This is so we can tell the
                        // window manager about all of the windows being displayed
                        // before actually drawing them, so it can display then
                        // all at once.
                        newSurface = true;
                        fullRedrawNeeded = true;
                        mPreviousTransparentRegion.setEmpty();

                        if (mHwRenderer != null) {
                            hwIntialized = mHwRenderer.initialize(mHolder);
                        }
                    }
                } else if (!mSurface.isValid()) {
                    // If the surface has been removed, then reset the scroll
                    // positions.
                    mLastScrolledFocus = null;
                    mScrollY = mCurScrollY = 0;
                    if (mScroller != null) {
                        mScroller.abortAnimation();
                    }
                }
            } catch (RemoteException e) {
            }
            
            if (DEBUG_ORIENTATION) Log.v(
                    TAG, "Relayout returned: frame=" + frame + ", surface=" + mSurface);

            attachInfo.mWindowLeft = frame.left;
            attachInfo.mWindowTop = frame.top;

            // !!FIXME!! This next section handles the case where we did not get the
            // window size we asked for. We should avoid this by getting a maximum size from
            // the window session beforehand.
            mWidth = frame.width();
            mHeight = frame.height();

            if (mSurfaceHolder != null) {
                // The app owns the surface; tell it about what is going on.
                if (mSurface.isValid()) {
                    // XXX .copyFrom() doesn't work!
                    //mSurfaceHolder.mSurface.copyFrom(mSurface);
                    mSurfaceHolder.mSurface = mSurface;
                }
                mSurfaceHolder.mSurfaceLock.unlock();
                if (mSurface.isValid()) {
                    if (!hadSurface) {
                        mSurfaceHolder.ungetCallbacks();

                        mIsCreating = true;
                        mSurfaceHolderCallback.surfaceCreated(mSurfaceHolder);
                        SurfaceHolder.Callback callbacks[] = mSurfaceHolder.getCallbacks();
                        if (callbacks != null) {
                            for (SurfaceHolder.Callback c : callbacks) {
                                c.surfaceCreated(mSurfaceHolder);
                            }
                        }
                        surfaceChanged = true;
                    }
                    if (surfaceChanged) {
                        mSurfaceHolderCallback.surfaceChanged(mSurfaceHolder,
                                lp.format, mWidth, mHeight);
                        SurfaceHolder.Callback callbacks[] = mSurfaceHolder.getCallbacks();
                        if (callbacks != null) {
                            for (SurfaceHolder.Callback c : callbacks) {
                                c.surfaceChanged(mSurfaceHolder, lp.format,
                                        mWidth, mHeight);
                            }
                        }
                    }
                    mIsCreating = false;
                } else if (hadSurface) {
                    mSurfaceHolder.ungetCallbacks();
                    SurfaceHolder.Callback callbacks[] = mSurfaceHolder.getCallbacks();
                    mSurfaceHolderCallback.surfaceDestroyed(mSurfaceHolder);
                    if (callbacks != null) {
                        for (SurfaceHolder.Callback c : callbacks) {
                            c.surfaceDestroyed(mSurfaceHolder);
                        }
                    }
                    mSurfaceHolder.mSurfaceLock.lock();
                    // Make surface invalid.
                    //mSurfaceHolder.mSurface.copyFrom(mSurface);
                    mSurfaceHolder.mSurface = new Surface();
                    mSurfaceHolder.mSurfaceLock.unlock();
                }
            }
            
            if (hwIntialized) {
                mHwRenderer.setup(mWidth, mHeight, mAttachInfo);
            }

            boolean focusChangedDueToTouchMode = ensureTouchModeLocally(
                    (relayoutResult&WindowManagerImpl.RELAYOUT_IN_TOUCH_MODE) != 0);
            if (focusChangedDueToTouchMode || mWidth != host.mMeasuredWidth
                    || mHeight != host.mMeasuredHeight || contentInsetsChanged) {
                childWidthMeasureSpec = getRootMeasureSpec(mWidth, lp.width);
                childHeightMeasureSpec = getRootMeasureSpec(mHeight, lp.height);

                if (DEBUG_LAYOUT) Log.v(TAG, "Ooops, something changed!  mWidth="
                        + mWidth + " measuredWidth=" + host.mMeasuredWidth
                        + " mHeight=" + mHeight
                        + " measuredHeight" + host.mMeasuredHeight
                        + " coveredInsetsChanged=" + contentInsetsChanged);

                 // Ask host how big it wants to be
                host.measure(childWidthMeasureSpec, childHeightMeasureSpec);

                // Implementation of weights from WindowManager.LayoutParams
                // We just grow the dimensions as needed and re-measure if
                // needs be
                int width = host.mMeasuredWidth;
                int height = host.mMeasuredHeight;
                boolean measureAgain = false;

                if (lp.horizontalWeight > 0.0f) {
                    width += (int) ((mWidth - width) * lp.horizontalWeight);
                    childWidthMeasureSpec = MeasureSpec.makeMeasureSpec(width,
                            MeasureSpec.EXACTLY);
                    measureAgain = true;
                }
                if (lp.verticalWeight > 0.0f) {
                    height += (int) ((mHeight - height) * lp.verticalWeight);
                    childHeightMeasureSpec = MeasureSpec.makeMeasureSpec(height,
                            MeasureSpec.EXACTLY);
                    measureAgain = true;
                }

                if (measureAgain) {
                    if (DEBUG_LAYOUT) Log.v(TAG,
                            "And hey let's measure once more: width=" + width
                            + " height=" + height);
                    host.measure(childWidthMeasureSpec, childHeightMeasureSpec);
                }

                mLayoutRequested = true;
            }
        }

        final boolean didLayout = mLayoutRequested;
        boolean triggerGlobalLayoutListener = didLayout
                || attachInfo.mRecomputeGlobalAttributes;
        if (didLayout) {
            mLayoutRequested = false;
            mScrollMayChange = true;
            if (DEBUG_ORIENTATION || DEBUG_LAYOUT) Log.v(
                TAG, "Laying out " + host + " to (" +
                host.mMeasuredWidth + ", " + host.mMeasuredHeight + ")");
            long startTime = 0L;
            if (Config.DEBUG && ViewDebug.profileLayout) {
                startTime = SystemClock.elapsedRealtime();
            }
            host.layout(0, 0, host.mMeasuredWidth, host.mMeasuredHeight);

            if (Config.DEBUG && ViewDebug.consistencyCheckEnabled) {
                if (!host.dispatchConsistencyCheck(ViewDebug.CONSISTENCY_LAYOUT)) {
                    throw new IllegalStateException("The view hierarchy is an inconsistent state,"
                            + "please refer to the logs with the tag "
                            + ViewDebug.CONSISTENCY_LOG_TAG + " for more infomation.");
                }
            }

            if (Config.DEBUG && ViewDebug.profileLayout) {
                EventLog.writeEvent(60001, SystemClock.elapsedRealtime() - startTime);
            }

            // By this point all views have been sized and positionned
            // We can compute the transparent area

            if ((host.mPrivateFlags & View.REQUEST_TRANSPARENT_REGIONS) != 0) {
                // start out transparent
                // TODO: AVOID THAT CALL BY CACHING THE RESULT?
                host.getLocationInWindow(mTmpLocation);
                mTransparentRegion.set(mTmpLocation[0], mTmpLocation[1],
                        mTmpLocation[0] + host.mRight - host.mLeft,
                        mTmpLocation[1] + host.mBottom - host.mTop);

                host.gatherTransparentRegion(mTransparentRegion);
                if (mTranslator != null) {
                    mTranslator.translateRegionInWindowToScreen(mTransparentRegion);
                }

                if (!mTransparentRegion.equals(mPreviousTransparentRegion)) {
                    mPreviousTransparentRegion.set(mTransparentRegion);
                    // reconfigure window manager
                    try {
                        sWindowSession.setTransparentRegion(mWindow, mTransparentRegion);
                    } catch (RemoteException e) {
                    }
                }
            }

            if (DBG) {
                System.out.println("======================================");
                System.out.println("performTraversals -- after setFrame");
                host.debug();
            }
        }

        if (triggerGlobalLayoutListener) {
            attachInfo.mRecomputeGlobalAttributes = false;
            attachInfo.mTreeObserver.dispatchOnGlobalLayout();
        }

        if (computesInternalInsets) {
            ViewTreeObserver.InternalInsetsInfo insets = attachInfo.mGivenInternalInsets;
            final Rect givenContent = attachInfo.mGivenInternalInsets.contentInsets;
            final Rect givenVisible = attachInfo.mGivenInternalInsets.visibleInsets;
            givenContent.left = givenContent.top = givenContent.right
                    = givenContent.bottom = givenVisible.left = givenVisible.top
                    = givenVisible.right = givenVisible.bottom = 0;
            attachInfo.mTreeObserver.dispatchOnComputeInternalInsets(insets);
            Rect contentInsets = insets.contentInsets;
            Rect visibleInsets = insets.visibleInsets;
            if (mTranslator != null) {
                contentInsets = mTranslator.getTranslatedContentInsets(contentInsets);
                visibleInsets = mTranslator.getTranslatedVisbileInsets(visibleInsets);
            }
            if (insetsPending || !mLastGivenInsets.equals(insets)) {
                mLastGivenInsets.set(insets);
                try {
                    sWindowSession.setInsets(mWindow, insets.mTouchableInsets,
                            contentInsets, visibleInsets);
                } catch (RemoteException e) {
                }
            }
        }

        if (mFirst) {
            // handle first focus request
            if (DEBUG_INPUT_RESIZE) Log.v(TAG, "First: mView.hasFocus()="
                    + mView.hasFocus());
            if (mView != null) {
                if (!mView.hasFocus()) {
                    mView.requestFocus(View.FOCUS_FORWARD);
                    mFocusedView = mRealFocusedView = mView.findFocus();
                    if (DEBUG_INPUT_RESIZE) Log.v(TAG, "First: requested focused view="
                            + mFocusedView);
                } else {
                    mRealFocusedView = mView.findFocus();
                    if (DEBUG_INPUT_RESIZE) Log.v(TAG, "First: existing focused view="
                            + mRealFocusedView);
                }
            }
        }

        mFirst = false;
        mWillDrawSoon = false;
        mNewSurfaceNeeded = false;
        mViewVisibility = viewVisibility;

        if (mAttachInfo.mHasWindowFocus) {
            final boolean imTarget = WindowManager.LayoutParams
                    .mayUseInputMethod(mWindowAttributes.flags);
            if (imTarget != mLastWasImTarget) {
                mLastWasImTarget = imTarget;
                InputMethodManager imm = InputMethodManager.peekInstance();
                if (imm != null && imTarget) {
                    imm.startGettingWindowFocus(mView);
                    imm.onWindowFocus(mView, mView.findFocus(),
                            mWindowAttributes.softInputMode,
                            !mHasHadWindowFocus, mWindowAttributes.flags);
                }
            }
        }

        boolean cancelDraw = attachInfo.mTreeObserver.dispatchOnPreDraw();

        if (!cancelDraw && !newSurface) {
            mFullRedrawNeeded = false;
            draw(fullRedrawNeeded);

            if ((relayoutResult&WindowManagerImpl.RELAYOUT_FIRST_TIME) != 0
                    || mReportNextDraw) {
                if (LOCAL_LOGV) {
                    Log.v(TAG, "FINISHED DRAWING: " + mWindowAttributes.getTitle());
                }
                mReportNextDraw = false;
                if (mSurfaceHolder != null && mSurface.isValid()) {
                    mSurfaceHolderCallback.surfaceRedrawNeeded(mSurfaceHolder);
                    SurfaceHolder.Callback callbacks[] = mSurfaceHolder.getCallbacks();
                    if (callbacks != null) {
                        for (SurfaceHolder.Callback c : callbacks) {
                            if (c instanceof SurfaceHolder.Callback2) {
                                ((SurfaceHolder.Callback2)c).surfaceRedrawNeeded(
                                        mSurfaceHolder);
                            }
                        }
                    }
                }
                try {
                    sWindowSession.finishDrawing(mWindow);
                } catch (RemoteException e) {
                }
            }
        } else {
            // We were supposed to report when we are done drawing. Since we canceled the
            // draw, remember it here.
            if ((relayoutResult&WindowManagerImpl.RELAYOUT_FIRST_TIME) != 0) {
                mReportNextDraw = true;
            }
            if (fullRedrawNeeded) {
                mFullRedrawNeeded = true;
            }
            // Try again
            scheduleTraversals();
        }
    }

    public void requestTransparentRegion(View child) {
        // the test below should not fail unless someone is messing with us
        checkThread();
        if (mView == child) {
            mView.mPrivateFlags |= View.REQUEST_TRANSPARENT_REGIONS;
            // Need to make sure we re-evaluate the window attributes next
            // time around, to ensure the window has the correct format.
            mWindowAttributesChanged = true;
        }
    }

    /**
     * Figures out the measure spec for the root view in a window based on it's
     * layout params.
     *
     * @param windowSize
     *            The available width or height of the window
     *
     * @param rootDimension
     *            The layout params for one dimension (width or height) of the
     *            window.
     *
     * @return The measure spec to use to measure the root view.
     */
    private int getRootMeasureSpec(int windowSize, int rootDimension) {
        int measureSpec;
        switch (rootDimension) {

        case ViewGroup.LayoutParams.MATCH_PARENT:
            // Window can't resize. Force root view to be windowSize.
            measureSpec = MeasureSpec.makeMeasureSpec(windowSize, MeasureSpec.EXACTLY);
            break;
        case ViewGroup.LayoutParams.WRAP_CONTENT:
            // Window can resize. Set max size for root view.
            measureSpec = MeasureSpec.makeMeasureSpec(windowSize, MeasureSpec.AT_MOST);
            break;
        default:
            // Window wants to be an exact size. Force root view to be that size.
            measureSpec = MeasureSpec.makeMeasureSpec(rootDimension, MeasureSpec.EXACTLY);
            break;
        }
        return measureSpec;
    }

    private void draw(boolean fullRedrawNeeded) {
        Surface surface = mSurface;
        if (surface == null || !surface.isValid()) {
            return;
        }

        if (!sFirstDrawComplete) {
            synchronized (sFirstDrawHandlers) {
                sFirstDrawComplete = true;
                final int count = sFirstDrawHandlers.size();
                for (int i = 0; i< count; i++) {
                    post(sFirstDrawHandlers.get(i));
                }
            }
        }
        
        scrollToRectOrFocus(null, false);

        if (mAttachInfo.mViewScrollChanged) {
            mAttachInfo.mViewScrollChanged = false;
            mAttachInfo.mTreeObserver.dispatchOnScrollChanged();
        }

        int yoff;
        final boolean scrolling = mScroller != null && mScroller.computeScrollOffset();
        if (scrolling) {
            yoff = mScroller.getCurrY();
        } else {
            yoff = mScrollY;
        }
        if (mCurScrollY != yoff) {
            mCurScrollY = yoff;
            fullRedrawNeeded = true;
        }
        float appScale = mAttachInfo.mApplicationScale;
        boolean scalingRequired = mAttachInfo.mScalingRequired;

        Rect dirty = mDirty;
        if (mSurfaceHolder != null) {
            // The app owns the surface, we won't draw.
            dirty.setEmpty();
            return;
        }
        
        if (mHwRenderer != null && mHwRenderer.isEnabled()) {
            if (!dirty.isEmpty()) {
                mHwRenderer.draw(mView, mAttachInfo, yoff);
            }

            if (scrolling) {
                mFullRedrawNeeded = true;
                scheduleTraversals();
            }

            return;
        }

        if (fullRedrawNeeded) {
            mAttachInfo.mIgnoreDirtyState = true;
            dirty.union(0, 0, (int) (mWidth * appScale + 0.5f), (int) (mHeight * appScale + 0.5f));
        }

        if (DEBUG_ORIENTATION || DEBUG_DRAW) {
            Log.v(TAG, "Draw " + mView + "/"
                    + mWindowAttributes.getTitle()
                    + ": dirty={" + dirty.left + "," + dirty.top
                    + "," + dirty.right + "," + dirty.bottom + "} surface="
                    + surface + " surface.isValid()=" + surface.isValid() + ", appScale:" +
                    appScale + ", width=" + mWidth + ", height=" + mHeight);
        }

        if (!dirty.isEmpty() || mIsAnimating) {
            Canvas canvas;
            try {
                int left = dirty.left;
                int top = dirty.top;
                int right = dirty.right;
                int bottom = dirty.bottom;
                canvas = surface.lockCanvas(dirty);

                if (left != dirty.left || top != dirty.top || right != dirty.right ||
                        bottom != dirty.bottom) {
                    mAttachInfo.mIgnoreDirtyState = true;
                }

                // TODO: Do this in native
                canvas.setDensity(mDensity);
            } catch (Surface.OutOfResourcesException e) {
                Log.e(TAG, "OutOfResourcesException locking surface", e);
                // TODO: we should ask the window manager to do something!
                // for now we just do nothing
                return;
            } catch (IllegalArgumentException e) {
                Log.e(TAG, "IllegalArgumentException locking surface", e);
                // TODO: we should ask the window manager to do something!
                // for now we just do nothing
                return;
            }

            try {
                if (!dirty.isEmpty() || mIsAnimating) {
                    long startTime = 0L;

                    if (DEBUG_ORIENTATION || DEBUG_DRAW) {
                        Log.v(TAG, "Surface " + surface + " drawing to bitmap w="
                                + canvas.getWidth() + ", h=" + canvas.getHeight());
                        //canvas.drawARGB(255, 255, 0, 0);
                    }

                    if (Config.DEBUG && ViewDebug.profileDrawing) {
                        startTime = SystemClock.elapsedRealtime();
                    }

                    // If this bitmap's format includes an alpha channel, we
                    // need to clear it before drawing so that the child will
                    // properly re-composite its drawing on a transparent
                    // background. This automatically respects the clip/dirty region
                    // or
                    // If we are applying an offset, we need to clear the area
                    // where the offset doesn't appear to avoid having garbage
                    // left in the blank areas.
                    if (!canvas.isOpaque() || yoff != 0) {
                        canvas.drawColor(0, PorterDuff.Mode.CLEAR);
                    }

                    dirty.setEmpty();
                    mIsAnimating = false;
                    mAttachInfo.mDrawingTime = SystemClock.uptimeMillis();
                    mView.mPrivateFlags |= View.DRAWN;

                    if (DEBUG_DRAW) {
                        Context cxt = mView.getContext();
                        Log.i(TAG, "Drawing: package:" + cxt.getPackageName() +
                                ", metrics=" + cxt.getResources().getDisplayMetrics() +
                                ", compatibilityInfo=" + cxt.getResources().getCompatibilityInfo());
                    }
                    int saveCount = canvas.save(Canvas.MATRIX_SAVE_FLAG);
                    try {
                        canvas.translate(0, -yoff);
                        if (mTranslator != null) {
                            mTranslator.translateCanvas(canvas);
                        }
                        canvas.setScreenDensity(scalingRequired
                                ? DisplayMetrics.DENSITY_DEVICE : 0);
                        mView.draw(canvas);
                    } finally {
                        mAttachInfo.mIgnoreDirtyState = false;
                        canvas.restoreToCount(saveCount);
                    }

                    if (Config.DEBUG && ViewDebug.consistencyCheckEnabled) {
                        mView.dispatchConsistencyCheck(ViewDebug.CONSISTENCY_DRAWING);
                    }

                    if (SHOW_FPS || Config.DEBUG && ViewDebug.showFps) {
                        int now = (int)SystemClock.elapsedRealtime();
                        if (sDrawTime != 0) {
                            nativeShowFPS(canvas, now - sDrawTime);
                        }
                        sDrawTime = now;
                    }

                    if (Config.DEBUG && ViewDebug.profileDrawing) {
                        EventLog.writeEvent(60000, SystemClock.elapsedRealtime() - startTime);
                    }
                }

            } finally {
                surface.unlockCanvasAndPost(canvas);
            }
        }

        if (LOCAL_LOGV) {
            Log.v(TAG, "Surface " + surface + " unlockCanvasAndPost");
        }

        if (scrolling) {
            mFullRedrawNeeded = true;
            scheduleTraversals();
        }
    }

    boolean scrollToRectOrFocus(Rect rectangle, boolean immediate) {
        final View.AttachInfo attachInfo = mAttachInfo;
        final Rect ci = attachInfo.mContentInsets;
        final Rect vi = attachInfo.mVisibleInsets;
        int scrollY = 0;
        boolean handled = false;

        if (vi.left > ci.left || vi.top > ci.top
                || vi.right > ci.right || vi.bottom > ci.bottom) {
            // We'll assume that we aren't going to change the scroll
            // offset, since we want to avoid that unless it is actually
            // going to make the focus visible...  otherwise we scroll
            // all over the place.
            scrollY = mScrollY;
            // We can be called for two different situations: during a draw,
            // to update the scroll position if the focus has changed (in which
            // case 'rectangle' is null), or in response to a
            // requestChildRectangleOnScreen() call (in which case 'rectangle'
            // is non-null and we just want to scroll to whatever that
            // rectangle is).
            View focus = mRealFocusedView;

            // When in touch mode, focus points to the previously focused view,
            // which may have been removed from the view hierarchy. The following
            // line checks whether the view is still in our hierarchy.
            if (focus == null || focus.mAttachInfo != mAttachInfo) {
                mRealFocusedView = null;
                return false;
            }

            if (focus != mLastScrolledFocus) {
                // If the focus has changed, then ignore any requests to scroll
                // to a rectangle; first we want to make sure the entire focus
                // view is visible.
                rectangle = null;
            }
            if (DEBUG_INPUT_RESIZE) Log.v(TAG, "Eval scroll: focus=" + focus
                    + " rectangle=" + rectangle + " ci=" + ci
                    + " vi=" + vi);
            if (focus == mLastScrolledFocus && !mScrollMayChange
                    && rectangle == null) {
                // Optimization: if the focus hasn't changed since last
                // time, and no layout has happened, then just leave things
                // as they are.
                if (DEBUG_INPUT_RESIZE) Log.v(TAG, "Keeping scroll y="
                        + mScrollY + " vi=" + vi.toShortString());
            } else if (focus != null) {
                // We need to determine if the currently focused view is
                // within the visible part of the window and, if not, apply
                // a pan so it can be seen.
                mLastScrolledFocus = focus;
                mScrollMayChange = false;
                if (DEBUG_INPUT_RESIZE) Log.v(TAG, "Need to scroll?");
                // Try to find the rectangle from the focus view.
                if (focus.getGlobalVisibleRect(mVisRect, null)) {
                    if (DEBUG_INPUT_RESIZE) Log.v(TAG, "Root w="
                            + mView.getWidth() + " h=" + mView.getHeight()
                            + " ci=" + ci.toShortString()
                            + " vi=" + vi.toShortString());
                    if (rectangle == null) {
                        focus.getFocusedRect(mTempRect);
                        if (DEBUG_INPUT_RESIZE) Log.v(TAG, "Focus " + focus
                                + ": focusRect=" + mTempRect.toShortString());
                        if (mView instanceof ViewGroup) {
                            ((ViewGroup) mView).offsetDescendantRectToMyCoords(
                                    focus, mTempRect);
                        }
                        if (DEBUG_INPUT_RESIZE) Log.v(TAG,
                                "Focus in window: focusRect="
                                + mTempRect.toShortString()
                                + " visRect=" + mVisRect.toShortString());
                    } else {
                        mTempRect.set(rectangle);
                        if (DEBUG_INPUT_RESIZE) Log.v(TAG,
                                "Request scroll to rect: "
                                + mTempRect.toShortString()
                                + " visRect=" + mVisRect.toShortString());
                    }
                    if (mTempRect.intersect(mVisRect)) {
                        if (DEBUG_INPUT_RESIZE) Log.v(TAG,
                                "Focus window visible rect: "
                                + mTempRect.toShortString());
                        if (mTempRect.height() >
                                (mView.getHeight()-vi.top-vi.bottom)) {
                            // If the focus simply is not going to fit, then
                            // best is probably just to leave things as-is.
                            if (DEBUG_INPUT_RESIZE) Log.v(TAG,
                                    "Too tall; leaving scrollY=" + scrollY);
                        } else if ((mTempRect.top-scrollY) < vi.top) {
                            scrollY -= vi.top - (mTempRect.top-scrollY);
                            if (DEBUG_INPUT_RESIZE) Log.v(TAG,
                                    "Top covered; scrollY=" + scrollY);
                        } else if ((mTempRect.bottom-scrollY)
                                > (mView.getHeight()-vi.bottom)) {
                            scrollY += (mTempRect.bottom-scrollY)
                                    - (mView.getHeight()-vi.bottom);
                            if (DEBUG_INPUT_RESIZE) Log.v(TAG,
                                    "Bottom covered; scrollY=" + scrollY);
                        }
                        handled = true;
                    }
                }
            }
        }

        if (scrollY != mScrollY) {
            if (DEBUG_INPUT_RESIZE) Log.v(TAG, "Pan scroll changed: old="
                    + mScrollY + " , new=" + scrollY);
            if (!immediate) {
                if (mScroller == null) {
                    mScroller = new Scroller(mView.getContext());
                }
                mScroller.startScroll(0, mScrollY, 0, scrollY-mScrollY);
            } else if (mScroller != null) {
                mScroller.abortAnimation();
            }
            mScrollY = scrollY;
        }

        return handled;
    }

    public void requestChildFocus(View child, View focused) {
        checkThread();
        if (mFocusedView != focused) {
            mAttachInfo.mTreeObserver.dispatchOnGlobalFocusChange(mFocusedView, focused);
            scheduleTraversals();
        }
        mFocusedView = mRealFocusedView = focused;
        if (DEBUG_INPUT_RESIZE) Log.v(TAG, "Request child focus: focus now "
                + mFocusedView);
    }

    public void clearChildFocus(View child) {
        checkThread();

        View oldFocus = mFocusedView;

        if (DEBUG_INPUT_RESIZE) Log.v(TAG, "Clearing child focus");
        mFocusedView = mRealFocusedView = null;
        if (mView != null && !mView.hasFocus()) {
            // If a view gets the focus, the listener will be invoked from requestChildFocus()
            if (!mView.requestFocus(View.FOCUS_FORWARD)) {
                mAttachInfo.mTreeObserver.dispatchOnGlobalFocusChange(oldFocus, null);
            }
        } else if (oldFocus != null) {
            mAttachInfo.mTreeObserver.dispatchOnGlobalFocusChange(oldFocus, null);
        }
    }


    public void focusableViewAvailable(View v) {
        checkThread();

        if (mView != null && !mView.hasFocus()) {
            v.requestFocus();
        } else {
            // the one case where will transfer focus away from the current one
            // is if the current view is a view group that prefers to give focus
            // to its children first AND the view is a descendant of it.
            mFocusedView = mView.findFocus();
            boolean descendantsHaveDibsOnFocus =
                    (mFocusedView instanceof ViewGroup) &&
                        (((ViewGroup) mFocusedView).getDescendantFocusability() ==
                                ViewGroup.FOCUS_AFTER_DESCENDANTS);
            if (descendantsHaveDibsOnFocus && isViewDescendantOf(v, mFocusedView)) {
                // If a view gets the focus, the listener will be invoked from requestChildFocus()
                v.requestFocus();
            }
        }
    }

    public void recomputeViewAttributes(View child) {
        checkThread();
        if (mView == child) {
            mAttachInfo.mRecomputeGlobalAttributes = true;
            if (!mWillDrawSoon) {
                scheduleTraversals();
            }
        }
    }

    void dispatchDetachedFromWindow() {
        if (mView != null) {
            mView.dispatchDetachedFromWindow();
        }

        mView = null;
        mAttachInfo.mRootView = null;
        mAttachInfo.mSurface = null;

        if (mHwRenderer != null) {
            mHwRenderer.destroy();
        }
        mSurface.release();

        if (mInputChannel != null) {
            if (mInputQueueCallback != null) {
                mInputQueueCallback.onInputQueueDestroyed(mInputQueue);
                mInputQueueCallback = null;
            } else {
                InputQueue.unregisterInputChannel(mInputChannel);
            }
        }
        
        try {
            sWindowSession.remove(mWindow);
        } catch (RemoteException e) {
        }
        
        // Dispose the input channel after removing the window so the Window Manager
        // doesn't interpret the input channel being closed as an abnormal termination.
        if (mInputChannel != null) {
            mInputChannel.dispose();
            mInputChannel = null;
        }
    }

    void updateConfiguration(Configuration config, boolean force) {
        if (DEBUG_CONFIGURATION) Log.v(TAG,
                "Applying new config to window "
                + mWindowAttributes.getTitle()
                + ": " + config);
        synchronized (sConfigCallbacks) {
            for (int i=sConfigCallbacks.size()-1; i>=0; i--) {
                sConfigCallbacks.get(i).onConfigurationChanged(config);
            }
        }
        if (mView != null) {
            // At this point the resources have been updated to
            // have the most recent config, whatever that is.  Use
            // the on in them which may be newer.
            if (mView != null) {
                config = mView.getResources().getConfiguration();
            }
            if (force || mLastConfiguration.diff(config) != 0) {
                mLastConfiguration.setTo(config);
                mView.dispatchConfigurationChanged(config);
            }
        }
    }
    
    /**
     * Return true if child is an ancestor of parent, (or equal to the parent).
     */
    private static boolean isViewDescendantOf(View child, View parent) {
        if (child == parent) {
            return true;
        }

        final ViewParent theParent = child.getParent();
        return (theParent instanceof ViewGroup) && isViewDescendantOf((View) theParent, parent);
    }

    private static void forceLayout(View view) {
        view.forceLayout();
        if (view instanceof ViewGroup) {
            ViewGroup group = (ViewGroup) view;
            final int count = group.getChildCount();
            for (int i = 0; i < count; i++) {
                forceLayout(group.getChildAt(i));
            }
        }
    }

    public final static int DO_TRAVERSAL = 1000;
    public final static int DIE = 1001;
    public final static int RESIZED = 1002;
    public final static int RESIZED_REPORT = 1003;
    public final static int WINDOW_FOCUS_CHANGED = 1004;
    public final static int DISPATCH_KEY = 1005;
    public final static int DISPATCH_POINTER = 1006;
    public final static int DISPATCH_TRACKBALL = 1007;
    public final static int DISPATCH_APP_VISIBILITY = 1008;
    public final static int DISPATCH_GET_NEW_SURFACE = 1009;
    public final static int FINISHED_EVENT = 1010;
    public final static int DISPATCH_KEY_FROM_IME = 1011;
    public final static int FINISH_INPUT_CONNECTION = 1012;
    public final static int CHECK_FOCUS = 1013;
    public final static int CLOSE_SYSTEM_DIALOGS = 1014;

    @Override
    public void handleMessage(Message msg) {
        switch (msg.what) {
        case View.AttachInfo.INVALIDATE_MSG:
            ((View) msg.obj).invalidate();
            break;
        case View.AttachInfo.INVALIDATE_RECT_MSG:
            final View.AttachInfo.InvalidateInfo info = (View.AttachInfo.InvalidateInfo) msg.obj;
            info.target.invalidate(info.left, info.top, info.right, info.bottom);
            info.release();
            break;
        case DO_TRAVERSAL:
            if (mProfile) {
                Debug.startMethodTracing("ViewRoot");
            }

            performTraversals();

            if (mProfile) {
                Debug.stopMethodTracing();
                mProfile = false;
            }
            break;
        case FINISHED_EVENT:
            handleFinishedEvent(msg.arg1, msg.arg2 != 0);
            break;
        case DISPATCH_KEY:
            if (LOCAL_LOGV) Log.v(
                TAG, "Dispatching key "
                + msg.obj + " to " + mView);
            deliverKeyEvent((KeyEvent)msg.obj, msg.arg1 != 0);
            break;
        case DISPATCH_POINTER: {
            MotionEvent event = (MotionEvent) msg.obj;
            try {
                deliverPointerEvent(event);
            } finally {
                event.recycle();
                if (LOCAL_LOGV || WATCH_POINTER) Log.i(TAG, "Done dispatching!");
            }
        } break;
        case DISPATCH_TRACKBALL: {
            MotionEvent event = (MotionEvent) msg.obj;
            try {
                deliverTrackballEvent(event);
            } finally {
                event.recycle();
            }
        } break;
        case DISPATCH_APP_VISIBILITY:
            handleAppVisibility(msg.arg1 != 0);
            break;
        case DISPATCH_GET_NEW_SURFACE:
            handleGetNewSurface();
            break;
        case RESIZED:
            ResizedInfo ri = (ResizedInfo)msg.obj;

            if (mWinFrame.width() == msg.arg1 && mWinFrame.height() == msg.arg2
                    && mPendingContentInsets.equals(ri.coveredInsets)
                    && mPendingVisibleInsets.equals(ri.visibleInsets)
                    && ((ResizedInfo)msg.obj).newConfig == null) {
                break;
            }
            // fall through...
        case RESIZED_REPORT:
            if (mAdded) {
                Configuration config = ((ResizedInfo)msg.obj).newConfig;
                if (config != null) {
                    updateConfiguration(config, false);
                }
                mWinFrame.left = 0;
                mWinFrame.right = msg.arg1;
                mWinFrame.top = 0;
                mWinFrame.bottom = msg.arg2;
                mPendingContentInsets.set(((ResizedInfo)msg.obj).coveredInsets);
                mPendingVisibleInsets.set(((ResizedInfo)msg.obj).visibleInsets);
                if (msg.what == RESIZED_REPORT) {
                    mReportNextDraw = true;
                }

                if (mView != null) {
                    forceLayout(mView);
                }
                requestLayout();
            }
            break;
        case WINDOW_FOCUS_CHANGED: {
            if (mAdded) {
                boolean hasWindowFocus = msg.arg1 != 0;
                mAttachInfo.mHasWindowFocus = hasWindowFocus;
                if (hasWindowFocus) {
                    boolean inTouchMode = msg.arg2 != 0;
                    ensureTouchModeLocally(inTouchMode);

                    if (mHwRenderer != null) {
                        mHwRenderer.initializeIfNeeded(mWidth, mHeight, mAttachInfo, mHolder);
                    }
                }

                mLastWasImTarget = WindowManager.LayoutParams
                        .mayUseInputMethod(mWindowAttributes.flags);

                InputMethodManager imm = InputMethodManager.peekInstance();
                if (mView != null) {
                    if (hasWindowFocus && imm != null && mLastWasImTarget) {
                        imm.startGettingWindowFocus(mView);
                    }
                    mAttachInfo.mKeyDispatchState.reset();
                    mView.dispatchWindowFocusChanged(hasWindowFocus);
                }

                // Note: must be done after the focus change callbacks,
                // so all of the view state is set up correctly.
                if (hasWindowFocus) {
                    if (imm != null && mLastWasImTarget) {
                        imm.onWindowFocus(mView, mView.findFocus(),
                                mWindowAttributes.softInputMode,
                                !mHasHadWindowFocus, mWindowAttributes.flags);
                    }
                    // Clear the forward bit.  We can just do this directly, since
                    // the window manager doesn't care about it.
                    mWindowAttributes.softInputMode &=
                            ~WindowManager.LayoutParams.SOFT_INPUT_IS_FORWARD_NAVIGATION;
                    ((WindowManager.LayoutParams)mView.getLayoutParams())
                            .softInputMode &=
                                ~WindowManager.LayoutParams.SOFT_INPUT_IS_FORWARD_NAVIGATION;
                    mHasHadWindowFocus = true;
                }

                if (hasWindowFocus && mView != null) {
                    sendAccessibilityEvents();
                }
            }
        } break;
        case DIE:
            doDie();
            break;
        case DISPATCH_KEY_FROM_IME: {
            if (LOCAL_LOGV) Log.v(
                TAG, "Dispatching key "
                + msg.obj + " from IME to " + mView);
            KeyEvent event = (KeyEvent)msg.obj;
            if ((event.getFlags()&KeyEvent.FLAG_FROM_SYSTEM) != 0) {
                // The IME is trying to say this event is from the
                // system!  Bad bad bad!
                event = KeyEvent.changeFlags(event, event.getFlags() & ~KeyEvent.FLAG_FROM_SYSTEM);
            }
            deliverKeyEventToViewHierarchy((KeyEvent)msg.obj, false);
        } break;
        case FINISH_INPUT_CONNECTION: {
            InputMethodManager imm = InputMethodManager.peekInstance();
            if (imm != null) {
                imm.reportFinishInputConnection((InputConnection)msg.obj);
            }
        } break;
        case CHECK_FOCUS: {
            InputMethodManager imm = InputMethodManager.peekInstance();
            if (imm != null) {
                imm.checkFocus();
            }
        } break;
        case CLOSE_SYSTEM_DIALOGS: {
            if (mView != null) {
                mView.onCloseSystemDialogs((String)msg.obj);
            }
        } break;
        }
    }
    
    private void finishKeyEvent(KeyEvent event) {
        if (LOCAL_LOGV) Log.v(TAG, "Telling window manager key is finished");

        if (mFinishedCallback != null) {
            mFinishedCallback.run();
            mFinishedCallback = null;
        } else {
            Slog.w(TAG, "Attempted to tell the input queue that the current key event "
                    + "is finished but there is no key event actually in progress.");
        }
    }
    
    /**
     * Something in the current window tells us we need to change the touch mode.  For
     * example, we are not in touch mode, and the user touches the screen.
     *
     * If the touch mode has changed, tell the window manager, and handle it locally.
     *
     * @param inTouchMode Whether we want to be in touch mode.
     * @return True if the touch mode changed and focus changed was changed as a result
     */
    boolean ensureTouchMode(boolean inTouchMode) {
        if (DBG) Log.d("touchmode", "ensureTouchMode(" + inTouchMode + "), current "
                + "touch mode is " + mAttachInfo.mInTouchMode);
        if (mAttachInfo.mInTouchMode == inTouchMode) return false;

        // tell the window manager
        try {
            sWindowSession.setInTouchMode(inTouchMode);
        } catch (RemoteException e) {
            throw new RuntimeException(e);
        }

        // handle the change
        return ensureTouchModeLocally(inTouchMode);
    }

    /**
     * Ensure that the touch mode for this window is set, and if it is changing,
     * take the appropriate action.
     * @param inTouchMode Whether we want to be in touch mode.
     * @return True if the touch mode changed and focus changed was changed as a result
     */
    private boolean ensureTouchModeLocally(boolean inTouchMode) {
        if (DBG) Log.d("touchmode", "ensureTouchModeLocally(" + inTouchMode + "), current "
                + "touch mode is " + mAttachInfo.mInTouchMode);

        if (mAttachInfo.mInTouchMode == inTouchMode) return false;

        mAttachInfo.mInTouchMode = inTouchMode;
        mAttachInfo.mTreeObserver.dispatchOnTouchModeChanged(inTouchMode);

        return (inTouchMode) ? enterTouchMode() : leaveTouchMode();
    }

    private boolean enterTouchMode() {
        if (mView != null) {
            if (mView.hasFocus()) {
                // note: not relying on mFocusedView here because this could
                // be when the window is first being added, and mFocused isn't
                // set yet.
                final View focused = mView.findFocus();
                if (focused != null && !focused.isFocusableInTouchMode()) {

                    final ViewGroup ancestorToTakeFocus =
                            findAncestorToTakeFocusInTouchMode(focused);
                    if (ancestorToTakeFocus != null) {
                        // there is an ancestor that wants focus after its descendants that
                        // is focusable in touch mode.. give it focus
                        return ancestorToTakeFocus.requestFocus();
                    } else {
                        // nothing appropriate to have focus in touch mode, clear it out
                        mView.unFocus();
                        mAttachInfo.mTreeObserver.dispatchOnGlobalFocusChange(focused, null);
                        mFocusedView = null;
                        return true;
                    }
                }
            }
        }
        return false;
    }


    /**
     * Find an ancestor of focused that wants focus after its descendants and is
     * focusable in touch mode.
     * @param focused The currently focused view.
     * @return An appropriate view, or null if no such view exists.
     */
    private ViewGroup findAncestorToTakeFocusInTouchMode(View focused) {
        ViewParent parent = focused.getParent();
        while (parent instanceof ViewGroup) {
            final ViewGroup vgParent = (ViewGroup) parent;
            if (vgParent.getDescendantFocusability() == ViewGroup.FOCUS_AFTER_DESCENDANTS
                    && vgParent.isFocusableInTouchMode()) {
                return vgParent;
            }
            if (vgParent.isRootNamespace()) {
                return null;
            } else {
                parent = vgParent.getParent();
            }
        }
        return null;
    }

    private boolean leaveTouchMode() {
        if (mView != null) {
            if (mView.hasFocus()) {
                // i learned the hard way to not trust mFocusedView :)
                mFocusedView = mView.findFocus();
                if (!(mFocusedView instanceof ViewGroup)) {
                    // some view has focus, let it keep it
                    return false;
                } else if (((ViewGroup)mFocusedView).getDescendantFocusability() !=
                        ViewGroup.FOCUS_AFTER_DESCENDANTS) {
                    // some view group has focus, and doesn't prefer its children
                    // over itself for focus, so let them keep it.
                    return false;
                }
            }

            // find the best view to give focus to in this brave new non-touch-mode
            // world
            final View focused = focusSearch(null, View.FOCUS_DOWN);
            if (focused != null) {
                return focused.requestFocus(View.FOCUS_DOWN);
            }
        }
        return false;
    }

    private void deliverPointerEvent(MotionEvent event) {
        if (mTranslator != null) {
            mTranslator.translateEventInScreenToAppWindow(event);
        }
        
        boolean handled;
        if (mView != null && mAdded) {

            // enter touch mode on the down
            boolean isDown = event.getAction() == MotionEvent.ACTION_DOWN;
            if (isDown) {
                ensureTouchMode(true);
            }
            if(Config.LOGV) {
                captureMotionLog("captureDispatchPointer", event);
            }
            if (mCurScrollY != 0) {
                event.offsetLocation(0, mCurScrollY);
            }
            if (MEASURE_LATENCY) {
                lt.sample("A Dispatching TouchEvents", System.nanoTime() - event.getEventTimeNano());
            }
            handled = mView.dispatchTouchEvent(event);
            if (MEASURE_LATENCY) {
                lt.sample("B Dispatched TouchEvents ", System.nanoTime() - event.getEventTimeNano());
            }
            if (!handled && isDown) {
                int edgeSlop = mViewConfiguration.getScaledEdgeSlop();

                final int edgeFlags = event.getEdgeFlags();
                int direction = View.FOCUS_UP;
                int x = (int)event.getX();
                int y = (int)event.getY();
                final int[] deltas = new int[2];

                if ((edgeFlags & MotionEvent.EDGE_TOP) != 0) {
                    direction = View.FOCUS_DOWN;
                    if ((edgeFlags & MotionEvent.EDGE_LEFT) != 0) {
                        deltas[0] = edgeSlop;
                        x += edgeSlop;
                    } else if ((edgeFlags & MotionEvent.EDGE_RIGHT) != 0) {
                        deltas[0] = -edgeSlop;
                        x -= edgeSlop;
                    }
                } else if ((edgeFlags & MotionEvent.EDGE_BOTTOM) != 0) {
                    direction = View.FOCUS_UP;
                    if ((edgeFlags & MotionEvent.EDGE_LEFT) != 0) {
                        deltas[0] = edgeSlop;
                        x += edgeSlop;
                    } else if ((edgeFlags & MotionEvent.EDGE_RIGHT) != 0) {
                        deltas[0] = -edgeSlop;
                        x -= edgeSlop;
                    }
                } else if ((edgeFlags & MotionEvent.EDGE_LEFT) != 0) {
                    direction = View.FOCUS_RIGHT;
                } else if ((edgeFlags & MotionEvent.EDGE_RIGHT) != 0) {
                    direction = View.FOCUS_LEFT;
                }

                if (edgeFlags != 0 && mView instanceof ViewGroup) {
                    View nearest = FocusFinder.getInstance().findNearestTouchable(
                            ((ViewGroup) mView), x, y, direction, deltas);
                    if (nearest != null) {
                        event.offsetLocation(deltas[0], deltas[1]);
                        event.setEdgeFlags(0);
                        mView.dispatchTouchEvent(event);
                    }
                }
            }
        }
    }

    private void deliverTrackballEvent(MotionEvent event) {
        if (DEBUG_TRACKBALL) Log.v(TAG, "Motion event:" + event);

        boolean handled = false;
        if (mView != null && mAdded) {
            handled = mView.dispatchTrackballEvent(event);
            if (handled) {
                // If we reach this, we delivered a trackball event to mView and
                // mView consumed it. Because we will not translate the trackball
                // event into a key event, touch mode will not exit, so we exit
                // touch mode here.
                ensureTouchMode(false);
                return;
            }
            
            // Otherwise we could do something here, like changing the focus
            // or something?
        }

        final TrackballAxis x = mTrackballAxisX;
        final TrackballAxis y = mTrackballAxisY;

        long curTime = SystemClock.uptimeMillis();
        if ((mLastTrackballTime+MAX_TRACKBALL_DELAY) < curTime) {
            // It has been too long since the last movement,
            // so restart at the beginning.
            x.reset(0);
            y.reset(0);
            mLastTrackballTime = curTime;
        }

        final int action = event.getAction();
        final int metastate = event.getMetaState();
        switch (action) {
            case MotionEvent.ACTION_DOWN:
                x.reset(2);
                y.reset(2);
                deliverKeyEvent(new KeyEvent(curTime, curTime,
                        KeyEvent.ACTION_DOWN, KeyEvent.KEYCODE_DPAD_CENTER,
                        0, metastate), false);
                break;
            case MotionEvent.ACTION_UP:
                x.reset(2);
                y.reset(2);
                deliverKeyEvent(new KeyEvent(curTime, curTime,
                        KeyEvent.ACTION_UP, KeyEvent.KEYCODE_DPAD_CENTER,
                        0, metastate), false);
                break;
        }

        if (DEBUG_TRACKBALL) Log.v(TAG, "TB X=" + x.position + " step="
                + x.step + " dir=" + x.dir + " acc=" + x.acceleration
                + " move=" + event.getX()
                + " / Y=" + y.position + " step="
                + y.step + " dir=" + y.dir + " acc=" + y.acceleration
                + " move=" + event.getY());
        final float xOff = x.collect(event.getX(), event.getEventTime(), "X");
        final float yOff = y.collect(event.getY(), event.getEventTime(), "Y");

        // Generate DPAD events based on the trackball movement.
        // We pick the axis that has moved the most as the direction of
        // the DPAD.  When we generate DPAD events for one axis, then the
        // other axis is reset -- we don't want to perform DPAD jumps due
        // to slight movements in the trackball when making major movements
        // along the other axis.
        int keycode = 0;
        int movement = 0;
        float accel = 1;
        if (xOff > yOff) {
            movement = x.generate((2/event.getXPrecision()));
            if (movement != 0) {
                keycode = movement > 0 ? KeyEvent.KEYCODE_DPAD_RIGHT
                        : KeyEvent.KEYCODE_DPAD_LEFT;
                accel = x.acceleration;
                y.reset(2);
            }
        } else if (yOff > 0) {
            movement = y.generate((2/event.getYPrecision()));
            if (movement != 0) {
                keycode = movement > 0 ? KeyEvent.KEYCODE_DPAD_DOWN
                        : KeyEvent.KEYCODE_DPAD_UP;
                accel = y.acceleration;
                x.reset(2);
            }
        }

        if (keycode != 0) {
            if (movement < 0) movement = -movement;
            int accelMovement = (int)(movement * accel);
            if (DEBUG_TRACKBALL) Log.v(TAG, "Move: movement=" + movement
                    + " accelMovement=" + accelMovement
                    + " accel=" + accel);
            if (accelMovement > movement) {
                if (DEBUG_TRACKBALL) Log.v("foo", "Delivering fake DPAD: "
                        + keycode);
                movement--;
                deliverKeyEvent(new KeyEvent(curTime, curTime,
                        KeyEvent.ACTION_MULTIPLE, keycode,
                        accelMovement-movement, metastate), false);
            }
            while (movement > 0) {
                if (DEBUG_TRACKBALL) Log.v("foo", "Delivering fake DPAD: "
                        + keycode);
                movement--;
                curTime = SystemClock.uptimeMillis();
                deliverKeyEvent(new KeyEvent(curTime, curTime,
                        KeyEvent.ACTION_DOWN, keycode, 0, event.getMetaState()), false);
                deliverKeyEvent(new KeyEvent(curTime, curTime,
                        KeyEvent.ACTION_UP, keycode, 0, metastate), false);
            }
            mLastTrackballTime = curTime;
        }
    }

    /**
     * @param keyCode The key code
     * @return True if the key is directional.
     */
    static boolean isDirectional(int keyCode) {
        switch (keyCode) {
        case KeyEvent.KEYCODE_DPAD_LEFT:
        case KeyEvent.KEYCODE_DPAD_RIGHT:
        case KeyEvent.KEYCODE_DPAD_UP:
        case KeyEvent.KEYCODE_DPAD_DOWN:
            return true;
        }
        return false;
    }

    /**
     * Returns true if this key is a keyboard key.
     * @param keyEvent The key event.
     * @return whether this key is a keyboard key.
     */
    private static boolean isKeyboardKey(KeyEvent keyEvent) {
      final int convertedKey = keyEvent.getUnicodeChar();
        return convertedKey > 0;
    }



    /**
     * See if the key event means we should leave touch mode (and leave touch
     * mode if so).
     * @param event The key event.
     * @return Whether this key event should be consumed (meaning the act of
     *   leaving touch mode alone is considered the event).
     */
    private boolean checkForLeavingTouchModeAndConsume(KeyEvent event) {
        final int action = event.getAction();
        if (action != KeyEvent.ACTION_DOWN && action != KeyEvent.ACTION_MULTIPLE) {
            return false;
        }
        if ((event.getFlags()&KeyEvent.FLAG_KEEP_TOUCH_MODE) != 0) {
            return false;
        }

        // only relevant if we are in touch mode
        if (!mAttachInfo.mInTouchMode) {
            return false;
        }

        // if something like an edit text has focus and the user is typing,
        // leave touch mode
        //
        // note: the condition of not being a keyboard key is kind of a hacky
        // approximation of whether we think the focused view will want the
        // key; if we knew for sure whether the focused view would consume
        // the event, that would be better.
        if (isKeyboardKey(event) && mView != null && mView.hasFocus()) {
            mFocusedView = mView.findFocus();
            if ((mFocusedView instanceof ViewGroup)
                    && ((ViewGroup) mFocusedView).getDescendantFocusability() ==
                    ViewGroup.FOCUS_AFTER_DESCENDANTS) {
                // something has focus, but is holding it weakly as a container
                return false;
            }
            if (ensureTouchMode(false)) {
                throw new IllegalStateException("should not have changed focus "
                        + "when leaving touch mode while a view has focus.");
            }
            return false;
        }

        if (isDirectional(event.getKeyCode())) {
            // no view has focus, so we leave touch mode (and find something
            // to give focus to).  the event is consumed if we were able to
            // find something to give focus to.
            return ensureTouchMode(false);
        }
        return false;
    }

    /**
     * log motion events
     */
    private static void captureMotionLog(String subTag, MotionEvent ev) {
        //check dynamic switch
        if (ev == null ||
                SystemProperties.getInt(ViewDebug.SYSTEM_PROPERTY_CAPTURE_EVENT, 0) == 0) {
            return;
        }

        StringBuilder sb = new StringBuilder(subTag + ": ");
        sb.append(ev.getDownTime()).append(',');
        sb.append(ev.getEventTime()).append(',');
        sb.append(ev.getAction()).append(',');
        sb.append(ev.getX()).append(',');
        sb.append(ev.getY()).append(',');
        sb.append(ev.getPressure()).append(',');
        sb.append(ev.getSize()).append(',');
        sb.append(ev.getMetaState()).append(',');
        sb.append(ev.getXPrecision()).append(',');
        sb.append(ev.getYPrecision()).append(',');
        sb.append(ev.getDeviceId()).append(',');
        sb.append(ev.getEdgeFlags());
        Log.d(TAG, sb.toString());
    }
    /**
     * log motion events
     */
    private static void captureKeyLog(String subTag, KeyEvent ev) {
        //check dynamic switch
        if (ev == null ||
                SystemProperties.getInt(ViewDebug.SYSTEM_PROPERTY_CAPTURE_EVENT, 0) == 0) {
            return;
        }
        StringBuilder sb = new StringBuilder(subTag + ": ");
        sb.append(ev.getDownTime()).append(',');
        sb.append(ev.getEventTime()).append(',');
        sb.append(ev.getAction()).append(',');
        sb.append(ev.getKeyCode()).append(',');
        sb.append(ev.getRepeatCount()).append(',');
        sb.append(ev.getMetaState()).append(',');
        sb.append(ev.getDeviceId()).append(',');
        sb.append(ev.getScanCode());
        Log.d(TAG, sb.toString());
    }

    int enqueuePendingEvent(Object event, boolean sendDone) {
        int seq = mPendingEventSeq+1;
        if (seq < 0) seq = 0;
        mPendingEventSeq = seq;
        mPendingEvents.put(seq, event);
        return sendDone ? seq : -seq;
    }

    Object retrievePendingEvent(int seq) {
        if (seq < 0) seq = -seq;
        Object event = mPendingEvents.get(seq);
        if (event != null) {
            mPendingEvents.remove(seq);
        }
        return event;
    }

    private void deliverKeyEvent(KeyEvent event, boolean sendDone) {
        // If mView is null, we just consume the key event because it doesn't
        // make sense to do anything else with it.
        boolean handled = mView == null || mView.dispatchKeyEventPreIme(event);
        if (handled) {
            if (sendDone) {
                finishKeyEvent(event);
            }
            return;
        }
        // If it is possible for this window to interact with the input
        // method window, then we want to first dispatch our key events
        // to the input method.
        if (mLastWasImTarget) {
            InputMethodManager imm = InputMethodManager.peekInstance();
            if (imm != null && mView != null) {
                int seq = enqueuePendingEvent(event, sendDone);
                if (DEBUG_IMF) Log.v(TAG, "Sending key event to IME: seq="
                        + seq + " event=" + event);
                imm.dispatchKeyEvent(mView.getContext(), seq, event,
                        mInputMethodCallback);
                return;
            }
        }
        deliverKeyEventToViewHierarchy(event, sendDone);
    }

    void handleFinishedEvent(int seq, boolean handled) {
        final KeyEvent event = (KeyEvent)retrievePendingEvent(seq);
        if (DEBUG_IMF) Log.v(TAG, "IME finished event: seq=" + seq
                + " handled=" + handled + " event=" + event);
        if (event != null) {
            final boolean sendDone = seq >= 0;
            if (!handled) {
                deliverKeyEventToViewHierarchy(event, sendDone);
            } else if (sendDone) {
                finishKeyEvent(event);
            } else {
                Log.w(TAG, "handleFinishedEvent(seq=" + seq
                        + " handled=" + handled + " ev=" + event
                        + ") neither delivering nor finishing key");
            }
        }
    }

    private void deliverKeyEventToViewHierarchy(KeyEvent event, boolean sendDone) {
        try {
            if (mView != null && mAdded) {
                final int action = event.getAction();
                boolean isDown = (action == KeyEvent.ACTION_DOWN);

                if (checkForLeavingTouchModeAndConsume(event)) {
                    return;
                }

                if (Config.LOGV) {
                    captureKeyLog("captureDispatchKeyEvent", event);
                }
                boolean keyHandled = mView.dispatchKeyEvent(event);

                if (!keyHandled && isDown) {
                    int direction = 0;
                    switch (event.getKeyCode()) {
                    case KeyEvent.KEYCODE_DPAD_LEFT:
                        direction = View.FOCUS_LEFT;
                        break;
                    case KeyEvent.KEYCODE_DPAD_RIGHT:
                        direction = View.FOCUS_RIGHT;
                        break;
                    case KeyEvent.KEYCODE_DPAD_UP:
                        direction = View.FOCUS_UP;
                        break;
                    case KeyEvent.KEYCODE_DPAD_DOWN:
                        direction = View.FOCUS_DOWN;
                        break;
                    }

                    if (direction != 0) {

                        View focused = mView != null ? mView.findFocus() : null;
                        if (focused != null) {
                            View v = focused.focusSearch(direction);
                            boolean focusPassed = false;
                            if (v != null && v != focused) {
                                // do the math the get the interesting rect
                                // of previous focused into the coord system of
                                // newly focused view
                                focused.getFocusedRect(mTempRect);
                                if (mView instanceof ViewGroup) {
                                    ((ViewGroup) mView).offsetDescendantRectToMyCoords(
                                            focused, mTempRect);
                                    ((ViewGroup) mView).offsetRectIntoDescendantCoords(
                                            v, mTempRect);
                                }
                                focusPassed = v.requestFocus(direction, mTempRect);
                            }

                            if (!focusPassed) {
                                mView.dispatchUnhandledMove(focused, direction);
                            } else {
                                playSoundEffect(SoundEffectConstants.getContantForFocusDirection(direction));
                            }
                        }
                    }
                }
            }

        } finally {
            if (sendDone) {
                finishKeyEvent(event);
            }
            // Let the exception fall through -- the looper will catch
            // it and take care of the bad app for us.
        }
    }

    private AudioManager getAudioManager() {
        if (mView == null) {
            throw new IllegalStateException("getAudioManager called when there is no mView");
        }
        if (mAudioManager == null) {
            mAudioManager = (AudioManager) mView.getContext().getSystemService(Context.AUDIO_SERVICE);
        }
        return mAudioManager;
    }

    private int relayoutWindow(WindowManager.LayoutParams params, int viewVisibility,
            boolean insetsPending) throws RemoteException {

        float appScale = mAttachInfo.mApplicationScale;
        boolean restore = false;
        if (params != null && mTranslator != null) {
            restore = true;
            params.backup();
            mTranslator.translateWindowLayout(params);
        }
        if (params != null) {
            if (DBG) Log.d(TAG, "WindowLayout in layoutWindow:" + params);
        }
        mPendingConfiguration.seq = 0;
        int relayoutResult = sWindowSession.relayout(
                mWindow, params,
                (int) (mView.mMeasuredWidth * appScale + 0.5f),
                (int) (mView.mMeasuredHeight * appScale + 0.5f),
                viewVisibility, insetsPending, mWinFrame,
                mPendingContentInsets, mPendingVisibleInsets,
                mPendingConfiguration, mSurface);
        if (restore) {
            params.restore();
        }
        
        if (mTranslator != null) {
            mTranslator.translateRectInScreenToAppWinFrame(mWinFrame);
            mTranslator.translateRectInScreenToAppWindow(mPendingContentInsets);
            mTranslator.translateRectInScreenToAppWindow(mPendingVisibleInsets);
        }
        return relayoutResult;
    }

    /**
     * {@inheritDoc}
     */
    public void playSoundEffect(int effectId) {
        checkThread();

        try {
            final AudioManager audioManager = getAudioManager();

            switch (effectId) {
                case SoundEffectConstants.CLICK:
                    audioManager.playSoundEffect(AudioManager.FX_KEY_CLICK);
                    return;
                case SoundEffectConstants.NAVIGATION_DOWN:
                    audioManager.playSoundEffect(AudioManager.FX_FOCUS_NAVIGATION_DOWN);
                    return;
                case SoundEffectConstants.NAVIGATION_LEFT:
                    audioManager.playSoundEffect(AudioManager.FX_FOCUS_NAVIGATION_LEFT);
                    return;
                case SoundEffectConstants.NAVIGATION_RIGHT:
                    audioManager.playSoundEffect(AudioManager.FX_FOCUS_NAVIGATION_RIGHT);
                    return;
                case SoundEffectConstants.NAVIGATION_UP:
                    audioManager.playSoundEffect(AudioManager.FX_FOCUS_NAVIGATION_UP);
                    return;
                default:
                    throw new IllegalArgumentException("unknown effect id " + effectId +
                            " not defined in " + SoundEffectConstants.class.getCanonicalName());
            }
        } catch (IllegalStateException e) {
            // Exception thrown by getAudioManager() when mView is null
            Log.e(TAG, "FATAL EXCEPTION when attempting to play sound effect: " + e);
            e.printStackTrace();
        }
    }

    /**
     * {@inheritDoc}
     */
    public boolean performHapticFeedback(int effectId, boolean always) {
        try {
            return sWindowSession.performHapticFeedback(mWindow, effectId, always);
        } catch (RemoteException e) {
            return false;
        }
    }

    /**
     * {@inheritDoc}
     */
    public View focusSearch(View focused, int direction) {
        checkThread();
        if (!(mView instanceof ViewGroup)) {
            return null;
        }
        return FocusFinder.getInstance().findNextFocus((ViewGroup) mView, focused, direction);
    }

    public void debug() {
        mView.debug();
    }

    public void die(boolean immediate) {
        if (immediate) {
            doDie();
        } else {
            sendEmptyMessage(DIE);
        }
    }

    void doDie() {
        checkThread();
        if (LOCAL_LOGV) Log.v(TAG, "DIE in " + this + " of " + mSurface);
        synchronized (this) {
            if (mAdded && !mFirst) {
                int viewVisibility = mView.getVisibility();
                boolean viewVisibilityChanged = mViewVisibility != viewVisibility;
                if (mWindowAttributesChanged || viewVisibilityChanged) {
                    // If layout params have been changed, first give them
                    // to the window manager to make sure it has the correct
                    // animation info.
                    try {
                        if ((relayoutWindow(mWindowAttributes, viewVisibility, false)
                                & WindowManagerImpl.RELAYOUT_FIRST_TIME) != 0) {
                            sWindowSession.finishDrawing(mWindow);
                        }
                    } catch (RemoteException e) {
                    }
                }

                mSurface.release();
            }
            if (mAdded) {
                mAdded = false;
                dispatchDetachedFromWindow();
            }
        }
    }

    public void dispatchFinishedEvent(int seq, boolean handled) {
        Message msg = obtainMessage(FINISHED_EVENT);
        msg.arg1 = seq;
        msg.arg2 = handled ? 1 : 0;
        sendMessage(msg);
    }

    public void dispatchResized(int w, int h, Rect coveredInsets,
            Rect visibleInsets, boolean reportDraw, Configuration newConfig) {
        if (DEBUG_LAYOUT) Log.v(TAG, "Resizing " + this + ": w=" + w
                + " h=" + h + " coveredInsets=" + coveredInsets.toShortString()
                + " visibleInsets=" + visibleInsets.toShortString()
                + " reportDraw=" + reportDraw);
        Message msg = obtainMessage(reportDraw ? RESIZED_REPORT :RESIZED);
        if (mTranslator != null) {
            mTranslator.translateRectInScreenToAppWindow(coveredInsets);
            mTranslator.translateRectInScreenToAppWindow(visibleInsets);
            w *= mTranslator.applicationInvertedScale;
            h *= mTranslator.applicationInvertedScale;
        }
        msg.arg1 = w;
        msg.arg2 = h;
        ResizedInfo ri = new ResizedInfo();
        ri.coveredInsets = new Rect(coveredInsets);
        ri.visibleInsets = new Rect(visibleInsets);
        ri.newConfig = newConfig;
        msg.obj = ri;
        sendMessage(msg);
    }
    
    private Runnable mFinishedCallback;
    
    private final InputHandler mInputHandler = new InputHandler() {
        public void handleKey(KeyEvent event, Runnable finishedCallback) {
            if (mFinishedCallback != null) {
                Slog.w(TAG, "Received a new key event from the input queue but there is "
                        + "already an unfinished key event in progress.");
            }

            mFinishedCallback = finishedCallback;

            dispatchKey(event, true);
        }

        public void handleMotion(MotionEvent event, Runnable finishedCallback) {
            finishedCallback.run();
            
            dispatchMotion(event);
        }
    };

    public void dispatchKey(KeyEvent event) {
<<<<<<< HEAD
        if (event.getAction() == KeyEvent.ACTION_DOWN) {
            //noinspection ConstantConditions
            if (false && event.getKeyCode() == KeyEvent.KEYCODE_CAMERA) {
                if (DBG) Log.d("keydisp", "===================================================");
                if (DBG) Log.d("keydisp", "Focused view Hierarchy is:");

=======
        dispatchKey(event, false);
    }

    private void dispatchKey(KeyEvent event, boolean sendDone) {
        //noinspection ConstantConditions
        if (false && event.getAction() == KeyEvent.ACTION_DOWN) {
            if (event.getKeyCode() == KeyEvent.KEYCODE_CAMERA) {
                if (Config.LOGD) Log.d("keydisp",
                        "===================================================");
                if (Config.LOGD) Log.d("keydisp", "Focused view Hierarchy is:");
>>>>>>> 4e14159a
                debug();

                if (DBG) Log.d("keydisp", "===================================================");
            }
        }

        Message msg = obtainMessage(DISPATCH_KEY);
        msg.obj = event;
        msg.arg1 = sendDone ? 1 : 0;

        if (LOCAL_LOGV) Log.v(
            TAG, "sending key " + event + " to " + mView);

        sendMessageAtTime(msg, event.getEventTime());
    }
    
    public void dispatchMotion(MotionEvent event) {
        int source = event.getSource();
        if ((source & InputDevice.SOURCE_CLASS_POINTER) != 0) {
            dispatchPointer(event);
        } else if ((source & InputDevice.SOURCE_CLASS_TRACKBALL) != 0) {
            dispatchTrackball(event);
        } else {
            // TODO
            Log.v(TAG, "Dropping unsupported motion event (unimplemented): " + event);
        }
    }

    public void dispatchPointer(MotionEvent event) {
        Message msg = obtainMessage(DISPATCH_POINTER);
        msg.obj = event;
        sendMessageAtTime(msg, event.getEventTime());
    }

    public void dispatchTrackball(MotionEvent event) {
        Message msg = obtainMessage(DISPATCH_TRACKBALL);
        msg.obj = event;
        sendMessageAtTime(msg, event.getEventTime());
    }
    
    public void dispatchAppVisibility(boolean visible) {
        Message msg = obtainMessage(DISPATCH_APP_VISIBILITY);
        msg.arg1 = visible ? 1 : 0;
        sendMessage(msg);
    }

    public void dispatchGetNewSurface() {
        Message msg = obtainMessage(DISPATCH_GET_NEW_SURFACE);
        sendMessage(msg);
    }

    public void windowFocusChanged(boolean hasFocus, boolean inTouchMode) {
        Message msg = Message.obtain();
        msg.what = WINDOW_FOCUS_CHANGED;
        msg.arg1 = hasFocus ? 1 : 0;
        msg.arg2 = inTouchMode ? 1 : 0;
        sendMessage(msg);
    }

    public void dispatchCloseSystemDialogs(String reason) {
        Message msg = Message.obtain();
        msg.what = CLOSE_SYSTEM_DIALOGS;
        msg.obj = reason;
        sendMessage(msg);
    }
    
    /**
     * The window is getting focus so if there is anything focused/selected
     * send an {@link AccessibilityEvent} to announce that.
     */
    private void sendAccessibilityEvents() {
        if (!AccessibilityManager.getInstance(mView.getContext()).isEnabled()) {
            return;
        }
        mView.sendAccessibilityEvent(AccessibilityEvent.TYPE_WINDOW_STATE_CHANGED);
        View focusedView = mView.findFocus();
        if (focusedView != null && focusedView != mView) {
            focusedView.sendAccessibilityEvent(AccessibilityEvent.TYPE_VIEW_FOCUSED);
        }
    }

    public boolean showContextMenuForChild(View originalView) {
        return false;
    }

    public ActionMode startActionModeForChild(View originalView, ActionMode.Callback callback) {
        return null;
    }

    public void createContextMenu(ContextMenu menu) {
    }

    public void childDrawableStateChanged(View child) {
    }

    protected Rect getWindowFrame() {
        return mWinFrame;
    }

    void checkThread() {
        if (mThread != Thread.currentThread()) {
            throw new CalledFromWrongThreadException(
                    "Only the original thread that created a view hierarchy can touch its views.");
        }
    }

    public void requestDisallowInterceptTouchEvent(boolean disallowIntercept) {
        // ViewRoot never intercepts touch event, so this can be a no-op
    }

    public boolean requestChildRectangleOnScreen(View child, Rect rectangle,
            boolean immediate) {
        return scrollToRectOrFocus(rectangle, immediate);
    }

    class TakenSurfaceHolder extends BaseSurfaceHolder {
        @Override
        public boolean onAllowLockCanvas() {
            return mDrawingAllowed;
        }

        @Override
        public void onRelayoutContainer() {
            // Not currently interesting -- from changing between fixed and layout size.
        }

        public void setFormat(int format) {
            ((RootViewSurfaceTaker)mView).setSurfaceFormat(format);
        }

        public void setType(int type) {
            ((RootViewSurfaceTaker)mView).setSurfaceType(type);
        }
        
        @Override
        public void onUpdateSurface() {
            // We take care of format and type changes on our own.
            throw new IllegalStateException("Shouldn't be here");
        }

        public boolean isCreating() {
            return mIsCreating;
        }

        @Override
        public void setFixedSize(int width, int height) {
            throw new UnsupportedOperationException(
                    "Currently only support sizing from layout");
        }
        
        public void setKeepScreenOn(boolean screenOn) {
            ((RootViewSurfaceTaker)mView).setSurfaceKeepScreenOn(screenOn);
        }
    }
    
    static class InputMethodCallback extends IInputMethodCallback.Stub {
        private WeakReference<ViewRoot> mViewRoot;

        public InputMethodCallback(ViewRoot viewRoot) {
            mViewRoot = new WeakReference<ViewRoot>(viewRoot);
        }

        public void finishedEvent(int seq, boolean handled) {
            final ViewRoot viewRoot = mViewRoot.get();
            if (viewRoot != null) {
                viewRoot.dispatchFinishedEvent(seq, handled);
            }
        }

        public void sessionCreated(IInputMethodSession session) throws RemoteException {
            // Stub -- not for use in the client.
        }
    }

    static class W extends IWindow.Stub {
        private final WeakReference<ViewRoot> mViewRoot;

        public W(ViewRoot viewRoot, Context context) {
            mViewRoot = new WeakReference<ViewRoot>(viewRoot);
        }

        public void resized(int w, int h, Rect coveredInsets,
                Rect visibleInsets, boolean reportDraw, Configuration newConfig) {
            final ViewRoot viewRoot = mViewRoot.get();
            if (viewRoot != null) {
                viewRoot.dispatchResized(w, h, coveredInsets,
                        visibleInsets, reportDraw, newConfig);
            }
        }

        public void dispatchAppVisibility(boolean visible) {
            final ViewRoot viewRoot = mViewRoot.get();
            if (viewRoot != null) {
                viewRoot.dispatchAppVisibility(visible);
            }
        }

        public void dispatchGetNewSurface() {
            final ViewRoot viewRoot = mViewRoot.get();
            if (viewRoot != null) {
                viewRoot.dispatchGetNewSurface();
            }
        }

        public void windowFocusChanged(boolean hasFocus, boolean inTouchMode) {
            final ViewRoot viewRoot = mViewRoot.get();
            if (viewRoot != null) {
                viewRoot.windowFocusChanged(hasFocus, inTouchMode);
            }
        }

        private static int checkCallingPermission(String permission) {
            if (!Process.supportsProcesses()) {
                return PackageManager.PERMISSION_GRANTED;
            }

            try {
                return ActivityManagerNative.getDefault().checkPermission(
                        permission, Binder.getCallingPid(), Binder.getCallingUid());
            } catch (RemoteException e) {
                return PackageManager.PERMISSION_DENIED;
            }
        }

        public void executeCommand(String command, String parameters, ParcelFileDescriptor out) {
            final ViewRoot viewRoot = mViewRoot.get();
            if (viewRoot != null) {
                final View view = viewRoot.mView;
                if (view != null) {
                    if (checkCallingPermission(Manifest.permission.DUMP) !=
                            PackageManager.PERMISSION_GRANTED) {
                        throw new SecurityException("Insufficient permissions to invoke"
                                + " executeCommand() from pid=" + Binder.getCallingPid()
                                + ", uid=" + Binder.getCallingUid());
                    }

                    OutputStream clientStream = null;
                    try {
                        clientStream = new ParcelFileDescriptor.AutoCloseOutputStream(out);
                        ViewDebug.dispatchCommand(view, command, parameters, clientStream);
                    } catch (IOException e) {
                        e.printStackTrace();
                    } finally {
                        if (clientStream != null) {
                            try {
                                clientStream.close();
                            } catch (IOException e) {
                                e.printStackTrace();
                            }
                        }
                    }
                }
            }
        }
        
        public void closeSystemDialogs(String reason) {
            final ViewRoot viewRoot = mViewRoot.get();
            if (viewRoot != null) {
                viewRoot.dispatchCloseSystemDialogs(reason);
            }
        }
        
        public void dispatchWallpaperOffsets(float x, float y, float xStep, float yStep,
                boolean sync) {
            if (sync) {
                try {
                    sWindowSession.wallpaperOffsetsComplete(asBinder());
                } catch (RemoteException e) {
                }
            }
        }
        
        public void dispatchWallpaperCommand(String action, int x, int y,
                int z, Bundle extras, boolean sync) {
            if (sync) {
                try {
                    sWindowSession.wallpaperCommandComplete(asBinder(), null);
                } catch (RemoteException e) {
                }
            }
        }
    }

    /**
     * Maintains state information for a single trackball axis, generating
     * discrete (DPAD) movements based on raw trackball motion.
     */
    static final class TrackballAxis {
        /**
         * The maximum amount of acceleration we will apply.
         */
        static final float MAX_ACCELERATION = 20;

        /**
         * The maximum amount of time (in milliseconds) between events in order
         * for us to consider the user to be doing fast trackball movements,
         * and thus apply an acceleration.
         */
        static final long FAST_MOVE_TIME = 150;

        /**
         * Scaling factor to the time (in milliseconds) between events to how
         * much to multiple/divide the current acceleration.  When movement
         * is < FAST_MOVE_TIME this multiplies the acceleration; when >
         * FAST_MOVE_TIME it divides it.
         */
        static final float ACCEL_MOVE_SCALING_FACTOR = (1.0f/40);

        float position;
        float absPosition;
        float acceleration = 1;
        long lastMoveTime = 0;
        int step;
        int dir;
        int nonAccelMovement;

        void reset(int _step) {
            position = 0;
            acceleration = 1;
            lastMoveTime = 0;
            step = _step;
            dir = 0;
        }

        /**
         * Add trackball movement into the state.  If the direction of movement
         * has been reversed, the state is reset before adding the
         * movement (so that you don't have to compensate for any previously
         * collected movement before see the result of the movement in the
         * new direction).
         *
         * @return Returns the absolute value of the amount of movement
         * collected so far.
         */
        float collect(float off, long time, String axis) {
            long normTime;
            if (off > 0) {
                normTime = (long)(off * FAST_MOVE_TIME);
                if (dir < 0) {
                    if (DEBUG_TRACKBALL) Log.v(TAG, axis + " reversed to positive!");
                    position = 0;
                    step = 0;
                    acceleration = 1;
                    lastMoveTime = 0;
                }
                dir = 1;
            } else if (off < 0) {
                normTime = (long)((-off) * FAST_MOVE_TIME);
                if (dir > 0) {
                    if (DEBUG_TRACKBALL) Log.v(TAG, axis + " reversed to negative!");
                    position = 0;
                    step = 0;
                    acceleration = 1;
                    lastMoveTime = 0;
                }
                dir = -1;
            } else {
                normTime = 0;
            }

            // The number of milliseconds between each movement that is
            // considered "normal" and will not result in any acceleration
            // or deceleration, scaled by the offset we have here.
            if (normTime > 0) {
                long delta = time - lastMoveTime;
                lastMoveTime = time;
                float acc = acceleration;
                if (delta < normTime) {
                    // The user is scrolling rapidly, so increase acceleration.
                    float scale = (normTime-delta) * ACCEL_MOVE_SCALING_FACTOR;
                    if (scale > 1) acc *= scale;
                    if (DEBUG_TRACKBALL) Log.v(TAG, axis + " accelerate: off="
                            + off + " normTime=" + normTime + " delta=" + delta
                            + " scale=" + scale + " acc=" + acc);
                    acceleration = acc < MAX_ACCELERATION ? acc : MAX_ACCELERATION;
                } else {
                    // The user is scrolling slowly, so decrease acceleration.
                    float scale = (delta-normTime) * ACCEL_MOVE_SCALING_FACTOR;
                    if (scale > 1) acc /= scale;
                    if (DEBUG_TRACKBALL) Log.v(TAG, axis + " deccelerate: off="
                            + off + " normTime=" + normTime + " delta=" + delta
                            + " scale=" + scale + " acc=" + acc);
                    acceleration = acc > 1 ? acc : 1;
                }
            }
            position += off;
            return (absPosition = Math.abs(position));
        }

        /**
         * Generate the number of discrete movement events appropriate for
         * the currently collected trackball movement.
         *
         * @param precision The minimum movement required to generate the
         * first discrete movement.
         *
         * @return Returns the number of discrete movements, either positive
         * or negative, or 0 if there is not enough trackball movement yet
         * for a discrete movement.
         */
        int generate(float precision) {
            int movement = 0;
            nonAccelMovement = 0;
            do {
                final int dir = position >= 0 ? 1 : -1;
                switch (step) {
                    // If we are going to execute the first step, then we want
                    // to do this as soon as possible instead of waiting for
                    // a full movement, in order to make things look responsive.
                    case 0:
                        if (absPosition < precision) {
                            return movement;
                        }
                        movement += dir;
                        nonAccelMovement += dir;
                        step = 1;
                        break;
                    // If we have generated the first movement, then we need
                    // to wait for the second complete trackball motion before
                    // generating the second discrete movement.
                    case 1:
                        if (absPosition < 2) {
                            return movement;
                        }
                        movement += dir;
                        nonAccelMovement += dir;
                        position += dir > 0 ? -2 : 2;
                        absPosition = Math.abs(position);
                        step = 2;
                        break;
                    // After the first two, we generate discrete movements
                    // consistently with the trackball, applying an acceleration
                    // if the trackball is moving quickly.  This is a simple
                    // acceleration on top of what we already compute based
                    // on how quickly the wheel is being turned, to apply
                    // a longer increasing acceleration to continuous movement
                    // in one direction.
                    default:
                        if (absPosition < 1) {
                            return movement;
                        }
                        movement += dir;
                        position += dir >= 0 ? -1 : 1;
                        absPosition = Math.abs(position);
                        float acc = acceleration;
                        acc *= 1.1f;
                        acceleration = acc < MAX_ACCELERATION ? acc : acceleration;
                        break;
                }
            } while (true);
        }
    }

    public static final class CalledFromWrongThreadException extends AndroidRuntimeException {
        public CalledFromWrongThreadException(String msg) {
            super(msg);
        }
    }

    private SurfaceHolder mHolder = new SurfaceHolder() {
        // we only need a SurfaceHolder for opengl. it would be nice
        // to implement everything else though, especially the callback
        // support (opengl doesn't make use of it right now, but eventually
        // will).
        public Surface getSurface() {
            return mSurface;
        }

        public boolean isCreating() {
            return false;
        }

        public void addCallback(Callback callback) {
        }

        public void removeCallback(Callback callback) {
        }

        public void setFixedSize(int width, int height) {
        }

        public void setSizeFromLayout() {
        }

        public void setFormat(int format) {
        }

        public void setType(int type) {
        }

        public void setKeepScreenOn(boolean screenOn) {
        }

        public Canvas lockCanvas() {
            return null;
        }

        public Canvas lockCanvas(Rect dirty) {
            return null;
        }

        public void unlockCanvasAndPost(Canvas canvas) {
        }
        public Rect getSurfaceFrame() {
            return null;
        }
    };

    static RunQueue getRunQueue() {
        RunQueue rq = sRunQueues.get();
        if (rq != null) {
            return rq;
        }
        rq = new RunQueue();
        sRunQueues.set(rq);
        return rq;
    }

    /**
     * @hide
     */
    static final class RunQueue {
        private final ArrayList<HandlerAction> mActions = new ArrayList<HandlerAction>();

        void post(Runnable action) {
            postDelayed(action, 0);
        }

        void postDelayed(Runnable action, long delayMillis) {
            HandlerAction handlerAction = new HandlerAction();
            handlerAction.action = action;
            handlerAction.delay = delayMillis;

            synchronized (mActions) {
                mActions.add(handlerAction);
            }
        }

        void removeCallbacks(Runnable action) {
            final HandlerAction handlerAction = new HandlerAction();
            handlerAction.action = action;

            synchronized (mActions) {
                final ArrayList<HandlerAction> actions = mActions;

                while (actions.remove(handlerAction)) {
                    // Keep going
                }
            }
        }

        void executeActions(Handler handler) {
            synchronized (mActions) {
                final ArrayList<HandlerAction> actions = mActions;
                final int count = actions.size();

                for (int i = 0; i < count; i++) {
                    final HandlerAction handlerAction = actions.get(i);
                    handler.postDelayed(handlerAction.action, handlerAction.delay);
                }

                actions.clear();
            }
        }

        private static class HandlerAction {
            Runnable action;
            long delay;

            @Override
            public boolean equals(Object o) {
                if (this == o) return true;
                if (o == null || getClass() != o.getClass()) return false;

                HandlerAction that = (HandlerAction) o;
                return !(action != null ? !action.equals(that.action) : that.action != null);

            }

            @Override
            public int hashCode() {
                int result = action != null ? action.hashCode() : 0;
                result = 31 * result + (int) (delay ^ (delay >>> 32));
                return result;
            }
        }
    }

    private static native void nativeShowFPS(Canvas canvas, int durationMillis);
}<|MERGE_RESOLUTION|>--- conflicted
+++ resolved
@@ -2630,14 +2630,6 @@
     };
 
     public void dispatchKey(KeyEvent event) {
-<<<<<<< HEAD
-        if (event.getAction() == KeyEvent.ACTION_DOWN) {
-            //noinspection ConstantConditions
-            if (false && event.getKeyCode() == KeyEvent.KEYCODE_CAMERA) {
-                if (DBG) Log.d("keydisp", "===================================================");
-                if (DBG) Log.d("keydisp", "Focused view Hierarchy is:");
-
-=======
         dispatchKey(event, false);
     }
 
@@ -2645,10 +2637,9 @@
         //noinspection ConstantConditions
         if (false && event.getAction() == KeyEvent.ACTION_DOWN) {
             if (event.getKeyCode() == KeyEvent.KEYCODE_CAMERA) {
-                if (Config.LOGD) Log.d("keydisp",
-                        "===================================================");
-                if (Config.LOGD) Log.d("keydisp", "Focused view Hierarchy is:");
->>>>>>> 4e14159a
+                if (DBG) Log.d("keydisp", "===================================================");
+                if (DBG) Log.d("keydisp", "Focused view Hierarchy is:");
+
                 debug();
 
                 if (DBG) Log.d("keydisp", "===================================================");
