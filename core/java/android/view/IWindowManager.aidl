/*
** Copyright 2006, The Android Open Source Project
**
** Licensed under the Apache License, Version 2.0 (the "License");
** you may not use this file except in compliance with the License.
** You may obtain a copy of the License at
**
**     http://www.apache.org/licenses/LICENSE-2.0
**
** Unless required by applicable law or agreed to in writing, software
** distributed under the License is distributed on an "AS IS" BASIS,
** WITHOUT WARRANTIES OR CONDITIONS OF ANY KIND, either express or implied.
** See the License for the specific language governing permissions and
** limitations under the License.
*/

package android.view;

import com.android.internal.os.IResultReceiver;
import com.android.internal.policy.IKeyguardDismissCallback;
import com.android.internal.policy.IShortcutService;

import android.app.IAssistDataReceiver;
import android.content.Intent;
import android.content.res.CompatibilityInfo;
import android.content.res.Configuration;
import android.graphics.Bitmap;
import android.graphics.GraphicBuffer;
import android.graphics.Insets;
import android.graphics.Point;
import android.graphics.Rect;
import android.graphics.Region;
import android.os.Bundle;
import android.os.IRemoteCallback;
import android.os.ParcelFileDescriptor;
import android.view.DisplayCutout;
import android.view.IApplicationToken;
import android.view.IAppTransitionAnimationSpecsFuture;
import android.view.IDockedStackListener;
import android.view.IDisplayWindowInsetsController;
import android.view.IDisplayWindowListener;
import android.view.IDisplayFoldListener;
import android.view.IDisplayWindowRotationController;
import android.view.IOnKeyguardExitResult;
import android.view.IPinnedStackListener;
import android.view.IScrollCaptureController;
import android.view.RemoteAnimationAdapter;
import android.view.IRotationWatcher;
import android.view.ISystemGestureExclusionListener;
import android.view.IWallpaperVisibilityListener;
import android.view.IWindow;
import android.view.IWindowSession;
import android.view.IWindowSessionCallback;
import android.view.KeyEvent;
import android.view.InputEvent;
import android.view.InsetsState;
import android.view.MagnificationSpec;
import android.view.MotionEvent;
import android.view.InputChannel;
import android.view.InputDevice;
import android.view.IInputFilter;
import android.view.AppTransitionAnimationSpec;
import android.view.WindowContentFrameStats;
import android.view.WindowManager;
import android.view.SurfaceControl;

/**
 * System private interface to the window manager.
 *
 * {@hide}
 */
interface IWindowManager
{
    /**
     * No overridden behavior is provided in terms of fixing rotation to user rotation. Use
     * other flags to derive the default behavior, such as {@link WindowManagerService#mIsPc}
     * and {@link WindowManagerService#mForceDesktopModeOnExternalDisplays}.
     */
    const int FIXED_TO_USER_ROTATION_DEFAULT = 0;
    /**
     * Don't fix display rotation to {@link DisplayRotation#mUserRotation} only. Always allow
     * other factors to play a role in deciding display rotation.
     */
    const int FIXED_TO_USER_ROTATION_DISABLED = 1;
    /**
     * Only use {@link DisplayRotation#mUserRotation} as the display rotation.
     */
    const int FIXED_TO_USER_ROTATION_ENABLED = 2;

    /**
     * ===== NOTICE =====
     * The first three methods must remain the first three methods. Scripts
     * and tools rely on their transaction number to work properly.
     */
    // This is used for debugging
    boolean startViewServer(int port);   // Transaction #1
    boolean stopViewServer();            // Transaction #2
    boolean isViewServerRunning();       // Transaction #3

    IWindowSession openSession(in IWindowSessionCallback callback);

    boolean useBLAST();

    @UnsupportedAppUsage
    void getInitialDisplaySize(int displayId, out Point size);
    @UnsupportedAppUsage
    void getBaseDisplaySize(int displayId, out Point size);
    void setForcedDisplaySize(int displayId, int width, int height);
    void clearForcedDisplaySize(int displayId);
    @UnsupportedAppUsage
    int getInitialDisplayDensity(int displayId);
    int getBaseDisplayDensity(int displayId);
    void setForcedDisplayDensityForUser(int displayId, int density, int userId);
    void clearForcedDisplayDensityForUser(int displayId, int userId);
    void setForcedDisplayScalingMode(int displayId, int mode); // 0 = auto, 1 = disable

    // These can only be called when holding the MANAGE_APP_TOKENS permission.
    void setEventDispatching(boolean enabled);

    /** @return {@code true} if this binder is a registered window token. */
    boolean isWindowToken(in IBinder binder);
    /**
     * Adds window token for a given type.
     *
     * @param token Token to be registered.
     * @param type Window type to be used with this token.
     * @param options A bundle used to pass window-related options.
     * @param displayId The ID of the display where this token should be added.
     * @param packageName The name of package to request to add window token. Could be {@code null}
     *                    if callers holds the MANAGE_APP_TOKENS permission.
     * @return {@link WindowManagerGlobal#ADD_OKAY} if the addition was successful, an error code
     *         otherwise.
     */
    int addWindowTokenWithOptions(IBinder token, int type, int displayId, in Bundle options,
            String packageName);
    void addWindowToken(IBinder token, int type, int displayId);
    /**
     * Remove window token on a specific display.
     *
     * @param token Token to be removed
     * @displayId The ID of the display where this token should be removed.
     */
    void removeWindowToken(IBinder token, int displayId);
    void prepareAppTransition(int transit, boolean alwaysKeepCurrent);

    /**
     * Sets a singular remote controller of display rotations. There can only be one. The
     * controller is called after the display has "frozen" for a rotation and display rotation will
     * only continue once the controller has finished calculating associated configurations.
     */
    void setDisplayWindowRotationController(IDisplayWindowRotationController controller);

    /**
     * Adds a root container that a client shell can populate with its own windows (usually via
     * WindowlessWindowManager).
     *
     * @param client an IWindow used for window-level communication (ime, finish draw, etc.).
     * @param windowType used by WM to determine the z-order. This is the same as the window type
     *                   used in {@link WindowManager.LayoutParams}.
     * @return a SurfaceControl to add things to.
     */
    SurfaceControl addShellRoot(int displayId, IWindow client, int windowType);

    /**
     * Sets the window token sent to accessibility for a particular shell root. The
     * displayId and windowType identify which shell-root to update.
     *
     * @param target The IWindow that accessibility service interfaces with.
     */
    void setShellRootAccessibilityWindow(int displayId, int windowType, IWindow target);

    /**
     * Like overridePendingAppTransitionMultiThumb, but uses a future to supply the specs. This is
     * used for recents, where generating the thumbnails of the specs takes a non-trivial amount of
     * time, so we want to move that off the critical path for starting the new activity.
     */
    @UnsupportedAppUsage
    void overridePendingAppTransitionMultiThumbFuture(
            IAppTransitionAnimationSpecsFuture specsFuture, IRemoteCallback startedCallback,
            boolean scaleUp, int displayId);
    @UnsupportedAppUsage
    void overridePendingAppTransitionRemote(in RemoteAnimationAdapter remoteAnimationAdapter,
            int displayId);
    @UnsupportedAppUsage
    void executeAppTransition();

    /**
      * Used by system ui to report that recents has shown itself.
      * @deprecated to be removed once prebuilts are updated
      */
    @UnsupportedAppUsage
    void endProlongedAnimations();

    void startFreezingScreen(int exitAnim, int enterAnim);
    void stopFreezingScreen();

    // these require DISABLE_KEYGUARD permission
    /** @deprecated use Activity.setShowWhenLocked instead. */
    void disableKeyguard(IBinder token, String tag, int userId);
    /** @deprecated use Activity.setShowWhenLocked instead. */
    void reenableKeyguard(IBinder token, int userId);
    void exitKeyguardSecurely(IOnKeyguardExitResult callback);
    @UnsupportedAppUsage
    boolean isKeyguardLocked();
    @UnsupportedAppUsage
    boolean isKeyguardSecure(int userId);
    void dismissKeyguard(IKeyguardDismissCallback callback, CharSequence message);

    // Requires INTERACT_ACROSS_USERS_FULL permission
    void setSwitchingUser(boolean switching);

    void closeSystemDialogs(String reason);

    // These can only be called with the SET_ANIMATON_SCALE permission.
    @UnsupportedAppUsage
    float getAnimationScale(int which);
    @UnsupportedAppUsage
    float[] getAnimationScales();
    @UnsupportedAppUsage
    void setAnimationScale(int which, float scale);
    @UnsupportedAppUsage
    void setAnimationScales(in float[] scales);

    float getCurrentAnimatorScale();

    // For testing
    @UnsupportedAppUsage(maxTargetSdk = 28)
    void setInTouchMode(boolean showFocus);

    // For StrictMode flashing a red border on violations from the UI
    // thread.  The uid/pid is implicit from the Binder call, and the Window
    // Manager uses that to determine whether or not the red border should
    // actually be shown.  (it will be ignored that pid doesn't have windows
    // on screen)
    @UnsupportedAppUsage(maxTargetSdk = 28)
    void showStrictModeViolation(boolean on);

    // Proxy to set the system property for whether the flashing
    // should be enabled.  The 'enabled' value is null or blank for
    // the system default (differs per build variant) or any valid
    // boolean string as parsed by SystemProperties.getBoolean().
    @UnsupportedAppUsage
    void setStrictModeVisualIndicatorPreference(String enabled);

    /**
     * Set whether screen capture is disabled for all windows of a specific user from
     * the device policy cache.
     */
    void refreshScreenCaptureDisabled(int userId);

    // These can only be called with the SET_ORIENTATION permission.
    /**
     * Update the current screen rotation based on the current state of
     * the world.
     * @param alwaysSendConfiguration Flag to force a new configuration to
     * be evaluated.  This can be used when there are other parameters in
     * configuration that are changing.
     * @param forceRelayout If true, the window manager will always do a relayout
     * of its windows even if the rotation hasn't changed.
     */
    void updateRotation(boolean alwaysSendConfiguration, boolean forceRelayout);

    /**
     * Retrieve the current orientation of the primary screen.
     * @return Constant as per {@link android.view.Surface.Rotation}.
     *
     * @see android.view.Display#DEFAULT_DISPLAY
     */
    int getDefaultDisplayRotation();

    /**
     * Watch the rotation of the specified screen.  Returns the current rotation,
     * calls back when it changes.
     */
    int watchRotation(IRotationWatcher watcher, int displayId);

    /**
     * Remove a rotation watcher set using watchRotation.
     * @hide
     */
    @UnsupportedAppUsage
    void removeRotationWatcher(IRotationWatcher watcher);

    /**
     * Determine the preferred edge of the screen to pin the compact options menu against.
     *
     * @param displayId Id of the display where the menu window currently resides.
     * @return a Gravity value for the options menu panel.
     * @hide
     */
    int getPreferredOptionsPanelGravity(int displayId);

    /**
     * Equivalent to calling {@link #freezeDisplayRotation(int, int)} with {@link
     * android.view.Display#DEFAULT_DISPLAY} and given rotation.
     */
    @UnsupportedAppUsage
    void freezeRotation(int rotation);

    /**
     * Equivalent to calling {@link #thawDisplayRotation(int)} with {@link
     * android.view.Display#DEFAULT_DISPLAY}.
     */
    @UnsupportedAppUsage
    void thawRotation();

    /**
     * Equivelant to call {@link #isDisplayRotationFrozen(int)} with {@link
     * android.view.Display#DEFAULT_DISPLAY}.
     */
    boolean isRotationFrozen();

    /**
     * Lock the display orientation to the specified rotation, or to the current
     * rotation if -1. Sensor input will be ignored until thawRotation() is called.
     *
     * @param displayId the ID of display which rotation should be frozen.
     * @param rotation one of {@link android.view.Surface#ROTATION_0},
     *        {@link android.view.Surface#ROTATION_90}, {@link android.view.Surface#ROTATION_180},
     *        {@link android.view.Surface#ROTATION_270} or -1 to freeze it to current rotation.
     * @hide
     */
    void freezeDisplayRotation(int displayId, int rotation);

    /**
     * Release the orientation lock imposed by freezeRotation() on the display.
     *
     * @param displayId the ID of display which rotation should be thawed.
     * @hide
     */
    void thawDisplayRotation(int displayId);

    /**
     * Gets whether the rotation is frozen on the display.
     *
     * @param displayId the ID of display which frozen is needed.
     * @return Whether the rotation is frozen.
     */
    boolean isDisplayRotationFrozen(int displayId);

    /**
    *  Sets if display rotation is fixed to user specified value for given displayId.
    */
    void setFixedToUserRotation(int displayId, int fixedToUserRotation);

    /**
     * Screenshot the current wallpaper layer, including the whole screen.
     */
    Bitmap screenshotWallpaper();

    /**
     * Registers a wallpaper visibility listener.
     * @return Current visibility.
     */
    boolean registerWallpaperVisibilityListener(IWallpaperVisibilityListener listener,
        int displayId);

    /**
     * Remove a visibility watcher that was added using registerWallpaperVisibilityListener.
     */
    void unregisterWallpaperVisibilityListener(IWallpaperVisibilityListener listener,
        int displayId);

    /**
     * Registers a system gesture exclusion listener for a given display.
     */
    void registerSystemGestureExclusionListener(ISystemGestureExclusionListener listener,
        int displayId);

    /**
     * Unregisters a system gesture exclusion listener for a given display.
     */
    void unregisterSystemGestureExclusionListener(ISystemGestureExclusionListener listener,
        int displayId);

    /**
     * Used only for assist -- request a screenshot of the current application.
     */
    boolean requestAssistScreenshot(IAssistDataReceiver receiver);

    /**
     * Called by the status bar to notify Views of changes to System UI visiblity.
     */
    oneway void statusBarVisibilityChanged(int displayId, int visibility);

    /**
     * Called by System UI to notify Window Manager to hide transient bars.
     */
    oneway void hideTransientBars(int displayId);

    /**
<<<<<<< HEAD
    * When set to {@code true} the system bars will always be shown. This is true even if an app
    * requests to be fullscreen by setting the system ui visibility flags. The
    * functionality was added for the automotive case as a way to guarantee required content stays
    * on screen at all times.
    *
    * @hide
    */
    oneway void setForceShowSystemBars(boolean show);

    /**
     * Send some ActionHandler commands to WindowManager.
     */
    void sendCustomAction(in Intent intent);

    /**
=======
>>>>>>> e0b64f17
     * Called by System UI to notify of changes to the visibility of Recents.
     */
    oneway void setRecentsVisibility(boolean visible);

    /**
     * Called by System UI to notify of changes to the visibility of PIP.
     */
    oneway void setPipVisibility(boolean visible);

    /**
     * Called by System UI to enable or disable haptic feedback on the navigation bar buttons.
     */
    @UnsupportedAppUsage
    void setNavBarVirtualKeyHapticFeedbackEnabled(boolean enabled);

    /**
     * Device has a software navigation bar (separate from the status bar) on specific display.
     *
     * @param displayId the id of display to check if there is a software navigation bar.
     */
    @UnsupportedAppUsage
    boolean hasNavigationBar(int displayId);

    /**
     * Get the position of the nav bar
     */
    int getNavBarPosition(int displayId);

    /**
     * Simulate a hardware menu key
     */
    boolean hasPermanentMenuKey();

    /**
     * Lock the device immediately with the specified options (can be null).
     */
    @UnsupportedAppUsage
    void lockNow(in Bundle options);

    /**
     * Device is in safe mode.
     */
    @UnsupportedAppUsage
    boolean isSafeModeEnabled();

    /**
     * Enables the screen if all conditions are met.
     */
    void enableScreenIfNeeded();

    /**
     * Clears the frame statistics for a given window.
     *
     * @param token The window token.
     * @return Whether the frame statistics were cleared.
     */
    boolean clearWindowContentFrameStats(IBinder token);

    /**
     * Gets the content frame statistics for a given window.
     *
     * @param token The window token.
     * @return The frame statistics or null if the window does not exist.
     */
    WindowContentFrameStats getWindowContentFrameStats(IBinder token);

    /**
     * This is a no-op.
     */
    @UnsupportedAppUsage
    int getDockedStackSide();

    /**
     * Sets the region the user can touch the divider. This region will be excluded from the region
     * which is used to cause a focus switch when dispatching touch.
     */
    void setDockedStackDividerTouchRegion(in Rect touchableRegion);

    /**
     * Registers a listener that will be called when the pinned stack state changes.
     */
    void registerPinnedStackListener(int displayId, IPinnedStackListener listener);

    /**
     * Requests Keyboard Shortcuts from the displayed window.
     *
     * @param receiver The receiver to deliver the results to.
     */
    void requestAppKeyboardShortcuts(IResultReceiver receiver, int deviceId);

    /**
     * Retrieves the current stable insets from the primary display.
     */
    @UnsupportedAppUsage
    void getStableInsets(int displayId, out Rect outInsets);

    /**
     * Set the forwarded insets on the display.
     * <p>
     * This is only used in case a virtual display is displayed on another display that has insets,
     * and the bounds of the virtual display is overlapping with the insets from the host display.
     * In that case, the contents on the virtual display won't be placed over the forwarded insets.
     * Only the owner of the display is permitted to set the forwarded insets on it.
     */
    void setForwardedInsets(int displayId, in Insets insets);

    /**
     * Register shortcut key. Shortcut code is packed as:
     * (MetaState << Integer.SIZE) | KeyCode
     * @hide
     */
    void registerShortcutKey(in long shortcutCode, IShortcutService keySubscriber);

    /**
     * Create an input consumer by name and display id.
     */
    @UnsupportedAppUsage
    void createInputConsumer(IBinder token, String name, int displayId,
        out InputChannel inputChannel);

    /**
     * Destroy an input consumer by name and display id.
     * This method will also dispose the input channels associated with that InputConsumer.
     */
    @UnsupportedAppUsage
    boolean destroyInputConsumer(String name, int displayId);

    /**
     * Return the touch region for the current IME window, or an empty region if there is none.
     */
    Region getCurrentImeTouchRegion();

    /**
     * Registers an IDisplayFoldListener.
     */
    void registerDisplayFoldListener(IDisplayFoldListener listener);

    /**
     * Unregisters an IDisplayFoldListener.
     */
    void unregisterDisplayFoldListener(IDisplayFoldListener listener);

    /**
     * Registers an IDisplayContainerListener
     */
    void registerDisplayWindowListener(IDisplayWindowListener listener);

    /**
     * Unregisters an IDisplayContainerListener.
     */
    void unregisterDisplayWindowListener(IDisplayWindowListener listener);

    /**
     * Starts a window trace.
     */
    void startWindowTrace();

    /**
     * Stops a window trace.
     */
    void stopWindowTrace();

    /**
     * Returns true if window trace is enabled.
     */
    boolean isWindowTraceEnabled();

    /**
     * Notify WindowManager that it should not override the info in DisplayManager for the specified
     * display. This can disable letter- or pillar-boxing applied in DisplayManager when the metrics
     * of the logical display reported from WindowManager do not correspond to the metrics of the
     * physical display it is based on.
     *
     * @param displayId The id of the display.
     */
    void dontOverrideDisplayInfo(int displayId);

    /**
     * Gets the windowing mode of the display.
     *
     * @param displayId The id of the display.
     * @return {@link WindowConfiguration.WindowingMode}
     */
    int getWindowingMode(int displayId);

    /**
     * Sets the windowing mode of the display.
     *
     * @param displayId The id of the display.
     * @param mode {@link WindowConfiguration.WindowingMode}
     */
    void setWindowingMode(int displayId, int mode);

    /**
     * Gets current remove content mode of the display.
     * <p>
     * What actions should be performed with the display's content when it is removed. Default
     * behavior for public displays in this case is to move all activities to the primary display
     * and make it focused. For private display is to destroy all activities.
     * </p>
     *
     * @param displayId The id of the display.
     * @return The remove content mode of the display.
     * @see WindowManager#REMOVE_CONTENT_MODE_MOVE_TO_PRIMARY
     * @see WindowManager#REMOVE_CONTENT_MODE_DESTROY
     */
    int getRemoveContentMode(int displayId);

    /**
     * Sets the remove content mode of the display.
     * <p>
     * This mode indicates what actions should be performed with the display's content when it is
     * removed.
     * </p>
     *
     * @param displayId The id of the display.
     * @param mode Remove content mode.
     * @see WindowManager#REMOVE_CONTENT_MODE_MOVE_TO_PRIMARY
     * @see WindowManager#REMOVE_CONTENT_MODE_DESTROY
     */
    void setRemoveContentMode(int displayId, int mode);

    /**
     * Indicates that the display should show its content when non-secure keyguard is shown.
     * <p>
     * This flag identifies secondary displays that will continue showing content if keyguard can be
     * dismissed without entering credentials.
     * </p><p>
     * An example of usage is a virtual display which content is displayed on external hardware
     * display that is not visible to the system directly.
     * </p>
     *
     * @param displayId The id of the display.
     * @return {@code true} if the display should show its content when non-secure keyguard is
     *         shown.
     * @see KeyguardManager#isDeviceSecure()
     * @see KeyguardManager#isDeviceLocked()
     */
    boolean shouldShowWithInsecureKeyguard(int displayId);

    /**
     * Sets that the display should show its content when non-secure keyguard is shown.
     *
     * @param displayId The id of the display.
     * @param shouldShow Indicates that the display should show its content when non-secure keyguard
     *                  is shown.
     * @see KeyguardManager#isDeviceSecure()
     * @see KeyguardManager#isDeviceLocked()
     */
    void setShouldShowWithInsecureKeyguard(int displayId, boolean shouldShow);

    /**
     * Indicates the display should show system decors.
     * <p>
     * System decors include status bar, navigation bar, launcher.
     * </p>
     *
     * @param displayId The id of the display.
     * @return {@code true} if the display should show system decors.
     */
    boolean shouldShowSystemDecors(int displayId);

    /**
     * Sets that the display should show system decors.
     * <p>
     * System decors include status bar, navigation bar, launcher.
     * </p>
     *
     * @param displayId The id of the display.
     * @param shouldShow Indicates that the display should show system decors.
     */
    void setShouldShowSystemDecors(int displayId, boolean shouldShow);

    /**
     * Indicates that the display should show IME.
     *
     * @param displayId The id of the display.
     * @return {@code true} if the display should show IME.
     * @see KeyguardManager#isDeviceSecure()
     * @see KeyguardManager#isDeviceLocked()
     */
    boolean shouldShowIme(int displayId);

    /**
     * Sets that the display should show IME.
     *
     * @param displayId The id of the display.
     * @param shouldShow Indicates that the display should show IME.
     * @see KeyguardManager#isDeviceSecure()
     * @see KeyguardManager#isDeviceLocked()
     */
    void setShouldShowIme(int displayId, boolean shouldShow);

    /**
     * Waits for transactions to get applied before injecting input.
     * This includes waiting for the input windows to get sent to InputManager.
     *
     * This is needed for testing since the system add windows and injects input
     * quick enough that the windows don't have time to get sent to InputManager.
     */
    boolean injectInputAfterTransactionsApplied(in InputEvent ev, int mode);

    /**
     * Waits until all animations have completed and input information has been sent from
     * WindowManager to native InputManager.
     *
     * This is needed for testing since we need to ensure input information has been propagated to
     * native InputManager before proceeding with tests.
     */
    void syncInputTransactions();

    /**
     * Returns whether SurfaceFlinger layer tracing is enabled.
     */
    boolean isLayerTracing();

    /**
     * Enables/disables SurfaceFlinger layer tracing.
     */
    void setLayerTracing(boolean enabled);

    /**
     * Mirrors a specified display. The root of the mirrored hierarchy will be stored in
     * outSurfaceControl.
     * Requires the ACCESS_SURFACE_FLINGER permission.
     *
     * @param displayId The id of the display to mirror
     * @param outSurfaceControl The SurfaceControl for the root of the mirrored hierarchy.
     *
     * @return true if the display was successfully mirrored.
     */
    boolean mirrorDisplay(int displayId, out SurfaceControl outSurfaceControl);

    /**
     * When in multi-window mode, the provided displayWindowInsetsController will control insets
     * animations.
     */
    void setDisplayWindowInsetsController(
            int displayId, in IDisplayWindowInsetsController displayWindowInsetsController);

    /**
     * Called when a remote process modifies insets on a display window container.
     */
    void modifyDisplayWindowInsets(int displayId, in InsetsState state);

    /**
     * Called to get the expected window insets.
     *
     * @return {@code true} if system bars are always comsumed.
     */
    boolean getWindowInsets(in WindowManager.LayoutParams attrs, int displayId,
            out Rect outContentInsets, out Rect outStableInsets,
            out DisplayCutout.ParcelableWrapper outDisplayCutout, out InsetsState outInsetsState);

    /**
     * Called to show global actions.
     */
    void showGlobalActions();

    /**
     * Sets layer tracing flags for SurfaceFlingerTrace. 
     *
     * @param flags see definition in SurfaceTracing.cpp
     */
    void setLayerTracingFlags(int flags);

    /**
     * Forwards a scroll capture request to the appropriate window, if available.
     *
     * @param displayId the id of the display to target
     * @param behindClient token for a window, used to filter the search to windows behind it, or
     *                     {@code null} to accept a window at any zOrder
     * @param taskId specifies the id of a task the result must belong to, or -1 to ignore task ids
     * @param controller the controller to receive results, a call to either
     *      {@link IScrollCaptureController#onClientConnected} or
     *      {@link IScrollCaptureController#onClientUnavailable}.
     */
    void requestScrollCapture(int displayId, IBinder behindClient, int taskId,
            IScrollCaptureController controller);
}<|MERGE_RESOLUTION|>--- conflicted
+++ resolved
@@ -389,24 +389,11 @@
     oneway void hideTransientBars(int displayId);
 
     /**
-<<<<<<< HEAD
-    * When set to {@code true} the system bars will always be shown. This is true even if an app
-    * requests to be fullscreen by setting the system ui visibility flags. The
-    * functionality was added for the automotive case as a way to guarantee required content stays
-    * on screen at all times.
-    *
-    * @hide
-    */
-    oneway void setForceShowSystemBars(boolean show);
-
-    /**
      * Send some ActionHandler commands to WindowManager.
      */
     void sendCustomAction(in Intent intent);
 
     /**
-=======
->>>>>>> e0b64f17
      * Called by System UI to notify of changes to the visibility of Recents.
      */
     oneway void setRecentsVisibility(boolean visible);
