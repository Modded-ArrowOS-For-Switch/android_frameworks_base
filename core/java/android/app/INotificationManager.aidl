--- conflicted
+++ resolved
@@ -203,10 +203,7 @@
     void setPrivateNotificationsAllowed(boolean allow);
     boolean getPrivateNotificationsAllowed();
 
-<<<<<<< HEAD
     void forceShowLedLight(int color);
     void forcePulseLedLight(int color, int onTime, int offTime);
-=======
     long pullStats(long startNs, int report, boolean doAgg, out List<ParcelFileDescriptor> stats);
->>>>>>> 2327d933
 }