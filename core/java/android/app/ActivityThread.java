/*
 * Copyright (C) 2006 The Android Open Source Project
 *
 * Licensed under the Apache License, Version 2.0 (the "License");
 * you may not use this file except in compliance with the License.
 * You may obtain a copy of the License at
 *
 *      http://www.apache.org/licenses/LICENSE-2.0
 *
 * Unless required by applicable law or agreed to in writing, software
 * distributed under the License is distributed on an "AS IS" BASIS,
 * WITHOUT WARRANTIES OR CONDITIONS OF ANY KIND, either express or implied.
 * See the License for the specific language governing permissions and
 * limitations under the License.
 */

package android.app;

import static android.app.ActivityManager.PROCESS_STATE_UNKNOWN;
import static android.app.servertransaction.ActivityLifecycleItem.ON_CREATE;
import static android.app.servertransaction.ActivityLifecycleItem.ON_DESTROY;
import static android.app.servertransaction.ActivityLifecycleItem.ON_PAUSE;
import static android.app.servertransaction.ActivityLifecycleItem.ON_RESUME;
import static android.app.servertransaction.ActivityLifecycleItem.ON_START;
import static android.app.servertransaction.ActivityLifecycleItem.ON_STOP;
import static android.app.servertransaction.ActivityLifecycleItem.PRE_ON_CREATE;
import static android.content.ContentResolver.DEPRECATE_DATA_COLUMNS;
import static android.content.ContentResolver.DEPRECATE_DATA_PREFIX;
import static android.view.Display.INVALID_DISPLAY;

import static com.android.internal.annotations.VisibleForTesting.Visibility.PACKAGE;

import android.annotation.NonNull;
import android.annotation.Nullable;
import android.annotation.UnsupportedAppUsage;
import android.app.assist.AssistContent;
import android.app.assist.AssistStructure;
import android.app.backup.BackupAgent;
import android.app.servertransaction.ActivityLifecycleItem;
import android.app.servertransaction.ActivityLifecycleItem.LifecycleState;
import android.app.servertransaction.ActivityRelaunchItem;
import android.app.servertransaction.ActivityResultItem;
import android.app.servertransaction.ClientTransaction;
import android.app.servertransaction.ClientTransactionItem;
import android.app.servertransaction.PendingTransactionActions;
import android.app.servertransaction.PendingTransactionActions.StopInfo;
import android.app.servertransaction.TransactionExecutor;
import android.app.servertransaction.TransactionExecutorHelper;
import android.content.AutofillOptions;
import android.content.BroadcastReceiver;
import android.content.ComponentCallbacks2;
import android.content.ComponentName;
import android.content.ContentCaptureOptions;
import android.content.ContentProvider;
import android.content.ContentResolver;
import android.content.Context;
import android.content.IContentProvider;
import android.content.IIntentReceiver;
import android.content.Intent;
import android.content.pm.ActivityInfo;
import android.content.pm.ApplicationInfo;
import android.content.pm.IPackageManager;
import android.content.pm.InstrumentationInfo;
import android.content.pm.PackageInfo;
import android.content.pm.PackageManager;
import android.content.pm.PackageManager.NameNotFoundException;
import android.content.pm.ParceledListSlice;
import android.content.pm.ProviderInfo;
import android.content.pm.ServiceInfo;
import android.content.res.AssetManager;
import android.content.res.CompatibilityInfo;
import android.content.res.Configuration;
import android.content.res.Resources;
import android.content.res.Resources.Theme;
import android.database.sqlite.SQLiteDatabase;
import android.database.sqlite.SQLiteDebug;
import android.database.sqlite.SQLiteDebug.DbStats;
import android.graphics.Bitmap;
import android.graphics.Canvas;
import android.graphics.HardwareRenderer;
import android.graphics.ImageDecoder;
import android.hardware.display.DisplayManagerGlobal;
import android.net.ConnectivityManager;
import android.net.IConnectivityManager;
import android.net.Proxy;
import android.net.Uri;
import android.os.AsyncTask;
import android.os.Binder;
import android.os.Build;
import android.os.Bundle;
import android.os.CancellationSignal;
import android.os.Debug;
import android.os.Environment;
import android.os.FileUtils;
import android.os.GraphicsEnvironment;
import android.os.Handler;
import android.os.HandlerExecutor;
import android.os.IBinder;
import android.os.ICancellationSignal;
import android.os.LocaleList;
import android.os.Looper;
import android.os.Message;
import android.os.MessageQueue;
import android.os.Parcel;
import android.os.ParcelFileDescriptor;
import android.os.PersistableBundle;
import android.os.Process;
import android.os.RemoteCallback;
import android.os.RemoteException;
import android.os.ServiceManager;
import android.os.StrictMode;
import android.os.SystemClock;
import android.os.SystemProperties;
import android.os.Trace;
import android.os.UserHandle;
import android.provider.BlockedNumberContract;
import android.provider.CalendarContract;
import android.provider.CallLog;
import android.provider.ContactsContract;
import android.provider.Downloads;
import android.provider.FontsContract;
import android.provider.Settings;
import android.renderscript.RenderScriptCacheDir;
import android.security.NetworkSecurityPolicy;
import android.security.net.config.NetworkSecurityConfigProvider;
import android.system.ErrnoException;
import android.system.OsConstants;
import android.system.StructStat;
import android.util.AndroidRuntimeException;
import android.util.ArrayMap;
import android.util.DisplayMetrics;
import android.util.EventLog;
import android.util.Log;
import android.util.LogPrinter;
import android.util.MergedConfiguration;
import android.util.Pair;
import android.util.PrintWriterPrinter;
import android.util.Slog;
import android.util.SparseArray;
import android.util.SparseIntArray;
import android.util.SuperNotCalledException;
import android.util.UtilConfig;
import android.util.proto.ProtoOutputStream;
import android.view.Choreographer;
import android.view.ContextThemeWrapper;
import android.view.Display;
import android.view.ThreadedRenderer;
import android.view.View;
import android.view.ViewDebug;
import android.view.ViewManager;
import android.view.ViewRootImpl;
import android.view.Window;
import android.view.WindowManager;
import android.view.WindowManagerGlobal;
import android.webkit.WebView;

import com.android.internal.annotations.GuardedBy;
import com.android.internal.annotations.VisibleForTesting;
import com.android.internal.app.IVoiceInteractor;
import com.android.internal.content.ReferrerIntent;
import com.android.internal.os.BinderInternal;
import com.android.internal.os.RuntimeInit;
import com.android.internal.os.SomeArgs;
import com.android.internal.util.ArrayUtils;
import com.android.internal.util.FastPrintWriter;
import com.android.internal.util.Preconditions;
import com.android.internal.util.function.pooled.PooledLambda;
import com.android.org.conscrypt.OpenSSLSocketImpl;
import com.android.org.conscrypt.TrustedCertificateStore;
import com.android.server.am.MemInfoDumpProto;

import dalvik.system.CloseGuard;
import dalvik.system.VMDebug;
import dalvik.system.VMRuntime;

import libcore.io.ForwardingOs;
import libcore.io.IoUtils;
import libcore.io.Os;
import libcore.net.event.NetworkEventDispatcher;

import org.apache.harmony.dalvik.ddmc.DdmVmInternal;

import java.io.File;
import java.io.FileDescriptor;
import java.io.FileNotFoundException;
import java.io.FileOutputStream;
import java.io.IOException;
import java.io.PrintWriter;
import java.lang.ref.WeakReference;
import java.lang.reflect.Method;
import java.net.InetAddress;
import java.nio.file.Files;
import java.text.DateFormat;
import java.util.ArrayList;
import java.util.Arrays;
import java.util.Collections;
import java.util.List;
import java.util.Locale;
import java.util.Map;
import java.util.Objects;
import java.util.TimeZone;
import java.util.concurrent.Executor;
import java.util.concurrent.atomic.AtomicInteger;

final class RemoteServiceException extends AndroidRuntimeException {
    public RemoteServiceException(String msg) {
        super(msg);
    }
}

/**
 * This manages the execution of the main thread in an
 * application process, scheduling and executing activities,
 * broadcasts, and other operations on it as the activity
 * manager requests.
 *
 * {@hide}
 */
public final class ActivityThread extends ClientTransactionHandler {
    /** @hide */
    public static final String TAG = "ActivityThread";
    private static final android.graphics.Bitmap.Config THUMBNAIL_FORMAT = Bitmap.Config.RGB_565;
    static final boolean localLOGV = false;
    static final boolean DEBUG_MESSAGES = false;
    /** @hide */
    public static final boolean DEBUG_BROADCAST = false;
    private static final boolean DEBUG_RESULTS = false;
    private static final boolean DEBUG_BACKUP = false;
    public static final boolean DEBUG_CONFIGURATION = false;
    private static final boolean DEBUG_SERVICE = false;
    public static final boolean DEBUG_MEMORY_TRIM = false;
    private static final boolean DEBUG_PROVIDER = false;
    public static final boolean DEBUG_ORDER = false;
    private static final long MIN_TIME_BETWEEN_GCS = 5*1000;
    /**
     * If the activity doesn't become idle in time, the timeout will ensure to apply the pending top
     * process state.
     */
    private static final long PENDING_TOP_PROCESS_STATE_TIMEOUT = 1000;
    /**
     * The delay to release the provider when it has no more references. It reduces the number of
     * transactions for acquiring and releasing provider if the client accesses the provider
     * frequently in a short time.
     */
    private static final long CONTENT_PROVIDER_RETAIN_TIME = 1000;
    private static final int SQLITE_MEM_RELEASED_EVENT_LOG_TAG = 75003;

    /** Type for IActivityManager.serviceDoneExecuting: anonymous operation */
    public static final int SERVICE_DONE_EXECUTING_ANON = 0;
    /** Type for IActivityManager.serviceDoneExecuting: done with an onStart call */
    public static final int SERVICE_DONE_EXECUTING_START = 1;
    /** Type for IActivityManager.serviceDoneExecuting: done stopping (destroying) service */
    public static final int SERVICE_DONE_EXECUTING_STOP = 2;

    // Whether to invoke an activity callback after delivering new configuration.
    private static final boolean REPORT_TO_ACTIVITY = true;

    /** Use foreground GC policy (less pause time) and higher JIT weight. */
    private static final int VM_PROCESS_STATE_JANK_PERCEPTIBLE = 0;
    /** Use background GC policy and default JIT threshold. */
    private static final int VM_PROCESS_STATE_JANK_IMPERCEPTIBLE = 1;

    /**
     * Denotes an invalid sequence number corresponding to a process state change.
     */
    public static final long INVALID_PROC_STATE_SEQ = -1;

    /**
     * Identifier for the sequence no. associated with this process start. It will be provided
     * as one of the arguments when the process starts.
     */
    public static final String PROC_START_SEQ_IDENT = "seq=";

    private final Object mNetworkPolicyLock = new Object();

    /**
     * Denotes the sequence number of the process state change for which the main thread needs
     * to block until the network rules are updated for it.
     *
     * Value of {@link #INVALID_PROC_STATE_SEQ} indicates there is no need for blocking.
     */
    @GuardedBy("mNetworkPolicyLock")
    private long mNetworkBlockSeq = INVALID_PROC_STATE_SEQ;

    @UnsupportedAppUsage
    private ContextImpl mSystemContext;
    private ContextImpl mSystemUiContext;

    @UnsupportedAppUsage
    static volatile IPackageManager sPackageManager;

    @UnsupportedAppUsage
    final ApplicationThread mAppThread = new ApplicationThread();
    @UnsupportedAppUsage
    final Looper mLooper = Looper.myLooper();
    @UnsupportedAppUsage
    final H mH = new H();
    final Executor mExecutor = new HandlerExecutor(mH);
    /**
     * Maps from activity token to local record of running activities in this process.
     *
     * This variable is readable if the code is running in activity thread or holding {@link
     * #mResourcesManager}. It's only writable if the code is running in activity thread and holding
     * {@link #mResourcesManager}.
     */
    @UnsupportedAppUsage
    final ArrayMap<IBinder, ActivityClientRecord> mActivities = new ArrayMap<>();
    /** The activities to be truly destroyed (not include relaunch). */
    final Map<IBinder, ClientTransactionItem> mActivitiesToBeDestroyed =
            Collections.synchronizedMap(new ArrayMap<IBinder, ClientTransactionItem>());
    // List of new activities (via ActivityRecord.nextIdle) that should
    // be reported when next we idle.
    ActivityClientRecord mNewActivities = null;
    // Number of activities that are currently visible on-screen.
    @UnsupportedAppUsage
    int mNumVisibleActivities = 0;
    private final AtomicInteger mNumLaunchingActivities = new AtomicInteger();
    @GuardedBy("mAppThread")
    private int mLastProcessState = PROCESS_STATE_UNKNOWN;
    @GuardedBy("mAppThread")
    private int mPendingProcessState = PROCESS_STATE_UNKNOWN;
    ArrayList<WeakReference<AssistStructure>> mLastAssistStructures = new ArrayList<>();
    private int mLastSessionId;
    @UnsupportedAppUsage
    final ArrayMap<IBinder, Service> mServices = new ArrayMap<>();
    @UnsupportedAppUsage
    AppBindData mBoundApplication;
    Profiler mProfiler;
    @UnsupportedAppUsage
    int mCurDefaultDisplayDpi;
    @UnsupportedAppUsage
    boolean mDensityCompatMode;
    @UnsupportedAppUsage
    Configuration mConfiguration;
    Configuration mCompatConfiguration;
    @UnsupportedAppUsage
    Application mInitialApplication;
    @UnsupportedAppUsage
    final ArrayList<Application> mAllApplications
            = new ArrayList<Application>();
    /**
     * Bookkeeping of instantiated backup agents indexed first by user id, then by package name.
     * Indexing by user id supports parallel backups across users on system packages as they run in
     * the same process with the same package name. Indexing by package name supports multiple
     * distinct applications running in the same process.
     */
    private final SparseArray<ArrayMap<String, BackupAgent>> mBackupAgentsByUser =
            new SparseArray<>();
    /** Reference to singleton {@link ActivityThread} */
    @UnsupportedAppUsage
    private static volatile ActivityThread sCurrentActivityThread;
    @UnsupportedAppUsage
    Instrumentation mInstrumentation;
    String mInstrumentationPackageName = null;
    @UnsupportedAppUsage
    String mInstrumentationAppDir = null;
    String[] mInstrumentationSplitAppDirs = null;
    String mInstrumentationLibDir = null;
    @UnsupportedAppUsage
    String mInstrumentedAppDir = null;
    String[] mInstrumentedSplitAppDirs = null;
    String mInstrumentedLibDir = null;
    boolean mSystemThread = false;
    boolean mSomeActivitiesChanged = false;
    boolean mUpdatingSystemConfig = false;
    /* package */ boolean mHiddenApiWarningShown = false;

    // These can be accessed by multiple threads; mResourcesManager is the lock.
    // XXX For now we keep around information about all packages we have
    // seen, not removing entries from this map.
    // NOTE: The activity and window managers need to call in to
    // ActivityThread to do things like update resource configurations,
    // which means this lock gets held while the activity and window managers
    // holds their own lock.  Thus you MUST NEVER call back into the activity manager
    // or window manager or anything that depends on them while holding this lock.
    // These LoadedApk are only valid for the userId that we're running as.
    @GuardedBy("mResourcesManager")
    @UnsupportedAppUsage
    final ArrayMap<String, WeakReference<LoadedApk>> mPackages = new ArrayMap<>();
    @GuardedBy("mResourcesManager")
    @UnsupportedAppUsage
    final ArrayMap<String, WeakReference<LoadedApk>> mResourcePackages = new ArrayMap<>();
    @GuardedBy("mResourcesManager")
    final ArrayList<ActivityClientRecord> mRelaunchingActivities = new ArrayList<>();
    @GuardedBy("mResourcesManager")
    @UnsupportedAppUsage
    Configuration mPendingConfiguration = null;
    // An executor that performs multi-step transactions.
    private final TransactionExecutor mTransactionExecutor = new TransactionExecutor(this);

    @UnsupportedAppUsage(maxTargetSdk = Build.VERSION_CODES.P, trackingBug = 115609023)
    private final ResourcesManager mResourcesManager;

    // Registry of remote cancellation transports pending a reply with reply handles.
    @GuardedBy("this")
    private @Nullable Map<SafeCancellationTransport, CancellationSignal> mRemoteCancellations;

    private static final class ProviderKey {
        final String authority;
        final int userId;

        public ProviderKey(String authority, int userId) {
            this.authority = authority;
            this.userId = userId;
        }

        @Override
        public boolean equals(Object o) {
            if (o instanceof ProviderKey) {
                final ProviderKey other = (ProviderKey) o;
                return Objects.equals(authority, other.authority) && userId == other.userId;
            }
            return false;
        }

        @Override
        public int hashCode() {
            return ((authority != null) ? authority.hashCode() : 0) ^ userId;
        }
    }

    // The lock of mProviderMap protects the following variables.
    @UnsupportedAppUsage
    final ArrayMap<ProviderKey, ProviderClientRecord> mProviderMap
        = new ArrayMap<ProviderKey, ProviderClientRecord>();
    @UnsupportedAppUsage
    final ArrayMap<IBinder, ProviderRefCount> mProviderRefCountMap
        = new ArrayMap<IBinder, ProviderRefCount>();
    @UnsupportedAppUsage(maxTargetSdk = Build.VERSION_CODES.P, trackingBug = 115609023)
    final ArrayMap<IBinder, ProviderClientRecord> mLocalProviders
        = new ArrayMap<IBinder, ProviderClientRecord>();
    @UnsupportedAppUsage
    final ArrayMap<ComponentName, ProviderClientRecord> mLocalProvidersByName
            = new ArrayMap<ComponentName, ProviderClientRecord>();

    // Mitigation for b/74523247: Used to serialize calls to AM.getContentProvider().
    // Note we never removes items from this map but that's okay because there are only so many
    // users and so many authorities.
    // TODO Remove it once we move CPR.wait() from AMS to the client side.
    @GuardedBy("mGetProviderLocks")
    final ArrayMap<ProviderKey, Object> mGetProviderLocks = new ArrayMap<>();

    final ArrayMap<Activity, ArrayList<OnActivityPausedListener>> mOnPauseListeners
        = new ArrayMap<Activity, ArrayList<OnActivityPausedListener>>();

    final GcIdler mGcIdler = new GcIdler();
    final PurgeIdler mPurgeIdler = new PurgeIdler();

    boolean mPurgeIdlerScheduled = false;
    boolean mGcIdlerScheduled = false;

    @UnsupportedAppUsage(maxTargetSdk = Build.VERSION_CODES.P, trackingBug = 115609023)
    static volatile Handler sMainThreadHandler;  // set once in main()

    Bundle mCoreSettings = null;

    /** Activity client record, used for bookkeeping for the real {@link Activity} instance. */
    public static final class ActivityClientRecord {
        @UnsupportedAppUsage
        public IBinder token;
        public IBinder assistToken;
        int ident;
        @UnsupportedAppUsage
        Intent intent;
        String referrer;
        IVoiceInteractor voiceInteractor;
        Bundle state;
        PersistableBundle persistentState;
        @UnsupportedAppUsage
        Activity activity;
        Window window;
        Activity parent;
        String embeddedID;
        Activity.NonConfigurationInstances lastNonConfigurationInstances;
        // TODO(lifecycler): Use mLifecycleState instead.
        @UnsupportedAppUsage
        boolean paused;
        @UnsupportedAppUsage
        boolean stopped;
        boolean hideForNow;
        Configuration newConfig;
        Configuration createdConfig;
        Configuration overrideConfig;
        // Used to save the last reported configuration from server side so that activity
        // configuration transactions can always use the latest configuration.
        @GuardedBy("this")
        private Configuration mPendingOverrideConfig;
        // Used for consolidating configs before sending on to Activity.
        private Configuration tmpConfig = new Configuration();
        // Callback used for updating activity override config.
        ViewRootImpl.ActivityConfigCallback configCallback;
        ActivityClientRecord nextIdle;

        // Indicates whether this activity is currently the topmost resumed one in the system.
        // This holds the last reported value from server.
        boolean isTopResumedActivity;
        // This holds the value last sent to the activity. This is needed, because an update from
        // server may come at random time, but we always need to report changes between ON_RESUME
        // and ON_PAUSE to the app.
        boolean lastReportedTopResumedState;

        ProfilerInfo profilerInfo;

        @UnsupportedAppUsage
        ActivityInfo activityInfo;
        @UnsupportedAppUsage
        CompatibilityInfo compatInfo;
        @UnsupportedAppUsage
        public LoadedApk packageInfo;

        List<ResultInfo> pendingResults;
        List<ReferrerIntent> pendingIntents;

        boolean startsNotResumed;
        public final boolean isForward;
        int pendingConfigChanges;

        Window mPendingRemoveWindow;
        WindowManager mPendingRemoveWindowManager;
        @UnsupportedAppUsage
        boolean mPreserveWindow;

        @LifecycleState
        private int mLifecycleState = PRE_ON_CREATE;

        @VisibleForTesting
        @UnsupportedAppUsage(maxTargetSdk = Build.VERSION_CODES.P, trackingBug = 115609023)
        public ActivityClientRecord() {
            this.isForward = false;
            init();
        }

        public ActivityClientRecord(IBinder token, Intent intent, int ident,
                ActivityInfo info, Configuration overrideConfig, CompatibilityInfo compatInfo,
                String referrer, IVoiceInteractor voiceInteractor, Bundle state,
                PersistableBundle persistentState, List<ResultInfo> pendingResults,
                List<ReferrerIntent> pendingNewIntents, boolean isForward,
                ProfilerInfo profilerInfo, ClientTransactionHandler client,
                IBinder assistToken) {
            this.token = token;
            this.assistToken = assistToken;
            this.ident = ident;
            this.intent = intent;
            this.referrer = referrer;
            this.voiceInteractor = voiceInteractor;
            this.activityInfo = info;
            this.compatInfo = compatInfo;
            this.state = state;
            this.persistentState = persistentState;
            this.pendingResults = pendingResults;
            this.pendingIntents = pendingNewIntents;
            this.isForward = isForward;
            this.profilerInfo = profilerInfo;
            this.overrideConfig = overrideConfig;
            this.packageInfo = client.getPackageInfoNoCheck(activityInfo.applicationInfo,
                    compatInfo);
            init();
        }

        /** Common initializer for all constructors. */
        private void init() {
            parent = null;
            embeddedID = null;
            paused = false;
            stopped = false;
            hideForNow = false;
            nextIdle = null;
            configCallback = (Configuration overrideConfig, int newDisplayId) -> {
                if (activity == null) {
                    throw new IllegalStateException(
                            "Received config update for non-existing activity");
                }
                activity.mMainThread.handleActivityConfigurationChanged(token, overrideConfig,
                        newDisplayId);
            };
        }

        /** Get the current lifecycle state. */
        public int getLifecycleState() {
            return mLifecycleState;
        }

        /** Update the current lifecycle state for internal bookkeeping. */
        public void setState(@LifecycleState int newLifecycleState) {
            mLifecycleState = newLifecycleState;
            switch (mLifecycleState) {
                case ON_CREATE:
                    paused = true;
                    stopped = true;
                    break;
                case ON_START:
                    paused = true;
                    stopped = false;
                    break;
                case ON_RESUME:
                    paused = false;
                    stopped = false;
                    break;
                case ON_PAUSE:
                    paused = true;
                    stopped = false;
                    break;
                case ON_STOP:
                    paused = true;
                    stopped = true;
                    break;
            }
        }

        private boolean isPreHoneycomb() {
            return activity != null && activity.getApplicationInfo().targetSdkVersion
                    < android.os.Build.VERSION_CODES.HONEYCOMB;
        }

        private boolean isPreP() {
            return activity != null && activity.getApplicationInfo().targetSdkVersion
                    < android.os.Build.VERSION_CODES.P;
        }

        public boolean isPersistable() {
            return activityInfo.persistableMode == ActivityInfo.PERSIST_ACROSS_REBOOTS;
        }

        public boolean isVisibleFromServer() {
            return activity != null && activity.mVisibleFromServer;
        }

        public String toString() {
            ComponentName componentName = intent != null ? intent.getComponent() : null;
            return "ActivityRecord{"
                + Integer.toHexString(System.identityHashCode(this))
                + " token=" + token + " " + (componentName == null
                        ? "no component name" : componentName.toShortString())
                + "}";
        }

        public String getStateString() {
            StringBuilder sb = new StringBuilder();
            sb.append("ActivityClientRecord{");
            sb.append("paused=").append(paused);
            sb.append(", stopped=").append(stopped);
            sb.append(", hideForNow=").append(hideForNow);
            sb.append(", startsNotResumed=").append(startsNotResumed);
            sb.append(", isForward=").append(isForward);
            sb.append(", pendingConfigChanges=").append(pendingConfigChanges);
            sb.append(", preserveWindow=").append(mPreserveWindow);
            if (activity != null) {
                sb.append(", Activity{");
                sb.append("resumed=").append(activity.mResumed);
                sb.append(", stopped=").append(activity.mStopped);
                sb.append(", finished=").append(activity.isFinishing());
                sb.append(", destroyed=").append(activity.isDestroyed());
                sb.append(", startedActivity=").append(activity.mStartedActivity);
                sb.append(", changingConfigurations=").append(activity.mChangingConfigurations);
                sb.append("}");
            }
            sb.append("}");
            return sb.toString();
        }
    }

    final class ProviderClientRecord {
        final String[] mNames;
        @UnsupportedAppUsage
        final IContentProvider mProvider;
        @UnsupportedAppUsage
        final ContentProvider mLocalProvider;
        @UnsupportedAppUsage
        final ContentProviderHolder mHolder;

        ProviderClientRecord(String[] names, IContentProvider provider,
                ContentProvider localProvider, ContentProviderHolder holder) {
            mNames = names;
            mProvider = provider;
            mLocalProvider = localProvider;
            mHolder = holder;
        }
    }

    static final class ReceiverData extends BroadcastReceiver.PendingResult {
        public ReceiverData(Intent intent, int resultCode, String resultData, Bundle resultExtras,
                boolean ordered, boolean sticky, IBinder token, int sendingUser) {
            super(resultCode, resultData, resultExtras, TYPE_COMPONENT, ordered, sticky,
                    token, sendingUser, intent.getFlags());
            this.intent = intent;
        }

        @UnsupportedAppUsage
        Intent intent;
        @UnsupportedAppUsage
        ActivityInfo info;
        @UnsupportedAppUsage
        CompatibilityInfo compatInfo;
        public String toString() {
            return "ReceiverData{intent=" + intent + " packageName=" +
                    info.packageName + " resultCode=" + getResultCode()
                    + " resultData=" + getResultData() + " resultExtras="
                    + getResultExtras(false) + "}";
        }
    }

    static final class CreateBackupAgentData {
        ApplicationInfo appInfo;
        CompatibilityInfo compatInfo;
        int backupMode;
        int userId;
        public String toString() {
            return "CreateBackupAgentData{appInfo=" + appInfo
                    + " backupAgent=" + appInfo.backupAgentName
                    + " mode=" + backupMode + " userId=" + userId + "}";
        }
    }

    static final class CreateServiceData {
        @UnsupportedAppUsage
        IBinder token;
        @UnsupportedAppUsage
        ServiceInfo info;
        @UnsupportedAppUsage
        CompatibilityInfo compatInfo;
        @UnsupportedAppUsage
        Intent intent;
        public String toString() {
            return "CreateServiceData{token=" + token + " className="
            + info.name + " packageName=" + info.packageName
            + " intent=" + intent + "}";
        }
    }

    static final class BindServiceData {
        @UnsupportedAppUsage
        IBinder token;
        @UnsupportedAppUsage
        Intent intent;
        boolean rebind;
        public String toString() {
            return "BindServiceData{token=" + token + " intent=" + intent + "}";
        }
    }

    static final class ServiceArgsData {
        @UnsupportedAppUsage
        IBinder token;
        boolean taskRemoved;
        int startId;
        int flags;
        @UnsupportedAppUsage
        Intent args;
        public String toString() {
            return "ServiceArgsData{token=" + token + " startId=" + startId
            + " args=" + args + "}";
        }
    }

    static final class AppBindData {
        @UnsupportedAppUsage
        LoadedApk info;
        @UnsupportedAppUsage
        String processName;
        @UnsupportedAppUsage
        ApplicationInfo appInfo;
        @UnsupportedAppUsage
        List<ProviderInfo> providers;
        ComponentName instrumentationName;
        @UnsupportedAppUsage
        Bundle instrumentationArgs;
        IInstrumentationWatcher instrumentationWatcher;
        IUiAutomationConnection instrumentationUiAutomationConnection;
        int debugMode;
        boolean enableBinderTracking;
        boolean trackAllocation;
        @UnsupportedAppUsage
        boolean restrictedBackupMode;
        @UnsupportedAppUsage
        boolean persistent;
        Configuration config;
        @UnsupportedAppUsage(maxTargetSdk = Build.VERSION_CODES.P, trackingBug = 115609023)
        CompatibilityInfo compatInfo;
        String buildSerial;

        /** Initial values for {@link Profiler}. */
        ProfilerInfo initProfilerInfo;

        AutofillOptions autofillOptions;

        /**
         * Content capture options for the application - when null, it means ContentCapture is not
         * enabled for the package.
         */
        @Nullable
        ContentCaptureOptions contentCaptureOptions;

<<<<<<< HEAD
        @Override
=======
        long[] disabledCompatChanges;

>>>>>>> 9acd72c6
        public String toString() {
            return "AppBindData{appInfo=" + appInfo + "}";
        }
    }

    static final class Profiler {
        String profileFile;
        ParcelFileDescriptor profileFd;
        int samplingInterval;
        boolean autoStopProfiler;
        boolean streamingOutput;
        boolean profiling;
        boolean handlingProfiling;
        public void setProfiler(ProfilerInfo profilerInfo) {
            ParcelFileDescriptor fd = profilerInfo.profileFd;
            if (profiling) {
                if (fd != null) {
                    try {
                        fd.close();
                    } catch (IOException e) {
                        // Ignore
                    }
                }
                return;
            }
            if (profileFd != null) {
                try {
                    profileFd.close();
                } catch (IOException e) {
                    // Ignore
                }
            }
            profileFile = profilerInfo.profileFile;
            profileFd = fd;
            samplingInterval = profilerInfo.samplingInterval;
            autoStopProfiler = profilerInfo.autoStopProfiler;
            streamingOutput = profilerInfo.streamingOutput;
        }
        public void startProfiling() {
            if (profileFd == null || profiling) {
                return;
            }
            try {
                int bufferSize = SystemProperties.getInt("debug.traceview-buffer-size-mb", 8);
                VMDebug.startMethodTracing(profileFile, profileFd.getFileDescriptor(),
                        bufferSize * 1024 * 1024, 0, samplingInterval != 0, samplingInterval,
                        streamingOutput);
                profiling = true;
            } catch (RuntimeException e) {
                Slog.w(TAG, "Profiling failed on path " + profileFile, e);
                try {
                    profileFd.close();
                    profileFd = null;
                } catch (IOException e2) {
                    Slog.w(TAG, "Failure closing profile fd", e2);
                }
            }
        }
        public void stopProfiling() {
            if (profiling) {
                profiling = false;
                Debug.stopMethodTracing();
                if (profileFd != null) {
                    try {
                        profileFd.close();
                    } catch (IOException e) {
                    }
                }
                profileFd = null;
                profileFile = null;
            }
        }
    }

    static final class DumpComponentInfo {
        ParcelFileDescriptor fd;
        IBinder token;
        String prefix;
        String[] args;
    }

    static final class ContextCleanupInfo {
        ContextImpl context;
        String what;
        String who;
    }

    static final class DumpHeapData {
        // Whether to dump the native or managed heap.
        public boolean managed;
        public boolean mallocInfo;
        public boolean runGc;
        String path;
        ParcelFileDescriptor fd;
        RemoteCallback finishCallback;
    }

    static final class UpdateCompatibilityData {
        String pkg;
        CompatibilityInfo info;
    }

    static final class RequestAssistContextExtras {
        IBinder activityToken;
        IBinder requestToken;
        int requestType;
        int sessionId;
        int flags;
    }

    private class ApplicationThread extends IApplicationThread.Stub {
        private static final String DB_INFO_FORMAT = "  %8s %8s %14s %14s  %s";

        public final void scheduleSleeping(IBinder token, boolean sleeping) {
            sendMessage(H.SLEEPING, token, sleeping ? 1 : 0);
        }

        public final void scheduleReceiver(Intent intent, ActivityInfo info,
                CompatibilityInfo compatInfo, int resultCode, String data, Bundle extras,
                boolean sync, int sendingUser, int processState) {
            updateProcessState(processState, false);
            ReceiverData r = new ReceiverData(intent, resultCode, data, extras,
                    sync, false, mAppThread.asBinder(), sendingUser);
            r.info = info;
            r.compatInfo = compatInfo;
            sendMessage(H.RECEIVER, r);
        }

        public final void scheduleCreateBackupAgent(ApplicationInfo app,
                CompatibilityInfo compatInfo, int backupMode, int userId) {
            CreateBackupAgentData d = new CreateBackupAgentData();
            d.appInfo = app;
            d.compatInfo = compatInfo;
            d.backupMode = backupMode;
            d.userId = userId;

            sendMessage(H.CREATE_BACKUP_AGENT, d);
        }

        public final void scheduleDestroyBackupAgent(ApplicationInfo app,
                CompatibilityInfo compatInfo, int userId) {
            CreateBackupAgentData d = new CreateBackupAgentData();
            d.appInfo = app;
            d.compatInfo = compatInfo;
            d.userId = userId;

            sendMessage(H.DESTROY_BACKUP_AGENT, d);
        }

        public final void scheduleCreateService(IBinder token,
                ServiceInfo info, CompatibilityInfo compatInfo, int processState) {
            updateProcessState(processState, false);
            CreateServiceData s = new CreateServiceData();
            s.token = token;
            s.info = info;
            s.compatInfo = compatInfo;

            sendMessage(H.CREATE_SERVICE, s);
        }

        public final void scheduleBindService(IBinder token, Intent intent,
                boolean rebind, int processState) {
            updateProcessState(processState, false);
            BindServiceData s = new BindServiceData();
            s.token = token;
            s.intent = intent;
            s.rebind = rebind;

            if (DEBUG_SERVICE)
                Slog.v(TAG, "scheduleBindService token=" + token + " intent=" + intent + " uid="
                        + Binder.getCallingUid() + " pid=" + Binder.getCallingPid());
            sendMessage(H.BIND_SERVICE, s);
        }

        public final void scheduleUnbindService(IBinder token, Intent intent) {
            BindServiceData s = new BindServiceData();
            s.token = token;
            s.intent = intent;

            sendMessage(H.UNBIND_SERVICE, s);
        }

        public final void scheduleServiceArgs(IBinder token, ParceledListSlice args) {
            List<ServiceStartArgs> list = args.getList();

            for (int i = 0; i < list.size(); i++) {
                ServiceStartArgs ssa = list.get(i);
                ServiceArgsData s = new ServiceArgsData();
                s.token = token;
                s.taskRemoved = ssa.taskRemoved;
                s.startId = ssa.startId;
                s.flags = ssa.flags;
                s.args = ssa.args;

                sendMessage(H.SERVICE_ARGS, s);
            }
        }

        public final void scheduleStopService(IBinder token) {
            sendMessage(H.STOP_SERVICE, token);
        }

        public final void bindApplication(String processName, ApplicationInfo appInfo,
                List<ProviderInfo> providers, ComponentName instrumentationName,
                ProfilerInfo profilerInfo, Bundle instrumentationArgs,
                IInstrumentationWatcher instrumentationWatcher,
                IUiAutomationConnection instrumentationUiConnection, int debugMode,
                boolean enableBinderTracking, boolean trackAllocation,
                boolean isRestrictedBackupMode, boolean persistent, Configuration config,
                CompatibilityInfo compatInfo, Map services, Bundle coreSettings,
<<<<<<< HEAD
                String buildSerial, AutofillOptions autofillOptions,
                ContentCaptureOptions contentCaptureOptions) {
=======
                String buildSerial, boolean autofillCompatibilityEnabled,
                long[] disabledCompatChanges) {

>>>>>>> 9acd72c6
            if (services != null) {
                if (false) {
                    // Test code to make sure the app could see the passed-in services.
                    for (Object oname : services.keySet()) {
                        if (services.get(oname) == null) {
                            continue; // AM just passed in a null service.
                        }
                        String name = (String) oname;

                        // See b/79378449 about the following exemption.
                        switch (name) {
                            case "package":
                            case Context.WINDOW_SERVICE:
                                continue;
                        }

                        if (ServiceManager.getService(name) == null) {
                            Log.wtf(TAG, "Service " + name + " should be accessible by this app");
                        }
                    }
                }

                // Setup the service cache in the ServiceManager
                ServiceManager.initServiceCache(services);
            }

            setCoreSettings(coreSettings);

            AppBindData data = new AppBindData();
            data.processName = processName;
            data.appInfo = appInfo;
            data.providers = providers;
            data.instrumentationName = instrumentationName;
            data.instrumentationArgs = instrumentationArgs;
            data.instrumentationWatcher = instrumentationWatcher;
            data.instrumentationUiAutomationConnection = instrumentationUiConnection;
            data.debugMode = debugMode;
            data.enableBinderTracking = enableBinderTracking;
            data.trackAllocation = trackAllocation;
            data.restrictedBackupMode = isRestrictedBackupMode;
            data.persistent = persistent;
            data.config = config;
            data.compatInfo = compatInfo;
            data.initProfilerInfo = profilerInfo;
            data.buildSerial = buildSerial;
<<<<<<< HEAD
            data.autofillOptions = autofillOptions;
            data.contentCaptureOptions = contentCaptureOptions;
=======
            data.autofillCompatibilityEnabled = autofillCompatibilityEnabled;
            data.disabledCompatChanges = disabledCompatChanges;
>>>>>>> 9acd72c6
            sendMessage(H.BIND_APPLICATION, data);
        }

        public final void runIsolatedEntryPoint(String entryPoint, String[] entryPointArgs) {
            SomeArgs args = SomeArgs.obtain();
            args.arg1 = entryPoint;
            args.arg2 = entryPointArgs;
            sendMessage(H.RUN_ISOLATED_ENTRY_POINT, args);
        }

        public final void scheduleExit() {
            sendMessage(H.EXIT_APPLICATION, null);
        }

        public final void scheduleSuicide() {
            sendMessage(H.SUICIDE, null);
        }

        public void scheduleApplicationInfoChanged(ApplicationInfo ai) {
            mH.removeMessages(H.APPLICATION_INFO_CHANGED, ai);
            sendMessage(H.APPLICATION_INFO_CHANGED, ai);
        }

        public void updateTimeZone() {
            TimeZone.setDefault(null);
        }

        public void clearDnsCache() {
            // a non-standard API to get this to libcore
            InetAddress.clearDnsCache();
            // Allow libcore to perform the necessary actions as it sees fit upon a network
            // configuration change.
            NetworkEventDispatcher.getInstance().onNetworkConfigurationChanged();
        }

        public void updateHttpProxy() {
            ActivityThread.updateHttpProxy(
                    getApplication() != null ? getApplication() : getSystemContext());
        }

        public void processInBackground() {
            mH.removeMessages(H.GC_WHEN_IDLE);
            mH.sendMessage(mH.obtainMessage(H.GC_WHEN_IDLE));
        }

        public void dumpService(ParcelFileDescriptor pfd, IBinder servicetoken, String[] args) {
            DumpComponentInfo data = new DumpComponentInfo();
            try {
                data.fd = pfd.dup();
                data.token = servicetoken;
                data.args = args;
                sendMessage(H.DUMP_SERVICE, data, 0, 0, true /*async*/);
            } catch (IOException e) {
                Slog.w(TAG, "dumpService failed", e);
            } finally {
                IoUtils.closeQuietly(pfd);
            }
        }

        // This function exists to make sure all receiver dispatching is
        // correctly ordered, since these are one-way calls and the binder driver
        // applies transaction ordering per object for such calls.
        public void scheduleRegisteredReceiver(IIntentReceiver receiver, Intent intent,
                int resultCode, String dataStr, Bundle extras, boolean ordered,
                boolean sticky, int sendingUser, int processState) throws RemoteException {
            updateProcessState(processState, false);
            receiver.performReceive(intent, resultCode, dataStr, extras, ordered,
                    sticky, sendingUser);
        }

        @Override
        public void scheduleLowMemory() {
            sendMessage(H.LOW_MEMORY, null);
        }

        @Override
        public void profilerControl(boolean start, ProfilerInfo profilerInfo, int profileType) {
            sendMessage(H.PROFILER_CONTROL, profilerInfo, start ? 1 : 0, profileType);
        }

        @Override
        public void dumpHeap(boolean managed, boolean mallocInfo, boolean runGc, String path,
                ParcelFileDescriptor fd, RemoteCallback finishCallback) {
            DumpHeapData dhd = new DumpHeapData();
            dhd.managed = managed;
            dhd.mallocInfo = mallocInfo;
            dhd.runGc = runGc;
            dhd.path = path;
            try {
                // Since we're going to dump the heap asynchronously, dup the file descriptor before
                // it's closed on returning from the IPC call.
                dhd.fd = fd.dup();
            } catch (IOException e) {
                Slog.e(TAG, "Failed to duplicate heap dump file descriptor", e);
                return;
            }
            dhd.finishCallback = finishCallback;
            sendMessage(H.DUMP_HEAP, dhd, 0, 0, true /*async*/);
        }

        public void attachAgent(String agent) {
            sendMessage(H.ATTACH_AGENT, agent);
        }

        public void setSchedulingGroup(int group) {
            // Note: do this immediately, since going into the foreground
            // should happen regardless of what pending work we have to do
            // and the activity manager will wait for us to report back that
            // we are done before sending us to the background.
            try {
                Process.setProcessGroup(Process.myPid(), group);
            } catch (Exception e) {
                Slog.w(TAG, "Failed setting process group to " + group, e);
            }
        }

        public void dispatchPackageBroadcast(int cmd, String[] packages) {
            sendMessage(H.DISPATCH_PACKAGE_BROADCAST, packages, cmd);
        }

        public void scheduleCrash(String msg) {
            sendMessage(H.SCHEDULE_CRASH, msg);
        }

        public void dumpActivity(ParcelFileDescriptor pfd, IBinder activitytoken,
                String prefix, String[] args) {
            DumpComponentInfo data = new DumpComponentInfo();
            try {
                data.fd = pfd.dup();
                data.token = activitytoken;
                data.prefix = prefix;
                data.args = args;
                sendMessage(H.DUMP_ACTIVITY, data, 0, 0, true /*async*/);
            } catch (IOException e) {
                Slog.w(TAG, "dumpActivity failed", e);
            } finally {
                IoUtils.closeQuietly(pfd);
            }
        }

        public void dumpProvider(ParcelFileDescriptor pfd, IBinder providertoken,
                String[] args) {
            DumpComponentInfo data = new DumpComponentInfo();
            try {
                data.fd = pfd.dup();
                data.token = providertoken;
                data.args = args;
                sendMessage(H.DUMP_PROVIDER, data, 0, 0, true /*async*/);
            } catch (IOException e) {
                Slog.w(TAG, "dumpProvider failed", e);
            } finally {
                IoUtils.closeQuietly(pfd);
            }
        }

        @Override
        public void dumpMemInfo(ParcelFileDescriptor pfd, Debug.MemoryInfo mem, boolean checkin,
                boolean dumpFullInfo, boolean dumpDalvik, boolean dumpSummaryOnly,
                boolean dumpUnreachable, String[] args) {
            FileOutputStream fout = new FileOutputStream(pfd.getFileDescriptor());
            PrintWriter pw = new FastPrintWriter(fout);
            try {
                dumpMemInfo(pw, mem, checkin, dumpFullInfo, dumpDalvik, dumpSummaryOnly, dumpUnreachable);
            } finally {
                pw.flush();
                IoUtils.closeQuietly(pfd);
            }
        }

        private void dumpMemInfo(PrintWriter pw, Debug.MemoryInfo memInfo, boolean checkin,
                boolean dumpFullInfo, boolean dumpDalvik, boolean dumpSummaryOnly, boolean dumpUnreachable) {
            long nativeMax = Debug.getNativeHeapSize() / 1024;
            long nativeAllocated = Debug.getNativeHeapAllocatedSize() / 1024;
            long nativeFree = Debug.getNativeHeapFreeSize() / 1024;

            Runtime runtime = Runtime.getRuntime();
            runtime.gc();  // Do GC since countInstancesOfClass counts unreachable objects.
            long dalvikMax = runtime.totalMemory() / 1024;
            long dalvikFree = runtime.freeMemory() / 1024;
            long dalvikAllocated = dalvikMax - dalvikFree;

            Class[] classesToCount = new Class[] {
                    ContextImpl.class,
                    Activity.class,
                    WebView.class,
                    OpenSSLSocketImpl.class
            };
            long[] instanceCounts = VMDebug.countInstancesOfClasses(classesToCount, true);
            long appContextInstanceCount = instanceCounts[0];
            long activityInstanceCount = instanceCounts[1];
            long webviewInstanceCount = instanceCounts[2];
            long openSslSocketCount = instanceCounts[3];

            long viewInstanceCount = ViewDebug.getViewInstanceCount();
            long viewRootInstanceCount = ViewDebug.getViewRootImplCount();
            int globalAssetCount = AssetManager.getGlobalAssetCount();
            int globalAssetManagerCount = AssetManager.getGlobalAssetManagerCount();
            int binderLocalObjectCount = Debug.getBinderLocalObjectCount();
            int binderProxyObjectCount = Debug.getBinderProxyObjectCount();
            int binderDeathObjectCount = Debug.getBinderDeathObjectCount();
            long parcelSize = Parcel.getGlobalAllocSize();
            long parcelCount = Parcel.getGlobalAllocCount();
            SQLiteDebug.PagerStats stats = SQLiteDebug.getDatabaseInfo();

            dumpMemInfoTable(pw, memInfo, checkin, dumpFullInfo, dumpDalvik, dumpSummaryOnly,
                    Process.myPid(),
                    (mBoundApplication != null) ? mBoundApplication.processName : "unknown",
                    nativeMax, nativeAllocated, nativeFree,
                    dalvikMax, dalvikAllocated, dalvikFree);

            if (checkin) {
                // NOTE: if you change anything significant below, also consider changing
                // ACTIVITY_THREAD_CHECKIN_VERSION.

                // Object counts
                pw.print(viewInstanceCount); pw.print(',');
                pw.print(viewRootInstanceCount); pw.print(',');
                pw.print(appContextInstanceCount); pw.print(',');
                pw.print(activityInstanceCount); pw.print(',');

                pw.print(globalAssetCount); pw.print(',');
                pw.print(globalAssetManagerCount); pw.print(',');
                pw.print(binderLocalObjectCount); pw.print(',');
                pw.print(binderProxyObjectCount); pw.print(',');

                pw.print(binderDeathObjectCount); pw.print(',');
                pw.print(openSslSocketCount); pw.print(',');

                // SQL
                pw.print(stats.memoryUsed / 1024); pw.print(',');
                pw.print(stats.memoryUsed / 1024); pw.print(',');
                pw.print(stats.pageCacheOverflow / 1024); pw.print(',');
                pw.print(stats.largestMemAlloc / 1024);
                for (int i = 0; i < stats.dbStats.size(); i++) {
                    DbStats dbStats = stats.dbStats.get(i);
                    pw.print(','); pw.print(dbStats.dbName);
                    pw.print(','); pw.print(dbStats.pageSize);
                    pw.print(','); pw.print(dbStats.dbSize);
                    pw.print(','); pw.print(dbStats.lookaside);
                    pw.print(','); pw.print(dbStats.cache);
                    pw.print(','); pw.print(dbStats.cache);
                }
                pw.println();

                return;
            }

            pw.println(" ");
            pw.println(" Objects");
            printRow(pw, TWO_COUNT_COLUMNS, "Views:", viewInstanceCount, "ViewRootImpl:",
                    viewRootInstanceCount);

            printRow(pw, TWO_COUNT_COLUMNS, "AppContexts:", appContextInstanceCount,
                    "Activities:", activityInstanceCount);

            printRow(pw, TWO_COUNT_COLUMNS, "Assets:", globalAssetCount,
                    "AssetManagers:", globalAssetManagerCount);

            printRow(pw, TWO_COUNT_COLUMNS, "Local Binders:", binderLocalObjectCount,
                    "Proxy Binders:", binderProxyObjectCount);
            printRow(pw, TWO_COUNT_COLUMNS, "Parcel memory:", parcelSize/1024,
                    "Parcel count:", parcelCount);
            printRow(pw, TWO_COUNT_COLUMNS, "Death Recipients:", binderDeathObjectCount,
                    "OpenSSL Sockets:", openSslSocketCount);
            printRow(pw, ONE_COUNT_COLUMN, "WebViews:", webviewInstanceCount);

            // SQLite mem info
            pw.println(" ");
            pw.println(" SQL");
            printRow(pw, ONE_COUNT_COLUMN, "MEMORY_USED:", stats.memoryUsed / 1024);
            printRow(pw, TWO_COUNT_COLUMNS, "PAGECACHE_OVERFLOW:",
                    stats.pageCacheOverflow / 1024, "MALLOC_SIZE:", stats.largestMemAlloc / 1024);
            pw.println(" ");
            int N = stats.dbStats.size();
            if (N > 0) {
                pw.println(" DATABASES");
                printRow(pw, DB_INFO_FORMAT, "pgsz", "dbsz", "Lookaside(b)", "cache",
                        "Dbname");
                for (int i = 0; i < N; i++) {
                    DbStats dbStats = stats.dbStats.get(i);
                    printRow(pw, DB_INFO_FORMAT,
                            (dbStats.pageSize > 0) ? String.valueOf(dbStats.pageSize) : " ",
                            (dbStats.dbSize > 0) ? String.valueOf(dbStats.dbSize) : " ",
                            (dbStats.lookaside > 0) ? String.valueOf(dbStats.lookaside) : " ",
                            dbStats.cache, dbStats.dbName);
                }
            }

            // Asset details.
            String assetAlloc = AssetManager.getAssetAllocations();
            if (assetAlloc != null) {
                pw.println(" ");
                pw.println(" Asset Allocations");
                pw.print(assetAlloc);
            }

            // Unreachable native memory
            if (dumpUnreachable) {
                boolean showContents = ((mBoundApplication != null)
                    && ((mBoundApplication.appInfo.flags&ApplicationInfo.FLAG_DEBUGGABLE) != 0))
                    || android.os.Build.IS_DEBUGGABLE;
                pw.println(" ");
                pw.println(" Unreachable memory");
                pw.print(Debug.getUnreachableMemory(100, showContents));
            }
        }

        @Override
        public void dumpMemInfoProto(ParcelFileDescriptor pfd, Debug.MemoryInfo mem,
                boolean dumpFullInfo, boolean dumpDalvik, boolean dumpSummaryOnly,
                boolean dumpUnreachable, String[] args) {
            ProtoOutputStream proto = new ProtoOutputStream(pfd.getFileDescriptor());
            try {
                dumpMemInfo(proto, mem, dumpFullInfo, dumpDalvik, dumpSummaryOnly, dumpUnreachable);
            } finally {
                proto.flush();
                IoUtils.closeQuietly(pfd);
            }
        }

        private void dumpMemInfo(ProtoOutputStream proto, Debug.MemoryInfo memInfo,
                boolean dumpFullInfo, boolean dumpDalvik,
                boolean dumpSummaryOnly, boolean dumpUnreachable) {
            long nativeMax = Debug.getNativeHeapSize() / 1024;
            long nativeAllocated = Debug.getNativeHeapAllocatedSize() / 1024;
            long nativeFree = Debug.getNativeHeapFreeSize() / 1024;

            Runtime runtime = Runtime.getRuntime();
            runtime.gc();  // Do GC since countInstancesOfClass counts unreachable objects.
            long dalvikMax = runtime.totalMemory() / 1024;
            long dalvikFree = runtime.freeMemory() / 1024;
            long dalvikAllocated = dalvikMax - dalvikFree;

            Class[] classesToCount = new Class[] {
                    ContextImpl.class,
                    Activity.class,
                    WebView.class,
                    OpenSSLSocketImpl.class
            };
            long[] instanceCounts = VMDebug.countInstancesOfClasses(classesToCount, true);
            long appContextInstanceCount = instanceCounts[0];
            long activityInstanceCount = instanceCounts[1];
            long webviewInstanceCount = instanceCounts[2];
            long openSslSocketCount = instanceCounts[3];

            long viewInstanceCount = ViewDebug.getViewInstanceCount();
            long viewRootInstanceCount = ViewDebug.getViewRootImplCount();
            int globalAssetCount = AssetManager.getGlobalAssetCount();
            int globalAssetManagerCount = AssetManager.getGlobalAssetManagerCount();
            int binderLocalObjectCount = Debug.getBinderLocalObjectCount();
            int binderProxyObjectCount = Debug.getBinderProxyObjectCount();
            int binderDeathObjectCount = Debug.getBinderDeathObjectCount();
            long parcelSize = Parcel.getGlobalAllocSize();
            long parcelCount = Parcel.getGlobalAllocCount();
            SQLiteDebug.PagerStats stats = SQLiteDebug.getDatabaseInfo();

            final long mToken = proto.start(MemInfoDumpProto.AppData.PROCESS_MEMORY);
            proto.write(MemInfoDumpProto.ProcessMemory.PID, Process.myPid());
            proto.write(MemInfoDumpProto.ProcessMemory.PROCESS_NAME,
                    (mBoundApplication != null) ? mBoundApplication.processName : "unknown");
            dumpMemInfoTable(proto, memInfo, dumpDalvik, dumpSummaryOnly,
                    nativeMax, nativeAllocated, nativeFree,
                    dalvikMax, dalvikAllocated, dalvikFree);
            proto.end(mToken);

            final long oToken = proto.start(MemInfoDumpProto.AppData.OBJECTS);
            proto.write(MemInfoDumpProto.AppData.ObjectStats.VIEW_INSTANCE_COUNT,
                    viewInstanceCount);
            proto.write(MemInfoDumpProto.AppData.ObjectStats.VIEW_ROOT_INSTANCE_COUNT,
                    viewRootInstanceCount);
            proto.write(MemInfoDumpProto.AppData.ObjectStats.APP_CONTEXT_INSTANCE_COUNT,
                    appContextInstanceCount);
            proto.write(MemInfoDumpProto.AppData.ObjectStats.ACTIVITY_INSTANCE_COUNT,
                    activityInstanceCount);
            proto.write(MemInfoDumpProto.AppData.ObjectStats.GLOBAL_ASSET_COUNT,
                    globalAssetCount);
            proto.write(MemInfoDumpProto.AppData.ObjectStats.GLOBAL_ASSET_MANAGER_COUNT,
                    globalAssetManagerCount);
            proto.write(MemInfoDumpProto.AppData.ObjectStats.LOCAL_BINDER_OBJECT_COUNT,
                    binderLocalObjectCount);
            proto.write(MemInfoDumpProto.AppData.ObjectStats.PROXY_BINDER_OBJECT_COUNT,
                    binderProxyObjectCount);
            proto.write(MemInfoDumpProto.AppData.ObjectStats.PARCEL_MEMORY_KB,
                    parcelSize / 1024);
            proto.write(MemInfoDumpProto.AppData.ObjectStats.PARCEL_COUNT, parcelCount);
            proto.write(MemInfoDumpProto.AppData.ObjectStats.BINDER_OBJECT_DEATH_COUNT,
                    binderDeathObjectCount);
            proto.write(MemInfoDumpProto.AppData.ObjectStats.OPEN_SSL_SOCKET_COUNT,
                    openSslSocketCount);
            proto.write(MemInfoDumpProto.AppData.ObjectStats.WEBVIEW_INSTANCE_COUNT,
                    webviewInstanceCount);
            proto.end(oToken);

            // SQLite mem info
            final long sToken = proto.start(MemInfoDumpProto.AppData.SQL);
            proto.write(MemInfoDumpProto.AppData.SqlStats.MEMORY_USED_KB,
                    stats.memoryUsed / 1024);
            proto.write(MemInfoDumpProto.AppData.SqlStats.PAGECACHE_OVERFLOW_KB,
                    stats.pageCacheOverflow / 1024);
            proto.write(MemInfoDumpProto.AppData.SqlStats.MALLOC_SIZE_KB,
                    stats.largestMemAlloc / 1024);
            int n = stats.dbStats.size();
            for (int i = 0; i < n; i++) {
                DbStats dbStats = stats.dbStats.get(i);

                final long dToken = proto.start(MemInfoDumpProto.AppData.SqlStats.DATABASES);
                proto.write(MemInfoDumpProto.AppData.SqlStats.Database.NAME, dbStats.dbName);
                proto.write(MemInfoDumpProto.AppData.SqlStats.Database.PAGE_SIZE, dbStats.pageSize);
                proto.write(MemInfoDumpProto.AppData.SqlStats.Database.DB_SIZE, dbStats.dbSize);
                proto.write(MemInfoDumpProto.AppData.SqlStats.Database.LOOKASIDE_B,
                        dbStats.lookaside);
                proto.write(MemInfoDumpProto.AppData.SqlStats.Database.CACHE, dbStats.cache);
                proto.end(dToken);
            }
            proto.end(sToken);

            // Asset details.
            String assetAlloc = AssetManager.getAssetAllocations();
            if (assetAlloc != null) {
                proto.write(MemInfoDumpProto.AppData.ASSET_ALLOCATIONS, assetAlloc);
            }

            // Unreachable native memory
            if (dumpUnreachable) {
                int flags = mBoundApplication == null ? 0 : mBoundApplication.appInfo.flags;
                boolean showContents = (flags & ApplicationInfo.FLAG_DEBUGGABLE) != 0
                        || android.os.Build.IS_DEBUGGABLE;
                proto.write(MemInfoDumpProto.AppData.UNREACHABLE_MEMORY,
                        Debug.getUnreachableMemory(100, showContents));
            }
        }

        @Override
        public void dumpGfxInfo(ParcelFileDescriptor pfd, String[] args) {
            nDumpGraphicsInfo(pfd.getFileDescriptor());
            WindowManagerGlobal.getInstance().dumpGfxInfo(pfd.getFileDescriptor(), args);
            IoUtils.closeQuietly(pfd);
        }

        private File getDatabasesDir(Context context) {
            // There's no simple way to get the databases/ path, so do it this way.
            return context.getDatabasePath("a").getParentFile();
        }

        private void dumpDatabaseInfo(ParcelFileDescriptor pfd, String[] args, boolean isSystem) {
            PrintWriter pw = new FastPrintWriter(
                    new FileOutputStream(pfd.getFileDescriptor()));
            PrintWriterPrinter printer = new PrintWriterPrinter(pw);
            SQLiteDebug.dump(printer, args, isSystem);
            pw.flush();
        }

        @Override
        public void dumpDbInfo(final ParcelFileDescriptor pfd, final String[] args) {
            if (mSystemThread) {
                // Ensure this invocation is asynchronous to prevent writer waiting if buffer cannot
                // be consumed. But it must duplicate the file descriptor first, since caller might
                // be closing it.
                final ParcelFileDescriptor dup;
                try {
                    dup = pfd.dup();
                } catch (IOException e) {
                    Log.w(TAG, "Could not dup FD " + pfd.getFileDescriptor().getInt$());
                    return;
                } finally {
                    IoUtils.closeQuietly(pfd);
                }

                AsyncTask.THREAD_POOL_EXECUTOR.execute(new Runnable() {
                    @Override
                    public void run() {
                        try {
                            dumpDatabaseInfo(dup, args, true);
                        } finally {
                            IoUtils.closeQuietly(dup);
                        }
                    }
                });
            } else {
                dumpDatabaseInfo(pfd, args, false);
                IoUtils.closeQuietly(pfd);
            }
        }

        @Override
        public void unstableProviderDied(IBinder provider) {
            sendMessage(H.UNSTABLE_PROVIDER_DIED, provider);
        }

        @Override
        public void requestAssistContextExtras(IBinder activityToken, IBinder requestToken,
                int requestType, int sessionId, int flags) {
            RequestAssistContextExtras cmd = new RequestAssistContextExtras();
            cmd.activityToken = activityToken;
            cmd.requestToken = requestToken;
            cmd.requestType = requestType;
            cmd.sessionId = sessionId;
            cmd.flags = flags;
            sendMessage(H.REQUEST_ASSIST_CONTEXT_EXTRAS, cmd);
        }

        public void setCoreSettings(Bundle coreSettings) {
            sendMessage(H.SET_CORE_SETTINGS, coreSettings);
        }

        public void updatePackageCompatibilityInfo(String pkg, CompatibilityInfo info) {
            UpdateCompatibilityData ucd = new UpdateCompatibilityData();
            ucd.pkg = pkg;
            ucd.info = info;
            sendMessage(H.UPDATE_PACKAGE_COMPATIBILITY_INFO, ucd);
        }

        public void scheduleTrimMemory(int level) {
            final Runnable r = PooledLambda.obtainRunnable(ActivityThread::handleTrimMemory,
                    ActivityThread.this, level).recycleOnUse();
            // Schedule trimming memory after drawing the frame to minimize jank-risk.
            Choreographer choreographer = Choreographer.getMainThreadInstance();
            if (choreographer != null) {
                choreographer.postCallback(Choreographer.CALLBACK_COMMIT, r, null);
            } else {
                mH.post(r);
            }
        }

        public void scheduleTranslucentConversionComplete(IBinder token, boolean drawComplete) {
            sendMessage(H.TRANSLUCENT_CONVERSION_COMPLETE, token, drawComplete ? 1 : 0);
        }

        public void scheduleOnNewActivityOptions(IBinder token, Bundle options) {
            sendMessage(H.ON_NEW_ACTIVITY_OPTIONS,
                    new Pair<IBinder, ActivityOptions>(token, ActivityOptions.fromBundle(options)));
        }

        public void setProcessState(int state) {
            updateProcessState(state, true);
        }

        /**
         * Updates {@link #mNetworkBlockSeq}. This is used by ActivityManagerService to inform
         * the main thread that it needs to wait for the network rules to get updated before
         * launching an activity.
         */
        @Override
        public void setNetworkBlockSeq(long procStateSeq) {
            synchronized (mNetworkPolicyLock) {
                mNetworkBlockSeq = procStateSeq;
            }
        }

        @Override
        public void scheduleInstallProvider(ProviderInfo provider) {
            sendMessage(H.INSTALL_PROVIDER, provider);
        }

        @Override
        public final void updateTimePrefs(int timeFormatPreference) {
            final Boolean timeFormatPreferenceBool;
            // For convenience we are using the Intent extra values.
            if (timeFormatPreference == Intent.EXTRA_TIME_PREF_VALUE_USE_12_HOUR) {
                timeFormatPreferenceBool = Boolean.FALSE;
            } else if (timeFormatPreference == Intent.EXTRA_TIME_PREF_VALUE_USE_24_HOUR) {
                timeFormatPreferenceBool = Boolean.TRUE;
            } else {
                // timeFormatPreference == Intent.EXTRA_TIME_PREF_VALUE_USE_LOCALE_DEFAULT
                // (or unknown).
                timeFormatPreferenceBool = null;
            }
            DateFormat.set24HourTimePref(timeFormatPreferenceBool);
        }

        @Override
        public void scheduleEnterAnimationComplete(IBinder token) {
            sendMessage(H.ENTER_ANIMATION_COMPLETE, token);
        }

        @Override
        public void notifyCleartextNetwork(byte[] firstPacket) {
            if (StrictMode.vmCleartextNetworkEnabled()) {
                StrictMode.onCleartextNetworkDetected(firstPacket);
            }
        }

        @Override
        public void startBinderTracking() {
            sendMessage(H.START_BINDER_TRACKING, null);
        }

        @Override
        public void stopBinderTrackingAndDump(ParcelFileDescriptor pfd) {
            try {
                sendMessage(H.STOP_BINDER_TRACKING_AND_DUMP, pfd.dup());
            } catch (IOException e) {
            } finally {
                IoUtils.closeQuietly(pfd);
            }
        }

        @Override
        public void scheduleLocalVoiceInteractionStarted(IBinder token,
                IVoiceInteractor voiceInteractor) throws RemoteException {
            SomeArgs args = SomeArgs.obtain();
            args.arg1 = token;
            args.arg2 = voiceInteractor;
            sendMessage(H.LOCAL_VOICE_INTERACTION_STARTED, args);
        }

        @Override
        public void handleTrustStorageUpdate() {
            NetworkSecurityPolicy.getInstance().handleTrustStorageUpdate();
        }

        @Override
        public void scheduleTransaction(ClientTransaction transaction) throws RemoteException {
            ActivityThread.this.scheduleTransaction(transaction);
        }

        @Override
        public void requestDirectActions(@NonNull IBinder activityToken,
                @NonNull IVoiceInteractor interactor, @Nullable RemoteCallback cancellationCallback,
                @NonNull RemoteCallback callback) {
            final CancellationSignal cancellationSignal = new CancellationSignal();
            if (cancellationCallback != null) {
                final ICancellationSignal transport = createSafeCancellationTransport(
                        cancellationSignal);
                final Bundle cancellationResult = new Bundle();
                cancellationResult.putBinder(VoiceInteractor.KEY_CANCELLATION_SIGNAL,
                        transport.asBinder());
                cancellationCallback.sendResult(cancellationResult);
            }
            mH.sendMessage(PooledLambda.obtainMessage(ActivityThread::handleRequestDirectActions,
                    ActivityThread.this, activityToken, interactor, cancellationSignal, callback));
        }

        @Override
        public void performDirectAction(@NonNull IBinder activityToken, @NonNull String actionId,
                @Nullable Bundle arguments, @Nullable RemoteCallback cancellationCallback,
                @NonNull RemoteCallback resultCallback) {
            final CancellationSignal cancellationSignal = new CancellationSignal();
            if (cancellationCallback != null) {
                final ICancellationSignal transport = createSafeCancellationTransport(
                        cancellationSignal);
                final Bundle cancellationResult = new Bundle();
                cancellationResult.putBinder(VoiceInteractor.KEY_CANCELLATION_SIGNAL,
                        transport.asBinder());
                cancellationCallback.sendResult(cancellationResult);
            }
            mH.sendMessage(PooledLambda.obtainMessage(ActivityThread::handlePerformDirectAction,
                    ActivityThread.this, activityToken, actionId, arguments,
                    cancellationSignal, resultCallback));
        }
    }

    private @NonNull SafeCancellationTransport createSafeCancellationTransport(
            @NonNull CancellationSignal cancellationSignal) {
        synchronized (ActivityThread.this) {
            if (mRemoteCancellations == null) {
                mRemoteCancellations = new ArrayMap<>();
            }
            final SafeCancellationTransport transport = new SafeCancellationTransport(
                    this, cancellationSignal);
            mRemoteCancellations.put(transport, cancellationSignal);
            return transport;
        }
    }

    private @NonNull CancellationSignal removeSafeCancellationTransport(
            @NonNull SafeCancellationTransport transport) {
        synchronized (ActivityThread.this) {
            final CancellationSignal cancellation = mRemoteCancellations.remove(transport);
            if (mRemoteCancellations.isEmpty()) {
                mRemoteCancellations = null;
            }
            return cancellation;
        }
    }

    private static final class SafeCancellationTransport extends ICancellationSignal.Stub {
        private final @NonNull WeakReference<ActivityThread> mWeakActivityThread;

        SafeCancellationTransport(@NonNull ActivityThread activityThread,
                @NonNull CancellationSignal cancellation) {
            mWeakActivityThread = new WeakReference<>(activityThread);
        }

        @Override
        public void cancel() {
            final ActivityThread activityThread = mWeakActivityThread.get();
            if (activityThread != null) {
                final CancellationSignal cancellation = activityThread
                        .removeSafeCancellationTransport(this);
                if (cancellation != null) {
                    cancellation.cancel();
                }
            }
        }
    }

    class H extends Handler {
        public static final int BIND_APPLICATION        = 110;
        @UnsupportedAppUsage
        public static final int EXIT_APPLICATION        = 111;
        @UnsupportedAppUsage
        public static final int RECEIVER                = 113;
        @UnsupportedAppUsage
        public static final int CREATE_SERVICE          = 114;
        @UnsupportedAppUsage
        public static final int SERVICE_ARGS            = 115;
        @UnsupportedAppUsage
        public static final int STOP_SERVICE            = 116;

        public static final int CONFIGURATION_CHANGED   = 118;
        public static final int CLEAN_UP_CONTEXT        = 119;
        @UnsupportedAppUsage
        public static final int GC_WHEN_IDLE            = 120;
        @UnsupportedAppUsage
        public static final int BIND_SERVICE            = 121;
        @UnsupportedAppUsage
        public static final int UNBIND_SERVICE          = 122;
        public static final int DUMP_SERVICE            = 123;
        public static final int LOW_MEMORY              = 124;
        public static final int PROFILER_CONTROL        = 127;
        public static final int CREATE_BACKUP_AGENT     = 128;
        public static final int DESTROY_BACKUP_AGENT    = 129;
        public static final int SUICIDE                 = 130;
        @UnsupportedAppUsage
        public static final int REMOVE_PROVIDER         = 131;
        public static final int DISPATCH_PACKAGE_BROADCAST = 133;
        @UnsupportedAppUsage
        public static final int SCHEDULE_CRASH          = 134;
        public static final int DUMP_HEAP               = 135;
        public static final int DUMP_ACTIVITY           = 136;
        public static final int SLEEPING                = 137;
        public static final int SET_CORE_SETTINGS       = 138;
        public static final int UPDATE_PACKAGE_COMPATIBILITY_INFO = 139;
        @UnsupportedAppUsage
        public static final int DUMP_PROVIDER           = 141;
        public static final int UNSTABLE_PROVIDER_DIED  = 142;
        public static final int REQUEST_ASSIST_CONTEXT_EXTRAS = 143;
        public static final int TRANSLUCENT_CONVERSION_COMPLETE = 144;
        @UnsupportedAppUsage
        public static final int INSTALL_PROVIDER        = 145;
        public static final int ON_NEW_ACTIVITY_OPTIONS = 146;
        @UnsupportedAppUsage
        public static final int ENTER_ANIMATION_COMPLETE = 149;
        public static final int START_BINDER_TRACKING = 150;
        public static final int STOP_BINDER_TRACKING_AND_DUMP = 151;
        public static final int LOCAL_VOICE_INTERACTION_STARTED = 154;
        public static final int ATTACH_AGENT = 155;
        public static final int APPLICATION_INFO_CHANGED = 156;
        public static final int RUN_ISOLATED_ENTRY_POINT = 158;
        public static final int EXECUTE_TRANSACTION = 159;
        public static final int RELAUNCH_ACTIVITY = 160;
        public static final int PURGE_RESOURCES = 161;

        String codeToString(int code) {
            if (DEBUG_MESSAGES) {
                switch (code) {
                    case BIND_APPLICATION: return "BIND_APPLICATION";
                    case EXIT_APPLICATION: return "EXIT_APPLICATION";
                    case RECEIVER: return "RECEIVER";
                    case CREATE_SERVICE: return "CREATE_SERVICE";
                    case SERVICE_ARGS: return "SERVICE_ARGS";
                    case STOP_SERVICE: return "STOP_SERVICE";
                    case CONFIGURATION_CHANGED: return "CONFIGURATION_CHANGED";
                    case CLEAN_UP_CONTEXT: return "CLEAN_UP_CONTEXT";
                    case GC_WHEN_IDLE: return "GC_WHEN_IDLE";
                    case BIND_SERVICE: return "BIND_SERVICE";
                    case UNBIND_SERVICE: return "UNBIND_SERVICE";
                    case DUMP_SERVICE: return "DUMP_SERVICE";
                    case LOW_MEMORY: return "LOW_MEMORY";
                    case PROFILER_CONTROL: return "PROFILER_CONTROL";
                    case CREATE_BACKUP_AGENT: return "CREATE_BACKUP_AGENT";
                    case DESTROY_BACKUP_AGENT: return "DESTROY_BACKUP_AGENT";
                    case SUICIDE: return "SUICIDE";
                    case REMOVE_PROVIDER: return "REMOVE_PROVIDER";
                    case DISPATCH_PACKAGE_BROADCAST: return "DISPATCH_PACKAGE_BROADCAST";
                    case SCHEDULE_CRASH: return "SCHEDULE_CRASH";
                    case DUMP_HEAP: return "DUMP_HEAP";
                    case DUMP_ACTIVITY: return "DUMP_ACTIVITY";
                    case SLEEPING: return "SLEEPING";
                    case SET_CORE_SETTINGS: return "SET_CORE_SETTINGS";
                    case UPDATE_PACKAGE_COMPATIBILITY_INFO: return "UPDATE_PACKAGE_COMPATIBILITY_INFO";
                    case DUMP_PROVIDER: return "DUMP_PROVIDER";
                    case UNSTABLE_PROVIDER_DIED: return "UNSTABLE_PROVIDER_DIED";
                    case REQUEST_ASSIST_CONTEXT_EXTRAS: return "REQUEST_ASSIST_CONTEXT_EXTRAS";
                    case TRANSLUCENT_CONVERSION_COMPLETE: return "TRANSLUCENT_CONVERSION_COMPLETE";
                    case INSTALL_PROVIDER: return "INSTALL_PROVIDER";
                    case ON_NEW_ACTIVITY_OPTIONS: return "ON_NEW_ACTIVITY_OPTIONS";
                    case ENTER_ANIMATION_COMPLETE: return "ENTER_ANIMATION_COMPLETE";
                    case LOCAL_VOICE_INTERACTION_STARTED: return "LOCAL_VOICE_INTERACTION_STARTED";
                    case ATTACH_AGENT: return "ATTACH_AGENT";
                    case APPLICATION_INFO_CHANGED: return "APPLICATION_INFO_CHANGED";
                    case RUN_ISOLATED_ENTRY_POINT: return "RUN_ISOLATED_ENTRY_POINT";
                    case EXECUTE_TRANSACTION: return "EXECUTE_TRANSACTION";
                    case RELAUNCH_ACTIVITY: return "RELAUNCH_ACTIVITY";
                    case PURGE_RESOURCES: return "PURGE_RESOURCES";
                }
            }
            return Integer.toString(code);
        }
        public void handleMessage(Message msg) {
            if (DEBUG_MESSAGES) Slog.v(TAG, ">>> handling: " + codeToString(msg.what));
            switch (msg.what) {
                case BIND_APPLICATION:
                    Trace.traceBegin(Trace.TRACE_TAG_ACTIVITY_MANAGER, "bindApplication");
                    AppBindData data = (AppBindData)msg.obj;
                    handleBindApplication(data);
                    Trace.traceEnd(Trace.TRACE_TAG_ACTIVITY_MANAGER);
                    break;
                case EXIT_APPLICATION:
                    if (mInitialApplication != null) {
                        mInitialApplication.onTerminate();
                    }
                    Looper.myLooper().quit();
                    break;
                case RECEIVER:
                    Trace.traceBegin(Trace.TRACE_TAG_ACTIVITY_MANAGER, "broadcastReceiveComp");
                    handleReceiver((ReceiverData)msg.obj);
                    Trace.traceEnd(Trace.TRACE_TAG_ACTIVITY_MANAGER);
                    break;
                case CREATE_SERVICE:
                    Trace.traceBegin(Trace.TRACE_TAG_ACTIVITY_MANAGER, ("serviceCreate: " + String.valueOf(msg.obj)));
                    handleCreateService((CreateServiceData)msg.obj);
                    Trace.traceEnd(Trace.TRACE_TAG_ACTIVITY_MANAGER);
                    break;
                case BIND_SERVICE:
                    Trace.traceBegin(Trace.TRACE_TAG_ACTIVITY_MANAGER, "serviceBind");
                    handleBindService((BindServiceData)msg.obj);
                    Trace.traceEnd(Trace.TRACE_TAG_ACTIVITY_MANAGER);
                    break;
                case UNBIND_SERVICE:
                    Trace.traceBegin(Trace.TRACE_TAG_ACTIVITY_MANAGER, "serviceUnbind");
                    handleUnbindService((BindServiceData)msg.obj);
                    schedulePurgeIdler();
                    Trace.traceEnd(Trace.TRACE_TAG_ACTIVITY_MANAGER);
                    break;
                case SERVICE_ARGS:
                    Trace.traceBegin(Trace.TRACE_TAG_ACTIVITY_MANAGER, ("serviceStart: " + String.valueOf(msg.obj)));
                    handleServiceArgs((ServiceArgsData)msg.obj);
                    Trace.traceEnd(Trace.TRACE_TAG_ACTIVITY_MANAGER);
                    break;
                case STOP_SERVICE:
                    Trace.traceBegin(Trace.TRACE_TAG_ACTIVITY_MANAGER, "serviceStop");
                    handleStopService((IBinder)msg.obj);
                    schedulePurgeIdler();
                    Trace.traceEnd(Trace.TRACE_TAG_ACTIVITY_MANAGER);
                    break;
                case CONFIGURATION_CHANGED:
                    handleConfigurationChanged((Configuration) msg.obj);
                    break;
                case CLEAN_UP_CONTEXT:
                    ContextCleanupInfo cci = (ContextCleanupInfo)msg.obj;
                    cci.context.performFinalCleanup(cci.who, cci.what);
                    break;
                case GC_WHEN_IDLE:
                    scheduleGcIdler();
                    break;
                case DUMP_SERVICE:
                    handleDumpService((DumpComponentInfo)msg.obj);
                    break;
                case LOW_MEMORY:
                    Trace.traceBegin(Trace.TRACE_TAG_ACTIVITY_MANAGER, "lowMemory");
                    handleLowMemory();
                    Trace.traceEnd(Trace.TRACE_TAG_ACTIVITY_MANAGER);
                    break;
                case PROFILER_CONTROL:
                    handleProfilerControl(msg.arg1 != 0, (ProfilerInfo)msg.obj, msg.arg2);
                    break;
                case CREATE_BACKUP_AGENT:
                    Trace.traceBegin(Trace.TRACE_TAG_ACTIVITY_MANAGER, "backupCreateAgent");
                    handleCreateBackupAgent((CreateBackupAgentData)msg.obj);
                    Trace.traceEnd(Trace.TRACE_TAG_ACTIVITY_MANAGER);
                    break;
                case DESTROY_BACKUP_AGENT:
                    Trace.traceBegin(Trace.TRACE_TAG_ACTIVITY_MANAGER, "backupDestroyAgent");
                    handleDestroyBackupAgent((CreateBackupAgentData)msg.obj);
                    Trace.traceEnd(Trace.TRACE_TAG_ACTIVITY_MANAGER);
                    break;
                case SUICIDE:
                    Process.killProcess(Process.myPid());
                    break;
                case REMOVE_PROVIDER:
                    Trace.traceBegin(Trace.TRACE_TAG_ACTIVITY_MANAGER, "providerRemove");
                    completeRemoveProvider((ProviderRefCount)msg.obj);
                    Trace.traceEnd(Trace.TRACE_TAG_ACTIVITY_MANAGER);
                    break;
                case DISPATCH_PACKAGE_BROADCAST:
                    Trace.traceBegin(Trace.TRACE_TAG_ACTIVITY_MANAGER, "broadcastPackage");
                    handleDispatchPackageBroadcast(msg.arg1, (String[])msg.obj);
                    Trace.traceEnd(Trace.TRACE_TAG_ACTIVITY_MANAGER);
                    break;
                case SCHEDULE_CRASH:
                    throw new RemoteServiceException((String)msg.obj);
                case DUMP_HEAP:
                    handleDumpHeap((DumpHeapData) msg.obj);
                    break;
                case DUMP_ACTIVITY:
                    handleDumpActivity((DumpComponentInfo)msg.obj);
                    break;
                case DUMP_PROVIDER:
                    handleDumpProvider((DumpComponentInfo)msg.obj);
                    break;
                case SLEEPING:
                    Trace.traceBegin(Trace.TRACE_TAG_ACTIVITY_MANAGER, "sleeping");
                    handleSleeping((IBinder)msg.obj, msg.arg1 != 0);
                    Trace.traceEnd(Trace.TRACE_TAG_ACTIVITY_MANAGER);
                    break;
                case SET_CORE_SETTINGS:
                    Trace.traceBegin(Trace.TRACE_TAG_ACTIVITY_MANAGER, "setCoreSettings");
                    handleSetCoreSettings((Bundle) msg.obj);
                    Trace.traceEnd(Trace.TRACE_TAG_ACTIVITY_MANAGER);
                    break;
                case UPDATE_PACKAGE_COMPATIBILITY_INFO:
                    handleUpdatePackageCompatibilityInfo((UpdateCompatibilityData)msg.obj);
                    break;
                case UNSTABLE_PROVIDER_DIED:
                    handleUnstableProviderDied((IBinder)msg.obj, false);
                    break;
                case REQUEST_ASSIST_CONTEXT_EXTRAS:
                    handleRequestAssistContextExtras((RequestAssistContextExtras)msg.obj);
                    break;
                case TRANSLUCENT_CONVERSION_COMPLETE:
                    handleTranslucentConversionComplete((IBinder)msg.obj, msg.arg1 == 1);
                    break;
                case INSTALL_PROVIDER:
                    handleInstallProvider((ProviderInfo) msg.obj);
                    break;
                case ON_NEW_ACTIVITY_OPTIONS:
                    Pair<IBinder, ActivityOptions> pair = (Pair<IBinder, ActivityOptions>) msg.obj;
                    onNewActivityOptions(pair.first, pair.second);
                    break;
                case ENTER_ANIMATION_COMPLETE:
                    handleEnterAnimationComplete((IBinder) msg.obj);
                    break;
                case START_BINDER_TRACKING:
                    handleStartBinderTracking();
                    break;
                case STOP_BINDER_TRACKING_AND_DUMP:
                    handleStopBinderTrackingAndDump((ParcelFileDescriptor) msg.obj);
                    break;
                case LOCAL_VOICE_INTERACTION_STARTED:
                    handleLocalVoiceInteractionStarted((IBinder) ((SomeArgs) msg.obj).arg1,
                            (IVoiceInteractor) ((SomeArgs) msg.obj).arg2);
                    break;
                case ATTACH_AGENT: {
                    Application app = getApplication();
                    handleAttachAgent((String) msg.obj, app != null ? app.mLoadedApk : null);
                    break;
                }
                case APPLICATION_INFO_CHANGED:
                    mUpdatingSystemConfig = true;
                    try {
                        handleApplicationInfoChanged((ApplicationInfo) msg.obj);
                    } finally {
                        mUpdatingSystemConfig = false;
                    }
                    break;
                case RUN_ISOLATED_ENTRY_POINT:
                    handleRunIsolatedEntryPoint((String) ((SomeArgs) msg.obj).arg1,
                            (String[]) ((SomeArgs) msg.obj).arg2);
                    break;
                case EXECUTE_TRANSACTION:
                    final ClientTransaction transaction = (ClientTransaction) msg.obj;
                    mTransactionExecutor.execute(transaction);
                    if (isSystem()) {
                        // Client transactions inside system process are recycled on the client side
                        // instead of ClientLifecycleManager to avoid being cleared before this
                        // message is handled.
                        transaction.recycle();
                    }
                    // TODO(lifecycler): Recycle locally scheduled transactions.
                    break;
                case RELAUNCH_ACTIVITY:
                    handleRelaunchActivityLocally((IBinder) msg.obj);
                    break;
                case PURGE_RESOURCES:
                    schedulePurgeIdler();
                    break;
            }
            Object obj = msg.obj;
            if (obj instanceof SomeArgs) {
                ((SomeArgs) obj).recycle();
            }
            if (DEBUG_MESSAGES) Slog.v(TAG, "<<< done: " + codeToString(msg.what));
        }
    }

    private class Idler implements MessageQueue.IdleHandler {
        @Override
        public final boolean queueIdle() {
            ActivityClientRecord a = mNewActivities;
            boolean stopProfiling = false;
            if (mBoundApplication != null && mProfiler.profileFd != null
                    && mProfiler.autoStopProfiler) {
                stopProfiling = true;
            }
            if (a != null) {
                mNewActivities = null;
                IActivityTaskManager am = ActivityTaskManager.getService();
                ActivityClientRecord prev;
                do {
                    if (localLOGV) Slog.v(
                        TAG, "Reporting idle of " + a +
                        " finished=" +
                        (a.activity != null && a.activity.mFinished));
                    if (a.activity != null && !a.activity.mFinished) {
                        try {
                            am.activityIdle(a.token, a.createdConfig, stopProfiling);
                            a.createdConfig = null;
                        } catch (RemoteException ex) {
                            throw ex.rethrowFromSystemServer();
                        }
                    }
                    prev = a;
                    a = a.nextIdle;
                    prev.nextIdle = null;
                } while (a != null);
            }
            if (stopProfiling) {
                mProfiler.stopProfiling();
            }
            applyPendingProcessState();
            return false;
        }
    }

    final class GcIdler implements MessageQueue.IdleHandler {
        @Override
        public final boolean queueIdle() {
            doGcIfNeeded();
            purgePendingResources();
            return false;
        }
    }

    final class PurgeIdler implements MessageQueue.IdleHandler {
        @Override
        public boolean queueIdle() {
            purgePendingResources();
            return false;
        }
    }

    @UnsupportedAppUsage
    public static ActivityThread currentActivityThread() {
        return sCurrentActivityThread;
    }

    public static boolean isSystem() {
        return (sCurrentActivityThread != null) ? sCurrentActivityThread.mSystemThread : false;
    }

    public static String currentOpPackageName() {
        ActivityThread am = currentActivityThread();
        return (am != null && am.getApplication() != null)
                ? am.getApplication().getOpPackageName() : null;
    }

    @UnsupportedAppUsage
    public static String currentPackageName() {
        ActivityThread am = currentActivityThread();
        return (am != null && am.mBoundApplication != null)
            ? am.mBoundApplication.appInfo.packageName : null;
    }

    @UnsupportedAppUsage
    public static String currentProcessName() {
        ActivityThread am = currentActivityThread();
        return (am != null && am.mBoundApplication != null)
            ? am.mBoundApplication.processName : null;
    }

    @UnsupportedAppUsage
    public static Application currentApplication() {
        ActivityThread am = currentActivityThread();
        return am != null ? am.mInitialApplication : null;
    }

    @UnsupportedAppUsage
    public static IPackageManager getPackageManager() {
        if (sPackageManager != null) {
            //Slog.v("PackageManager", "returning cur default = " + sPackageManager);
            return sPackageManager;
        }
        IBinder b = ServiceManager.getService("package");
        //Slog.v("PackageManager", "default service binder = " + b);
        sPackageManager = IPackageManager.Stub.asInterface(b);
        //Slog.v("PackageManager", "default service = " + sPackageManager);
        return sPackageManager;
    }

    private Configuration mMainThreadConfig = new Configuration();

    Configuration applyConfigCompatMainThread(int displayDensity, Configuration config,
            CompatibilityInfo compat) {
        if (config == null) {
            return null;
        }
        if (!compat.supportsScreen()) {
            mMainThreadConfig.setTo(config);
            config = mMainThreadConfig;
            compat.applyToConfiguration(displayDensity, config);
        }
        return config;
    }

    /**
     * Creates the top level resources for the given package. Will return an existing
     * Resources if one has already been created.
     */
    Resources getTopLevelResources(String resDir, String[] splitResDirs, String[] overlayDirs,
            String[] libDirs, int displayId, LoadedApk pkgInfo) {
        return mResourcesManager.getResources(null, resDir, splitResDirs, overlayDirs, libDirs,
                displayId, null, pkgInfo.getCompatibilityInfo(), pkgInfo.getClassLoader());
    }

    @UnsupportedAppUsage
    final Handler getHandler() {
        return mH;
    }

    @UnsupportedAppUsage(maxTargetSdk = Build.VERSION_CODES.P, trackingBug = 115609023)
    public final LoadedApk getPackageInfo(String packageName, CompatibilityInfo compatInfo,
            int flags) {
        return getPackageInfo(packageName, compatInfo, flags, UserHandle.myUserId());
    }

    public final LoadedApk getPackageInfo(String packageName, CompatibilityInfo compatInfo,
            int flags, int userId) {
        final boolean differentUser = (UserHandle.myUserId() != userId);
        ApplicationInfo ai;
        try {
            ai = getPackageManager().getApplicationInfo(packageName,
                    PackageManager.GET_SHARED_LIBRARY_FILES
                            | PackageManager.MATCH_DEBUG_TRIAGED_MISSING,
                    (userId < 0) ? UserHandle.myUserId() : userId);
        } catch (RemoteException e) {
            throw e.rethrowFromSystemServer();
        }

        synchronized (mResourcesManager) {
            WeakReference<LoadedApk> ref;
            if (differentUser) {
                // Caching not supported across users
                ref = null;
            } else if ((flags & Context.CONTEXT_INCLUDE_CODE) != 0) {
                ref = mPackages.get(packageName);
            } else {
                ref = mResourcePackages.get(packageName);
            }

            LoadedApk packageInfo = ref != null ? ref.get() : null;
            if (ai != null && packageInfo != null) {
                if (!isLoadedApkResourceDirsUpToDate(packageInfo, ai)) {
                    packageInfo.updateApplicationInfo(ai, null);
                }

                if (packageInfo.isSecurityViolation()
                        && (flags&Context.CONTEXT_IGNORE_SECURITY) == 0) {
                    throw new SecurityException(
                            "Requesting code from " + packageName
                            + " to be run in process "
                            + mBoundApplication.processName
                            + "/" + mBoundApplication.appInfo.uid);
                }
                return packageInfo;
            }
        }

        if (ai != null) {
            return getPackageInfo(ai, compatInfo, flags);
        }

        return null;
    }

    @UnsupportedAppUsage
    public final LoadedApk getPackageInfo(ApplicationInfo ai, CompatibilityInfo compatInfo,
            int flags) {
        boolean includeCode = (flags&Context.CONTEXT_INCLUDE_CODE) != 0;
        boolean securityViolation = includeCode && ai.uid != 0
                && ai.uid != Process.SYSTEM_UID && (mBoundApplication != null
                        ? !UserHandle.isSameApp(ai.uid, mBoundApplication.appInfo.uid)
                        : true);
        boolean registerPackage = includeCode && (flags&Context.CONTEXT_REGISTER_PACKAGE) != 0;
        if ((flags&(Context.CONTEXT_INCLUDE_CODE
                |Context.CONTEXT_IGNORE_SECURITY))
                == Context.CONTEXT_INCLUDE_CODE) {
            if (securityViolation) {
                String msg = "Requesting code from " + ai.packageName
                        + " (with uid " + ai.uid + ")";
                if (mBoundApplication != null) {
                    msg = msg + " to be run in process "
                        + mBoundApplication.processName + " (with uid "
                        + mBoundApplication.appInfo.uid + ")";
                }
                throw new SecurityException(msg);
            }
        }
        return getPackageInfo(ai, compatInfo, null, securityViolation, includeCode,
                registerPackage);
    }

    @Override
    @UnsupportedAppUsage
    public final LoadedApk getPackageInfoNoCheck(ApplicationInfo ai,
            CompatibilityInfo compatInfo) {
        return getPackageInfo(ai, compatInfo, null, false, true, false);
    }

    @UnsupportedAppUsage(maxTargetSdk = Build.VERSION_CODES.P, trackingBug = 115609023)
    public final LoadedApk peekPackageInfo(String packageName, boolean includeCode) {
        synchronized (mResourcesManager) {
            WeakReference<LoadedApk> ref;
            if (includeCode) {
                ref = mPackages.get(packageName);
            } else {
                ref = mResourcePackages.get(packageName);
            }
            return ref != null ? ref.get() : null;
        }
    }

    private LoadedApk getPackageInfo(ApplicationInfo aInfo, CompatibilityInfo compatInfo,
            ClassLoader baseLoader, boolean securityViolation, boolean includeCode,
            boolean registerPackage) {
        final boolean differentUser = (UserHandle.myUserId() != UserHandle.getUserId(aInfo.uid));
        synchronized (mResourcesManager) {
            WeakReference<LoadedApk> ref;
            if (differentUser) {
                // Caching not supported across users
                ref = null;
            } else if (includeCode) {
                ref = mPackages.get(aInfo.packageName);
            } else {
                ref = mResourcePackages.get(aInfo.packageName);
            }

            LoadedApk packageInfo = ref != null ? ref.get() : null;

            if (packageInfo != null) {
                if (!isLoadedApkResourceDirsUpToDate(packageInfo, aInfo)) {
                    packageInfo.updateApplicationInfo(aInfo, null);
                }

                return packageInfo;
            }

            if (localLOGV) {
                Slog.v(TAG, (includeCode ? "Loading code package "
                        : "Loading resource-only package ") + aInfo.packageName
                        + " (in " + (mBoundApplication != null
                        ? mBoundApplication.processName : null)
                        + ")");
            }

            packageInfo =
                    new LoadedApk(this, aInfo, compatInfo, baseLoader,
                            securityViolation, includeCode
                            && (aInfo.flags & ApplicationInfo.FLAG_HAS_CODE) != 0, registerPackage);

            if (mSystemThread && "android".equals(aInfo.packageName)) {
                packageInfo.installSystemApplicationInfo(aInfo,
                        getSystemContext().mPackageInfo.getClassLoader());
            }

            if (differentUser) {
                // Caching not supported across users
            } else if (includeCode) {
                mPackages.put(aInfo.packageName,
                        new WeakReference<LoadedApk>(packageInfo));
            } else {
                mResourcePackages.put(aInfo.packageName,
                        new WeakReference<LoadedApk>(packageInfo));
            }

            return packageInfo;
        }
    }

    private static boolean isLoadedApkResourceDirsUpToDate(LoadedApk loadedApk,
            ApplicationInfo appInfo) {
        Resources packageResources = loadedApk.mResources;
        String[] overlayDirs = ArrayUtils.defeatNullable(loadedApk.getOverlayDirs());
        String[] resourceDirs = ArrayUtils.defeatNullable(appInfo.resourceDirs);

        return (packageResources == null || packageResources.getAssets().isUpToDate())
                && overlayDirs.length == resourceDirs.length
                && ArrayUtils.containsAll(overlayDirs, resourceDirs);
    }

    @UnsupportedAppUsage
    ActivityThread() {
        mResourcesManager = ResourcesManager.getInstance();
    }

    @UnsupportedAppUsage
    public ApplicationThread getApplicationThread()
    {
        return mAppThread;
    }

    @UnsupportedAppUsage
    public Instrumentation getInstrumentation()
    {
        return mInstrumentation;
    }

    public boolean isProfiling() {
        return mProfiler != null && mProfiler.profileFile != null
                && mProfiler.profileFd == null;
    }

    public String getProfileFilePath() {
        return mProfiler.profileFile;
    }

    @UnsupportedAppUsage
    public Looper getLooper() {
        return mLooper;
    }

    public Executor getExecutor() {
        return mExecutor;
    }

    @UnsupportedAppUsage
    public Application getApplication() {
        return mInitialApplication;
    }

    @UnsupportedAppUsage
    public String getProcessName() {
        return mBoundApplication.processName;
    }

    @UnsupportedAppUsage
    public ContextImpl getSystemContext() {
        synchronized (this) {
            if (mSystemContext == null) {
                mSystemContext = ContextImpl.createSystemContext(this);
            }
            return mSystemContext;
        }
    }

    public ContextImpl getSystemUiContext() {
        synchronized (this) {
            if (mSystemUiContext == null) {
                mSystemUiContext = ContextImpl.createSystemUiContext(getSystemContext());
            }
            return mSystemUiContext;
        }
    }

    /**
     * Create the context instance base on system resources & display information which used for UI.
     * @param displayId The ID of the display where the UI is shown.
     * @see ContextImpl#createSystemUiContext(ContextImpl, int)
     */
    public ContextImpl createSystemUiContext(int displayId) {
        return ContextImpl.createSystemUiContext(getSystemUiContext(), displayId);
    }

    public void installSystemApplicationInfo(ApplicationInfo info, ClassLoader classLoader) {
        synchronized (this) {
            getSystemContext().installSystemApplicationInfo(info, classLoader);
            getSystemUiContext().installSystemApplicationInfo(info, classLoader);

            // give ourselves a default profiler
            mProfiler = new Profiler();
        }
    }

    @UnsupportedAppUsage
    void scheduleGcIdler() {
        if (!mGcIdlerScheduled) {
            mGcIdlerScheduled = true;
            Looper.myQueue().addIdleHandler(mGcIdler);
        }
        mH.removeMessages(H.GC_WHEN_IDLE);
    }

    void unscheduleGcIdler() {
        if (mGcIdlerScheduled) {
            mGcIdlerScheduled = false;
            Looper.myQueue().removeIdleHandler(mGcIdler);
        }
        mH.removeMessages(H.GC_WHEN_IDLE);
    }

    void schedulePurgeIdler() {
        if (!mPurgeIdlerScheduled) {
            mPurgeIdlerScheduled = true;
            Looper.myQueue().addIdleHandler(mPurgeIdler);
        }
        mH.removeMessages(H.PURGE_RESOURCES);
    }

    void unschedulePurgeIdler() {
        if (mPurgeIdlerScheduled) {
            mPurgeIdlerScheduled = false;
            Looper.myQueue().removeIdleHandler(mPurgeIdler);
        }
        mH.removeMessages(H.PURGE_RESOURCES);
    }

    void doGcIfNeeded() {
        doGcIfNeeded("bg");
    }

    void doGcIfNeeded(String reason) {
        mGcIdlerScheduled = false;
        final long now = SystemClock.uptimeMillis();
        //Slog.i(TAG, "**** WE MIGHT WANT TO GC: then=" + Binder.getLastGcTime()
        //        + "m now=" + now);
        if ((BinderInternal.getLastGcTime()+MIN_TIME_BETWEEN_GCS) < now) {
            //Slog.i(TAG, "**** WE DO, WE DO WANT TO GC!");
            BinderInternal.forceGc(reason);
        }
    }

    private static final String HEAP_FULL_COLUMN
            = "%13s %8s %8s %8s %8s %8s %8s %8s %8s %8s %8s";
    private static final String HEAP_COLUMN
            = "%13s %8s %8s %8s %8s %8s %8s %8s";
    private static final String ONE_COUNT_COLUMN = "%21s %8d";
    private static final String TWO_COUNT_COLUMNS = "%21s %8d %21s %8d";
    private static final String ONE_COUNT_COLUMN_HEADER = "%21s %8s";

    // Formatting for checkin service - update version if row format changes
    private static final int ACTIVITY_THREAD_CHECKIN_VERSION = 4;

    static void printRow(PrintWriter pw, String format, Object...objs) {
        pw.println(String.format(format, objs));
    }

    public static void dumpMemInfoTable(PrintWriter pw, Debug.MemoryInfo memInfo, boolean checkin,
            boolean dumpFullInfo, boolean dumpDalvik, boolean dumpSummaryOnly,
            int pid, String processName,
            long nativeMax, long nativeAllocated, long nativeFree,
            long dalvikMax, long dalvikAllocated, long dalvikFree) {

        // For checkin, we print one long comma-separated list of values
        if (checkin) {
            // NOTE: if you change anything significant below, also consider changing
            // ACTIVITY_THREAD_CHECKIN_VERSION.

            // Header
            pw.print(ACTIVITY_THREAD_CHECKIN_VERSION); pw.print(',');
            pw.print(pid); pw.print(',');
            pw.print(processName); pw.print(',');

            // Heap info - max
            pw.print(nativeMax); pw.print(',');
            pw.print(dalvikMax); pw.print(',');
            pw.print("N/A,");
            pw.print(nativeMax + dalvikMax); pw.print(',');

            // Heap info - allocated
            pw.print(nativeAllocated); pw.print(',');
            pw.print(dalvikAllocated); pw.print(',');
            pw.print("N/A,");
            pw.print(nativeAllocated + dalvikAllocated); pw.print(',');

            // Heap info - free
            pw.print(nativeFree); pw.print(',');
            pw.print(dalvikFree); pw.print(',');
            pw.print("N/A,");
            pw.print(nativeFree + dalvikFree); pw.print(',');

            // Heap info - proportional set size
            pw.print(memInfo.nativePss); pw.print(',');
            pw.print(memInfo.dalvikPss); pw.print(',');
            pw.print(memInfo.otherPss); pw.print(',');
            pw.print(memInfo.getTotalPss()); pw.print(',');

            // Heap info - swappable set size
            pw.print(memInfo.nativeSwappablePss); pw.print(',');
            pw.print(memInfo.dalvikSwappablePss); pw.print(',');
            pw.print(memInfo.otherSwappablePss); pw.print(',');
            pw.print(memInfo.getTotalSwappablePss()); pw.print(',');

            // Heap info - shared dirty
            pw.print(memInfo.nativeSharedDirty); pw.print(',');
            pw.print(memInfo.dalvikSharedDirty); pw.print(',');
            pw.print(memInfo.otherSharedDirty); pw.print(',');
            pw.print(memInfo.getTotalSharedDirty()); pw.print(',');

            // Heap info - shared clean
            pw.print(memInfo.nativeSharedClean); pw.print(',');
            pw.print(memInfo.dalvikSharedClean); pw.print(',');
            pw.print(memInfo.otherSharedClean); pw.print(',');
            pw.print(memInfo.getTotalSharedClean()); pw.print(',');

            // Heap info - private Dirty
            pw.print(memInfo.nativePrivateDirty); pw.print(',');
            pw.print(memInfo.dalvikPrivateDirty); pw.print(',');
            pw.print(memInfo.otherPrivateDirty); pw.print(',');
            pw.print(memInfo.getTotalPrivateDirty()); pw.print(',');

            // Heap info - private Clean
            pw.print(memInfo.nativePrivateClean); pw.print(',');
            pw.print(memInfo.dalvikPrivateClean); pw.print(',');
            pw.print(memInfo.otherPrivateClean); pw.print(',');
            pw.print(memInfo.getTotalPrivateClean()); pw.print(',');

            // Heap info - swapped out
            pw.print(memInfo.nativeSwappedOut); pw.print(',');
            pw.print(memInfo.dalvikSwappedOut); pw.print(',');
            pw.print(memInfo.otherSwappedOut); pw.print(',');
            pw.print(memInfo.getTotalSwappedOut()); pw.print(',');

            // Heap info - swapped out pss
            if (memInfo.hasSwappedOutPss) {
                pw.print(memInfo.nativeSwappedOutPss); pw.print(',');
                pw.print(memInfo.dalvikSwappedOutPss); pw.print(',');
                pw.print(memInfo.otherSwappedOutPss); pw.print(',');
                pw.print(memInfo.getTotalSwappedOutPss()); pw.print(',');
            } else {
                pw.print("N/A,");
                pw.print("N/A,");
                pw.print("N/A,");
                pw.print("N/A,");
            }

            // Heap info - other areas
            for (int i=0; i<Debug.MemoryInfo.NUM_OTHER_STATS; i++) {
                pw.print(Debug.MemoryInfo.getOtherLabel(i)); pw.print(',');
                pw.print(memInfo.getOtherPss(i)); pw.print(',');
                pw.print(memInfo.getOtherSwappablePss(i)); pw.print(',');
                pw.print(memInfo.getOtherSharedDirty(i)); pw.print(',');
                pw.print(memInfo.getOtherSharedClean(i)); pw.print(',');
                pw.print(memInfo.getOtherPrivateDirty(i)); pw.print(',');
                pw.print(memInfo.getOtherPrivateClean(i)); pw.print(',');
                pw.print(memInfo.getOtherSwappedOut(i)); pw.print(',');
                if (memInfo.hasSwappedOutPss) {
                    pw.print(memInfo.getOtherSwappedOutPss(i)); pw.print(',');
                } else {
                    pw.print("N/A,");
                }
            }
            return;
        }

        if (!dumpSummaryOnly) {
            if (dumpFullInfo) {
                printRow(pw, HEAP_FULL_COLUMN, "", "Pss", "Pss", "Shared", "Private",
                        "Shared", "Private", memInfo.hasSwappedOutPss ? "SwapPss" : "Swap",
                        "Heap", "Heap", "Heap");
                printRow(pw, HEAP_FULL_COLUMN, "", "Total", "Clean", "Dirty", "Dirty",
                        "Clean", "Clean", "Dirty",
                        "Size", "Alloc", "Free");
                printRow(pw, HEAP_FULL_COLUMN, "", "------", "------", "------", "------",
                        "------", "------", "------", "------", "------", "------");
                printRow(pw, HEAP_FULL_COLUMN, "Native Heap", memInfo.nativePss,
                        memInfo.nativeSwappablePss, memInfo.nativeSharedDirty,
                        memInfo.nativePrivateDirty, memInfo.nativeSharedClean,
                        memInfo.nativePrivateClean, memInfo.hasSwappedOutPss ?
                        memInfo.nativeSwappedOutPss : memInfo.nativeSwappedOut,
                        nativeMax, nativeAllocated, nativeFree);
                printRow(pw, HEAP_FULL_COLUMN, "Dalvik Heap", memInfo.dalvikPss,
                        memInfo.dalvikSwappablePss, memInfo.dalvikSharedDirty,
                        memInfo.dalvikPrivateDirty, memInfo.dalvikSharedClean,
                        memInfo.dalvikPrivateClean, memInfo.hasSwappedOutPss ?
                        memInfo.dalvikSwappedOutPss : memInfo.dalvikSwappedOut,
                        dalvikMax, dalvikAllocated, dalvikFree);
            } else {
                printRow(pw, HEAP_COLUMN, "", "Pss", "Private",
                        "Private", memInfo.hasSwappedOutPss ? "SwapPss" : "Swap",
                        "Heap", "Heap", "Heap");
                printRow(pw, HEAP_COLUMN, "", "Total", "Dirty",
                        "Clean", "Dirty", "Size", "Alloc", "Free");
                printRow(pw, HEAP_COLUMN, "", "------", "------", "------",
                        "------", "------", "------", "------", "------");
                printRow(pw, HEAP_COLUMN, "Native Heap", memInfo.nativePss,
                        memInfo.nativePrivateDirty,
                        memInfo.nativePrivateClean,
                        memInfo.hasSwappedOutPss ? memInfo.nativeSwappedOutPss :
                        memInfo.nativeSwappedOut,
                        nativeMax, nativeAllocated, nativeFree);
                printRow(pw, HEAP_COLUMN, "Dalvik Heap", memInfo.dalvikPss,
                        memInfo.dalvikPrivateDirty,
                        memInfo.dalvikPrivateClean,
                        memInfo.hasSwappedOutPss ? memInfo.dalvikSwappedOutPss :
                        memInfo.dalvikSwappedOut,
                        dalvikMax, dalvikAllocated, dalvikFree);
            }

            int otherPss = memInfo.otherPss;
            int otherSwappablePss = memInfo.otherSwappablePss;
            int otherSharedDirty = memInfo.otherSharedDirty;
            int otherPrivateDirty = memInfo.otherPrivateDirty;
            int otherSharedClean = memInfo.otherSharedClean;
            int otherPrivateClean = memInfo.otherPrivateClean;
            int otherSwappedOut = memInfo.otherSwappedOut;
            int otherSwappedOutPss = memInfo.otherSwappedOutPss;

            for (int i=0; i<Debug.MemoryInfo.NUM_OTHER_STATS; i++) {
                final int myPss = memInfo.getOtherPss(i);
                final int mySwappablePss = memInfo.getOtherSwappablePss(i);
                final int mySharedDirty = memInfo.getOtherSharedDirty(i);
                final int myPrivateDirty = memInfo.getOtherPrivateDirty(i);
                final int mySharedClean = memInfo.getOtherSharedClean(i);
                final int myPrivateClean = memInfo.getOtherPrivateClean(i);
                final int mySwappedOut = memInfo.getOtherSwappedOut(i);
                final int mySwappedOutPss = memInfo.getOtherSwappedOutPss(i);
                if (myPss != 0 || mySharedDirty != 0 || myPrivateDirty != 0
                        || mySharedClean != 0 || myPrivateClean != 0
                        || (memInfo.hasSwappedOutPss ? mySwappedOutPss : mySwappedOut) != 0) {
                    if (dumpFullInfo) {
                        printRow(pw, HEAP_FULL_COLUMN, Debug.MemoryInfo.getOtherLabel(i),
                                myPss, mySwappablePss, mySharedDirty, myPrivateDirty,
                                mySharedClean, myPrivateClean,
                                memInfo.hasSwappedOutPss ? mySwappedOutPss : mySwappedOut,
                                "", "", "");
                    } else {
                        printRow(pw, HEAP_COLUMN, Debug.MemoryInfo.getOtherLabel(i),
                                myPss, myPrivateDirty,
                                myPrivateClean,
                                memInfo.hasSwappedOutPss ? mySwappedOutPss : mySwappedOut,
                                "", "", "");
                    }
                    otherPss -= myPss;
                    otherSwappablePss -= mySwappablePss;
                    otherSharedDirty -= mySharedDirty;
                    otherPrivateDirty -= myPrivateDirty;
                    otherSharedClean -= mySharedClean;
                    otherPrivateClean -= myPrivateClean;
                    otherSwappedOut -= mySwappedOut;
                    otherSwappedOutPss -= mySwappedOutPss;
                }
            }

            if (dumpFullInfo) {
                printRow(pw, HEAP_FULL_COLUMN, "Unknown", otherPss, otherSwappablePss,
                        otherSharedDirty, otherPrivateDirty, otherSharedClean, otherPrivateClean,
                        memInfo.hasSwappedOutPss ? otherSwappedOutPss : otherSwappedOut,
                        "", "", "");
                printRow(pw, HEAP_FULL_COLUMN, "TOTAL", memInfo.getTotalPss(),
                        memInfo.getTotalSwappablePss(),
                        memInfo.getTotalSharedDirty(), memInfo.getTotalPrivateDirty(),
                        memInfo.getTotalSharedClean(), memInfo.getTotalPrivateClean(),
                        memInfo.hasSwappedOutPss ? memInfo.getTotalSwappedOutPss() :
                        memInfo.getTotalSwappedOut(),
                        nativeMax+dalvikMax, nativeAllocated+dalvikAllocated,
                        nativeFree+dalvikFree);
            } else {
                printRow(pw, HEAP_COLUMN, "Unknown", otherPss,
                        otherPrivateDirty, otherPrivateClean,
                        memInfo.hasSwappedOutPss ? otherSwappedOutPss : otherSwappedOut,
                        "", "", "");
                printRow(pw, HEAP_COLUMN, "TOTAL", memInfo.getTotalPss(),
                        memInfo.getTotalPrivateDirty(),
                        memInfo.getTotalPrivateClean(),
                        memInfo.hasSwappedOutPss ? memInfo.getTotalSwappedOutPss() :
                        memInfo.getTotalSwappedOut(),
                        nativeMax+dalvikMax,
                        nativeAllocated+dalvikAllocated, nativeFree+dalvikFree);
            }

            if (dumpDalvik) {
                pw.println(" ");
                pw.println(" Dalvik Details");

                for (int i=Debug.MemoryInfo.NUM_OTHER_STATS;
                     i<Debug.MemoryInfo.NUM_OTHER_STATS + Debug.MemoryInfo.NUM_DVK_STATS; i++) {
                    final int myPss = memInfo.getOtherPss(i);
                    final int mySwappablePss = memInfo.getOtherSwappablePss(i);
                    final int mySharedDirty = memInfo.getOtherSharedDirty(i);
                    final int myPrivateDirty = memInfo.getOtherPrivateDirty(i);
                    final int mySharedClean = memInfo.getOtherSharedClean(i);
                    final int myPrivateClean = memInfo.getOtherPrivateClean(i);
                    final int mySwappedOut = memInfo.getOtherSwappedOut(i);
                    final int mySwappedOutPss = memInfo.getOtherSwappedOutPss(i);
                    if (myPss != 0 || mySharedDirty != 0 || myPrivateDirty != 0
                            || mySharedClean != 0 || myPrivateClean != 0
                            || (memInfo.hasSwappedOutPss ? mySwappedOutPss : mySwappedOut) != 0) {
                        if (dumpFullInfo) {
                            printRow(pw, HEAP_FULL_COLUMN, Debug.MemoryInfo.getOtherLabel(i),
                                    myPss, mySwappablePss, mySharedDirty, myPrivateDirty,
                                    mySharedClean, myPrivateClean,
                                    memInfo.hasSwappedOutPss ? mySwappedOutPss : mySwappedOut,
                                    "", "", "");
                        } else {
                            printRow(pw, HEAP_COLUMN, Debug.MemoryInfo.getOtherLabel(i),
                                    myPss, myPrivateDirty,
                                    myPrivateClean,
                                    memInfo.hasSwappedOutPss ? mySwappedOutPss : mySwappedOut,
                                    "", "", "");
                        }
                    }
                }
            }
        }

        pw.println(" ");
        pw.println(" App Summary");
        printRow(pw, ONE_COUNT_COLUMN_HEADER, "", "Pss(KB)");
        printRow(pw, ONE_COUNT_COLUMN_HEADER, "", "------");
        printRow(pw, ONE_COUNT_COLUMN,
            "Java Heap:", memInfo.getSummaryJavaHeap());
        printRow(pw, ONE_COUNT_COLUMN,
            "Native Heap:", memInfo.getSummaryNativeHeap());
        printRow(pw, ONE_COUNT_COLUMN,
            "Code:", memInfo.getSummaryCode());
        printRow(pw, ONE_COUNT_COLUMN,
            "Stack:", memInfo.getSummaryStack());
        printRow(pw, ONE_COUNT_COLUMN,
            "Graphics:", memInfo.getSummaryGraphics());
        printRow(pw, ONE_COUNT_COLUMN,
            "Private Other:", memInfo.getSummaryPrivateOther());
        printRow(pw, ONE_COUNT_COLUMN,
            "System:", memInfo.getSummarySystem());
        pw.println(" ");
        if (memInfo.hasSwappedOutPss) {
            printRow(pw, TWO_COUNT_COLUMNS,
                "TOTAL:", memInfo.getSummaryTotalPss(),
                "TOTAL SWAP PSS:", memInfo.getSummaryTotalSwapPss());
        } else {
            printRow(pw, TWO_COUNT_COLUMNS,
                "TOTAL:", memInfo.getSummaryTotalPss(),
                "TOTAL SWAP (KB):", memInfo.getSummaryTotalSwap());
        }
    }

    /**
     * Dump heap info to proto.
     *
     * @param hasSwappedOutPss determines whether to use dirtySwap or dirtySwapPss
     */
    private static void dumpMemoryInfo(ProtoOutputStream proto, long fieldId, String name,
            int pss, int cleanPss, int sharedDirty, int privateDirty,
            int sharedClean, int privateClean,
            boolean hasSwappedOutPss, int dirtySwap, int dirtySwapPss) {
        final long token = proto.start(fieldId);

        proto.write(MemInfoDumpProto.ProcessMemory.MemoryInfo.NAME, name);
        proto.write(MemInfoDumpProto.ProcessMemory.MemoryInfo.TOTAL_PSS_KB, pss);
        proto.write(MemInfoDumpProto.ProcessMemory.MemoryInfo.CLEAN_PSS_KB, cleanPss);
        proto.write(MemInfoDumpProto.ProcessMemory.MemoryInfo.SHARED_DIRTY_KB, sharedDirty);
        proto.write(MemInfoDumpProto.ProcessMemory.MemoryInfo.PRIVATE_DIRTY_KB, privateDirty);
        proto.write(MemInfoDumpProto.ProcessMemory.MemoryInfo.SHARED_CLEAN_KB, sharedClean);
        proto.write(MemInfoDumpProto.ProcessMemory.MemoryInfo.PRIVATE_CLEAN_KB, privateClean);
        if (hasSwappedOutPss) {
            proto.write(MemInfoDumpProto.ProcessMemory.MemoryInfo.DIRTY_SWAP_PSS_KB, dirtySwapPss);
        } else {
            proto.write(MemInfoDumpProto.ProcessMemory.MemoryInfo.DIRTY_SWAP_KB, dirtySwap);
        }

        proto.end(token);
    }

    /**
     * Dump mem info data to proto.
     */
    public static void dumpMemInfoTable(ProtoOutputStream proto, Debug.MemoryInfo memInfo,
            boolean dumpDalvik, boolean dumpSummaryOnly,
            long nativeMax, long nativeAllocated, long nativeFree,
            long dalvikMax, long dalvikAllocated, long dalvikFree) {

        if (!dumpSummaryOnly) {
            final long nhToken = proto.start(MemInfoDumpProto.ProcessMemory.NATIVE_HEAP);
            dumpMemoryInfo(proto, MemInfoDumpProto.ProcessMemory.HeapInfo.MEM_INFO, "Native Heap",
                    memInfo.nativePss, memInfo.nativeSwappablePss, memInfo.nativeSharedDirty,
                    memInfo.nativePrivateDirty, memInfo.nativeSharedClean,
                    memInfo.nativePrivateClean, memInfo.hasSwappedOutPss,
                    memInfo.nativeSwappedOut, memInfo.nativeSwappedOutPss);
            proto.write(MemInfoDumpProto.ProcessMemory.HeapInfo.HEAP_SIZE_KB, nativeMax);
            proto.write(MemInfoDumpProto.ProcessMemory.HeapInfo.HEAP_ALLOC_KB, nativeAllocated);
            proto.write(MemInfoDumpProto.ProcessMemory.HeapInfo.HEAP_FREE_KB, nativeFree);
            proto.end(nhToken);

            final long dvToken = proto.start(MemInfoDumpProto.ProcessMemory.DALVIK_HEAP);
            dumpMemoryInfo(proto, MemInfoDumpProto.ProcessMemory.HeapInfo.MEM_INFO, "Dalvik Heap",
                    memInfo.dalvikPss, memInfo.dalvikSwappablePss, memInfo.dalvikSharedDirty,
                    memInfo.dalvikPrivateDirty, memInfo.dalvikSharedClean,
                    memInfo.dalvikPrivateClean, memInfo.hasSwappedOutPss,
                    memInfo.dalvikSwappedOut, memInfo.dalvikSwappedOutPss);
            proto.write(MemInfoDumpProto.ProcessMemory.HeapInfo.HEAP_SIZE_KB, dalvikMax);
            proto.write(MemInfoDumpProto.ProcessMemory.HeapInfo.HEAP_ALLOC_KB, dalvikAllocated);
            proto.write(MemInfoDumpProto.ProcessMemory.HeapInfo.HEAP_FREE_KB, dalvikFree);
            proto.end(dvToken);

            int otherPss = memInfo.otherPss;
            int otherSwappablePss = memInfo.otherSwappablePss;
            int otherSharedDirty = memInfo.otherSharedDirty;
            int otherPrivateDirty = memInfo.otherPrivateDirty;
            int otherSharedClean = memInfo.otherSharedClean;
            int otherPrivateClean = memInfo.otherPrivateClean;
            int otherSwappedOut = memInfo.otherSwappedOut;
            int otherSwappedOutPss = memInfo.otherSwappedOutPss;

            for (int i = 0; i < Debug.MemoryInfo.NUM_OTHER_STATS; i++) {
                final int myPss = memInfo.getOtherPss(i);
                final int mySwappablePss = memInfo.getOtherSwappablePss(i);
                final int mySharedDirty = memInfo.getOtherSharedDirty(i);
                final int myPrivateDirty = memInfo.getOtherPrivateDirty(i);
                final int mySharedClean = memInfo.getOtherSharedClean(i);
                final int myPrivateClean = memInfo.getOtherPrivateClean(i);
                final int mySwappedOut = memInfo.getOtherSwappedOut(i);
                final int mySwappedOutPss = memInfo.getOtherSwappedOutPss(i);
                if (myPss != 0 || mySharedDirty != 0 || myPrivateDirty != 0
                        || mySharedClean != 0 || myPrivateClean != 0
                        || (memInfo.hasSwappedOutPss ? mySwappedOutPss : mySwappedOut) != 0) {
                    dumpMemoryInfo(proto, MemInfoDumpProto.ProcessMemory.OTHER_HEAPS,
                            Debug.MemoryInfo.getOtherLabel(i),
                            myPss, mySwappablePss, mySharedDirty, myPrivateDirty,
                            mySharedClean, myPrivateClean,
                            memInfo.hasSwappedOutPss, mySwappedOut, mySwappedOutPss);

                    otherPss -= myPss;
                    otherSwappablePss -= mySwappablePss;
                    otherSharedDirty -= mySharedDirty;
                    otherPrivateDirty -= myPrivateDirty;
                    otherSharedClean -= mySharedClean;
                    otherPrivateClean -= myPrivateClean;
                    otherSwappedOut -= mySwappedOut;
                    otherSwappedOutPss -= mySwappedOutPss;
                }
            }

            dumpMemoryInfo(proto, MemInfoDumpProto.ProcessMemory.UNKNOWN_HEAP, "Unknown",
                    otherPss, otherSwappablePss,
                    otherSharedDirty, otherPrivateDirty, otherSharedClean, otherPrivateClean,
                    memInfo.hasSwappedOutPss, otherSwappedOut, otherSwappedOutPss);
            final long tToken = proto.start(MemInfoDumpProto.ProcessMemory.TOTAL_HEAP);
            dumpMemoryInfo(proto, MemInfoDumpProto.ProcessMemory.HeapInfo.MEM_INFO, "TOTAL",
                    memInfo.getTotalPss(), memInfo.getTotalSwappablePss(),
                    memInfo.getTotalSharedDirty(), memInfo.getTotalPrivateDirty(),
                    memInfo.getTotalSharedClean(), memInfo.getTotalPrivateClean(),
                    memInfo.hasSwappedOutPss, memInfo.getTotalSwappedOut(),
                    memInfo.getTotalSwappedOutPss());
            proto.write(MemInfoDumpProto.ProcessMemory.HeapInfo.HEAP_SIZE_KB,
                    nativeMax + dalvikMax);
            proto.write(MemInfoDumpProto.ProcessMemory.HeapInfo.HEAP_ALLOC_KB,
                    nativeAllocated + dalvikAllocated);
            proto.write(MemInfoDumpProto.ProcessMemory.HeapInfo.HEAP_FREE_KB,
                    nativeFree + dalvikFree);
            proto.end(tToken);

            if (dumpDalvik) {
                for (int i = Debug.MemoryInfo.NUM_OTHER_STATS;
                        i < Debug.MemoryInfo.NUM_OTHER_STATS + Debug.MemoryInfo.NUM_DVK_STATS;
                        i++) {
                    final int myPss = memInfo.getOtherPss(i);
                    final int mySwappablePss = memInfo.getOtherSwappablePss(i);
                    final int mySharedDirty = memInfo.getOtherSharedDirty(i);
                    final int myPrivateDirty = memInfo.getOtherPrivateDirty(i);
                    final int mySharedClean = memInfo.getOtherSharedClean(i);
                    final int myPrivateClean = memInfo.getOtherPrivateClean(i);
                    final int mySwappedOut = memInfo.getOtherSwappedOut(i);
                    final int mySwappedOutPss = memInfo.getOtherSwappedOutPss(i);
                    if (myPss != 0 || mySharedDirty != 0 || myPrivateDirty != 0
                            || mySharedClean != 0 || myPrivateClean != 0
                            || (memInfo.hasSwappedOutPss ? mySwappedOutPss : mySwappedOut) != 0) {
                        dumpMemoryInfo(proto, MemInfoDumpProto.ProcessMemory.DALVIK_DETAILS,
                                Debug.MemoryInfo.getOtherLabel(i),
                                myPss, mySwappablePss, mySharedDirty, myPrivateDirty,
                                mySharedClean, myPrivateClean,
                                memInfo.hasSwappedOutPss, mySwappedOut, mySwappedOutPss);
                    }
                }
            }
        }

        final long asToken = proto.start(MemInfoDumpProto.ProcessMemory.APP_SUMMARY);
        proto.write(MemInfoDumpProto.ProcessMemory.AppSummary.JAVA_HEAP_PSS_KB,
                memInfo.getSummaryJavaHeap());
        proto.write(MemInfoDumpProto.ProcessMemory.AppSummary.NATIVE_HEAP_PSS_KB,
                memInfo.getSummaryNativeHeap());
        proto.write(MemInfoDumpProto.ProcessMemory.AppSummary.CODE_PSS_KB,
                memInfo.getSummaryCode());
        proto.write(MemInfoDumpProto.ProcessMemory.AppSummary.STACK_PSS_KB,
                memInfo.getSummaryStack());
        proto.write(MemInfoDumpProto.ProcessMemory.AppSummary.GRAPHICS_PSS_KB,
                memInfo.getSummaryGraphics());
        proto.write(MemInfoDumpProto.ProcessMemory.AppSummary.PRIVATE_OTHER_PSS_KB,
                memInfo.getSummaryPrivateOther());
        proto.write(MemInfoDumpProto.ProcessMemory.AppSummary.SYSTEM_PSS_KB,
                memInfo.getSummarySystem());
        if (memInfo.hasSwappedOutPss) {
            proto.write(MemInfoDumpProto.ProcessMemory.AppSummary.TOTAL_SWAP_PSS,
                    memInfo.getSummaryTotalSwapPss());
        } else {
            proto.write(MemInfoDumpProto.ProcessMemory.AppSummary.TOTAL_SWAP_PSS,
                    memInfo.getSummaryTotalSwap());
        }
        proto.end(asToken);
    }

    @UnsupportedAppUsage
    public void registerOnActivityPausedListener(Activity activity,
            OnActivityPausedListener listener) {
        synchronized (mOnPauseListeners) {
            ArrayList<OnActivityPausedListener> list = mOnPauseListeners.get(activity);
            if (list == null) {
                list = new ArrayList<OnActivityPausedListener>();
                mOnPauseListeners.put(activity, list);
            }
            list.add(listener);
        }
    }

    @UnsupportedAppUsage
    public void unregisterOnActivityPausedListener(Activity activity,
            OnActivityPausedListener listener) {
        synchronized (mOnPauseListeners) {
            ArrayList<OnActivityPausedListener> list = mOnPauseListeners.get(activity);
            if (list != null) {
                list.remove(listener);
            }
        }
    }

    public final ActivityInfo resolveActivityInfo(Intent intent) {
        ActivityInfo aInfo = intent.resolveActivityInfo(
                mInitialApplication.getPackageManager(), PackageManager.GET_SHARED_LIBRARY_FILES);
        if (aInfo == null) {
            // Throw an exception.
            Instrumentation.checkStartActivityResult(
                    ActivityManager.START_CLASS_NOT_FOUND, intent);
        }
        return aInfo;
    }

    @UnsupportedAppUsage(maxTargetSdk = Build.VERSION_CODES.P, trackingBug = 115609023)
    public final Activity startActivityNow(Activity parent, String id,
        Intent intent, ActivityInfo activityInfo, IBinder token, Bundle state,
        Activity.NonConfigurationInstances lastNonConfigurationInstances, IBinder assistToken) {
        ActivityClientRecord r = new ActivityClientRecord();
            r.token = token;
            r.assistToken = assistToken;
            r.ident = 0;
            r.intent = intent;
            r.state = state;
            r.parent = parent;
            r.embeddedID = id;
            r.activityInfo = activityInfo;
            r.lastNonConfigurationInstances = lastNonConfigurationInstances;
        if (localLOGV) {
            ComponentName compname = intent.getComponent();
            String name;
            if (compname != null) {
                name = compname.toShortString();
            } else {
                name = "(Intent " + intent + ").getComponent() returned null";
            }
            Slog.v(TAG, "Performing launch: action=" + intent.getAction()
                    + ", comp=" + name
                    + ", token=" + token);
        }
        // TODO(lifecycler): Can't switch to use #handleLaunchActivity() because it will try to
        // call #reportSizeConfigurations(), but the server might not know anything about the
        // activity if it was launched from LocalAcvitivyManager.
        return performLaunchActivity(r, null /* customIntent */);
    }

    @UnsupportedAppUsage
    public final Activity getActivity(IBinder token) {
        final ActivityClientRecord activityRecord = mActivities.get(token);
        return activityRecord != null ? activityRecord.activity : null;
    }

    @Override
    public ActivityClientRecord getActivityClient(IBinder token) {
        return mActivities.get(token);
    }

    @Override
    public void updatePendingConfiguration(Configuration config) {
        synchronized (mResourcesManager) {
            if (mPendingConfiguration == null || mPendingConfiguration.isOtherSeqNewer(config)) {
                mPendingConfiguration = config;
            }
        }
    }

    @Override
    public void updateProcessState(int processState, boolean fromIpc) {
        synchronized (mAppThread) {
            if (mLastProcessState == processState) {
                return;
            }
            mLastProcessState = processState;
            // Defer the top state for VM to avoid aggressive JIT compilation affecting activity
            // launch time.
            if (processState == ActivityManager.PROCESS_STATE_TOP
                    && mNumLaunchingActivities.get() > 0) {
                mPendingProcessState = processState;
                mH.postDelayed(this::applyPendingProcessState, PENDING_TOP_PROCESS_STATE_TIMEOUT);
            } else {
                mPendingProcessState = PROCESS_STATE_UNKNOWN;
                updateVmProcessState(processState);
            }
            if (localLOGV) {
                Slog.i(TAG, "******************* PROCESS STATE CHANGED TO: " + processState
                        + (fromIpc ? " (from ipc" : ""));
            }
        }
    }

    /** Update VM state based on ActivityManager.PROCESS_STATE_* constants. */
    private void updateVmProcessState(int processState) {
        // TODO: Tune this since things like gmail sync are important background but not jank
        // perceptible.
        final int state = processState <= ActivityManager.PROCESS_STATE_IMPORTANT_FOREGROUND
                ? VM_PROCESS_STATE_JANK_PERCEPTIBLE
                : VM_PROCESS_STATE_JANK_IMPERCEPTIBLE;
        VMRuntime.getRuntime().updateProcessState(state);
    }

    private void applyPendingProcessState() {
        synchronized (mAppThread) {
            if (mPendingProcessState == PROCESS_STATE_UNKNOWN) {
                return;
            }
            final int pendingState = mPendingProcessState;
            mPendingProcessState = PROCESS_STATE_UNKNOWN;
            // Only apply the pending state if the last state doesn't change.
            if (pendingState == mLastProcessState) {
                updateVmProcessState(pendingState);
            }
        }
    }

    @Override
    public void countLaunchingActivities(int num) {
        mNumLaunchingActivities.getAndAdd(num);
    }

    @UnsupportedAppUsage
    public final void sendActivityResult(
            IBinder token, String id, int requestCode,
            int resultCode, Intent data) {
        if (DEBUG_RESULTS) Slog.v(TAG, "sendActivityResult: id=" + id
                + " req=" + requestCode + " res=" + resultCode + " data=" + data);
        ArrayList<ResultInfo> list = new ArrayList<ResultInfo>();
        list.add(new ResultInfo(id, requestCode, resultCode, data));
        final ClientTransaction clientTransaction = ClientTransaction.obtain(mAppThread, token);
        clientTransaction.addCallback(ActivityResultItem.obtain(list));
        try {
            mAppThread.scheduleTransaction(clientTransaction);
        } catch (RemoteException e) {
            // Local scheduling
        }
    }

    @Override
    TransactionExecutor getTransactionExecutor() {
        return mTransactionExecutor;
    }

    void sendMessage(int what, Object obj) {
        sendMessage(what, obj, 0, 0, false);
    }

    private void sendMessage(int what, Object obj, int arg1) {
        sendMessage(what, obj, arg1, 0, false);
    }

    private void sendMessage(int what, Object obj, int arg1, int arg2) {
        sendMessage(what, obj, arg1, arg2, false);
    }

    private void sendMessage(int what, Object obj, int arg1, int arg2, boolean async) {
        if (DEBUG_MESSAGES) {
            Slog.v(TAG,
                    "SCHEDULE " + what + " " + mH.codeToString(what) + ": " + arg1 + " / " + obj);
        }
        Message msg = Message.obtain();
        msg.what = what;
        msg.obj = obj;
        msg.arg1 = arg1;
        msg.arg2 = arg2;
        if (async) {
            msg.setAsynchronous(true);
        }
        mH.sendMessage(msg);
    }

    private void sendMessage(int what, Object obj, int arg1, int arg2, int seq) {
        if (DEBUG_MESSAGES) Slog.v(
                TAG, "SCHEDULE " + mH.codeToString(what) + " arg1=" + arg1 + " arg2=" + arg2 +
                        "seq= " + seq);
        Message msg = Message.obtain();
        msg.what = what;
        SomeArgs args = SomeArgs.obtain();
        args.arg1 = obj;
        args.argi1 = arg1;
        args.argi2 = arg2;
        args.argi3 = seq;
        msg.obj = args;
        mH.sendMessage(msg);
    }

    final void scheduleContextCleanup(ContextImpl context, String who,
            String what) {
        ContextCleanupInfo cci = new ContextCleanupInfo();
        cci.context = context;
        cci.who = who;
        cci.what = what;
        sendMessage(H.CLEAN_UP_CONTEXT, cci);
    }

    /**  Core implementation of activity launch. */
    private Activity performLaunchActivity(ActivityClientRecord r, Intent customIntent) {
        ActivityInfo aInfo = r.activityInfo;
        if (r.packageInfo == null) {
            r.packageInfo = getPackageInfo(aInfo.applicationInfo, r.compatInfo,
                    Context.CONTEXT_INCLUDE_CODE);
        }

        ComponentName component = r.intent.getComponent();
        if (component == null) {
            component = r.intent.resolveActivity(
                mInitialApplication.getPackageManager());
            r.intent.setComponent(component);
        }

        if (r.activityInfo.targetActivity != null) {
            component = new ComponentName(r.activityInfo.packageName,
                    r.activityInfo.targetActivity);
        }

        ContextImpl appContext = createBaseContextForActivity(r);
        Activity activity = null;
        try {
            java.lang.ClassLoader cl = appContext.getClassLoader();
            activity = mInstrumentation.newActivity(
                    cl, component.getClassName(), r.intent);
            StrictMode.incrementExpectedActivityCount(activity.getClass());
            r.intent.setExtrasClassLoader(cl);
            r.intent.prepareToEnterProcess();
            if (r.state != null) {
                r.state.setClassLoader(cl);
            }
        } catch (Exception e) {
            if (!mInstrumentation.onException(activity, e)) {
                throw new RuntimeException(
                    "Unable to instantiate activity " + component
                    + ": " + e.toString(), e);
            }
        }

        try {
            Application app = r.packageInfo.makeApplication(false, mInstrumentation);

            if (localLOGV) Slog.v(TAG, "Performing launch of " + r);
            if (localLOGV) Slog.v(
                    TAG, r + ": app=" + app
                    + ", appName=" + app.getPackageName()
                    + ", pkg=" + r.packageInfo.getPackageName()
                    + ", comp=" + r.intent.getComponent().toShortString()
                    + ", dir=" + r.packageInfo.getAppDir());

            if (activity != null) {
                CharSequence title = r.activityInfo.loadLabel(appContext.getPackageManager());
                Configuration config = new Configuration(mCompatConfiguration);
                if (r.overrideConfig != null) {
                    config.updateFrom(r.overrideConfig);
                }
                if (DEBUG_CONFIGURATION) Slog.v(TAG, "Launching activity "
                        + r.activityInfo.name + " with config " + config);
                Window window = null;
                if (r.mPendingRemoveWindow != null && r.mPreserveWindow) {
                    window = r.mPendingRemoveWindow;
                    r.mPendingRemoveWindow = null;
                    r.mPendingRemoveWindowManager = null;
                }
                appContext.setOuterContext(activity);
                activity.attach(appContext, this, getInstrumentation(), r.token,
                        r.ident, app, r.intent, r.activityInfo, title, r.parent,
                        r.embeddedID, r.lastNonConfigurationInstances, config,
                        r.referrer, r.voiceInteractor, window, r.configCallback,
                        r.assistToken);

                if (customIntent != null) {
                    activity.mIntent = customIntent;
                }
                r.lastNonConfigurationInstances = null;
                checkAndBlockForNetworkAccess();
                activity.mStartedActivity = false;
                int theme = r.activityInfo.getThemeResource();
                if (theme != 0) {
                    activity.setTheme(theme);
                }

                activity.mCalled = false;
                if (r.isPersistable()) {
                    mInstrumentation.callActivityOnCreate(activity, r.state, r.persistentState);
                } else {
                    mInstrumentation.callActivityOnCreate(activity, r.state);
                }
                if (!activity.mCalled) {
                    throw new SuperNotCalledException(
                        "Activity " + r.intent.getComponent().toShortString() +
                        " did not call through to super.onCreate()");
                }
                r.activity = activity;
            }
            r.setState(ON_CREATE);

            // updatePendingActivityConfiguration() reads from mActivities to update
            // ActivityClientRecord which runs in a different thread. Protect modifications to
            // mActivities to avoid race.
            synchronized (mResourcesManager) {
                mActivities.put(r.token, r);
            }

        } catch (SuperNotCalledException e) {
            throw e;

        } catch (Exception e) {
            if (!mInstrumentation.onException(activity, e)) {
                throw new RuntimeException(
                    "Unable to start activity " + component
                    + ": " + e.toString(), e);
            }
        }

        return activity;
    }

    @Override
    public void handleStartActivity(ActivityClientRecord r,
            PendingTransactionActions pendingActions) {
        final Activity activity = r.activity;
        if (r.activity == null) {
            // TODO(lifecycler): What do we do in this case?
            return;
        }
        if (!r.stopped) {
            throw new IllegalStateException("Can't start activity that is not stopped.");
        }
        if (r.activity.mFinished) {
            // TODO(lifecycler): How can this happen?
            return;
        }

        // Start
        activity.performStart("handleStartActivity");
        r.setState(ON_START);

        if (pendingActions == null) {
            // No more work to do.
            return;
        }

        // Restore instance state
        if (pendingActions.shouldRestoreInstanceState()) {
            if (r.isPersistable()) {
                if (r.state != null || r.persistentState != null) {
                    mInstrumentation.callActivityOnRestoreInstanceState(activity, r.state,
                            r.persistentState);
                }
            } else if (r.state != null) {
                mInstrumentation.callActivityOnRestoreInstanceState(activity, r.state);
            }
        }

        // Call postOnCreate()
        if (pendingActions.shouldCallOnPostCreate()) {
            activity.mCalled = false;
            if (r.isPersistable()) {
                mInstrumentation.callActivityOnPostCreate(activity, r.state,
                        r.persistentState);
            } else {
                mInstrumentation.callActivityOnPostCreate(activity, r.state);
            }
            if (!activity.mCalled) {
                throw new SuperNotCalledException(
                        "Activity " + r.intent.getComponent().toShortString()
                                + " did not call through to super.onPostCreate()");
            }
        }
    }

    /**
     * Checks if {@link #mNetworkBlockSeq} is {@link #INVALID_PROC_STATE_SEQ} and if so, returns
     * immediately. Otherwise, makes a blocking call to ActivityManagerService to wait for the
     * network rules to get updated.
     */
    private void checkAndBlockForNetworkAccess() {
        synchronized (mNetworkPolicyLock) {
            if (mNetworkBlockSeq != INVALID_PROC_STATE_SEQ) {
                try {
                    ActivityManager.getService().waitForNetworkStateUpdate(mNetworkBlockSeq);
                    mNetworkBlockSeq = INVALID_PROC_STATE_SEQ;
                } catch (RemoteException ignored) {}
            }
        }
    }

    private ContextImpl createBaseContextForActivity(ActivityClientRecord r) {
        final int displayId;
        try {
            displayId = ActivityTaskManager.getService().getActivityDisplayId(r.token);
        } catch (RemoteException e) {
            throw e.rethrowFromSystemServer();
        }

        ContextImpl appContext = ContextImpl.createActivityContext(
                this, r.packageInfo, r.activityInfo, r.token, displayId, r.overrideConfig);

        final DisplayManagerGlobal dm = DisplayManagerGlobal.getInstance();
        // For debugging purposes, if the activity's package name contains the value of
        // the "debug.use-second-display" system property as a substring, then show
        // its content on a secondary display if there is one.
        String pkgName = SystemProperties.get("debug.second-display.pkg");
        if (pkgName != null && !pkgName.isEmpty()
                && r.packageInfo.mPackageName.contains(pkgName)) {
            for (int id : dm.getDisplayIds()) {
                if (id != Display.DEFAULT_DISPLAY) {
                    Display display =
                            dm.getCompatibleDisplay(id, appContext.getResources());
                    appContext = (ContextImpl) appContext.createDisplayContext(display);
                    break;
                }
            }
        }
        return appContext;
    }

    /**
     * Extended implementation of activity launch. Used when server requests a launch or relaunch.
     */
    @Override
    public Activity handleLaunchActivity(ActivityClientRecord r,
            PendingTransactionActions pendingActions, Intent customIntent) {
        // If we are getting ready to gc after going to the background, well
        // we are back active so skip it.
        unscheduleGcIdler();
        mSomeActivitiesChanged = true;

        if (r.profilerInfo != null) {
            mProfiler.setProfiler(r.profilerInfo);
            mProfiler.startProfiling();
        }

        // Make sure we are running with the most recent config.
        handleConfigurationChanged(null, null);

        if (localLOGV) Slog.v(
            TAG, "Handling launch of " + r);

        // Initialize before creating the activity
        if (!ThreadedRenderer.sRendererDisabled
                && (r.activityInfo.flags & ActivityInfo.FLAG_HARDWARE_ACCELERATED) != 0) {
            HardwareRenderer.preload();
        }
        WindowManagerGlobal.initialize();

        // Hint the GraphicsEnvironment that an activity is launching on the process.
        GraphicsEnvironment.hintActivityLaunch();

        final Activity a = performLaunchActivity(r, customIntent);

        if (a != null) {
            r.createdConfig = new Configuration(mConfiguration);
            reportSizeConfigurations(r);
            if (!r.activity.mFinished && pendingActions != null) {
                pendingActions.setOldState(r.state);
                pendingActions.setRestoreInstanceState(true);
                pendingActions.setCallOnPostCreate(true);
            }
        } else {
            // If there was an error, for any reason, tell the activity manager to stop us.
            try {
                ActivityTaskManager.getService()
                        .finishActivity(r.token, Activity.RESULT_CANCELED, null,
                                Activity.DONT_FINISH_TASK_WITH_ACTIVITY);
            } catch (RemoteException ex) {
                throw ex.rethrowFromSystemServer();
            }
        }

        return a;
    }

    private void reportSizeConfigurations(ActivityClientRecord r) {
        if (mActivitiesToBeDestroyed.containsKey(r.token)) {
            // Size configurations of a destroyed activity is meaningless.
            return;
        }
        Configuration[] configurations = r.activity.getResources().getSizeConfigurations();
        if (configurations == null) {
            return;
        }
        SparseIntArray horizontal = new SparseIntArray();
        SparseIntArray vertical = new SparseIntArray();
        SparseIntArray smallest = new SparseIntArray();
        for (int i = configurations.length - 1; i >= 0; i--) {
            Configuration config = configurations[i];
            if (config.screenHeightDp != Configuration.SCREEN_HEIGHT_DP_UNDEFINED) {
                vertical.put(config.screenHeightDp, 0);
            }
            if (config.screenWidthDp != Configuration.SCREEN_WIDTH_DP_UNDEFINED) {
                horizontal.put(config.screenWidthDp, 0);
            }
            if (config.smallestScreenWidthDp != Configuration.SMALLEST_SCREEN_WIDTH_DP_UNDEFINED) {
                smallest.put(config.smallestScreenWidthDp, 0);
            }
        }
        try {
            ActivityTaskManager.getService().reportSizeConfigurations(r.token,
                    horizontal.copyKeys(), vertical.copyKeys(), smallest.copyKeys());
        } catch (RemoteException ex) {
            throw ex.rethrowFromSystemServer();
        }
    }

    private void deliverNewIntents(ActivityClientRecord r, List<ReferrerIntent> intents) {
        final int N = intents.size();
        for (int i=0; i<N; i++) {
            ReferrerIntent intent = intents.get(i);
            intent.setExtrasClassLoader(r.activity.getClassLoader());
            intent.prepareToEnterProcess();
            r.activity.mFragments.noteStateNotSaved();
            mInstrumentation.callActivityOnNewIntent(r.activity, intent);
        }
    }

    @Override
    public void handleNewIntent(IBinder token, List<ReferrerIntent> intents) {
        final ActivityClientRecord r = mActivities.get(token);
        if (r == null) {
            return;
        }

        checkAndBlockForNetworkAccess();
        deliverNewIntents(r, intents);
    }

    public void handleRequestAssistContextExtras(RequestAssistContextExtras cmd) {
        // Filling for autofill has a few differences:
        // - it does not need an AssistContent
        // - it does not call onProvideAssistData()
        // - it needs an IAutoFillCallback
        boolean forAutofill = cmd.requestType == ActivityManager.ASSIST_CONTEXT_AUTOFILL;

        // TODO: decide if lastSessionId logic applies to autofill sessions
        if (mLastSessionId != cmd.sessionId) {
            // Clear the existing structures
            mLastSessionId = cmd.sessionId;
            for (int i = mLastAssistStructures.size() - 1; i >= 0; i--) {
                AssistStructure structure = mLastAssistStructures.get(i).get();
                if (structure != null) {
                    structure.clearSendChannel();
                }
                mLastAssistStructures.remove(i);
            }
        }

        Bundle data = new Bundle();
        AssistStructure structure = null;
        AssistContent content = forAutofill ? null : new AssistContent();
        final long startTime = SystemClock.uptimeMillis();
        ActivityClientRecord r = mActivities.get(cmd.activityToken);
        Uri referrer = null;
        if (r != null) {
            if (!forAutofill) {
                r.activity.getApplication().dispatchOnProvideAssistData(r.activity, data);
                r.activity.onProvideAssistData(data);
                referrer = r.activity.onProvideReferrer();
            }
            if (cmd.requestType == ActivityManager.ASSIST_CONTEXT_FULL || forAutofill) {
                structure = new AssistStructure(r.activity, forAutofill, cmd.flags);
                Intent activityIntent = r.activity.getIntent();
                boolean notSecure = r.window == null ||
                        (r.window.getAttributes().flags
                                & WindowManager.LayoutParams.FLAG_SECURE) == 0;
                if (activityIntent != null && notSecure) {
                    if (!forAutofill) {
                        Intent intent = new Intent(activityIntent);
                        intent.setFlags(intent.getFlags() & ~(Intent.FLAG_GRANT_WRITE_URI_PERMISSION
                                | Intent.FLAG_GRANT_PERSISTABLE_URI_PERMISSION));
                        intent.removeUnsafeExtras();
                        content.setDefaultIntent(intent);
                    }
                } else {
                    if (!forAutofill) {
                        content.setDefaultIntent(new Intent());
                    }
                }
                if (!forAutofill) {
                    r.activity.onProvideAssistContent(content);
                }
            }

        }
        if (structure == null) {
            structure = new AssistStructure();
        }

        // TODO: decide if lastSessionId logic applies to autofill sessions

        structure.setAcquisitionStartTime(startTime);
        structure.setAcquisitionEndTime(SystemClock.uptimeMillis());

        mLastAssistStructures.add(new WeakReference<>(structure));
        IActivityTaskManager mgr = ActivityTaskManager.getService();
        try {
            mgr.reportAssistContextExtras(cmd.requestToken, data, structure, content, referrer);
        } catch (RemoteException e) {
            throw e.rethrowFromSystemServer();
        }
    }

    /** Fetches the user actions for the corresponding activity */
    private void handleRequestDirectActions(@NonNull IBinder activityToken,
            @NonNull IVoiceInteractor interactor, @NonNull CancellationSignal cancellationSignal,
            @NonNull RemoteCallback callback) {
        final ActivityClientRecord r = mActivities.get(activityToken);
        if (r == null) {
            Log.w(TAG, "requestDirectActions(): no activity for " + activityToken);
            callback.sendResult(null);
            return;
        }
        final int lifecycleState = r.getLifecycleState();
        if (lifecycleState < ON_START || lifecycleState >= ON_STOP) {
            Log.w(TAG, "requestDirectActions(" + r + "): wrong lifecycle: " + lifecycleState);
            callback.sendResult(null);
            return;
        }
        if (r.activity.mVoiceInteractor == null
                || r.activity.mVoiceInteractor.mInteractor.asBinder()
                != interactor.asBinder()) {
            if (r.activity.mVoiceInteractor != null) {
                r.activity.mVoiceInteractor.destroy();
            }
            r.activity.mVoiceInteractor = new VoiceInteractor(interactor, r.activity,
                    r.activity, Looper.myLooper());
        }
        r.activity.onGetDirectActions(cancellationSignal, (actions) -> {
            Preconditions.checkNotNull(actions);
            Preconditions.checkCollectionElementsNotNull(actions, "actions");
            if (!actions.isEmpty()) {
                final int actionCount = actions.size();
                for (int i = 0; i < actionCount; i++) {
                    final DirectAction action = actions.get(i);
                    action.setSource(r.activity.getTaskId(), r.activity.getAssistToken());
                }
                final Bundle result = new Bundle();
                result.putParcelable(DirectAction.KEY_ACTIONS_LIST,
                        new ParceledListSlice<>(actions));
                callback.sendResult(result);
            } else {
                callback.sendResult(null);
            }
        });
    }

    /** Performs an actions in the corresponding activity */
    private void handlePerformDirectAction(@NonNull IBinder activityToken,
            @NonNull String actionId, @Nullable Bundle arguments,
            @NonNull CancellationSignal cancellationSignal,
            @NonNull RemoteCallback resultCallback) {
        final ActivityClientRecord r = mActivities.get(activityToken);
        if (r != null) {
            final int lifecycleState = r.getLifecycleState();
            if (lifecycleState < ON_START || lifecycleState >= ON_STOP) {
                resultCallback.sendResult(null);
                return;
            }
            final Bundle nonNullArguments = (arguments != null) ? arguments : Bundle.EMPTY;
            r.activity.onPerformDirectAction(actionId, nonNullArguments, cancellationSignal,
                    resultCallback::sendResult);
        } else {
            resultCallback.sendResult(null);
        }
    }

    public void handleTranslucentConversionComplete(IBinder token, boolean drawComplete) {
        ActivityClientRecord r = mActivities.get(token);
        if (r != null) {
            r.activity.onTranslucentConversionComplete(drawComplete);
        }
    }

    public void onNewActivityOptions(IBinder token, ActivityOptions options) {
        ActivityClientRecord r = mActivities.get(token);
        if (r != null) {
            r.activity.onNewActivityOptions(options);
        }
    }

    public void handleInstallProvider(ProviderInfo info) {
        final StrictMode.ThreadPolicy oldPolicy = StrictMode.allowThreadDiskWrites();
        try {
            installContentProviders(mInitialApplication, Arrays.asList(info));
        } finally {
            StrictMode.setThreadPolicy(oldPolicy);
        }
    }

    private void handleEnterAnimationComplete(IBinder token) {
        ActivityClientRecord r = mActivities.get(token);
        if (r != null) {
            r.activity.dispatchEnterAnimationComplete();
        }
    }

    private void handleStartBinderTracking() {
        Binder.enableTracing();
    }

    private void handleStopBinderTrackingAndDump(ParcelFileDescriptor fd) {
        try {
            Binder.disableTracing();
            Binder.getTransactionTracker().writeTracesToFile(fd);
        } finally {
            IoUtils.closeQuietly(fd);
            Binder.getTransactionTracker().clearTraces();
        }
    }

    @Override
    public void handleMultiWindowModeChanged(IBinder token, boolean isInMultiWindowMode,
            Configuration overrideConfig) {
        final ActivityClientRecord r = mActivities.get(token);
        if (r != null) {
            final Configuration newConfig = new Configuration(mConfiguration);
            if (overrideConfig != null) {
                newConfig.updateFrom(overrideConfig);
            }
            r.activity.dispatchMultiWindowModeChanged(isInMultiWindowMode, newConfig);
        }
    }

    @Override
    public void handlePictureInPictureModeChanged(IBinder token, boolean isInPipMode,
            Configuration overrideConfig) {
        final ActivityClientRecord r = mActivities.get(token);
        if (r != null) {
            final Configuration newConfig = new Configuration(mConfiguration);
            if (overrideConfig != null) {
                newConfig.updateFrom(overrideConfig);
            }
            r.activity.dispatchPictureInPictureModeChanged(isInPipMode, newConfig);
        }
    }

    private void handleLocalVoiceInteractionStarted(IBinder token, IVoiceInteractor interactor) {
        final ActivityClientRecord r = mActivities.get(token);
        if (r != null) {
            r.voiceInteractor = interactor;
            r.activity.setVoiceInteractor(interactor);
            if (interactor == null) {
                r.activity.onLocalVoiceInteractionStopped();
            } else {
                r.activity.onLocalVoiceInteractionStarted();
            }
        }
    }

    private static boolean attemptAttachAgent(String agent, ClassLoader classLoader) {
        try {
            VMDebug.attachAgent(agent, classLoader);
            return true;
        } catch (IOException e) {
            Slog.e(TAG, "Attaching agent with " + classLoader + " failed: " + agent);
            return false;
        }
    }

    static void handleAttachAgent(String agent, LoadedApk loadedApk) {
        ClassLoader classLoader = loadedApk != null ? loadedApk.getClassLoader() : null;
        if (attemptAttachAgent(agent, classLoader)) {
            return;
        }
        if (classLoader != null) {
            attemptAttachAgent(agent, null);
        }
    }

    private static final ThreadLocal<Intent> sCurrentBroadcastIntent = new ThreadLocal<Intent>();

    /**
     * Return the Intent that's currently being handled by a
     * BroadcastReceiver on this thread, or null if none.
     * @hide
     */
    public static Intent getIntentBeingBroadcast() {
        return sCurrentBroadcastIntent.get();
    }

    @UnsupportedAppUsage(maxTargetSdk = Build.VERSION_CODES.P, trackingBug = 115609023)
    private void handleReceiver(ReceiverData data) {
        // If we are getting ready to gc after going to the background, well
        // we are back active so skip it.
        unscheduleGcIdler();

        String component = data.intent.getComponent().getClassName();

        LoadedApk packageInfo = getPackageInfoNoCheck(
                data.info.applicationInfo, data.compatInfo);

        IActivityManager mgr = ActivityManager.getService();

        Application app;
        BroadcastReceiver receiver;
        ContextImpl context;
        try {
            app = packageInfo.makeApplication(false, mInstrumentation);
            context = (ContextImpl) app.getBaseContext();
            if (data.info.splitName != null) {
                context = (ContextImpl) context.createContextForSplit(data.info.splitName);
            }
            java.lang.ClassLoader cl = context.getClassLoader();
            data.intent.setExtrasClassLoader(cl);
            data.intent.prepareToEnterProcess();
            data.setExtrasClassLoader(cl);
            receiver = packageInfo.getAppFactory()
                    .instantiateReceiver(cl, data.info.name, data.intent);
        } catch (Exception e) {
            if (DEBUG_BROADCAST) Slog.i(TAG,
                    "Finishing failed broadcast to " + data.intent.getComponent());
            data.sendFinished(mgr);
            throw new RuntimeException(
                "Unable to instantiate receiver " + component
                + ": " + e.toString(), e);
        }

        try {
            if (localLOGV) Slog.v(
                TAG, "Performing receive of " + data.intent
                + ": app=" + app
                + ", appName=" + app.getPackageName()
                + ", pkg=" + packageInfo.getPackageName()
                + ", comp=" + data.intent.getComponent().toShortString()
                + ", dir=" + packageInfo.getAppDir());

            sCurrentBroadcastIntent.set(data.intent);
            receiver.setPendingResult(data);
            receiver.onReceive(context.getReceiverRestrictedContext(),
                    data.intent);
        } catch (Exception e) {
            if (DEBUG_BROADCAST) Slog.i(TAG,
                    "Finishing failed broadcast to " + data.intent.getComponent());
            data.sendFinished(mgr);
            if (!mInstrumentation.onException(receiver, e)) {
                throw new RuntimeException(
                    "Unable to start receiver " + component
                    + ": " + e.toString(), e);
            }
        } finally {
            sCurrentBroadcastIntent.set(null);
        }

        if (receiver.getPendingResult() != null) {
            data.finish();
        }
    }

    // Instantiate a BackupAgent and tell it that it's alive
    private void handleCreateBackupAgent(CreateBackupAgentData data) {
        if (DEBUG_BACKUP) Slog.v(TAG, "handleCreateBackupAgent: " + data);

        // Sanity check the requested target package's uid against ours
        try {
            PackageInfo requestedPackage = getPackageManager().getPackageInfo(
                    data.appInfo.packageName, 0, UserHandle.myUserId());
            if (requestedPackage.applicationInfo.uid != Process.myUid()) {
                Slog.w(TAG, "Asked to instantiate non-matching package "
                        + data.appInfo.packageName);
                return;
            }
        } catch (RemoteException e) {
            throw e.rethrowFromSystemServer();
        }

        // no longer idle; we have backup work to do
        unscheduleGcIdler();

        // instantiate the BackupAgent class named in the manifest
        LoadedApk packageInfo = getPackageInfoNoCheck(data.appInfo, data.compatInfo);
        String packageName = packageInfo.mPackageName;
        if (packageName == null) {
            Slog.d(TAG, "Asked to create backup agent for nonexistent package");
            return;
        }

        String classname = data.appInfo.backupAgentName;
        // full backup operation but no app-supplied agent?  use the default implementation
        if (classname == null && (data.backupMode == ApplicationThreadConstants.BACKUP_MODE_FULL
                || data.backupMode == ApplicationThreadConstants.BACKUP_MODE_RESTORE_FULL)) {
            classname = "android.app.backup.FullBackupAgent";
        }

        try {
            IBinder binder = null;
            ArrayMap<String, BackupAgent> backupAgents = getBackupAgentsForUser(data.userId);
            BackupAgent agent = backupAgents.get(packageName);
            if (agent != null) {
                // reusing the existing instance
                if (DEBUG_BACKUP) {
                    Slog.v(TAG, "Reusing existing agent instance");
                }
                binder = agent.onBind();
            } else {
                try {
                    if (DEBUG_BACKUP) Slog.v(TAG, "Initializing agent class " + classname);

                    java.lang.ClassLoader cl = packageInfo.getClassLoader();
                    agent = (BackupAgent) cl.loadClass(classname).newInstance();

                    // set up the agent's context
                    ContextImpl context = ContextImpl.createAppContext(this, packageInfo);
                    context.setOuterContext(agent);
                    agent.attach(context);

                    agent.onCreate(UserHandle.of(data.userId));
                    binder = agent.onBind();
                    backupAgents.put(packageName, agent);
                } catch (Exception e) {
                    // If this is during restore, fail silently; otherwise go
                    // ahead and let the user see the crash.
                    Slog.e(TAG, "Agent threw during creation: " + e);
                    if (data.backupMode != ApplicationThreadConstants.BACKUP_MODE_RESTORE
                            && data.backupMode !=
                                    ApplicationThreadConstants.BACKUP_MODE_RESTORE_FULL) {
                        throw e;
                    }
                    // falling through with 'binder' still null
                }
            }

            // tell the OS that we're live now
            try {
                ActivityManager.getService().backupAgentCreated(packageName, binder, data.userId);
            } catch (RemoteException e) {
                throw e.rethrowFromSystemServer();
            }
        } catch (Exception e) {
            throw new RuntimeException("Unable to create BackupAgent "
                    + classname + ": " + e.toString(), e);
        }
    }

    // Tear down a BackupAgent
    private void handleDestroyBackupAgent(CreateBackupAgentData data) {
        if (DEBUG_BACKUP) Slog.v(TAG, "handleDestroyBackupAgent: " + data);

        LoadedApk packageInfo = getPackageInfoNoCheck(data.appInfo, data.compatInfo);
        String packageName = packageInfo.mPackageName;
        ArrayMap<String, BackupAgent> backupAgents = getBackupAgentsForUser(data.userId);
        BackupAgent agent = backupAgents.get(packageName);
        if (agent != null) {
            try {
                agent.onDestroy();
            } catch (Exception e) {
                Slog.w(TAG, "Exception thrown in onDestroy by backup agent of " + data.appInfo);
                e.printStackTrace();
            }
            backupAgents.remove(packageName);
        } else {
            Slog.w(TAG, "Attempt to destroy unknown backup agent " + data);
        }
    }

    private ArrayMap<String, BackupAgent> getBackupAgentsForUser(int userId) {
        ArrayMap<String, BackupAgent> backupAgents = mBackupAgentsByUser.get(userId);
        if (backupAgents == null) {
            backupAgents = new ArrayMap<>();
            mBackupAgentsByUser.put(userId, backupAgents);
        }
        return backupAgents;
    }

    @UnsupportedAppUsage
    private void handleCreateService(CreateServiceData data) {
        // If we are getting ready to gc after going to the background, well
        // we are back active so skip it.
        unscheduleGcIdler();

        LoadedApk packageInfo = getPackageInfoNoCheck(
                data.info.applicationInfo, data.compatInfo);
        Service service = null;
        try {
            java.lang.ClassLoader cl = packageInfo.getClassLoader();
            service = packageInfo.getAppFactory()
                    .instantiateService(cl, data.info.name, data.intent);
        } catch (Exception e) {
            if (!mInstrumentation.onException(service, e)) {
                throw new RuntimeException(
                    "Unable to instantiate service " + data.info.name
                    + ": " + e.toString(), e);
            }
        }

        try {
            if (localLOGV) Slog.v(TAG, "Creating service " + data.info.name);

            ContextImpl context = ContextImpl.createAppContext(this, packageInfo);
            context.setOuterContext(service);

            Application app = packageInfo.makeApplication(false, mInstrumentation);
            service.attach(context, this, data.info.name, data.token, app,
                    ActivityManager.getService());
            service.onCreate();
            mServices.put(data.token, service);
            try {
                ActivityManager.getService().serviceDoneExecuting(
                        data.token, SERVICE_DONE_EXECUTING_ANON, 0, 0);
            } catch (RemoteException e) {
                throw e.rethrowFromSystemServer();
            }
        } catch (Exception e) {
            if (!mInstrumentation.onException(service, e)) {
                throw new RuntimeException(
                    "Unable to create service " + data.info.name
                    + ": " + e.toString(), e);
            }
        }
    }

    private void handleBindService(BindServiceData data) {
        Service s = mServices.get(data.token);
        if (DEBUG_SERVICE)
            Slog.v(TAG, "handleBindService s=" + s + " rebind=" + data.rebind);
        if (s != null) {
            try {
                data.intent.setExtrasClassLoader(s.getClassLoader());
                data.intent.prepareToEnterProcess();
                try {
                    if (!data.rebind) {
                        IBinder binder = s.onBind(data.intent);
                        ActivityManager.getService().publishService(
                                data.token, data.intent, binder);
                    } else {
                        s.onRebind(data.intent);
                        ActivityManager.getService().serviceDoneExecuting(
                                data.token, SERVICE_DONE_EXECUTING_ANON, 0, 0);
                    }
                } catch (RemoteException ex) {
                    throw ex.rethrowFromSystemServer();
                }
            } catch (Exception e) {
                if (!mInstrumentation.onException(s, e)) {
                    throw new RuntimeException(
                            "Unable to bind to service " + s
                            + " with " + data.intent + ": " + e.toString(), e);
                }
            }
        }
    }

    private void handleUnbindService(BindServiceData data) {
        Service s = mServices.get(data.token);
        if (s != null) {
            try {
                data.intent.setExtrasClassLoader(s.getClassLoader());
                data.intent.prepareToEnterProcess();
                boolean doRebind = s.onUnbind(data.intent);
                try {
                    if (doRebind) {
                        ActivityManager.getService().unbindFinished(
                                data.token, data.intent, doRebind);
                    } else {
                        ActivityManager.getService().serviceDoneExecuting(
                                data.token, SERVICE_DONE_EXECUTING_ANON, 0, 0);
                    }
                } catch (RemoteException ex) {
                    throw ex.rethrowFromSystemServer();
                }
            } catch (Exception e) {
                if (!mInstrumentation.onException(s, e)) {
                    throw new RuntimeException(
                            "Unable to unbind to service " + s
                            + " with " + data.intent + ": " + e.toString(), e);
                }
            }
        }
    }

    private void handleDumpService(DumpComponentInfo info) {
        final StrictMode.ThreadPolicy oldPolicy = StrictMode.allowThreadDiskWrites();
        try {
            Service s = mServices.get(info.token);
            if (s != null) {
                PrintWriter pw = new FastPrintWriter(new FileOutputStream(
                        info.fd.getFileDescriptor()));
                s.dump(info.fd.getFileDescriptor(), pw, info.args);
                pw.flush();
            }
        } finally {
            IoUtils.closeQuietly(info.fd);
            StrictMode.setThreadPolicy(oldPolicy);
        }
    }

    private void handleDumpActivity(DumpComponentInfo info) {
        final StrictMode.ThreadPolicy oldPolicy = StrictMode.allowThreadDiskWrites();
        try {
            ActivityClientRecord r = mActivities.get(info.token);
            if (r != null && r.activity != null) {
                PrintWriter pw = new FastPrintWriter(new FileOutputStream(
                        info.fd.getFileDescriptor()));
                r.activity.dump(info.prefix, info.fd.getFileDescriptor(), pw, info.args);
                pw.flush();
            }
        } finally {
            IoUtils.closeQuietly(info.fd);
            StrictMode.setThreadPolicy(oldPolicy);
        }
    }

    private void handleDumpProvider(DumpComponentInfo info) {
        final StrictMode.ThreadPolicy oldPolicy = StrictMode.allowThreadDiskWrites();
        try {
            ProviderClientRecord r = mLocalProviders.get(info.token);
            if (r != null && r.mLocalProvider != null) {
                PrintWriter pw = new FastPrintWriter(new FileOutputStream(
                        info.fd.getFileDescriptor()));
                r.mLocalProvider.dump(info.fd.getFileDescriptor(), pw, info.args);
                pw.flush();
            }
        } finally {
            IoUtils.closeQuietly(info.fd);
            StrictMode.setThreadPolicy(oldPolicy);
        }
    }

    private void handleServiceArgs(ServiceArgsData data) {
        Service s = mServices.get(data.token);
        if (s != null) {
            try {
                if (data.args != null) {
                    data.args.setExtrasClassLoader(s.getClassLoader());
                    data.args.prepareToEnterProcess();
                }
                int res;
                if (!data.taskRemoved) {
                    res = s.onStartCommand(data.args, data.flags, data.startId);
                } else {
                    s.onTaskRemoved(data.args);
                    res = Service.START_TASK_REMOVED_COMPLETE;
                }

                QueuedWork.waitToFinish();

                try {
                    ActivityManager.getService().serviceDoneExecuting(
                            data.token, SERVICE_DONE_EXECUTING_START, data.startId, res);
                } catch (RemoteException e) {
                    throw e.rethrowFromSystemServer();
                }
            } catch (Exception e) {
                if (!mInstrumentation.onException(s, e)) {
                    throw new RuntimeException(
                            "Unable to start service " + s
                            + " with " + data.args + ": " + e.toString(), e);
                }
            }
        }
    }

    private void handleStopService(IBinder token) {
        Service s = mServices.remove(token);
        if (s != null) {
            try {
                if (localLOGV) Slog.v(TAG, "Destroying service " + s);
                s.onDestroy();
                s.detachAndCleanUp();
                Context context = s.getBaseContext();
                if (context instanceof ContextImpl) {
                    final String who = s.getClassName();
                    ((ContextImpl) context).scheduleFinalCleanup(who, "Service");
                }

                QueuedWork.waitToFinish();

                try {
                    ActivityManager.getService().serviceDoneExecuting(
                            token, SERVICE_DONE_EXECUTING_STOP, 0, 0);
                } catch (RemoteException e) {
                    throw e.rethrowFromSystemServer();
                }
            } catch (Exception e) {
                if (!mInstrumentation.onException(s, e)) {
                    throw new RuntimeException(
                            "Unable to stop service " + s
                            + ": " + e.toString(), e);
                }
                Slog.i(TAG, "handleStopService: exception for " + token, e);
            }
        } else {
            Slog.i(TAG, "handleStopService: token=" + token + " not found.");
        }
        //Slog.i(TAG, "Running services: " + mServices);
    }

    /**
     * Resume the activity.
     * @param token Target activity token.
     * @param finalStateRequest Flag indicating if this is part of final state resolution for a
     *                          transaction.
     * @param reason Reason for performing the action.
     *
     * @return The {@link ActivityClientRecord} that was resumed, {@code null} otherwise.
     */
    @VisibleForTesting
    public ActivityClientRecord performResumeActivity(IBinder token, boolean finalStateRequest,
            String reason) {
        final ActivityClientRecord r = mActivities.get(token);
        if (localLOGV) {
            Slog.v(TAG, "Performing resume of " + r + " finished=" + r.activity.mFinished);
        }
        if (r == null || r.activity.mFinished) {
            return null;
        }
        if (r.getLifecycleState() == ON_RESUME) {
            if (!finalStateRequest) {
                final RuntimeException e = new IllegalStateException(
                        "Trying to resume activity which is already resumed");
                Slog.e(TAG, e.getMessage(), e);
                Slog.e(TAG, r.getStateString());
                // TODO(lifecycler): A double resume request is possible when an activity
                // receives two consequent transactions with relaunch requests and "resumed"
                // final state requests and the second relaunch is omitted. We still try to
                // handle two resume requests for the final state. For cases other than this
                // one, we don't expect it to happen.
            }
            return null;
        }
        if (finalStateRequest) {
            r.hideForNow = false;
            r.activity.mStartedActivity = false;
        }
        try {
            r.activity.onStateNotSaved();
            r.activity.mFragments.noteStateNotSaved();
            checkAndBlockForNetworkAccess();
            if (r.pendingIntents != null) {
                deliverNewIntents(r, r.pendingIntents);
                r.pendingIntents = null;
            }
            if (r.pendingResults != null) {
                deliverResults(r, r.pendingResults, reason);
                r.pendingResults = null;
            }
            r.activity.performResume(r.startsNotResumed, reason);

            r.state = null;
            r.persistentState = null;
            r.setState(ON_RESUME);

            reportTopResumedActivityChanged(r, r.isTopResumedActivity, "topWhenResuming");
        } catch (Exception e) {
            if (!mInstrumentation.onException(r.activity, e)) {
                throw new RuntimeException("Unable to resume activity "
                        + r.intent.getComponent().toShortString() + ": " + e.toString(), e);
            }
        }
        return r;
    }

    static final void cleanUpPendingRemoveWindows(ActivityClientRecord r, boolean force) {
        if (r.mPreserveWindow && !force) {
            return;
        }
        if (r.mPendingRemoveWindow != null) {
            r.mPendingRemoveWindowManager.removeViewImmediate(
                    r.mPendingRemoveWindow.getDecorView());
            IBinder wtoken = r.mPendingRemoveWindow.getDecorView().getWindowToken();
            if (wtoken != null) {
                WindowManagerGlobal.getInstance().closeAll(wtoken,
                        r.activity.getClass().getName(), "Activity");
            }
        }
        r.mPendingRemoveWindow = null;
        r.mPendingRemoveWindowManager = null;
    }

    @Override
    public void handleResumeActivity(IBinder token, boolean finalStateRequest, boolean isForward,
            String reason) {
        // If we are getting ready to gc after going to the background, well
        // we are back active so skip it.
        unscheduleGcIdler();
        mSomeActivitiesChanged = true;

        // TODO Push resumeArgs into the activity for consideration
        final ActivityClientRecord r = performResumeActivity(token, finalStateRequest, reason);
        if (r == null) {
            // We didn't actually resume the activity, so skipping any follow-up actions.
            return;
        }
        if (mActivitiesToBeDestroyed.containsKey(token)) {
            // Although the activity is resumed, it is going to be destroyed. So the following
            // UI operations are unnecessary and also prevents exception because its token may
            // be gone that window manager cannot recognize it. All necessary cleanup actions
            // performed below will be done while handling destruction.
            return;
        }

        final Activity a = r.activity;

        if (localLOGV) {
            Slog.v(TAG, "Resume " + r + " started activity: " + a.mStartedActivity
                    + ", hideForNow: " + r.hideForNow + ", finished: " + a.mFinished);
        }

        final int forwardBit = isForward
                ? WindowManager.LayoutParams.SOFT_INPUT_IS_FORWARD_NAVIGATION : 0;

        // If the window hasn't yet been added to the window manager,
        // and this guy didn't finish itself or start another activity,
        // then go ahead and add the window.
        boolean willBeVisible = !a.mStartedActivity;
        if (!willBeVisible) {
            try {
                willBeVisible = ActivityTaskManager.getService().willActivityBeVisible(
                        a.getActivityToken());
            } catch (RemoteException e) {
                throw e.rethrowFromSystemServer();
            }
        }
        if (r.window == null && !a.mFinished && willBeVisible) {
            r.window = r.activity.getWindow();
            View decor = r.window.getDecorView();
            decor.setVisibility(View.INVISIBLE);
            ViewManager wm = a.getWindowManager();
            WindowManager.LayoutParams l = r.window.getAttributes();
            a.mDecor = decor;
            l.type = WindowManager.LayoutParams.TYPE_BASE_APPLICATION;
            l.softInputMode |= forwardBit;
            if (r.mPreserveWindow) {
                a.mWindowAdded = true;
                r.mPreserveWindow = false;
                // Normally the ViewRoot sets up callbacks with the Activity
                // in addView->ViewRootImpl#setView. If we are instead reusing
                // the decor view we have to notify the view root that the
                // callbacks may have changed.
                ViewRootImpl impl = decor.getViewRootImpl();
                if (impl != null) {
                    impl.notifyChildRebuilt();
                }
            }
            if (a.mVisibleFromClient) {
                if (!a.mWindowAdded) {
                    a.mWindowAdded = true;
                    wm.addView(decor, l);
                } else {
                    // The activity will get a callback for this {@link LayoutParams} change
                    // earlier. However, at that time the decor will not be set (this is set
                    // in this method), so no action will be taken. This call ensures the
                    // callback occurs with the decor set.
                    a.onWindowAttributesChanged(l);
                }
            }

            // If the window has already been added, but during resume
            // we started another activity, then don't yet make the
            // window visible.
        } else if (!willBeVisible) {
            if (localLOGV) Slog.v(TAG, "Launch " + r + " mStartedActivity set");
            r.hideForNow = true;
        }

        // Get rid of anything left hanging around.
        cleanUpPendingRemoveWindows(r, false /* force */);

        // The window is now visible if it has been added, we are not
        // simply finishing, and we are not starting another activity.
        if (!r.activity.mFinished && willBeVisible && r.activity.mDecor != null && !r.hideForNow) {
            if (r.newConfig != null) {
                performConfigurationChangedForActivity(r, r.newConfig);
                if (DEBUG_CONFIGURATION) {
                    Slog.v(TAG, "Resuming activity " + r.activityInfo.name + " with newConfig "
                            + r.activity.mCurrentConfig);
                }
                r.newConfig = null;
            }
            if (localLOGV) Slog.v(TAG, "Resuming " + r + " with isForward=" + isForward);
            WindowManager.LayoutParams l = r.window.getAttributes();
            if ((l.softInputMode
                    & WindowManager.LayoutParams.SOFT_INPUT_IS_FORWARD_NAVIGATION)
                    != forwardBit) {
                l.softInputMode = (l.softInputMode
                        & (~WindowManager.LayoutParams.SOFT_INPUT_IS_FORWARD_NAVIGATION))
                        | forwardBit;
                if (r.activity.mVisibleFromClient) {
                    ViewManager wm = a.getWindowManager();
                    View decor = r.window.getDecorView();
                    wm.updateViewLayout(decor, l);
                }
            }

            r.activity.mVisibleFromServer = true;
            mNumVisibleActivities++;
            if (r.activity.mVisibleFromClient) {
                r.activity.makeVisible();
            }
        }

        r.nextIdle = mNewActivities;
        mNewActivities = r;
        if (localLOGV) Slog.v(TAG, "Scheduling idle handler for " + r);
        Looper.myQueue().addIdleHandler(new Idler());
    }


    @Override
    public void handleTopResumedActivityChanged(IBinder token, boolean onTop, String reason) {
        ActivityClientRecord r = mActivities.get(token);
        if (r == null || r.activity == null) {
            Slog.w(TAG, "Not found target activity to report position change for token: " + token);
            return;
        }

        if (DEBUG_ORDER) {
            Slog.d(TAG, "Received position change to top: " + onTop + " for activity: " + r);
        }

        if (r.isTopResumedActivity == onTop) {
            throw new IllegalStateException("Activity top position already set to onTop=" + onTop);
        }

        r.isTopResumedActivity = onTop;

        if (r.getLifecycleState() == ON_RESUME) {
            reportTopResumedActivityChanged(r, onTop, "topStateChangedWhenResumed");
        } else {
            if (DEBUG_ORDER) {
                Slog.d(TAG, "Won't deliver top position change in state=" + r.getLifecycleState());
            }
        }
    }

    /**
     * Call {@link Activity#onTopResumedActivityChanged(boolean)} if its top resumed state changed
     * since the last report.
     */
    private void reportTopResumedActivityChanged(ActivityClientRecord r, boolean onTop,
            String reason) {
        if (r.lastReportedTopResumedState != onTop) {
            r.lastReportedTopResumedState = onTop;
            r.activity.performTopResumedActivityChanged(onTop, reason);
        }
    }

    @Override
    public void handlePauseActivity(IBinder token, boolean finished, boolean userLeaving,
            int configChanges, PendingTransactionActions pendingActions, String reason) {
        ActivityClientRecord r = mActivities.get(token);
        if (r != null) {
            if (userLeaving) {
                performUserLeavingActivity(r);
            }

            r.activity.mConfigChangeFlags |= configChanges;
            performPauseActivity(r, finished, reason, pendingActions);

            // Make sure any pending writes are now committed.
            if (r.isPreHoneycomb()) {
                QueuedWork.waitToFinish();
            }
            mSomeActivitiesChanged = true;
        }
    }

    final void performUserLeavingActivity(ActivityClientRecord r) {
        mInstrumentation.callActivityOnUserLeaving(r.activity);
    }

    final Bundle performPauseActivity(IBinder token, boolean finished, String reason,
            PendingTransactionActions pendingActions) {
        ActivityClientRecord r = mActivities.get(token);
        return r != null ? performPauseActivity(r, finished, reason, pendingActions) : null;
    }

    /**
     * Pause the activity.
     * @return Saved instance state for pre-Honeycomb apps if it was saved, {@code null} otherwise.
     */
    private Bundle performPauseActivity(ActivityClientRecord r, boolean finished, String reason,
            PendingTransactionActions pendingActions) {
        if (r.paused) {
            if (r.activity.mFinished) {
                // If we are finishing, we won't call onResume() in certain cases.
                // So here we likewise don't want to call onPause() if the activity
                // isn't resumed.
                return null;
            }
            RuntimeException e = new RuntimeException(
                    "Performing pause of activity that is not resumed: "
                    + r.intent.getComponent().toShortString());
            Slog.e(TAG, e.getMessage(), e);
        }
        if (finished) {
            r.activity.mFinished = true;
        }

        // Pre-Honeycomb apps always save their state before pausing
        final boolean shouldSaveState = !r.activity.mFinished && r.isPreHoneycomb();
        if (shouldSaveState) {
            callActivityOnSaveInstanceState(r);
        }

        performPauseActivityIfNeeded(r, reason);

        // Notify any outstanding on paused listeners
        ArrayList<OnActivityPausedListener> listeners;
        synchronized (mOnPauseListeners) {
            listeners = mOnPauseListeners.remove(r.activity);
        }
        int size = (listeners != null ? listeners.size() : 0);
        for (int i = 0; i < size; i++) {
            listeners.get(i).onPaused(r.activity);
        }

        final Bundle oldState = pendingActions != null ? pendingActions.getOldState() : null;
        if (oldState != null) {
            // We need to keep around the original state, in case we need to be created again.
            // But we only do this for pre-Honeycomb apps, which always save their state when
            // pausing, so we can not have them save their state when restarting from a paused
            // state. For HC and later, we want to (and can) let the state be saved as the
            // normal part of stopping the activity.
            if (r.isPreHoneycomb()) {
                r.state = oldState;
            }
        }

        return shouldSaveState ? r.state : null;
    }

    private void performPauseActivityIfNeeded(ActivityClientRecord r, String reason) {
        if (r.paused) {
            // You are already paused silly...
            return;
        }

        // Always reporting top resumed position loss when pausing an activity. If necessary, it
        // will be restored in performResumeActivity().
        reportTopResumedActivityChanged(r, false /* onTop */, "pausing");

        try {
            r.activity.mCalled = false;
            mInstrumentation.callActivityOnPause(r.activity);
            if (!r.activity.mCalled) {
                throw new SuperNotCalledException("Activity " + safeToComponentShortString(r.intent)
                        + " did not call through to super.onPause()");
            }
        } catch (SuperNotCalledException e) {
            throw e;
        } catch (Exception e) {
            if (!mInstrumentation.onException(r.activity, e)) {
                throw new RuntimeException("Unable to pause activity "
                        + safeToComponentShortString(r.intent) + ": " + e.toString(), e);
            }
        }
        r.setState(ON_PAUSE);
    }

    /** Called from {@link LocalActivityManager}. */
    @UnsupportedAppUsage
    final void performStopActivity(IBinder token, boolean saveState, String reason) {
        ActivityClientRecord r = mActivities.get(token);
        performStopActivityInner(r, null /* stopInfo */, false /* keepShown */, saveState,
                false /* finalStateRequest */, reason);
    }

    private static final class ProviderRefCount {
        public final ContentProviderHolder holder;
        public final ProviderClientRecord client;
        public int stableCount;
        public int unstableCount;

        // When this is set, the stable and unstable ref counts are 0 and
        // we have a pending operation scheduled to remove the ref count
        // from the activity manager.  On the activity manager we are still
        // holding an unstable ref, though it is not reflected in the counts
        // here.
        public boolean removePending;

        ProviderRefCount(ContentProviderHolder inHolder,
                ProviderClientRecord inClient, int sCount, int uCount) {
            holder = inHolder;
            client = inClient;
            stableCount = sCount;
            unstableCount = uCount;
        }
    }

    /**
     * Core implementation of stopping an activity.  Note this is a little
     * tricky because the server's meaning of stop is slightly different
     * than our client -- for the server, stop means to save state and give
     * it the result when it is done, but the window may still be visible.
     * For the client, we want to call onStop()/onStart() to indicate when
     * the activity's UI visibility changes.
     * @param r Target activity client record.
     * @param info Action that will report activity stop to server.
     * @param keepShown Flag indicating whether the activity is still shown.
     * @param saveState Flag indicating whether the activity state should be saved.
     * @param finalStateRequest Flag indicating if this call is handling final lifecycle state
     *                          request for a transaction.
     * @param reason Reason for performing this operation.
     */
    private void performStopActivityInner(ActivityClientRecord r, StopInfo info, boolean keepShown,
            boolean saveState, boolean finalStateRequest, String reason) {
        if (localLOGV) Slog.v(TAG, "Performing stop of " + r);
        if (r != null) {
            if (!keepShown && r.stopped) {
                if (r.activity.mFinished) {
                    // If we are finishing, we won't call onResume() in certain
                    // cases.  So here we likewise don't want to call onStop()
                    // if the activity isn't resumed.
                    return;
                }
                if (!finalStateRequest) {
                    final RuntimeException e = new RuntimeException(
                            "Performing stop of activity that is already stopped: "
                                    + r.intent.getComponent().toShortString());
                    Slog.e(TAG, e.getMessage(), e);
                    Slog.e(TAG, r.getStateString());
                }
            }

            // One must first be paused before stopped...
            performPauseActivityIfNeeded(r, reason);

            if (info != null) {
                try {
                    // First create a thumbnail for the activity...
                    // For now, don't create the thumbnail here; we are
                    // doing that by doing a screen snapshot.
                    info.setDescription(r.activity.onCreateDescription());
                } catch (Exception e) {
                    if (!mInstrumentation.onException(r.activity, e)) {
                        throw new RuntimeException(
                                "Unable to save state of activity "
                                + r.intent.getComponent().toShortString()
                                + ": " + e.toString(), e);
                    }
                }
            }

            if (!keepShown) {
                callActivityOnStop(r, saveState, reason);
            }
        }
    }

    /**
     * Calls {@link Activity#onStop()} and {@link Activity#onSaveInstanceState(Bundle)}, and updates
     * the client record's state.
     * All calls to stop an activity must be done through this method to make sure that
     * {@link Activity#onSaveInstanceState(Bundle)} is also executed in the same call.
     */
    private void callActivityOnStop(ActivityClientRecord r, boolean saveState, String reason) {
        // Before P onSaveInstanceState was called before onStop, starting with P it's
        // called after. Before Honeycomb state was always saved before onPause.
        final boolean shouldSaveState = saveState && !r.activity.mFinished && r.state == null
                && !r.isPreHoneycomb();
        final boolean isPreP = r.isPreP();
        if (shouldSaveState && isPreP) {
            callActivityOnSaveInstanceState(r);
        }

        try {
            r.activity.performStop(r.mPreserveWindow, reason);
        } catch (SuperNotCalledException e) {
            throw e;
        } catch (Exception e) {
            if (!mInstrumentation.onException(r.activity, e)) {
                throw new RuntimeException(
                        "Unable to stop activity "
                                + r.intent.getComponent().toShortString()
                                + ": " + e.toString(), e);
            }
        }
        r.setState(ON_STOP);

        if (shouldSaveState && !isPreP) {
            callActivityOnSaveInstanceState(r);
        }
    }

    private void updateVisibility(ActivityClientRecord r, boolean show) {
        View v = r.activity.mDecor;
        if (v != null) {
            if (show) {
                if (!r.activity.mVisibleFromServer) {
                    r.activity.mVisibleFromServer = true;
                    mNumVisibleActivities++;
                    if (r.activity.mVisibleFromClient) {
                        r.activity.makeVisible();
                    }
                }
                if (r.newConfig != null) {
                    performConfigurationChangedForActivity(r, r.newConfig);
                    if (DEBUG_CONFIGURATION) Slog.v(TAG, "Updating activity vis "
                            + r.activityInfo.name + " with new config "
                            + r.activity.mCurrentConfig);
                    r.newConfig = null;
                }
            } else {
                if (r.activity.mVisibleFromServer) {
                    r.activity.mVisibleFromServer = false;
                    mNumVisibleActivities--;
                    v.setVisibility(View.INVISIBLE);
                }
            }
        }
    }

    @Override
    public void handleStopActivity(IBinder token, boolean show, int configChanges,
            PendingTransactionActions pendingActions, boolean finalStateRequest, String reason) {
        final ActivityClientRecord r = mActivities.get(token);
        r.activity.mConfigChangeFlags |= configChanges;

        final StopInfo stopInfo = new StopInfo();
        performStopActivityInner(r, stopInfo, show, true /* saveState */, finalStateRequest,
                reason);

        if (localLOGV) Slog.v(
            TAG, "Finishing stop of " + r + ": show=" + show
            + " win=" + r.window);

        updateVisibility(r, show);

        // Make sure any pending writes are now committed.
        if (!r.isPreHoneycomb()) {
            QueuedWork.waitToFinish();
        }

        stopInfo.setActivity(r);
        stopInfo.setState(r.state);
        stopInfo.setPersistentState(r.persistentState);
        pendingActions.setStopInfo(stopInfo);
        mSomeActivitiesChanged = true;
    }

    /**
     * Schedule the call to tell the activity manager we have stopped.  We don't do this
     * immediately, because we want to have a chance for any other pending work (in particular
     * memory trim requests) to complete before you tell the activity manager to proceed and allow
     * us to go fully into the background.
     */
    @Override
    public void reportStop(PendingTransactionActions pendingActions) {
        mH.post(pendingActions.getStopInfo());
    }

    @Override
    public void performRestartActivity(IBinder token, boolean start) {
        ActivityClientRecord r = mActivities.get(token);
        if (r.stopped) {
            r.activity.performRestart(start, "performRestartActivity");
            if (start) {
                r.setState(ON_START);
            }
        }
    }

    @Override
    public void handleWindowVisibility(IBinder token, boolean show) {
        ActivityClientRecord r = mActivities.get(token);

        if (r == null) {
            Log.w(TAG, "handleWindowVisibility: no activity for token " + token);
            return;
        }

        if (!show && !r.stopped) {
            performStopActivityInner(r, null /* stopInfo */, show, false /* saveState */,
                    false /* finalStateRequest */, "handleWindowVisibility");
        } else if (show && r.getLifecycleState() == ON_STOP) {
            // If we are getting ready to gc after going to the background, well
            // we are back active so skip it.
            unscheduleGcIdler();

            r.activity.performRestart(true /* start */, "handleWindowVisibility");
            r.setState(ON_START);
        }
        if (r.activity.mDecor != null) {
            if (false) Slog.v(
                TAG, "Handle window " + r + " visibility: " + show);
            updateVisibility(r, show);
        }
        mSomeActivitiesChanged = true;
    }

    // TODO: This method should be changed to use {@link #performStopActivityInner} to perform to
    // stop operation on the activity to reduce code duplication and the chance of fixing a bug in
    // one place and missing the other.
    private void handleSleeping(IBinder token, boolean sleeping) {
        ActivityClientRecord r = mActivities.get(token);

        if (r == null) {
            Log.w(TAG, "handleSleeping: no activity for token " + token);
            return;
        }

        if (sleeping) {
            if (!r.stopped && !r.isPreHoneycomb()) {
                callActivityOnStop(r, true /* saveState */, "sleeping");
            }

            // Make sure any pending writes are now committed.
            if (!r.isPreHoneycomb()) {
                QueuedWork.waitToFinish();
            }

            // Tell activity manager we slept.
            try {
                ActivityTaskManager.getService().activitySlept(r.token);
            } catch (RemoteException ex) {
                throw ex.rethrowFromSystemServer();
            }
        } else {
            if (r.stopped && r.activity.mVisibleFromServer) {
                r.activity.performRestart(true /* start */, "handleSleeping");
                r.setState(ON_START);
            }
        }
    }

    private void handleSetCoreSettings(Bundle coreSettings) {
        synchronized (mResourcesManager) {
            mCoreSettings = coreSettings;
        }
        onCoreSettingsChange();
    }

    private void onCoreSettingsChange() {
        if (updateDebugViewAttributeState()) {
            // request all activities to relaunch for the changes to take place
            relaunchAllActivities(false /* preserveWindows */);
        }
    }

    private boolean updateDebugViewAttributeState() {
        boolean previousState = View.sDebugViewAttributes;

        View.sDebugViewAttributesApplicationPackage = mCoreSettings.getString(
                Settings.Global.DEBUG_VIEW_ATTRIBUTES_APPLICATION_PACKAGE, "");
        String currentPackage = (mBoundApplication != null && mBoundApplication.appInfo != null)
                ? mBoundApplication.appInfo.packageName : "";
        View.sDebugViewAttributes =
                mCoreSettings.getInt(Settings.Global.DEBUG_VIEW_ATTRIBUTES, 0) != 0
                        || View.sDebugViewAttributesApplicationPackage.equals(currentPackage);
        return previousState != View.sDebugViewAttributes;
    }

    private void relaunchAllActivities(boolean preserveWindows) {
        for (Map.Entry<IBinder, ActivityClientRecord> entry : mActivities.entrySet()) {
            final ActivityClientRecord r = entry.getValue();
            if (!r.activity.mFinished) {
                if (preserveWindows && r.window != null) {
                    r.mPreserveWindow = true;
                }
                scheduleRelaunchActivity(entry.getKey());
            }
        }
    }

    private void handleUpdatePackageCompatibilityInfo(UpdateCompatibilityData data) {
        LoadedApk apk = peekPackageInfo(data.pkg, false);
        if (apk != null) {
            apk.setCompatibilityInfo(data.info);
        }
        apk = peekPackageInfo(data.pkg, true);
        if (apk != null) {
            apk.setCompatibilityInfo(data.info);
        }
        handleConfigurationChanged(mConfiguration, data.info);
        WindowManagerGlobal.getInstance().reportNewConfiguration(mConfiguration);
    }

    private void deliverResults(ActivityClientRecord r, List<ResultInfo> results, String reason) {
        final int N = results.size();
        for (int i=0; i<N; i++) {
            ResultInfo ri = results.get(i);
            try {
                if (ri.mData != null) {
                    ri.mData.setExtrasClassLoader(r.activity.getClassLoader());
                    ri.mData.prepareToEnterProcess();
                }
                if (DEBUG_RESULTS) Slog.v(TAG,
                        "Delivering result to activity " + r + " : " + ri);
                r.activity.dispatchActivityResult(ri.mResultWho,
                        ri.mRequestCode, ri.mResultCode, ri.mData, reason);
            } catch (Exception e) {
                if (!mInstrumentation.onException(r.activity, e)) {
                    throw new RuntimeException(
                            "Failure delivering result " + ri + " to activity "
                            + r.intent.getComponent().toShortString()
                            + ": " + e.toString(), e);
                }
            }
        }
    }

    @Override
    public void handleSendResult(IBinder token, List<ResultInfo> results, String reason) {
        ActivityClientRecord r = mActivities.get(token);
        if (DEBUG_RESULTS) Slog.v(TAG, "Handling send result to " + r);
        if (r != null) {
            final boolean resumed = !r.paused;
            if (!r.activity.mFinished && r.activity.mDecor != null
                    && r.hideForNow && resumed) {
                // We had hidden the activity because it started another
                // one...  we have gotten a result back and we are not
                // paused, so make sure our window is visible.
                updateVisibility(r, true);
            }
            if (resumed) {
                try {
                    // Now we are idle.
                    r.activity.mCalled = false;
                    mInstrumentation.callActivityOnPause(r.activity);
                    if (!r.activity.mCalled) {
                        throw new SuperNotCalledException(
                            "Activity " + r.intent.getComponent().toShortString()
                            + " did not call through to super.onPause()");
                    }
                } catch (SuperNotCalledException e) {
                    throw e;
                } catch (Exception e) {
                    if (!mInstrumentation.onException(r.activity, e)) {
                        throw new RuntimeException(
                                "Unable to pause activity "
                                + r.intent.getComponent().toShortString()
                                + ": " + e.toString(), e);
                    }
                }
            }
            checkAndBlockForNetworkAccess();
            deliverResults(r, results, reason);
            if (resumed) {
                r.activity.performResume(false, reason);
            }
        }
    }

    /** Core implementation of activity destroy call. */
    ActivityClientRecord performDestroyActivity(IBinder token, boolean finishing,
            int configChanges, boolean getNonConfigInstance, String reason) {
        ActivityClientRecord r = mActivities.get(token);
        Class<? extends Activity> activityClass = null;
        if (localLOGV) Slog.v(TAG, "Performing finish of " + r);
        if (r != null) {
            activityClass = r.activity.getClass();
            r.activity.mConfigChangeFlags |= configChanges;
            if (finishing) {
                r.activity.mFinished = true;
            }

            performPauseActivityIfNeeded(r, "destroy");

            if (!r.stopped) {
                callActivityOnStop(r, false /* saveState */, "destroy");
            }
            if (getNonConfigInstance) {
                try {
                    r.lastNonConfigurationInstances
                            = r.activity.retainNonConfigurationInstances();
                } catch (Exception e) {
                    if (!mInstrumentation.onException(r.activity, e)) {
                        throw new RuntimeException(
                                "Unable to retain activity "
                                + r.intent.getComponent().toShortString()
                                + ": " + e.toString(), e);
                    }
                }
            }
            try {
                r.activity.mCalled = false;
                mInstrumentation.callActivityOnDestroy(r.activity);
                if (!r.activity.mCalled) {
                    throw new SuperNotCalledException(
                        "Activity " + safeToComponentShortString(r.intent) +
                        " did not call through to super.onDestroy()");
                }
                if (r.window != null) {
                    r.window.closeAllPanels();
                }
            } catch (SuperNotCalledException e) {
                throw e;
            } catch (Exception e) {
                if (!mInstrumentation.onException(r.activity, e)) {
                    throw new RuntimeException(
                            "Unable to destroy activity " + safeToComponentShortString(r.intent)
                            + ": " + e.toString(), e);
                }
            }
            r.setState(ON_DESTROY);
        }
        schedulePurgeIdler();
        // updatePendingActivityConfiguration() reads from mActivities to update
        // ActivityClientRecord which runs in a different thread. Protect modifications to
        // mActivities to avoid race.
        synchronized (mResourcesManager) {
            mActivities.remove(token);
        }
        StrictMode.decrementExpectedActivityCount(activityClass);
        return r;
    }

    private static String safeToComponentShortString(Intent intent) {
        ComponentName component = intent.getComponent();
        return component == null ? "[Unknown]" : component.toShortString();
    }

    @Override
    public Map<IBinder, ClientTransactionItem> getActivitiesToBeDestroyed() {
        return mActivitiesToBeDestroyed;
    }

    @Override
    public void handleDestroyActivity(IBinder token, boolean finishing, int configChanges,
            boolean getNonConfigInstance, String reason) {
        ActivityClientRecord r = performDestroyActivity(token, finishing,
                configChanges, getNonConfigInstance, reason);
        if (r != null) {
            cleanUpPendingRemoveWindows(r, finishing);
            WindowManager wm = r.activity.getWindowManager();
            View v = r.activity.mDecor;
            if (v != null) {
                if (r.activity.mVisibleFromServer) {
                    mNumVisibleActivities--;
                }
                IBinder wtoken = v.getWindowToken();
                if (r.activity.mWindowAdded) {
                    if (r.mPreserveWindow) {
                        // Hold off on removing this until the new activity's
                        // window is being added.
                        r.mPendingRemoveWindow = r.window;
                        r.mPendingRemoveWindowManager = wm;
                        // We can only keep the part of the view hierarchy that we control,
                        // everything else must be removed, because it might not be able to
                        // behave properly when activity is relaunching.
                        r.window.clearContentView();
                    } else {
                        wm.removeViewImmediate(v);
                    }
                }
                if (wtoken != null && r.mPendingRemoveWindow == null) {
                    WindowManagerGlobal.getInstance().closeAll(wtoken,
                            r.activity.getClass().getName(), "Activity");
                } else if (r.mPendingRemoveWindow != null) {
                    // We're preserving only one window, others should be closed so app views
                    // will be detached before the final tear down. It should be done now because
                    // some components (e.g. WebView) rely on detach callbacks to perform receiver
                    // unregister and other cleanup.
                    WindowManagerGlobal.getInstance().closeAllExceptView(token, v,
                            r.activity.getClass().getName(), "Activity");
                }
                r.activity.mDecor = null;
            }
            if (r.mPendingRemoveWindow == null) {
                // If we are delaying the removal of the activity window, then
                // we can't clean up all windows here.  Note that we can't do
                // so later either, which means any windows that aren't closed
                // by the app will leak.  Well we try to warning them a lot
                // about leaking windows, because that is a bug, so if they are
                // using this recreate facility then they get to live with leaks.
                WindowManagerGlobal.getInstance().closeAll(token,
                        r.activity.getClass().getName(), "Activity");
            }

            // Mocked out contexts won't be participating in the normal
            // process lifecycle, but if we're running with a proper
            // ApplicationContext we need to have it tear down things
            // cleanly.
            Context c = r.activity.getBaseContext();
            if (c instanceof ContextImpl) {
                ((ContextImpl) c).scheduleFinalCleanup(
                        r.activity.getClass().getName(), "Activity");
            }
        }
        if (finishing) {
            try {
                ActivityTaskManager.getService().activityDestroyed(token);
            } catch (RemoteException ex) {
                throw ex.rethrowFromSystemServer();
            }
        }
        mSomeActivitiesChanged = true;
    }

    @Override
    public ActivityClientRecord prepareRelaunchActivity(IBinder token,
            List<ResultInfo> pendingResults, List<ReferrerIntent> pendingNewIntents,
            int configChanges, MergedConfiguration config, boolean preserveWindow) {
        ActivityClientRecord target = null;
        boolean scheduleRelaunch = false;

        synchronized (mResourcesManager) {
            for (int i=0; i<mRelaunchingActivities.size(); i++) {
                ActivityClientRecord r = mRelaunchingActivities.get(i);
                if (DEBUG_ORDER) Slog.d(TAG, "requestRelaunchActivity: " + this + ", trying: " + r);
                if (r.token == token) {
                    target = r;
                    if (pendingResults != null) {
                        if (r.pendingResults != null) {
                            r.pendingResults.addAll(pendingResults);
                        } else {
                            r.pendingResults = pendingResults;
                        }
                    }
                    if (pendingNewIntents != null) {
                        if (r.pendingIntents != null) {
                            r.pendingIntents.addAll(pendingNewIntents);
                        } else {
                            r.pendingIntents = pendingNewIntents;
                        }
                    }
                    break;
                }
            }

            if (target == null) {
                if (DEBUG_ORDER) Slog.d(TAG, "requestRelaunchActivity: target is null");
                target = new ActivityClientRecord();
                target.token = token;
                target.pendingResults = pendingResults;
                target.pendingIntents = pendingNewIntents;
                target.mPreserveWindow = preserveWindow;
                mRelaunchingActivities.add(target);
                scheduleRelaunch = true;
            }
            target.createdConfig = config.getGlobalConfiguration();
            target.overrideConfig = config.getOverrideConfiguration();
            target.pendingConfigChanges |= configChanges;
        }

        return scheduleRelaunch ? target : null;
    }

    @Override
    public void handleRelaunchActivity(ActivityClientRecord tmp,
            PendingTransactionActions pendingActions) {
        // If we are getting ready to gc after going to the background, well
        // we are back active so skip it.
        unscheduleGcIdler();
        mSomeActivitiesChanged = true;

        Configuration changedConfig = null;
        int configChanges = 0;

        // First: make sure we have the most recent configuration and most
        // recent version of the activity, or skip it if some previous call
        // had taken a more recent version.
        synchronized (mResourcesManager) {
            int N = mRelaunchingActivities.size();
            IBinder token = tmp.token;
            tmp = null;
            for (int i=0; i<N; i++) {
                ActivityClientRecord r = mRelaunchingActivities.get(i);
                if (r.token == token) {
                    tmp = r;
                    configChanges |= tmp.pendingConfigChanges;
                    mRelaunchingActivities.remove(i);
                    i--;
                    N--;
                }
            }

            if (tmp == null) {
                if (DEBUG_CONFIGURATION) Slog.v(TAG, "Abort, activity not relaunching!");
                return;
            }

            if (DEBUG_CONFIGURATION) Slog.v(TAG, "Relaunching activity "
                    + tmp.token + " with configChanges=0x"
                    + Integer.toHexString(configChanges));

            if (mPendingConfiguration != null) {
                changedConfig = mPendingConfiguration;
                mPendingConfiguration = null;
            }
        }

        if (tmp.createdConfig != null) {
            // If the activity manager is passing us its current config,
            // assume that is really what we want regardless of what we
            // may have pending.
            if (mConfiguration == null
                    || (tmp.createdConfig.isOtherSeqNewer(mConfiguration)
                            && mConfiguration.diff(tmp.createdConfig) != 0)) {
                if (changedConfig == null
                        || tmp.createdConfig.isOtherSeqNewer(changedConfig)) {
                    changedConfig = tmp.createdConfig;
                }
            }
        }

        if (DEBUG_CONFIGURATION) Slog.v(TAG, "Relaunching activity "
                + tmp.token + ": changedConfig=" + changedConfig);

        // If there was a pending configuration change, execute it first.
        if (changedConfig != null) {
            mCurDefaultDisplayDpi = changedConfig.densityDpi;
            updateDefaultDensity();
            handleConfigurationChanged(changedConfig, null);
        }

        ActivityClientRecord r = mActivities.get(tmp.token);
        if (DEBUG_CONFIGURATION) Slog.v(TAG, "Handling relaunch of " + r);
        if (r == null) {
            return;
        }

        r.activity.mConfigChangeFlags |= configChanges;
        r.mPreserveWindow = tmp.mPreserveWindow;

        r.activity.mChangingConfigurations = true;

        // If we are preserving the main window across relaunches we would also like to preserve
        // the children. However the client side view system does not support preserving
        // the child views so we notify the window manager to expect these windows to
        // be replaced and defer requests to destroy or hide them. This way we can achieve
        // visual continuity. It's important that we do this here prior to pause and destroy
        // as that is when we may hide or remove the child views.
        //
        // There is another scenario, if we have decided locally to relaunch the app from a
        // call to recreate, then none of the windows will be prepared for replacement or
        // preserved by the server, so we want to notify it that we are preparing to replace
        // everything
        try {
            if (r.mPreserveWindow) {
                WindowManagerGlobal.getWindowSession().prepareToReplaceWindows(
                        r.token, true /* childrenOnly */);
            }
        } catch (RemoteException e) {
            throw e.rethrowFromSystemServer();
        }

        handleRelaunchActivityInner(r, configChanges, tmp.pendingResults, tmp.pendingIntents,
                pendingActions, tmp.startsNotResumed, tmp.overrideConfig, "handleRelaunchActivity");

        if (pendingActions != null) {
            // Only report a successful relaunch to WindowManager.
            pendingActions.setReportRelaunchToWindowManager(true);
        }
    }

    /**
     * Post a message to relaunch the activity. We do this instead of launching it immediately,
     * because this will destroy the activity from which it was called and interfere with the
     * lifecycle changes it was going through before. We need to make sure that we have finished
     * handling current transaction item before relaunching the activity.
     */
    void scheduleRelaunchActivity(IBinder token) {
        mH.removeMessages(H.RELAUNCH_ACTIVITY, token);
        sendMessage(H.RELAUNCH_ACTIVITY, token);
    }

    /** Performs the activity relaunch locally vs. requesting from system-server. */
    private void handleRelaunchActivityLocally(IBinder token) {
        final ActivityClientRecord r = mActivities.get(token);
        if (r == null) {
            Log.w(TAG, "Activity to relaunch no longer exists");
            return;
        }

        final int prevState = r.getLifecycleState();

        if (prevState < ON_RESUME || prevState > ON_STOP) {
            Log.w(TAG, "Activity state must be in [ON_RESUME..ON_STOP] in order to be relaunched,"
                    + "current state is " + prevState);
            return;
        }


        // Initialize a relaunch request.
        final MergedConfiguration mergedConfiguration = new MergedConfiguration(
                r.createdConfig != null ? r.createdConfig : mConfiguration,
                r.overrideConfig);
        final ActivityRelaunchItem activityRelaunchItem = ActivityRelaunchItem.obtain(
                null /* pendingResults */, null /* pendingIntents */, 0 /* configChanges */,
                mergedConfiguration, r.mPreserveWindow);
        // Make sure to match the existing lifecycle state in the end of the transaction.
        final ActivityLifecycleItem lifecycleRequest =
                TransactionExecutorHelper.getLifecycleRequestForCurrentState(r);
        // Schedule the transaction.
        final ClientTransaction transaction = ClientTransaction.obtain(this.mAppThread, r.token);
        transaction.addCallback(activityRelaunchItem);
        transaction.setLifecycleStateRequest(lifecycleRequest);
        executeTransaction(transaction);
    }

    private void handleRelaunchActivityInner(ActivityClientRecord r, int configChanges,
            List<ResultInfo> pendingResults, List<ReferrerIntent> pendingIntents,
            PendingTransactionActions pendingActions, boolean startsNotResumed,
            Configuration overrideConfig, String reason) {
        // Preserve last used intent, it may be set from Activity#setIntent().
        final Intent customIntent = r.activity.mIntent;
        // Need to ensure state is saved.
        if (!r.paused) {
            performPauseActivity(r, false, reason, null /* pendingActions */);
        }
        if (!r.stopped) {
            callActivityOnStop(r, true /* saveState */, reason);
        }

        handleDestroyActivity(r.token, false, configChanges, true, reason);

        r.activity = null;
        r.window = null;
        r.hideForNow = false;
        r.nextIdle = null;
        // Merge any pending results and pending intents; don't just replace them
        if (pendingResults != null) {
            if (r.pendingResults == null) {
                r.pendingResults = pendingResults;
            } else {
                r.pendingResults.addAll(pendingResults);
            }
        }
        if (pendingIntents != null) {
            if (r.pendingIntents == null) {
                r.pendingIntents = pendingIntents;
            } else {
                r.pendingIntents.addAll(pendingIntents);
            }
        }
        r.startsNotResumed = startsNotResumed;
        r.overrideConfig = overrideConfig;

        handleLaunchActivity(r, pendingActions, customIntent);
    }

    @Override
    public void reportRelaunch(IBinder token, PendingTransactionActions pendingActions) {
        try {
            ActivityTaskManager.getService().activityRelaunched(token);
            final ActivityClientRecord r = mActivities.get(token);
            if (pendingActions.shouldReportRelaunchToWindowManager() && r != null
                    && r.window != null) {
                r.window.reportActivityRelaunched();
            }
        } catch (RemoteException e) {
            throw e.rethrowFromSystemServer();
        }
    }

    private void callActivityOnSaveInstanceState(ActivityClientRecord r) {
        r.state = new Bundle();
        r.state.setAllowFds(false);
        if (r.isPersistable()) {
            r.persistentState = new PersistableBundle();
            mInstrumentation.callActivityOnSaveInstanceState(r.activity, r.state,
                    r.persistentState);
        } else {
            mInstrumentation.callActivityOnSaveInstanceState(r.activity, r.state);
        }
    }

    ArrayList<ComponentCallbacks2> collectComponentCallbacks(
            boolean allActivities, Configuration newConfig) {
        ArrayList<ComponentCallbacks2> callbacks
                = new ArrayList<ComponentCallbacks2>();

        synchronized (mResourcesManager) {
            final int NAPP = mAllApplications.size();
            for (int i=0; i<NAPP; i++) {
                callbacks.add(mAllApplications.get(i));
            }
            final int NACT = mActivities.size();
            for (int i=0; i<NACT; i++) {
                ActivityClientRecord ar = mActivities.valueAt(i);
                Activity a = ar.activity;
                if (a != null) {
                    Configuration thisConfig = applyConfigCompatMainThread(
                            mCurDefaultDisplayDpi, newConfig,
                            ar.packageInfo.getCompatibilityInfo());
                    if (!ar.activity.mFinished && (allActivities || !ar.paused)) {
                        // If the activity is currently resumed, its configuration
                        // needs to change right now.
                        callbacks.add(a);
                    } else if (thisConfig != null) {
                        // Otherwise, we will tell it about the change
                        // the next time it is resumed or shown.  Note that
                        // the activity manager may, before then, decide the
                        // activity needs to be destroyed to handle its new
                        // configuration.
                        if (DEBUG_CONFIGURATION) {
                            Slog.v(TAG, "Setting activity "
                                    + ar.activityInfo.name + " newConfig=" + thisConfig);
                        }
                        ar.newConfig = thisConfig;
                    }
                }
            }
            final int NSVC = mServices.size();
            for (int i=0; i<NSVC; i++) {
                callbacks.add(mServices.valueAt(i));
            }
        }
        synchronized (mProviderMap) {
            final int NPRV = mLocalProviders.size();
            for (int i=0; i<NPRV; i++) {
                callbacks.add(mLocalProviders.valueAt(i).mLocalProvider);
            }
        }

        return callbacks;
    }

    /**
     * Updates the configuration for an Activity. The ActivityClientRecord's
     * {@link ActivityClientRecord#overrideConfig} is used to compute the final Configuration for
     * that Activity. {@link ActivityClientRecord#tmpConfig} is used as a temporary for delivering
     * the updated Configuration.
     * @param r ActivityClientRecord representing the Activity.
     * @param newBaseConfig The new configuration to use. This may be augmented with
     *                      {@link ActivityClientRecord#overrideConfig}.
     */
    private void performConfigurationChangedForActivity(ActivityClientRecord r,
            Configuration newBaseConfig) {
        performConfigurationChangedForActivity(r, newBaseConfig,
                r.activity.getDisplayId(), false /* movedToDifferentDisplay */);
    }

    /**
     * Updates the configuration for an Activity. The ActivityClientRecord's
     * {@link ActivityClientRecord#overrideConfig} is used to compute the final Configuration for
     * that Activity. {@link ActivityClientRecord#tmpConfig} is used as a temporary for delivering
     * the updated Configuration.
     * @param r ActivityClientRecord representing the Activity.
     * @param newBaseConfig The new configuration to use. This may be augmented with
     *                      {@link ActivityClientRecord#overrideConfig}.
     * @param displayId The id of the display where the Activity currently resides.
     * @param movedToDifferentDisplay Indicates if the activity was moved to different display.
     * @return {@link Configuration} instance sent to client, null if not sent.
     */
    private Configuration performConfigurationChangedForActivity(ActivityClientRecord r,
            Configuration newBaseConfig, int displayId, boolean movedToDifferentDisplay) {
        r.tmpConfig.setTo(newBaseConfig);
        if (r.overrideConfig != null) {
            r.tmpConfig.updateFrom(r.overrideConfig);
        }
        final Configuration reportedConfig = performActivityConfigurationChanged(r.activity,
                r.tmpConfig, r.overrideConfig, displayId, movedToDifferentDisplay);
        freeTextLayoutCachesIfNeeded(r.activity.mCurrentConfig.diff(r.tmpConfig));
        return reportedConfig;
    }

    /**
     * Creates a new Configuration only if override would modify base. Otherwise returns base.
     * @param base The base configuration.
     * @param override The update to apply to the base configuration. Can be null.
     * @return A Configuration representing base with override applied.
     */
    private static Configuration createNewConfigAndUpdateIfNotNull(@NonNull Configuration base,
            @Nullable Configuration override) {
        if (override == null) {
            return base;
        }
        Configuration newConfig = new Configuration(base);
        newConfig.updateFrom(override);
        return newConfig;
    }

    /**
     * Decides whether to update a component's configuration and whether to inform it.
     * @param cb The component callback to notify of configuration change.
     * @param newConfig The new configuration.
     */
    private void performConfigurationChanged(ComponentCallbacks2 cb, Configuration newConfig) {
        if (!REPORT_TO_ACTIVITY) {
            return;
        }

        // ContextThemeWrappers may override the configuration for that context. We must check and
        // apply any overrides defined.
        Configuration contextThemeWrapperOverrideConfig = null;
        if (cb instanceof ContextThemeWrapper) {
            final ContextThemeWrapper contextThemeWrapper = (ContextThemeWrapper) cb;
            contextThemeWrapperOverrideConfig = contextThemeWrapper.getOverrideConfiguration();
        }

        // Apply the ContextThemeWrapper override if necessary.
        // NOTE: Make sure the configurations are not modified, as they are treated as immutable
        // in many places.
        final Configuration configToReport = createNewConfigAndUpdateIfNotNull(
                newConfig, contextThemeWrapperOverrideConfig);
        cb.onConfigurationChanged(configToReport);
    }

    /**
     * Decides whether to update an Activity's configuration and whether to inform it.
     * @param activity The activity to notify of configuration change.
     * @param newConfig The new configuration.
     * @param amOverrideConfig The override config that differentiates the Activity's configuration
     *                         from the base global configuration. This is supplied by
     *                         ActivityManager.
     * @param displayId Id of the display where activity currently resides.
     * @param movedToDifferentDisplay Indicates if the activity was moved to different display.
     * @return Configuration sent to client, null if no changes and not moved to different display.
     */
    private Configuration performActivityConfigurationChanged(Activity activity,
            Configuration newConfig, Configuration amOverrideConfig, int displayId,
            boolean movedToDifferentDisplay) {
        if (activity == null) {
            throw new IllegalArgumentException("No activity provided.");
        }
        final IBinder activityToken = activity.getActivityToken();
        if (activityToken == null) {
            throw new IllegalArgumentException("Activity token not set. Is the activity attached?");
        }

        boolean shouldChangeConfig = false;
        if (activity.mCurrentConfig == null) {
            shouldChangeConfig = true;
        } else {
            // If the new config is the same as the config this Activity is already running with and
            // the override config also didn't change, then don't bother calling
            // onConfigurationChanged.
            final int diff = activity.mCurrentConfig.diffPublicOnly(newConfig);

            if (diff != 0 || !mResourcesManager.isSameResourcesOverrideConfig(activityToken,
                    amOverrideConfig)) {
                // Always send the task-level config changes. For system-level configuration, if
                // this activity doesn't handle any of the config changes, then don't bother
                // calling onConfigurationChanged as we're going to destroy it.
                if (!mUpdatingSystemConfig
                        || (~activity.mActivityInfo.getRealConfigChanged() & diff) == 0
                        || !REPORT_TO_ACTIVITY) {
                    shouldChangeConfig = true;
                }
            }
        }
        if (!shouldChangeConfig && !movedToDifferentDisplay) {
            // Nothing significant, don't proceed with updating and reporting.
            return null;
        }

        // Propagate the configuration change to ResourcesManager and Activity.

        // ContextThemeWrappers may override the configuration for that context. We must check and
        // apply any overrides defined.
        Configuration contextThemeWrapperOverrideConfig = activity.getOverrideConfiguration();

        // We only update an Activity's configuration if this is not a global configuration change.
        // This must also be done before the callback, or else we violate the contract that the new
        // resources are available in ComponentCallbacks2#onConfigurationChanged(Configuration).
        // Also apply the ContextThemeWrapper override if necessary.
        // NOTE: Make sure the configurations are not modified, as they are treated as immutable in
        // many places.
        final Configuration finalOverrideConfig = createNewConfigAndUpdateIfNotNull(
                amOverrideConfig, contextThemeWrapperOverrideConfig);
        mResourcesManager.updateResourcesForActivity(activityToken, finalOverrideConfig,
                displayId, movedToDifferentDisplay);

        activity.mConfigChangeFlags = 0;
        activity.mCurrentConfig = new Configuration(newConfig);

        // Apply the ContextThemeWrapper override if necessary.
        // NOTE: Make sure the configurations are not modified, as they are treated as immutable
        // in many places.
        final Configuration configToReport = createNewConfigAndUpdateIfNotNull(newConfig,
                contextThemeWrapperOverrideConfig);

        if (!REPORT_TO_ACTIVITY) {
            // Not configured to report to activity.
            return configToReport;
        }

        if (movedToDifferentDisplay) {
            activity.dispatchMovedToDisplay(displayId, configToReport);
        }

        if (shouldChangeConfig) {
            activity.mCalled = false;
            activity.onConfigurationChanged(configToReport);
            if (!activity.mCalled) {
                throw new SuperNotCalledException("Activity " + activity.getLocalClassName() +
                                " did not call through to super.onConfigurationChanged()");
            }
        }

        return configToReport;
    }

    public final void applyConfigurationToResources(Configuration config) {
        synchronized (mResourcesManager) {
            mResourcesManager.applyConfigurationToResourcesLocked(config, null);
        }
    }

    final Configuration applyCompatConfiguration(int displayDensity) {
        Configuration config = mConfiguration;
        if (mCompatConfiguration == null) {
            mCompatConfiguration = new Configuration();
        }
        mCompatConfiguration.setTo(mConfiguration);
        if (mResourcesManager.applyCompatConfigurationLocked(displayDensity,
                mCompatConfiguration)) {
            config = mCompatConfiguration;
        }
        return config;
    }

    @Override
    public void handleConfigurationChanged(Configuration config) {
        Trace.traceBegin(Trace.TRACE_TAG_ACTIVITY_MANAGER, "configChanged");
        mCurDefaultDisplayDpi = config.densityDpi;
        mUpdatingSystemConfig = true;
        try {
            handleConfigurationChanged(config, null /* compat */);
        } finally {
            mUpdatingSystemConfig = false;
        }
        Trace.traceEnd(Trace.TRACE_TAG_ACTIVITY_MANAGER);
    }

    private void handleConfigurationChanged(Configuration config, CompatibilityInfo compat) {

        int configDiff;
        boolean equivalent;

        final Theme systemTheme = getSystemContext().getTheme();
        final Theme systemUiTheme = getSystemUiContext().getTheme();

        synchronized (mResourcesManager) {
            if (mPendingConfiguration != null) {
                if (!mPendingConfiguration.isOtherSeqNewer(config)) {
                    config = mPendingConfiguration;
                    mCurDefaultDisplayDpi = config.densityDpi;
                    updateDefaultDensity();
                }
                mPendingConfiguration = null;
            }

            if (config == null) {
                return;
            }

            // This flag tracks whether the new configuration is fundamentally equivalent to the
            // existing configuration. This is necessary to determine whether non-activity callbacks
            // should receive notice when the only changes are related to non-public fields.
            // We do not gate calling {@link #performActivityConfigurationChanged} based on this
            // flag as that method uses the same check on the activity config override as well.
            equivalent = mConfiguration != null && (0 == mConfiguration.diffPublicOnly(config));

            if (DEBUG_CONFIGURATION) Slog.v(TAG, "Handle configuration changed: "
                    + config);

            mResourcesManager.applyConfigurationToResourcesLocked(config, compat);
            updateLocaleListFromAppContext(mInitialApplication.getApplicationContext(),
                    mResourcesManager.getConfiguration().getLocales());

            if (mConfiguration == null) {
                mConfiguration = new Configuration();
            }
            if (!mConfiguration.isOtherSeqNewer(config) && compat == null) {
                return;
            }

            configDiff = mConfiguration.updateFrom(config);
            config = applyCompatConfiguration(mCurDefaultDisplayDpi);

            if ((systemTheme.getChangingConfigurations() & configDiff) != 0) {
                systemTheme.rebase();
            }

            if ((systemUiTheme.getChangingConfigurations() & configDiff) != 0) {
                systemUiTheme.rebase();
            }
        }

        ArrayList<ComponentCallbacks2> callbacks = collectComponentCallbacks(false, config);

        freeTextLayoutCachesIfNeeded(configDiff);

        if (callbacks != null) {
            final int N = callbacks.size();
            for (int i=0; i<N; i++) {
                ComponentCallbacks2 cb = callbacks.get(i);
                if (cb instanceof Activity) {
                    // If callback is an Activity - call corresponding method to consider override
                    // config and avoid onConfigurationChanged if it hasn't changed.
                    Activity a = (Activity) cb;
                    performConfigurationChangedForActivity(mActivities.get(a.getActivityToken()),
                            config);
                } else if (!equivalent) {
                    performConfigurationChanged(cb, config);
                }
            }
        }
    }

    /**
     * Updates the application info.
     *
     * This only works in the system process. Must be called on the main thread.
     */
    public void handleSystemApplicationInfoChanged(@NonNull ApplicationInfo ai) {
        Preconditions.checkState(mSystemThread, "Must only be called in the system process");
        handleApplicationInfoChanged(ai);
    }

    @VisibleForTesting(visibility = PACKAGE)
    public void handleApplicationInfoChanged(@NonNull final ApplicationInfo ai) {
        // Updates triggered by package installation go through a package update
        // receiver. Here we try to capture ApplicationInfo changes that are
        // caused by other sources, such as overlays. That means we want to be as conservative
        // about code changes as possible. Take the diff of the old ApplicationInfo and the new
        // to see if anything needs to change.
        LoadedApk apk;
        LoadedApk resApk;
        // Update all affected loaded packages with new package information
        synchronized (mResourcesManager) {
            WeakReference<LoadedApk> ref = mPackages.get(ai.packageName);
            apk = ref != null ? ref.get() : null;
            ref = mResourcePackages.get(ai.packageName);
            resApk = ref != null ? ref.get() : null;
        }

        final String[] oldResDirs = new String[2];

        if (apk != null) {
            oldResDirs[0] = apk.getResDir();
            final ArrayList<String> oldPaths = new ArrayList<>();
            LoadedApk.makePaths(this, apk.getApplicationInfo(), oldPaths);
            apk.updateApplicationInfo(ai, oldPaths);
        }
        if (resApk != null) {
            oldResDirs[1] = resApk.getResDir();
            final ArrayList<String> oldPaths = new ArrayList<>();
            LoadedApk.makePaths(this, resApk.getApplicationInfo(), oldPaths);
            resApk.updateApplicationInfo(ai, oldPaths);
        }

        synchronized (mResourcesManager) {
            // Update all affected Resources objects to use new ResourcesImpl
            mResourcesManager.applyNewResourceDirsLocked(ai, oldResDirs);
        }

        ApplicationPackageManager.configurationChanged();

        // Trigger a regular Configuration change event, only with a different assetsSeq number
        // so that we actually call through to all components.
        // TODO(adamlesinski): Change this to make use of ActivityManager's upcoming ability to
        // store configurations per-process.
        Configuration newConfig = new Configuration();
        newConfig.assetsSeq = (mConfiguration != null ? mConfiguration.assetsSeq : 0) + 1;
        handleConfigurationChanged(newConfig, null);

        // Preserve windows to avoid black flickers when overlays change.
        relaunchAllActivities(true /* preserveWindows */);
    }

    static void freeTextLayoutCachesIfNeeded(int configDiff) {
        if (configDiff != 0) {
            // Ask text layout engine to free its caches if there is a locale change
            boolean hasLocaleConfigChange = ((configDiff & ActivityInfo.CONFIG_LOCALE) != 0);
            if (hasLocaleConfigChange) {
                Canvas.freeTextLayoutCaches();
                if (DEBUG_CONFIGURATION) Slog.v(TAG, "Cleared TextLayout Caches");
            }
        }
    }

    @Override
    public void updatePendingActivityConfiguration(IBinder activityToken,
            Configuration overrideConfig) {
        final ActivityClientRecord r;
        synchronized (mResourcesManager) {
            r = mActivities.get(activityToken);
        }

        if (r == null) {
            if (DEBUG_CONFIGURATION) {
                Slog.w(TAG, "Not found target activity to update its pending config.");
            }
            return;
        }

        synchronized (r) {
            r.mPendingOverrideConfig = overrideConfig;
        }
    }

    /**
     * Handle new activity configuration and/or move to a different display.
     * @param activityToken Target activity token.
     * @param overrideConfig Activity override config.
     * @param displayId Id of the display where activity was moved to, -1 if there was no move and
     *                  value didn't change.
     */
    @Override
    public void handleActivityConfigurationChanged(IBinder activityToken,
            Configuration overrideConfig, int displayId) {
        ActivityClientRecord r = mActivities.get(activityToken);
        // Check input params.
        if (r == null || r.activity == null) {
            if (DEBUG_CONFIGURATION) Slog.w(TAG, "Not found target activity to report to: " + r);
            return;
        }
        final boolean movedToDifferentDisplay = displayId != INVALID_DISPLAY
                && displayId != r.activity.getDisplayId();

        synchronized (r) {
            if (r.mPendingOverrideConfig != null
                    && !r.mPendingOverrideConfig.isOtherSeqNewer(overrideConfig)) {
                overrideConfig = r.mPendingOverrideConfig;
            }
            r.mPendingOverrideConfig = null;
        }

        if (r.overrideConfig != null && !r.overrideConfig.isOtherSeqNewer(overrideConfig)
                && !movedToDifferentDisplay) {
            if (DEBUG_CONFIGURATION) {
                Slog.v(TAG, "Activity already handled newer configuration so drop this"
                        + " transaction. overrideConfig=" + overrideConfig + " r.overrideConfig="
                        + r.overrideConfig);
            }
            return;
        }

        // Perform updates.
        r.overrideConfig = overrideConfig;
        final ViewRootImpl viewRoot = r.activity.mDecor != null
            ? r.activity.mDecor.getViewRootImpl() : null;

        if (movedToDifferentDisplay) {
            if (DEBUG_CONFIGURATION) Slog.v(TAG, "Handle activity moved to display, activity:"
                    + r.activityInfo.name + ", displayId=" + displayId
                    + ", config=" + overrideConfig);

            final Configuration reportedConfig = performConfigurationChangedForActivity(r,
                    mCompatConfiguration, displayId, true /* movedToDifferentDisplay */);
            if (viewRoot != null) {
                viewRoot.onMovedToDisplay(displayId, reportedConfig);
            }
        } else {
            if (DEBUG_CONFIGURATION) Slog.v(TAG, "Handle activity config changed: "
                    + r.activityInfo.name + ", config=" + overrideConfig);
            performConfigurationChangedForActivity(r, mCompatConfiguration);
        }
        // Notify the ViewRootImpl instance about configuration changes. It may have initiated this
        // update to make sure that resources are updated before updating itself.
        if (viewRoot != null) {
            viewRoot.updateConfiguration(displayId);
        }
        mSomeActivitiesChanged = true;
    }

    final void handleProfilerControl(boolean start, ProfilerInfo profilerInfo, int profileType) {
        if (start) {
            try {
                switch (profileType) {
                    default:
                        mProfiler.setProfiler(profilerInfo);
                        mProfiler.startProfiling();
                        break;
                }
            } catch (RuntimeException e) {
                Slog.w(TAG, "Profiling failed on path " + profilerInfo.profileFile
                        + " -- can the process access this path?");
            } finally {
                profilerInfo.closeFd();
            }
        } else {
            switch (profileType) {
                default:
                    mProfiler.stopProfiling();
                    break;
            }
        }
    }

    /**
     * Public entrypoint to stop profiling. This is required to end profiling when the app crashes,
     * so that profiler data won't be lost.
     *
     * @hide
     */
    public void stopProfiling() {
        if (mProfiler != null) {
            mProfiler.stopProfiling();
        }
    }

    static void handleDumpHeap(DumpHeapData dhd) {
        if (dhd.runGc) {
            System.gc();
            System.runFinalization();
            System.gc();
        }
        try (ParcelFileDescriptor fd = dhd.fd) {
            if (dhd.managed) {
                Debug.dumpHprofData(dhd.path, fd.getFileDescriptor());
            } else if (dhd.mallocInfo) {
                Debug.dumpNativeMallocInfo(fd.getFileDescriptor());
            } else {
                Debug.dumpNativeHeap(fd.getFileDescriptor());
            }
        } catch (IOException e) {
            if (dhd.managed) {
                Slog.w(TAG, "Managed heap dump failed on path " + dhd.path
                        + " -- can the process access this path?", e);
            } else {
                Slog.w(TAG, "Failed to dump heap", e);
            }
        } catch (RuntimeException e) {
            // This should no longer happening now that we're copying the file descriptor.
            Slog.wtf(TAG, "Heap dumper threw a runtime exception", e);
        }
        try {
            ActivityManager.getService().dumpHeapFinished(dhd.path);
        } catch (RemoteException e) {
            throw e.rethrowFromSystemServer();
        }
        if (dhd.finishCallback != null) {
            dhd.finishCallback.sendResult(null);
        }
    }

    final void handleDispatchPackageBroadcast(int cmd, String[] packages) {
        boolean hasPkgInfo = false;
        switch (cmd) {
            case ApplicationThreadConstants.PACKAGE_REMOVED:
            case ApplicationThreadConstants.PACKAGE_REMOVED_DONT_KILL:
            {
                final boolean killApp = cmd == ApplicationThreadConstants.PACKAGE_REMOVED;
                if (packages == null) {
                    break;
                }
                synchronized (mResourcesManager) {
                    for (int i = packages.length - 1; i >= 0; i--) {
                        if (!hasPkgInfo) {
                            WeakReference<LoadedApk> ref = mPackages.get(packages[i]);
                            if (ref != null && ref.get() != null) {
                                hasPkgInfo = true;
                            } else {
                                ref = mResourcePackages.get(packages[i]);
                                if (ref != null && ref.get() != null) {
                                    hasPkgInfo = true;
                                }
                            }
                        }
                        if (killApp) {
                            mPackages.remove(packages[i]);
                            mResourcePackages.remove(packages[i]);
                        }
                    }
                }
                break;
            }
            case ApplicationThreadConstants.PACKAGE_REPLACED:
            {
                if (packages == null) {
                    break;
                }

                List<String> packagesHandled = new ArrayList<>();

                synchronized (mResourcesManager) {
                    for (int i = packages.length - 1; i >= 0; i--) {
                        String packageName = packages[i];
                        WeakReference<LoadedApk> ref = mPackages.get(packageName);
                        LoadedApk pkgInfo = ref != null ? ref.get() : null;
                        if (pkgInfo != null) {
                            hasPkgInfo = true;
                        } else {
                            ref = mResourcePackages.get(packageName);
                            pkgInfo = ref != null ? ref.get() : null;
                            if (pkgInfo != null) {
                                hasPkgInfo = true;
                            }
                        }
                        // If the package is being replaced, yet it still has a valid
                        // LoadedApk object, the package was updated with _DONT_KILL.
                        // Adjust it's internal references to the application info and
                        // resources.
                        if (pkgInfo != null) {
                            packagesHandled.add(packageName);
                            try {
                                final ApplicationInfo aInfo =
                                        sPackageManager.getApplicationInfo(
                                                packageName,
                                                PackageManager.GET_SHARED_LIBRARY_FILES,
                                                UserHandle.myUserId());

                                if (mActivities.size() > 0) {
                                    for (ActivityClientRecord ar : mActivities.values()) {
                                        if (ar.activityInfo.applicationInfo.packageName
                                                .equals(packageName)) {
                                            ar.activityInfo.applicationInfo = aInfo;
                                            ar.packageInfo = pkgInfo;
                                        }
                                    }
                                }

                                final String[] oldResDirs = { pkgInfo.getResDir() };

                                final ArrayList<String> oldPaths = new ArrayList<>();
                                LoadedApk.makePaths(this, pkgInfo.getApplicationInfo(), oldPaths);
                                pkgInfo.updateApplicationInfo(aInfo, oldPaths);

                                synchronized (mResourcesManager) {
                                    // Update affected Resources objects to use new ResourcesImpl
                                    mResourcesManager.applyNewResourceDirsLocked(aInfo, oldResDirs);
                                }
                            } catch (RemoteException e) {
                            }
                        }
                    }
                }

                try {
                    getPackageManager().notifyPackagesReplacedReceived(
                            packagesHandled.toArray(new String[0]));
                } catch (RemoteException ignored) {
                }

                break;
            }
        }
        ApplicationPackageManager.handlePackageBroadcast(cmd, packages, hasPkgInfo);
    }

    final void handleLowMemory() {
        ArrayList<ComponentCallbacks2> callbacks = collectComponentCallbacks(true, null);

        final int N = callbacks.size();
        for (int i=0; i<N; i++) {
            callbacks.get(i).onLowMemory();
        }

        // Ask SQLite to free up as much memory as it can, mostly from its page caches.
        if (Process.myUid() != Process.SYSTEM_UID) {
            int sqliteReleased = SQLiteDatabase.releaseMemory();
            EventLog.writeEvent(SQLITE_MEM_RELEASED_EVENT_LOG_TAG, sqliteReleased);
        }

        // Ask graphics to free up as much as possible (font/image caches)
        Canvas.freeCaches();

        // Ask text layout engine to free also as much as possible
        Canvas.freeTextLayoutCaches();

        BinderInternal.forceGc("mem");
    }

    private void handleTrimMemory(int level) {
        Trace.traceBegin(Trace.TRACE_TAG_ACTIVITY_MANAGER, "trimMemory");
        if (DEBUG_MEMORY_TRIM) Slog.v(TAG, "Trimming memory to level: " + level);

        ArrayList<ComponentCallbacks2> callbacks = collectComponentCallbacks(true, null);

        final int N = callbacks.size();
        for (int i = 0; i < N; i++) {
            callbacks.get(i).onTrimMemory(level);
        }

        WindowManagerGlobal.getInstance().trimMemory(level);
        Trace.traceEnd(Trace.TRACE_TAG_ACTIVITY_MANAGER);

        if (SystemProperties.getInt("debug.am.run_gc_trim_level", Integer.MAX_VALUE) <= level) {
            unscheduleGcIdler();
            doGcIfNeeded("tm");
        }
        if (SystemProperties.getInt("debug.am.run_mallopt_trim_level", Integer.MAX_VALUE)
                <= level) {
            unschedulePurgeIdler();
            purgePendingResources();
        }
    }

    private void setupGraphicsSupport(Context context) {
        Trace.traceBegin(Trace.TRACE_TAG_ACTIVITY_MANAGER, "setupGraphicsSupport");

        // The system package doesn't have real data directories, so don't set up cache paths.
        if (!"android".equals(context.getPackageName())) {
            // This cache location probably points at credential-encrypted
            // storage which may not be accessible yet; assign it anyway instead
            // of pointing at device-encrypted storage.
            final File cacheDir = context.getCacheDir();
            if (cacheDir != null) {
                // Provide a usable directory for temporary files
                System.setProperty("java.io.tmpdir", cacheDir.getAbsolutePath());
            } else {
                Log.v(TAG, "Unable to initialize \"java.io.tmpdir\" property "
                        + "due to missing cache directory");
            }

            // Setup a location to store generated/compiled graphics code.
            final Context deviceContext = context.createDeviceProtectedStorageContext();
            final File codeCacheDir = deviceContext.getCodeCacheDir();
            if (codeCacheDir != null) {
                try {
                    int uid = Process.myUid();
                    String[] packages = getPackageManager().getPackagesForUid(uid);
                    if (packages != null) {
                        HardwareRenderer.setupDiskCache(codeCacheDir);
                        RenderScriptCacheDir.setupDiskCache(codeCacheDir);
                    }
                } catch (RemoteException e) {
                    Trace.traceEnd(Trace.TRACE_TAG_ACTIVITY_MANAGER);
                    throw e.rethrowFromSystemServer();
                }
            } else {
                Log.w(TAG, "Unable to use shader/script cache: missing code-cache directory");
            }
        }

        GraphicsEnvironment.getInstance().setup(context, mCoreSettings);
        Trace.traceEnd(Trace.TRACE_TAG_ACTIVITY_MANAGER);
    }

    private void updateDefaultDensity() {
        final int densityDpi = mCurDefaultDisplayDpi;
        if (!mDensityCompatMode
                && densityDpi != Configuration.DENSITY_DPI_UNDEFINED
                && densityDpi != DisplayMetrics.DENSITY_DEVICE) {
            DisplayMetrics.DENSITY_DEVICE = densityDpi;
            Bitmap.setDefaultDensity(densityDpi);
        }
    }

    /**
     * Returns the correct library directory for the current ABI.
     * <p>
     * If we're dealing with a multi-arch application that has both 32 and 64 bit shared
     * libraries, we might need to choose the secondary depending on what the current
     * runtime's instruction set is.
     */
    private String getInstrumentationLibrary(ApplicationInfo appInfo, InstrumentationInfo insInfo) {
        if (appInfo.primaryCpuAbi != null && appInfo.secondaryCpuAbi != null
                && appInfo.secondaryCpuAbi.equals(insInfo.secondaryCpuAbi)) {
            // Get the instruction set supported by the secondary ABI. In the presence
            // of a native bridge this might be different than the one secondary ABI used.
            String secondaryIsa =
                    VMRuntime.getInstructionSet(appInfo.secondaryCpuAbi);
            final String secondaryDexCodeIsa =
                    SystemProperties.get("ro.dalvik.vm.isa." + secondaryIsa);
            secondaryIsa = secondaryDexCodeIsa.isEmpty() ? secondaryIsa : secondaryDexCodeIsa;

            final String runtimeIsa = VMRuntime.getRuntime().vmInstructionSet();
            if (runtimeIsa.equals(secondaryIsa)) {
                return insInfo.secondaryNativeLibraryDir;
            }
        }
        return insInfo.nativeLibraryDir;
    }

    /**
     * The LocaleList set for the app's resources may have been shuffled so that the preferred
     * Locale is at position 0. We must find the index of this preferred Locale in the
     * original LocaleList.
     */
    private void updateLocaleListFromAppContext(Context context, LocaleList newLocaleList) {
        final Locale bestLocale = context.getResources().getConfiguration().getLocales().get(0);
        final int newLocaleListSize = newLocaleList.size();
        for (int i = 0; i < newLocaleListSize; i++) {
            if (bestLocale.equals(newLocaleList.get(i))) {
                LocaleList.setDefault(newLocaleList, i);
                return;
            }
        }

        // The app may have overridden the LocaleList with its own Locale
        // (not present in the available list). Push the chosen Locale
        // to the front of the list.
        LocaleList.setDefault(new LocaleList(bestLocale, newLocaleList));
    }

    @UnsupportedAppUsage
    private void handleBindApplication(AppBindData data) {
        // Register the UI Thread as a sensitive thread to the runtime.
        VMRuntime.registerSensitiveThread();
        // In the case the stack depth property exists, pass it down to the runtime.
        String property = SystemProperties.get("debug.allocTracker.stackDepth");
        if (property.length() != 0) {
            VMDebug.setAllocTrackerStackDepth(Integer.parseInt(property));
        }
        if (data.trackAllocation) {
            DdmVmInternal.enableRecentAllocations(true);
        }

        // Note when this process has started.
        Process.setStartTimes(SystemClock.elapsedRealtime(), SystemClock.uptimeMillis());

        AppCompatCallbacks.install(data.disabledCompatChanges);
        mBoundApplication = data;
        mConfiguration = new Configuration(data.config);
        mCompatConfiguration = new Configuration(data.config);

        mProfiler = new Profiler();
        String agent = null;
        if (data.initProfilerInfo != null) {
            mProfiler.profileFile = data.initProfilerInfo.profileFile;
            mProfiler.profileFd = data.initProfilerInfo.profileFd;
            mProfiler.samplingInterval = data.initProfilerInfo.samplingInterval;
            mProfiler.autoStopProfiler = data.initProfilerInfo.autoStopProfiler;
            mProfiler.streamingOutput = data.initProfilerInfo.streamingOutput;
            if (data.initProfilerInfo.attachAgentDuringBind) {
                agent = data.initProfilerInfo.agent;
            }
        }

        // send up app name; do this *before* waiting for debugger
        Process.setArgV0(data.processName);
        android.ddm.DdmHandleAppName.setAppName(data.processName,
                                                UserHandle.myUserId());
        VMRuntime.setProcessPackageName(data.appInfo.packageName);

        // Pass data directory path to ART. This is used for caching information and
        // should be set before any application code is loaded.
        VMRuntime.setProcessDataDirectory(data.appInfo.dataDir);

        if (mProfiler.profileFd != null) {
            mProfiler.startProfiling();
        }

        // If the app is Honeycomb MR1 or earlier, switch its AsyncTask
        // implementation to use the pool executor.  Normally, we use the
        // serialized executor as the default. This has to happen in the
        // main thread so the main looper is set right.
        if (data.appInfo.targetSdkVersion <= android.os.Build.VERSION_CODES.HONEYCOMB_MR1) {
            AsyncTask.setDefaultExecutor(AsyncTask.THREAD_POOL_EXECUTOR);
        }

        // Let the util.*Array classes maintain "undefined" for apps targeting Pie or earlier.
        UtilConfig.setThrowExceptionForUpperArrayOutOfBounds(
                data.appInfo.targetSdkVersion >= Build.VERSION_CODES.Q);

        Message.updateCheckRecycle(data.appInfo.targetSdkVersion);

        // Prior to P, internal calls to decode Bitmaps used BitmapFactory,
        // which may scale up to account for density. In P, we switched to
        // ImageDecoder, which skips the upscale to save memory. ImageDecoder
        // needs to still scale up in older apps, in case they rely on the
        // size of the Bitmap without considering its density.
        ImageDecoder.sApiLevel = data.appInfo.targetSdkVersion;

        /*
         * Before spawning a new process, reset the time zone to be the system time zone.
         * This needs to be done because the system time zone could have changed after the
         * the spawning of this process. Without doing this this process would have the incorrect
         * system time zone.
         */
        TimeZone.setDefault(null);

        /*
         * Set the LocaleList. This may change once we create the App Context.
         */
        LocaleList.setDefault(data.config.getLocales());

        synchronized (mResourcesManager) {
            /*
             * Update the system configuration since its preloaded and might not
             * reflect configuration changes. The configuration object passed
             * in AppBindData can be safely assumed to be up to date
             */
            mResourcesManager.applyConfigurationToResourcesLocked(data.config, data.compatInfo);
            mCurDefaultDisplayDpi = data.config.densityDpi;

            // This calls mResourcesManager so keep it within the synchronized block.
            applyCompatConfiguration(mCurDefaultDisplayDpi);
        }

        data.info = getPackageInfoNoCheck(data.appInfo, data.compatInfo);

        if (agent != null) {
            handleAttachAgent(agent, data.info);
        }

        /**
         * Switch this process to density compatibility mode if needed.
         */
        if ((data.appInfo.flags&ApplicationInfo.FLAG_SUPPORTS_SCREEN_DENSITIES)
                == 0) {
            mDensityCompatMode = true;
            Bitmap.setDefaultDensity(DisplayMetrics.DENSITY_DEFAULT);
        }
        updateDefaultDensity();

        final String use24HourSetting = mCoreSettings.getString(Settings.System.TIME_12_24);
        Boolean is24Hr = null;
        if (use24HourSetting != null) {
            is24Hr = "24".equals(use24HourSetting) ? Boolean.TRUE : Boolean.FALSE;
        }
        // null : use locale default for 12/24 hour formatting,
        // false : use 12 hour format,
        // true : use 24 hour format.
        DateFormat.set24HourTimePref(is24Hr);

        updateDebugViewAttributeState();

        StrictMode.initThreadDefaults(data.appInfo);
        StrictMode.initVmDefaults(data.appInfo);

        if (data.debugMode != ApplicationThreadConstants.DEBUG_OFF) {
            // XXX should have option to change the port.
            Debug.changeDebugPort(8100);
            if (data.debugMode == ApplicationThreadConstants.DEBUG_WAIT) {
                Slog.w(TAG, "Application " + data.info.getPackageName()
                      + " is waiting for the debugger on port 8100...");

                IActivityManager mgr = ActivityManager.getService();
                try {
                    mgr.showWaitingForDebugger(mAppThread, true);
                } catch (RemoteException ex) {
                    throw ex.rethrowFromSystemServer();
                }

                Debug.waitForDebugger();

                try {
                    mgr.showWaitingForDebugger(mAppThread, false);
                } catch (RemoteException ex) {
                    throw ex.rethrowFromSystemServer();
                }

            } else {
                Slog.w(TAG, "Application " + data.info.getPackageName()
                      + " can be debugged on port 8100...");
            }
        }

        // Allow binder tracing, and application-generated systrace messages if we're profileable.
        boolean isAppProfileable = data.appInfo.isProfileableByShell();
        Trace.setAppTracingAllowed(isAppProfileable);
        if (isAppProfileable && data.enableBinderTracking) {
            Binder.enableTracing();
        }

        // Initialize heap profiling.
        if (isAppProfileable || Build.IS_DEBUGGABLE) {
            nInitZygoteChildHeapProfiling();
        }

        // Allow renderer debugging features if we're debuggable.
        boolean isAppDebuggable = (data.appInfo.flags & ApplicationInfo.FLAG_DEBUGGABLE) != 0;
        HardwareRenderer.setDebuggingEnabled(isAppDebuggable || Build.IS_DEBUGGABLE);
        HardwareRenderer.setPackageName(data.appInfo.packageName);

        /**
         * Initialize the default http proxy in this process for the reasons we set the time zone.
         */
        Trace.traceBegin(Trace.TRACE_TAG_ACTIVITY_MANAGER, "Setup proxies");
        final IBinder b = ServiceManager.getService(Context.CONNECTIVITY_SERVICE);
        if (b != null) {
            // In pre-boot mode (doing initial launch to collect password), not
            // all system is up.  This includes the connectivity service, so don't
            // crash if we can't get it.
            final IConnectivityManager service = IConnectivityManager.Stub.asInterface(b);
            try {
                Proxy.setHttpProxySystemProperty(service.getProxyForNetwork(null));
            } catch (RemoteException e) {
                Trace.traceEnd(Trace.TRACE_TAG_ACTIVITY_MANAGER);
                throw e.rethrowFromSystemServer();
            }
        }
        Trace.traceEnd(Trace.TRACE_TAG_ACTIVITY_MANAGER);

        // Instrumentation info affects the class loader, so load it before
        // setting up the app context.
        final InstrumentationInfo ii;
        if (data.instrumentationName != null) {
            try {
                ii = new ApplicationPackageManager(null, getPackageManager())
                        .getInstrumentationInfo(data.instrumentationName, 0);
            } catch (PackageManager.NameNotFoundException e) {
                throw new RuntimeException(
                        "Unable to find instrumentation info for: " + data.instrumentationName);
            }

            // Warn of potential ABI mismatches.
            if (!Objects.equals(data.appInfo.primaryCpuAbi, ii.primaryCpuAbi)
                    || !Objects.equals(data.appInfo.secondaryCpuAbi, ii.secondaryCpuAbi)) {
                Slog.w(TAG, "Package uses different ABI(s) than its instrumentation: "
                        + "package[" + data.appInfo.packageName + "]: "
                        + data.appInfo.primaryCpuAbi + ", " + data.appInfo.secondaryCpuAbi
                        + " instrumentation[" + ii.packageName + "]: "
                        + ii.primaryCpuAbi + ", " + ii.secondaryCpuAbi);
            }

            mInstrumentationPackageName = ii.packageName;
            mInstrumentationAppDir = ii.sourceDir;
            mInstrumentationSplitAppDirs = ii.splitSourceDirs;
            mInstrumentationLibDir = getInstrumentationLibrary(data.appInfo, ii);
            mInstrumentedAppDir = data.info.getAppDir();
            mInstrumentedSplitAppDirs = data.info.getSplitAppDirs();
            mInstrumentedLibDir = data.info.getLibDir();
        } else {
            ii = null;
        }

        final ContextImpl appContext = ContextImpl.createAppContext(this, data.info);
        updateLocaleListFromAppContext(appContext,
                mResourcesManager.getConfiguration().getLocales());

        if (!Process.isIsolated()) {
            final int oldMask = StrictMode.allowThreadDiskWritesMask();
            try {
                setupGraphicsSupport(appContext);
            } finally {
                StrictMode.setThreadPolicyMask(oldMask);
            }
        } else {
            HardwareRenderer.setIsolatedProcess(true);
        }

        // Install the Network Security Config Provider. This must happen before the application
        // code is loaded to prevent issues with instances of TLS objects being created before
        // the provider is installed.
        Trace.traceBegin(Trace.TRACE_TAG_ACTIVITY_MANAGER, "NetworkSecurityConfigProvider.install");
        NetworkSecurityConfigProvider.install(appContext);
        Trace.traceEnd(Trace.TRACE_TAG_ACTIVITY_MANAGER);

        // Continue loading instrumentation.
        if (ii != null) {
            ApplicationInfo instrApp;
            try {
                instrApp = getPackageManager().getApplicationInfo(ii.packageName, 0,
                        UserHandle.myUserId());
            } catch (RemoteException e) {
                instrApp = null;
            }
            if (instrApp == null) {
                instrApp = new ApplicationInfo();
            }
            ii.copyTo(instrApp);
            instrApp.initForUser(UserHandle.myUserId());
            final LoadedApk pi = getPackageInfo(instrApp, data.compatInfo,
                    appContext.getClassLoader(), false, true, false);

            // The test context's op package name == the target app's op package name, because
            // the app ops manager checks the op package name against the real calling UID,
            // which is what the target package name is associated with.
            final ContextImpl instrContext = ContextImpl.createAppContext(this, pi,
                    appContext.getOpPackageName());

            try {
                final ClassLoader cl = instrContext.getClassLoader();
                mInstrumentation = (Instrumentation)
                    cl.loadClass(data.instrumentationName.getClassName()).newInstance();
            } catch (Exception e) {
                throw new RuntimeException(
                    "Unable to instantiate instrumentation "
                    + data.instrumentationName + ": " + e.toString(), e);
            }

            final ComponentName component = new ComponentName(ii.packageName, ii.name);
            mInstrumentation.init(this, instrContext, appContext, component,
                    data.instrumentationWatcher, data.instrumentationUiAutomationConnection);

            if (mProfiler.profileFile != null && !ii.handleProfiling
                    && mProfiler.profileFd == null) {
                mProfiler.handlingProfiling = true;
                final File file = new File(mProfiler.profileFile);
                file.getParentFile().mkdirs();
                Debug.startMethodTracing(file.toString(), 8 * 1024 * 1024);
            }
        } else {
            mInstrumentation = new Instrumentation();
            mInstrumentation.basicInit(this);
        }

        if ((data.appInfo.flags&ApplicationInfo.FLAG_LARGE_HEAP) != 0) {
            dalvik.system.VMRuntime.getRuntime().clearGrowthLimit();
        } else {
            // Small heap, clamp to the current growth limit and let the heap release
            // pages after the growth limit to the non growth limit capacity. b/18387825
            dalvik.system.VMRuntime.getRuntime().clampGrowthLimit();
        }

        // Allow disk access during application and provider setup. This could
        // block processing ordered broadcasts, but later processing would
        // probably end up doing the same disk access.
        Application app;
        final StrictMode.ThreadPolicy savedPolicy = StrictMode.allowThreadDiskWrites();
        final StrictMode.ThreadPolicy writesAllowedPolicy = StrictMode.getThreadPolicy();
        try {
            // If the app is being launched for full backup or restore, bring it up in
            // a restricted environment with the base application class.
            app = data.info.makeApplication(data.restrictedBackupMode, null);

            // Propagate autofill compat state
            app.setAutofillOptions(data.autofillOptions);

            // Propagate Content Capture options
            app.setContentCaptureOptions(data.contentCaptureOptions);

            mInitialApplication = app;

            // don't bring up providers in restricted mode; they may depend on the
            // app's custom Application class
            if (!data.restrictedBackupMode) {
                if (!ArrayUtils.isEmpty(data.providers)) {
                    installContentProviders(app, data.providers);
                }
            }

            // Do this after providers, since instrumentation tests generally start their
            // test thread at this point, and we don't want that racing.
            try {
                mInstrumentation.onCreate(data.instrumentationArgs);
            }
            catch (Exception e) {
                throw new RuntimeException(
                    "Exception thrown in onCreate() of "
                    + data.instrumentationName + ": " + e.toString(), e);
            }
            try {
                mInstrumentation.callApplicationOnCreate(app);
            } catch (Exception e) {
                if (!mInstrumentation.onException(app, e)) {
                    throw new RuntimeException(
                      "Unable to create application " + app.getClass().getName()
                      + ": " + e.toString(), e);
                }
            }
        } finally {
            // If the app targets < O-MR1, or doesn't change the thread policy
            // during startup, clobber the policy to maintain behavior of b/36951662
            if (data.appInfo.targetSdkVersion < Build.VERSION_CODES.O_MR1
                    || StrictMode.getThreadPolicy().equals(writesAllowedPolicy)) {
                StrictMode.setThreadPolicy(savedPolicy);
            }
        }

        // Preload fonts resources
        FontsContract.setApplicationContextForResources(appContext);
        if (!Process.isIsolated()) {
            try {
                final ApplicationInfo info =
                        getPackageManager().getApplicationInfo(
                                data.appInfo.packageName,
                                PackageManager.GET_META_DATA /*flags*/,
                                UserHandle.myUserId());
                if (info.metaData != null) {
                    final int preloadedFontsResource = info.metaData.getInt(
                            ApplicationInfo.METADATA_PRELOADED_FONTS, 0);
                    if (preloadedFontsResource != 0) {
                        data.info.getResources().preloadFonts(preloadedFontsResource);
                    }
                }
            } catch (RemoteException e) {
                throw e.rethrowFromSystemServer();
            }
        }
    }

    /*package*/ final void finishInstrumentation(int resultCode, Bundle results) {
        IActivityManager am = ActivityManager.getService();
        if (mProfiler.profileFile != null && mProfiler.handlingProfiling
                && mProfiler.profileFd == null) {
            Debug.stopMethodTracing();
        }
        //Slog.i(TAG, "am: " + ActivityManager.getService()
        //      + ", app thr: " + mAppThread);
        try {
            am.finishInstrumentation(mAppThread, resultCode, results);
        } catch (RemoteException ex) {
            throw ex.rethrowFromSystemServer();
        }
    }

    @UnsupportedAppUsage
    private void installContentProviders(
            Context context, List<ProviderInfo> providers) {
        final ArrayList<ContentProviderHolder> results = new ArrayList<>();

        for (ProviderInfo cpi : providers) {
            if (DEBUG_PROVIDER) {
                StringBuilder buf = new StringBuilder(128);
                buf.append("Pub ");
                buf.append(cpi.authority);
                buf.append(": ");
                buf.append(cpi.name);
                Log.i(TAG, buf.toString());
            }
            ContentProviderHolder cph = installProvider(context, null, cpi,
                    false /*noisy*/, true /*noReleaseNeeded*/, true /*stable*/);
            if (cph != null) {
                cph.noReleaseNeeded = true;
                results.add(cph);
            }
        }

        try {
            ActivityManager.getService().publishContentProviders(
                getApplicationThread(), results);
        } catch (RemoteException ex) {
            throw ex.rethrowFromSystemServer();
        }
    }

    @UnsupportedAppUsage
    public final IContentProvider acquireProvider(
            Context c, String auth, int userId, boolean stable) {
        final IContentProvider provider = acquireExistingProvider(c, auth, userId, stable);
        if (provider != null) {
            return provider;
        }

        // There is a possible race here.  Another thread may try to acquire
        // the same provider at the same time.  When this happens, we want to ensure
        // that the first one wins.
        // Note that we cannot hold the lock while acquiring and installing the
        // provider since it might take a long time to run and it could also potentially
        // be re-entrant in the case where the provider is in the same process.
        ContentProviderHolder holder = null;
        try {
            synchronized (getGetProviderLock(auth, userId)) {
                holder = ActivityManager.getService().getContentProvider(
                        getApplicationThread(), c.getOpPackageName(), auth, userId, stable);
            }
        } catch (RemoteException ex) {
            throw ex.rethrowFromSystemServer();
        }
        if (holder == null) {
            Slog.e(TAG, "Failed to find provider info for " + auth);
            return null;
        }

        // Install provider will increment the reference count for us, and break
        // any ties in the race.
        holder = installProvider(c, holder, holder.info,
                true /*noisy*/, holder.noReleaseNeeded, stable);
        return holder.provider;
    }

    private Object getGetProviderLock(String auth, int userId) {
        final ProviderKey key = new ProviderKey(auth, userId);
        synchronized (mGetProviderLocks) {
            Object lock = mGetProviderLocks.get(key);
            if (lock == null) {
                lock = key;
                mGetProviderLocks.put(key, lock);
            }
            return lock;
        }
    }

    private final void incProviderRefLocked(ProviderRefCount prc, boolean stable) {
        if (stable) {
            prc.stableCount += 1;
            if (prc.stableCount == 1) {
                // We are acquiring a new stable reference on the provider.
                int unstableDelta;
                if (prc.removePending) {
                    // We have a pending remove operation, which is holding the
                    // last unstable reference.  At this point we are converting
                    // that unstable reference to our new stable reference.
                    unstableDelta = -1;
                    // Cancel the removal of the provider.
                    if (DEBUG_PROVIDER) {
                        Slog.v(TAG, "incProviderRef: stable "
                                + "snatched provider from the jaws of death");
                    }
                    prc.removePending = false;
                    // There is a race! It fails to remove the message, which
                    // will be handled in completeRemoveProvider().
                    mH.removeMessages(H.REMOVE_PROVIDER, prc);
                } else {
                    unstableDelta = 0;
                }
                try {
                    if (DEBUG_PROVIDER) {
                        Slog.v(TAG, "incProviderRef Now stable - "
                                + prc.holder.info.name + ": unstableDelta="
                                + unstableDelta);
                    }
                    ActivityManager.getService().refContentProvider(
                            prc.holder.connection, 1, unstableDelta);
                } catch (RemoteException e) {
                    //do nothing content provider object is dead any way
                }
            }
        } else {
            prc.unstableCount += 1;
            if (prc.unstableCount == 1) {
                // We are acquiring a new unstable reference on the provider.
                if (prc.removePending) {
                    // Oh look, we actually have a remove pending for the
                    // provider, which is still holding the last unstable
                    // reference.  We just need to cancel that to take new
                    // ownership of the reference.
                    if (DEBUG_PROVIDER) {
                        Slog.v(TAG, "incProviderRef: unstable "
                                + "snatched provider from the jaws of death");
                    }
                    prc.removePending = false;
                    mH.removeMessages(H.REMOVE_PROVIDER, prc);
                } else {
                    // First unstable ref, increment our count in the
                    // activity manager.
                    try {
                        if (DEBUG_PROVIDER) {
                            Slog.v(TAG, "incProviderRef: Now unstable - "
                                    + prc.holder.info.name);
                        }
                        ActivityManager.getService().refContentProvider(
                                prc.holder.connection, 0, 1);
                    } catch (RemoteException e) {
                        //do nothing content provider object is dead any way
                    }
                }
            }
        }
    }

    @UnsupportedAppUsage
    public final IContentProvider acquireExistingProvider(
            Context c, String auth, int userId, boolean stable) {
        synchronized (mProviderMap) {
            final ProviderKey key = new ProviderKey(auth, userId);
            final ProviderClientRecord pr = mProviderMap.get(key);
            if (pr == null) {
                return null;
            }

            IContentProvider provider = pr.mProvider;
            IBinder jBinder = provider.asBinder();
            if (!jBinder.isBinderAlive()) {
                // The hosting process of the provider has died; we can't
                // use this one.
                Log.i(TAG, "Acquiring provider " + auth + " for user " + userId
                        + ": existing object's process dead");
                handleUnstableProviderDiedLocked(jBinder, true);
                return null;
            }

            // Only increment the ref count if we have one.  If we don't then the
            // provider is not reference counted and never needs to be released.
            ProviderRefCount prc = mProviderRefCountMap.get(jBinder);
            if (prc != null) {
                incProviderRefLocked(prc, stable);
            }
            return provider;
        }
    }

    @UnsupportedAppUsage
    public final boolean releaseProvider(IContentProvider provider, boolean stable) {
        if (provider == null) {
            return false;
        }

        IBinder jBinder = provider.asBinder();
        synchronized (mProviderMap) {
            ProviderRefCount prc = mProviderRefCountMap.get(jBinder);
            if (prc == null) {
                // The provider has no ref count, no release is needed.
                return false;
            }

            boolean lastRef = false;
            if (stable) {
                if (prc.stableCount == 0) {
                    if (DEBUG_PROVIDER) Slog.v(TAG,
                            "releaseProvider: stable ref count already 0, how?");
                    return false;
                }
                prc.stableCount -= 1;
                if (prc.stableCount == 0) {
                    // What we do at this point depends on whether there are
                    // any unstable refs left: if there are, we just tell the
                    // activity manager to decrement its stable count; if there
                    // aren't, we need to enqueue this provider to be removed,
                    // and convert to holding a single unstable ref while
                    // doing so.
                    lastRef = prc.unstableCount == 0;
                    try {
                        if (DEBUG_PROVIDER) {
                            Slog.v(TAG, "releaseProvider: No longer stable w/lastRef="
                                    + lastRef + " - " + prc.holder.info.name);
                        }
                        ActivityManager.getService().refContentProvider(
                                prc.holder.connection, -1, lastRef ? 1 : 0);
                    } catch (RemoteException e) {
                        //do nothing content provider object is dead any way
                    }
                }
            } else {
                if (prc.unstableCount == 0) {
                    if (DEBUG_PROVIDER) Slog.v(TAG,
                            "releaseProvider: unstable ref count already 0, how?");
                    return false;
                }
                prc.unstableCount -= 1;
                if (prc.unstableCount == 0) {
                    // If this is the last reference, we need to enqueue
                    // this provider to be removed instead of telling the
                    // activity manager to remove it at this point.
                    lastRef = prc.stableCount == 0;
                    if (!lastRef) {
                        try {
                            if (DEBUG_PROVIDER) {
                                Slog.v(TAG, "releaseProvider: No longer unstable - "
                                        + prc.holder.info.name);
                            }
                            ActivityManager.getService().refContentProvider(
                                    prc.holder.connection, 0, -1);
                        } catch (RemoteException e) {
                            //do nothing content provider object is dead any way
                        }
                    }
                }
            }

            if (lastRef) {
                if (!prc.removePending) {
                    // Schedule the actual remove asynchronously, since we don't know the context
                    // this will be called in.
                    if (DEBUG_PROVIDER) {
                        Slog.v(TAG, "releaseProvider: Enqueueing pending removal - "
                                + prc.holder.info.name);
                    }
                    prc.removePending = true;
                    Message msg = mH.obtainMessage(H.REMOVE_PROVIDER, prc);
                    mH.sendMessageDelayed(msg, CONTENT_PROVIDER_RETAIN_TIME);
                } else {
                    Slog.w(TAG, "Duplicate remove pending of provider " + prc.holder.info.name);
                }
            }
            return true;
        }
    }

    final void completeRemoveProvider(ProviderRefCount prc) {
        synchronized (mProviderMap) {
            if (!prc.removePending) {
                // There was a race!  Some other client managed to acquire
                // the provider before the removal was completed.
                // Abort the removal.  We will do it later.
                if (DEBUG_PROVIDER) Slog.v(TAG, "completeRemoveProvider: lost the race, "
                        + "provider still in use");
                return;
            }

            // More complicated race!! Some client managed to acquire the
            // provider and release it before the removal was completed.
            // Continue the removal, and abort the next remove message.
            prc.removePending = false;

            final IBinder jBinder = prc.holder.provider.asBinder();
            ProviderRefCount existingPrc = mProviderRefCountMap.get(jBinder);
            if (existingPrc == prc) {
                mProviderRefCountMap.remove(jBinder);
            }

            for (int i=mProviderMap.size()-1; i>=0; i--) {
                ProviderClientRecord pr = mProviderMap.valueAt(i);
                IBinder myBinder = pr.mProvider.asBinder();
                if (myBinder == jBinder) {
                    mProviderMap.removeAt(i);
                }
            }
        }

        try {
            if (DEBUG_PROVIDER) {
                Slog.v(TAG, "removeProvider: Invoking ActivityManagerService."
                        + "removeContentProvider(" + prc.holder.info.name + ")");
            }
            ActivityManager.getService().removeContentProvider(
                    prc.holder.connection, false);
        } catch (RemoteException e) {
            //do nothing content provider object is dead any way
        }
    }

    @UnsupportedAppUsage
    final void handleUnstableProviderDied(IBinder provider, boolean fromClient) {
        synchronized (mProviderMap) {
            handleUnstableProviderDiedLocked(provider, fromClient);
        }
    }

    final void handleUnstableProviderDiedLocked(IBinder provider, boolean fromClient) {
        ProviderRefCount prc = mProviderRefCountMap.get(provider);
        if (prc != null) {
            if (DEBUG_PROVIDER) Slog.v(TAG, "Cleaning up dead provider "
                    + provider + " " + prc.holder.info.name);
            mProviderRefCountMap.remove(provider);
            for (int i=mProviderMap.size()-1; i>=0; i--) {
                ProviderClientRecord pr = mProviderMap.valueAt(i);
                if (pr != null && pr.mProvider.asBinder() == provider) {
                    Slog.i(TAG, "Removing dead content provider:" + pr.mProvider.toString());
                    mProviderMap.removeAt(i);
                }
            }

            if (fromClient) {
                // We found out about this due to execution in our client
                // code.  Tell the activity manager about it now, to ensure
                // that the next time we go to do anything with the provider
                // it knows it is dead (so we don't race with its death
                // notification).
                try {
                    ActivityManager.getService().unstableProviderDied(
                            prc.holder.connection);
                } catch (RemoteException e) {
                    //do nothing content provider object is dead any way
                }
            }
        }
    }

    final void appNotRespondingViaProvider(IBinder provider) {
        synchronized (mProviderMap) {
            ProviderRefCount prc = mProviderRefCountMap.get(provider);
            if (prc != null) {
                try {
                    ActivityManager.getService()
                            .appNotRespondingViaProvider(prc.holder.connection);
                } catch (RemoteException e) {
                    throw e.rethrowFromSystemServer();
                }
            }
        }
    }

    private ProviderClientRecord installProviderAuthoritiesLocked(IContentProvider provider,
            ContentProvider localProvider, ContentProviderHolder holder) {
        final String auths[] = holder.info.authority.split(";");
        final int userId = UserHandle.getUserId(holder.info.applicationInfo.uid);

        if (provider != null) {
            // If this provider is hosted by the core OS and cannot be upgraded,
            // then I guess we're okay doing blocking calls to it.
            for (String auth : auths) {
                switch (auth) {
                    case ContactsContract.AUTHORITY:
                    case CallLog.AUTHORITY:
                    case CallLog.SHADOW_AUTHORITY:
                    case BlockedNumberContract.AUTHORITY:
                    case CalendarContract.AUTHORITY:
                    case Downloads.Impl.AUTHORITY:
                    case "telephony":
                        Binder.allowBlocking(provider.asBinder());
                }
            }
        }

        final ProviderClientRecord pcr = new ProviderClientRecord(
                auths, provider, localProvider, holder);
        for (String auth : auths) {
            final ProviderKey key = new ProviderKey(auth, userId);
            final ProviderClientRecord existing = mProviderMap.get(key);
            if (existing != null) {
                Slog.w(TAG, "Content provider " + pcr.mHolder.info.name
                        + " already published as " + auth);
            } else {
                mProviderMap.put(key, pcr);
            }
        }
        return pcr;
    }

    /**
     * Installs the provider.
     *
     * Providers that are local to the process or that come from the system server
     * may be installed permanently which is indicated by setting noReleaseNeeded to true.
     * Other remote providers are reference counted.  The initial reference count
     * for all reference counted providers is one.  Providers that are not reference
     * counted do not have a reference count (at all).
     *
     * This method detects when a provider has already been installed.  When this happens,
     * it increments the reference count of the existing provider (if appropriate)
     * and returns the existing provider.  This can happen due to concurrent
     * attempts to acquire the same provider.
     */
    @UnsupportedAppUsage
    private ContentProviderHolder installProvider(Context context,
            ContentProviderHolder holder, ProviderInfo info,
            boolean noisy, boolean noReleaseNeeded, boolean stable) {
        ContentProvider localProvider = null;
        IContentProvider provider;
        if (holder == null || holder.provider == null) {
            if (DEBUG_PROVIDER || noisy) {
                Slog.d(TAG, "Loading provider " + info.authority + ": "
                        + info.name);
            }
            Context c = null;
            ApplicationInfo ai = info.applicationInfo;
            if (context.getPackageName().equals(ai.packageName)) {
                c = context;
            } else if (mInitialApplication != null &&
                    mInitialApplication.getPackageName().equals(ai.packageName)) {
                c = mInitialApplication;
            } else {
                try {
                    c = context.createPackageContext(ai.packageName,
                            Context.CONTEXT_INCLUDE_CODE);
                } catch (PackageManager.NameNotFoundException e) {
                    // Ignore
                }
            }
            if (c == null) {
                Slog.w(TAG, "Unable to get context for package " +
                      ai.packageName +
                      " while loading content provider " +
                      info.name);
                return null;
            }

            if (info.splitName != null) {
                try {
                    c = c.createContextForSplit(info.splitName);
                } catch (NameNotFoundException e) {
                    throw new RuntimeException(e);
                }
            }

            try {
                final java.lang.ClassLoader cl = c.getClassLoader();
                LoadedApk packageInfo = peekPackageInfo(ai.packageName, true);
                if (packageInfo == null) {
                    // System startup case.
                    packageInfo = getSystemContext().mPackageInfo;
                }
                localProvider = packageInfo.getAppFactory()
                        .instantiateProvider(cl, info.name);
                provider = localProvider.getIContentProvider();
                if (provider == null) {
                    Slog.e(TAG, "Failed to instantiate class " +
                          info.name + " from sourceDir " +
                          info.applicationInfo.sourceDir);
                    return null;
                }
                if (DEBUG_PROVIDER) Slog.v(
                    TAG, "Instantiating local provider " + info.name);
                // XXX Need to create the correct context for this provider.
                localProvider.attachInfo(c, info);
            } catch (java.lang.Exception e) {
                if (!mInstrumentation.onException(null, e)) {
                    throw new RuntimeException(
                            "Unable to get provider " + info.name
                            + ": " + e.toString(), e);
                }
                return null;
            }
        } else {
            provider = holder.provider;
            if (DEBUG_PROVIDER) Slog.v(TAG, "Installing external provider " + info.authority + ": "
                    + info.name);
        }

        ContentProviderHolder retHolder;

        synchronized (mProviderMap) {
            if (DEBUG_PROVIDER) Slog.v(TAG, "Checking to add " + provider
                    + " / " + info.name);
            IBinder jBinder = provider.asBinder();
            if (localProvider != null) {
                ComponentName cname = new ComponentName(info.packageName, info.name);
                ProviderClientRecord pr = mLocalProvidersByName.get(cname);
                if (pr != null) {
                    if (DEBUG_PROVIDER) {
                        Slog.v(TAG, "installProvider: lost the race, "
                                + "using existing local provider");
                    }
                    provider = pr.mProvider;
                } else {
                    holder = new ContentProviderHolder(info);
                    holder.provider = provider;
                    holder.noReleaseNeeded = true;
                    pr = installProviderAuthoritiesLocked(provider, localProvider, holder);
                    mLocalProviders.put(jBinder, pr);
                    mLocalProvidersByName.put(cname, pr);
                }
                retHolder = pr.mHolder;
            } else {
                ProviderRefCount prc = mProviderRefCountMap.get(jBinder);
                if (prc != null) {
                    if (DEBUG_PROVIDER) {
                        Slog.v(TAG, "installProvider: lost the race, updating ref count");
                    }
                    // We need to transfer our new reference to the existing
                    // ref count, releasing the old one...  but only if
                    // release is needed (that is, it is not running in the
                    // system process).
                    if (!noReleaseNeeded) {
                        incProviderRefLocked(prc, stable);
                        try {
                            ActivityManager.getService().removeContentProvider(
                                    holder.connection, stable);
                        } catch (RemoteException e) {
                            //do nothing content provider object is dead any way
                        }
                    }
                } else {
                    ProviderClientRecord client = installProviderAuthoritiesLocked(
                            provider, localProvider, holder);
                    if (noReleaseNeeded) {
                        prc = new ProviderRefCount(holder, client, 1000, 1000);
                    } else {
                        prc = stable
                                ? new ProviderRefCount(holder, client, 1, 0)
                                : new ProviderRefCount(holder, client, 0, 1);
                    }
                    mProviderRefCountMap.put(jBinder, prc);
                }
                retHolder = prc.holder;
            }
        }
        return retHolder;
    }

    private void handleRunIsolatedEntryPoint(String entryPoint, String[] entryPointArgs) {
        try {
            Method main = Class.forName(entryPoint).getMethod("main", String[].class);
            main.invoke(null, new Object[]{entryPointArgs});
        } catch (ReflectiveOperationException e) {
            throw new AndroidRuntimeException("runIsolatedEntryPoint failed", e);
        }
        // The process will be empty after this method returns; exit the VM now.
        System.exit(0);
    }

    @UnsupportedAppUsage
    private void attach(boolean system, long startSeq) {
        sCurrentActivityThread = this;
        mSystemThread = system;
        if (!system) {
            android.ddm.DdmHandleAppName.setAppName("<pre-initialized>",
                                                    UserHandle.myUserId());
            RuntimeInit.setApplicationObject(mAppThread.asBinder());
            final IActivityManager mgr = ActivityManager.getService();
            try {
                mgr.attachApplication(mAppThread, startSeq);
            } catch (RemoteException ex) {
                throw ex.rethrowFromSystemServer();
            }
            // Watch for getting close to heap limit.
            BinderInternal.addGcWatcher(new Runnable() {
                @Override public void run() {
                    if (!mSomeActivitiesChanged) {
                        return;
                    }
                    Runtime runtime = Runtime.getRuntime();
                    long dalvikMax = runtime.maxMemory();
                    long dalvikUsed = runtime.totalMemory() - runtime.freeMemory();
                    if (dalvikUsed > ((3*dalvikMax)/4)) {
                        if (DEBUG_MEMORY_TRIM) Slog.d(TAG, "Dalvik max=" + (dalvikMax/1024)
                                + " total=" + (runtime.totalMemory()/1024)
                                + " used=" + (dalvikUsed/1024));
                        mSomeActivitiesChanged = false;
                        try {
                            ActivityTaskManager.getService().releaseSomeActivities(mAppThread);
                        } catch (RemoteException e) {
                            throw e.rethrowFromSystemServer();
                        }
                    }
                }
            });
        } else {
            // Don't set application object here -- if the system crashes,
            // we can't display an alert, we just want to die die die.
            android.ddm.DdmHandleAppName.setAppName("system_process",
                    UserHandle.myUserId());
            try {
                mInstrumentation = new Instrumentation();
                mInstrumentation.basicInit(this);
                ContextImpl context = ContextImpl.createAppContext(
                        this, getSystemContext().mPackageInfo);
                mInitialApplication = context.mPackageInfo.makeApplication(true, null);
                mInitialApplication.onCreate();
            } catch (Exception e) {
                throw new RuntimeException(
                        "Unable to instantiate Application():" + e.toString(), e);
            }
        }

        ViewRootImpl.ConfigChangedCallback configChangedCallback
                = (Configuration globalConfig) -> {
            synchronized (mResourcesManager) {
                // We need to apply this change to the resources immediately, because upon returning
                // the view hierarchy will be informed about it.
                if (mResourcesManager.applyConfigurationToResourcesLocked(globalConfig,
                        null /* compat */)) {
                    updateLocaleListFromAppContext(mInitialApplication.getApplicationContext(),
                            mResourcesManager.getConfiguration().getLocales());

                    // This actually changed the resources! Tell everyone about it.
                    if (mPendingConfiguration == null
                            || mPendingConfiguration.isOtherSeqNewer(globalConfig)) {
                        mPendingConfiguration = globalConfig;
                        sendMessage(H.CONFIGURATION_CHANGED, globalConfig);
                    }
                }
            }
        };
        ViewRootImpl.addConfigCallback(configChangedCallback);
    }

    @UnsupportedAppUsage
    public static ActivityThread systemMain() {
        // The system process on low-memory devices do not get to use hardware
        // accelerated drawing, since this can add too much overhead to the
        // process.
        if (!ActivityManager.isHighEndGfx()) {
            ThreadedRenderer.disable(true);
        } else {
            ThreadedRenderer.enableForegroundTrimming();
        }
        ActivityThread thread = new ActivityThread();
        thread.attach(true, 0);
        return thread;
    }

    public static void updateHttpProxy(@NonNull Context context) {
        final ConnectivityManager cm = ConnectivityManager.from(context);
        Proxy.setHttpProxySystemProperty(cm.getDefaultProxy());
    }

    @UnsupportedAppUsage
    public final void installSystemProviders(List<ProviderInfo> providers) {
        if (providers != null) {
            installContentProviders(mInitialApplication, providers);
        }
    }

    public int getIntCoreSetting(String key, int defaultValue) {
        synchronized (mResourcesManager) {
            if (mCoreSettings != null) {
                return mCoreSettings.getInt(key, defaultValue);
            }
            return defaultValue;
        }
    }

    private static class AndroidOs extends ForwardingOs {
        /**
         * Install selective syscall interception. For example, this is used to
         * implement special filesystem paths that will be redirected to
         * {@link ContentResolver#openFileDescriptor(Uri, String)}.
         */
        public static void install() {
            // If feature is disabled, we don't need to install
            if (!DEPRECATE_DATA_COLUMNS) return;

            // Install interception and make sure it sticks!
            Os def = null;
            do {
                def = Os.getDefault();
            } while (!Os.compareAndSetDefault(def, new AndroidOs(def)));
        }

        private AndroidOs(Os os) {
            super(os);
        }

        private FileDescriptor openDeprecatedDataPath(String path, int mode) throws ErrnoException {
            final Uri uri = ContentResolver.translateDeprecatedDataPath(path);
            Log.v(TAG, "Redirecting " + path + " to " + uri);

            final ContentResolver cr = currentActivityThread().getApplication()
                    .getContentResolver();
            try {
                final FileDescriptor fd = new FileDescriptor();
                fd.setInt$(cr.openFileDescriptor(uri,
                        FileUtils.translateModePosixToString(mode)).detachFd());
                return fd;
            } catch (SecurityException e) {
                throw new ErrnoException(e.getMessage(), OsConstants.EACCES);
            } catch (FileNotFoundException e) {
                throw new ErrnoException(e.getMessage(), OsConstants.ENOENT);
            }
        }

        private void deleteDeprecatedDataPath(String path) throws ErrnoException {
            final Uri uri = ContentResolver.translateDeprecatedDataPath(path);
            Log.v(TAG, "Redirecting " + path + " to " + uri);

            final ContentResolver cr = currentActivityThread().getApplication()
                    .getContentResolver();
            try {
                if (cr.delete(uri, null, null) == 0) {
                    throw new FileNotFoundException();
                }
            } catch (SecurityException e) {
                throw new ErrnoException(e.getMessage(), OsConstants.EACCES);
            } catch (FileNotFoundException e) {
                throw new ErrnoException(e.getMessage(), OsConstants.ENOENT);
            }
        }

        @Override
        public boolean access(String path, int mode) throws ErrnoException {
            if (path != null && path.startsWith(DEPRECATE_DATA_PREFIX)) {
                // If we opened it okay, then access check succeeded
                IoUtils.closeQuietly(
                        openDeprecatedDataPath(path, FileUtils.translateModeAccessToPosix(mode)));
                return true;
            } else {
                return super.access(path, mode);
            }
        }

        @Override
        public FileDescriptor open(String path, int flags, int mode) throws ErrnoException {
            if (path != null && path.startsWith(DEPRECATE_DATA_PREFIX)) {
                return openDeprecatedDataPath(path, mode);
            } else {
                return super.open(path, flags, mode);
            }
        }

        @Override
        public StructStat stat(String path) throws ErrnoException {
            if (path != null && path.startsWith(DEPRECATE_DATA_PREFIX)) {
                final FileDescriptor fd = openDeprecatedDataPath(path, OsConstants.O_RDONLY);
                try {
                    return android.system.Os.fstat(fd);
                } finally {
                    IoUtils.closeQuietly(fd);
                }
            } else {
                return super.stat(path);
            }
        }

        @Override
        public void unlink(String path) throws ErrnoException {
            if (path != null && path.startsWith(DEPRECATE_DATA_PREFIX)) {
                deleteDeprecatedDataPath(path);
            } else {
                super.unlink(path);
            }
        }

        @Override
        public void remove(String path) throws ErrnoException {
            if (path != null && path.startsWith(DEPRECATE_DATA_PREFIX)) {
                deleteDeprecatedDataPath(path);
            } else {
                super.remove(path);
            }
        }

        @Override
        public void rename(String oldPath, String newPath) throws ErrnoException {
            try {
                super.rename(oldPath, newPath);
            } catch (ErrnoException e) {
                if (e.errno == OsConstants.EXDEV) {
                    Log.v(TAG, "Recovering failed rename " + oldPath + " to " + newPath);
                    try {
                        Files.move(new File(oldPath).toPath(), new File(newPath).toPath());
                    } catch (IOException e2) {
                        throw e;
                    }
                } else {
                    throw e;
                }
            }
        }
    }

    public static void main(String[] args) {
        Trace.traceBegin(Trace.TRACE_TAG_ACTIVITY_MANAGER, "ActivityThreadMain");

        // Install selective syscall interception
        AndroidOs.install();

        // CloseGuard defaults to true and can be quite spammy.  We
        // disable it here, but selectively enable it later (via
        // StrictMode) on debug builds, but using DropBox, not logs.
        CloseGuard.setEnabled(false);

        Environment.initForCurrentUser();

        // Make sure TrustedCertificateStore looks in the right place for CA certificates
        final File configDir = Environment.getUserConfigDirectory(UserHandle.myUserId());
        TrustedCertificateStore.setDefaultUserDirectory(configDir);

        Process.setArgV0("<pre-initialized>");

        Looper.prepareMainLooper();

        // Find the value for {@link #PROC_START_SEQ_IDENT} if provided on the command line.
        // It will be in the format "seq=114"
        long startSeq = 0;
        if (args != null) {
            for (int i = args.length - 1; i >= 0; --i) {
                if (args[i] != null && args[i].startsWith(PROC_START_SEQ_IDENT)) {
                    startSeq = Long.parseLong(
                            args[i].substring(PROC_START_SEQ_IDENT.length()));
                }
            }
        }
        ActivityThread thread = new ActivityThread();
        thread.attach(false, startSeq);

        if (sMainThreadHandler == null) {
            sMainThreadHandler = thread.getHandler();
        }

        if (false) {
            Looper.myLooper().setMessageLogging(new
                    LogPrinter(Log.DEBUG, "ActivityThread"));
        }

        // End of event ActivityThreadMain.
        Trace.traceEnd(Trace.TRACE_TAG_ACTIVITY_MANAGER);
        Looper.loop();

        throw new RuntimeException("Main thread loop unexpectedly exited");
    }

    private void purgePendingResources() {
        Trace.traceBegin(Trace.TRACE_TAG_ACTIVITY_MANAGER, "purgePendingResources");
        nPurgePendingResources();
        Trace.traceEnd(Trace.TRACE_TAG_ACTIVITY_MANAGER);
    }

    // ------------------ Regular JNI ------------------------
    private native void nPurgePendingResources();
    private native void nDumpGraphicsInfo(FileDescriptor fd);
    private native void nInitZygoteChildHeapProfiling();
}<|MERGE_RESOLUTION|>--- conflicted
+++ resolved
@@ -790,12 +790,9 @@
         @Nullable
         ContentCaptureOptions contentCaptureOptions;
 
-<<<<<<< HEAD
+        long[] disabledCompatChanges;
+
         @Override
-=======
-        long[] disabledCompatChanges;
-
->>>>>>> 9acd72c6
         public String toString() {
             return "AppBindData{appInfo=" + appInfo + "}";
         }
@@ -1006,14 +1003,9 @@
                 boolean enableBinderTracking, boolean trackAllocation,
                 boolean isRestrictedBackupMode, boolean persistent, Configuration config,
                 CompatibilityInfo compatInfo, Map services, Bundle coreSettings,
-<<<<<<< HEAD
                 String buildSerial, AutofillOptions autofillOptions,
-                ContentCaptureOptions contentCaptureOptions) {
-=======
-                String buildSerial, boolean autofillCompatibilityEnabled,
+                ContentCaptureOptions contentCaptureOptions,
                 long[] disabledCompatChanges) {
-
->>>>>>> 9acd72c6
             if (services != null) {
                 if (false) {
                     // Test code to make sure the app could see the passed-in services.
@@ -1059,13 +1051,7 @@
             data.compatInfo = compatInfo;
             data.initProfilerInfo = profilerInfo;
             data.buildSerial = buildSerial;
-<<<<<<< HEAD
-            data.autofillOptions = autofillOptions;
-            data.contentCaptureOptions = contentCaptureOptions;
-=======
-            data.autofillCompatibilityEnabled = autofillCompatibilityEnabled;
             data.disabledCompatChanges = disabledCompatChanges;
->>>>>>> 9acd72c6
             sendMessage(H.BIND_APPLICATION, data);
         }
 
