/*
 * Copyright (C) 2010 The Android Open Source Project
 *
 * Licensed under the Apache License, Version 2.0 (the "License");
 * you may not use this file except in compliance with the License.
 * You may obtain a copy of the License at
 *
 *      http://www.apache.org/licenses/LICENSE-2.0
 *
 * Unless required by applicable law or agreed to in writing, software
 * distributed under the License is distributed on an "AS IS" BASIS,
 * WITHOUT WARRANTIES OR CONDITIONS OF ANY KIND, either express or implied.
 * See the License for the specific language governing permissions and
 * limitations under the License.
 */

package android.net.sip;

import gov.nist.javax.sdp.fields.SDPKeywords;

import android.content.Context;
import android.media.AudioManager;
import android.media.Ringtone;
import android.media.RingtoneManager;
import android.media.ToneGenerator;
import android.net.Uri;
import android.net.rtp.AudioCodec;
import android.net.rtp.AudioGroup;
import android.net.rtp.AudioStream;
import android.net.rtp.RtpStream;
import android.os.Message;
import android.os.RemoteException;
import android.os.Vibrator;
import android.provider.Settings;
import android.util.Log;

import java.io.IOException;
import java.net.InetAddress;
import java.net.UnknownHostException;
import java.text.ParseException;
import java.util.ArrayList;
import java.util.HashMap;
import java.util.List;
import java.util.Map;
import javax.sdp.SdpException;

/**
 * Class that handles an audio call over SIP. 
 */
/** @hide */
public class SipAudioCallImpl extends SipSessionAdapter
        implements SipAudioCall {
    private static final String TAG = SipAudioCallImpl.class.getSimpleName();
    private static final boolean RELEASE_SOCKET = true;
    private static final boolean DONT_RELEASE_SOCKET = false;
    private static final String AUDIO = "audio";
    private static final int DTMF = 101;
    private static final int SESSION_TIMEOUT = 5; // in seconds

    private Context mContext;
    private SipProfile mLocalProfile;
    private SipAudioCall.Listener mListener;
    private ISipSession mSipSession;
    private SdpSessionDescription mPeerSd;

    private AudioStream mAudioStream;
    private AudioGroup mAudioGroup;
    private SdpSessionDescription.AudioCodec mCodec;
    private long mSessionId = -1L; // SDP session ID
    private boolean mInCall = false;
    private boolean mMuted = false;
    private boolean mHold = false;

    private boolean mRingbackToneEnabled = true;
    private boolean mRingtoneEnabled = true;
    private Ringtone mRingtone;
    private ToneGenerator mRingbackTone;

    private SipProfile mPendingCallRequest;

    private SipErrorCode mErrorCode;
    private String mErrorMessage;

    public SipAudioCallImpl(Context context, SipProfile localProfile) {
        mContext = context;
        mLocalProfile = localProfile;
    }

    public void setListener(SipAudioCall.Listener listener) {
        setListener(listener, false);
    }

    public void setListener(SipAudioCall.Listener listener,
            boolean callbackImmediately) {
        mListener = listener;
        try {
            if ((listener == null) || !callbackImmediately) {
                // do nothing
            } else if (mErrorCode != null) {
                listener.onError(this, mErrorCode, mErrorMessage);
            } else if (mInCall) {
                if (mHold) {
                    listener.onCallHeld(this);
                } else {
                    listener.onCallEstablished(this);
                }
            } else {
                SipSessionState state = getState();
                switch (state) {
                    case READY_TO_CALL:
                        listener.onReadyToCall(this);
                        break;
                    case INCOMING_CALL:
                        listener.onRinging(this, getPeerProfile(mSipSession));
                        break;
                    case OUTGOING_CALL:
                        listener.onCalling(this);
                        break;
                    case OUTGOING_CALL_RING_BACK:
                        listener.onRingingBack(this);
                        break;
                }
            }
        } catch (Throwable t) {
            Log.e(TAG, "setListener()", t);
        }
    }

    public synchronized boolean isInCall() {
        return mInCall;
    }

    public synchronized boolean isOnHold() {
        return mHold;
    }

    public void close() {
        close(true);
    }

    private synchronized void close(boolean closeRtp) {
        if (closeRtp) stopCall(RELEASE_SOCKET);
        stopRingbackTone();
        stopRinging();

        mInCall = false;
        mHold = false;
        mSessionId = -1L;
        mErrorCode = null;
        mErrorMessage = null;

        if (mSipSession != null) {
            try {
                mSipSession.setListener(null);
            } catch (RemoteException e) {
                // don't care
            }
            mSipSession = null;
        }
    }

    public synchronized SipProfile getLocalProfile() {
        return mLocalProfile;
    }

    public synchronized SipProfile getPeerProfile() {
        try {
            return (mSipSession == null) ? null : mSipSession.getPeerProfile();
        } catch (RemoteException e) {
            return null;
        }
    }

    public synchronized SipSessionState getState() {
        if (mSipSession == null) return SipSessionState.READY_TO_CALL;
        try {
            return Enum.valueOf(SipSessionState.class, mSipSession.getState());
        } catch (RemoteException e) {
            return SipSessionState.REMOTE_ERROR;
        }
    }


    public synchronized ISipSession getSipSession() {
        return mSipSession;
    }

    @Override
    public void onCalling(ISipSession session) {
        Log.d(TAG, "calling... " + session);
        Listener listener = mListener;
        if (listener != null) {
            try {
                listener.onCalling(this);
            } catch (Throwable t) {
                Log.e(TAG, "onCalling()", t);
            }
        }
    }

    @Override
    public void onRingingBack(ISipSession session) {
        Log.d(TAG, "sip call ringing back: " + session);
        if (!mInCall) startRingbackTone();
        Listener listener = mListener;
        if (listener != null) {
            try {
                listener.onRingingBack(this);
            } catch (Throwable t) {
                Log.e(TAG, "onRingingBack()", t);
            }
        }
    }

    @Override
    public synchronized void onRinging(ISipSession session,
            SipProfile peerProfile, String sessionDescription) {
        try {
            if ((mSipSession == null) || !mInCall
                    || !session.getCallId().equals(mSipSession.getCallId())) {
                // should not happen
                session.endCall();
                return;
            }

            // session changing request
            try {
                mPeerSd = new SdpSessionDescription(sessionDescription);
                answerCall(SESSION_TIMEOUT);
            } catch (Throwable e) {
                Log.e(TAG, "onRinging()", e);
                session.endCall();
            }
        } catch (RemoteException e) {
            Log.e(TAG, "onRinging()", e);
        }
    }

    @Override
    public void onCallEstablished(ISipSession session,
            String sessionDescription) {
        stopRingbackTone();
        stopRinging();
        try {
            mPeerSd = new SdpSessionDescription(sessionDescription);
            Log.d(TAG, "sip call established: " + mPeerSd);
        } catch (SdpException e) {
            Log.e(TAG, "createSessionDescription()", e);
        }

        Listener listener = mListener;
        if (listener != null) {
            try {
                if (mHold) {
                    listener.onCallHeld(this);
                } else {
                    listener.onCallEstablished(this);
                }
            } catch (Throwable t) {
                Log.e(TAG, "onCallEstablished()", t);
            }
        }
    }

    @Override
    public void onCallEnded(ISipSession session) {
        Log.d(TAG, "sip call ended: " + session);
        close();
        Listener listener = mListener;
        if (listener != null) {
            try {
                listener.onCallEnded(this);
            } catch (Throwable t) {
                Log.e(TAG, "onCallEnded()", t);
            }
        }
    }

    @Override
    public void onCallBusy(ISipSession session) {
        Log.d(TAG, "sip call busy: " + session);
        close(false);
        Listener listener = mListener;
        if (listener != null) {
            try {
                listener.onCallBusy(this);
            } catch (Throwable t) {
                Log.e(TAG, "onCallBusy()", t);
            }
        }
    }

    private SipErrorCode getErrorCode(String errorCode) {
        return Enum.valueOf(SipErrorCode.class, errorCode);
    }

    @Override
    public void onCallChangeFailed(ISipSession session, String errorCode,
            String message) {
        Log.d(TAG, "sip call change failed: " + message);
        mErrorCode = getErrorCode(errorCode);
        mErrorMessage = message;
        Listener listener = mListener;
        if (listener != null) {
            try {
                listener.onError(this, mErrorCode, message);
            } catch (Throwable t) {
                Log.e(TAG, "onCallBusy()", t);
            }
        }
    }

    @Override
    public void onError(ISipSession session, String errorCodeString,
            String message) {
        Log.d(TAG, "sip session error: " + errorCodeString + ": " + message);
        SipErrorCode errorCode = mErrorCode = getErrorCode(errorCodeString);
        mErrorMessage = message;
        synchronized (this) {
            if ((mErrorCode == SipErrorCode.DATA_CONNECTION_LOST)
                    || !isInCall()) {
                close(true);
            }
        }
        Listener listener = mListener;
        if (listener != null) {
            try {
                listener.onError(this, errorCode, message);
            } catch (Throwable t) {
                Log.e(TAG, "onError()", t);
            }
        }
    }

    public synchronized void attachCall(ISipSession session,
            String sessionDescription) throws SipException {
        mSipSession = session;
        try {
            mPeerSd = new SdpSessionDescription(sessionDescription);
            session.setListener(this);

            if (getState() == SipSessionState.INCOMING_CALL) startRinging();
        } catch (Throwable e) {
            Log.e(TAG, "attachCall()", e);
            throwSipException(e);
        }
    }

    public synchronized void makeCall(SipProfile peerProfile,
            SipManager sipManager, int timeout) throws SipException {
        try {
            mSipSession = sipManager.createSipSession(mLocalProfile, this);
            if (mSipSession == null) {
                throw new SipException(
                        "Failed to create SipSession; network available?");
            }
            mSipSession.makeCall(peerProfile, createOfferSessionDescription(),
                    timeout);
        } catch (Throwable e) {
            if (e instanceof SipException) {
                throw (SipException) e;
            } else {
                throwSipException(e);
            }
        }
    }

    public synchronized void endCall() throws SipException {
        try {
            stopRinging();
            stopCall(true);
            mInCall = false;

            // perform the above local ops first and then network op
            if (mSipSession != null) mSipSession.endCall();
        } catch (Throwable e) {
            throwSipException(e);
        }
    }

    public synchronized void holdCall(int timeout) throws SipException {
        if (mHold) return;
        try {
            mSipSession.changeCall(createHoldSessionDescription(), timeout);
            mHold = true;
        } catch (Throwable e) {
            throwSipException(e);
        }

        AudioGroup audioGroup = getAudioGroup();
        if (audioGroup != null) audioGroup.setMode(AudioGroup.MODE_ON_HOLD);
    }

    public synchronized void answerCall(int timeout) throws SipException {
        try {
            stopRinging();
            mSipSession.answerCall(createAnswerSessionDescription(), timeout);
        } catch (Throwable e) {
            Log.e(TAG, "answerCall()", e);
            throwSipException(e);
        }
    }

    public synchronized void continueCall(int timeout) throws SipException {
        if (!mHold) return;
        try {
            mHold = false;
            mSipSession.changeCall(createContinueSessionDescription(), timeout);
        } catch (Throwable e) {
            throwSipException(e);
        }

        AudioGroup audioGroup = getAudioGroup();
        if (audioGroup != null) audioGroup.setMode(AudioGroup.MODE_NORMAL);
    }

    private String createOfferSessionDescription() {
        AudioCodec[] codecs = AudioCodec.getSystemSupportedCodecs();
        return createSdpBuilder(true, convert(codecs)).build();
    }

    private String createAnswerSessionDescription() {
        try {
            // choose an acceptable media from mPeerSd to answer
            SdpSessionDescription.AudioCodec codec = getCodec(mPeerSd);
            SdpSessionDescription.Builder sdpBuilder =
                    createSdpBuilder(false, codec);
            if (mPeerSd.isSendOnly(AUDIO)) {
                sdpBuilder.addMediaAttribute(AUDIO, "recvonly", (String) null);
            } else if (mPeerSd.isReceiveOnly(AUDIO)) {
                sdpBuilder.addMediaAttribute(AUDIO, "sendonly", (String) null);
            }
            return sdpBuilder.build();
        } catch (SdpException e) {
            throw new RuntimeException(e);
        }
    }

    private String createHoldSessionDescription() {
        try {
            return createSdpBuilder(false, mCodec)
                    .addMediaAttribute(AUDIO, "sendonly", (String) null)
                    .build();
        } catch (SdpException e) {
            throw new RuntimeException(e);
        }
    }

    private String createContinueSessionDescription() {
        return createSdpBuilder(true, mCodec).build();
    }

    private String getMediaDescription(SdpSessionDescription.AudioCodec codec) {
        return String.format("%d %s/%d", codec.payloadType, codec.name,
                codec.sampleRate);
    }

    private long getSessionId() {
        if (mSessionId < 0) {
            mSessionId = System.currentTimeMillis();
        }
        return mSessionId;
    }

    private SdpSessionDescription.Builder createSdpBuilder(
            boolean addTelephoneEvent,
            SdpSessionDescription.AudioCodec... codecs) {
        String localIp = getLocalIp();
        SdpSessionDescription.Builder sdpBuilder;
        try {
            long sessionVersion = System.currentTimeMillis();
            sdpBuilder = new SdpSessionDescription.Builder("SIP Call")
                    .setOrigin(mLocalProfile, getSessionId(), sessionVersion,
                            SDPKeywords.IN, SDPKeywords.IPV4, localIp)
                    .setConnectionInfo(SDPKeywords.IN, SDPKeywords.IPV4,
                            localIp);
            List<Integer> codecIds = new ArrayList<Integer>();
            for (SdpSessionDescription.AudioCodec codec : codecs) {
                codecIds.add(codec.payloadType);
            }
            if (addTelephoneEvent) codecIds.add(DTMF);
            sdpBuilder.addMedia(AUDIO, getLocalMediaPort(), 1, "RTP/AVP",
                    codecIds.toArray(new Integer[codecIds.size()]));
            for (SdpSessionDescription.AudioCodec codec : codecs) {
                sdpBuilder.addMediaAttribute(AUDIO, "rtpmap",
                        getMediaDescription(codec));
            }
            if (addTelephoneEvent) {
                sdpBuilder.addMediaAttribute(AUDIO, "rtpmap",
                        DTMF + " telephone-event/8000");
            }
            // FIXME: deal with vbr codec
            sdpBuilder.addMediaAttribute(AUDIO, "ptime", "20");
        } catch (SdpException e) {
            throw new RuntimeException(e);
        }
        return sdpBuilder;
    }

    public synchronized void toggleMute() {
        AudioGroup audioGroup = getAudioGroup();
        if (audioGroup != null) {
            audioGroup.setMode(
                    mMuted ? AudioGroup.MODE_NORMAL : AudioGroup.MODE_MUTED);
            mMuted = !mMuted;
        }
    }

    public synchronized boolean isMuted() {
        return mMuted;
    }

    public synchronized void setSpeakerMode(boolean speakerMode) {
        ((AudioManager) mContext.getSystemService(Context.AUDIO_SERVICE))
                .setSpeakerphoneOn(speakerMode);
    }

    public void sendDtmf(int code) {
        sendDtmf(code, null);
    }

    public synchronized void sendDtmf(int code, Message result) {
        AudioGroup audioGroup = getAudioGroup();
        if ((audioGroup != null) && (mSipSession != null)
                && (SipSessionState.IN_CALL == getState())) {
            Log.v(TAG, "send DTMF: " + code);
            audioGroup.sendDtmf(code);
        }
        if (result != null) result.sendToTarget();
    }

    public synchronized AudioStream getAudioStream() {
        return mAudioStream;
    }

    public synchronized AudioGroup getAudioGroup() {
        if (mAudioGroup != null) return mAudioGroup;
        return ((mAudioStream == null) ? null : mAudioStream.getAudioGroup());
    }

    public synchronized void setAudioGroup(AudioGroup group) {
        if ((mAudioStream != null) && (mAudioStream.getAudioGroup() != null)) {
            mAudioStream.join(group);
        }
        mAudioGroup = group;
    }

    private SdpSessionDescription.AudioCodec getCodec(SdpSessionDescription sd) {
        HashMap<String, AudioCodec> acceptableCodecs =
                new HashMap<String, AudioCodec>();
        for (AudioCodec codec : AudioCodec.getSystemSupportedCodecs()) {
            acceptableCodecs.put(codec.name, codec);
        }
        for (SdpSessionDescription.AudioCodec codec : sd.getAudioCodecs()) {
            AudioCodec matchedCodec = acceptableCodecs.get(codec.name);
            if (matchedCodec != null) return codec;
        }
        Log.w(TAG, "no common codec is found, use PCM/0");
        return convert(AudioCodec.ULAW);
    }

    private AudioCodec convert(SdpSessionDescription.AudioCodec codec) {
        AudioCodec c = AudioCodec.getSystemSupportedCodec(codec.name);
        return ((c == null) ? AudioCodec.ULAW : c);
    }

    private SdpSessionDescription.AudioCodec convert(AudioCodec codec) {
        return new SdpSessionDescription.AudioCodec(codec.defaultType,
                codec.name, codec.sampleRate, codec.sampleCount);
    }

    private SdpSessionDescription.AudioCodec[] convert(AudioCodec[] codecs) {
        SdpSessionDescription.AudioCodec[] copies =
                new SdpSessionDescription.AudioCodec[codecs.length];
        for (int i = 0, len = codecs.length; i < len; i++) {
            copies[i] = convert(codecs[i]);
        }
        return copies;
    }

    public void startAudio() {
        try {
            startAudioInternal();
        } catch (UnknownHostException e) {
            onError(mSipSession, SipErrorCode.PEER_NOT_REACHABLE.toString(),
                    e.getMessage());
        } catch (Throwable e) {
            onError(mSipSession, SipErrorCode.CLIENT_ERROR.toString(),
                    e.getMessage());
        }
    }

    private synchronized void startAudioInternal() throws UnknownHostException {
        stopCall(DONT_RELEASE_SOCKET);
<<<<<<< HEAD

        mPeerSd = peerSd;
=======
        mInCall = true;
        SdpSessionDescription peerSd = mPeerSd;
        if (isWifiOn()) grabWifiHighPerfLock();
>>>>>>> 394d1e4b
        String peerMediaAddress = peerSd.getPeerMediaAddress(AUDIO);
        // TODO: handle multiple media fields
        int peerMediaPort = peerSd.getPeerMediaPort(AUDIO);
        Log.i(TAG, "start audiocall " + peerMediaAddress + ":" + peerMediaPort);

        int localPort = getLocalMediaPort();
        int sampleRate = 8000;
        int frameSize = sampleRate / 50; // 160

        // TODO: get sample rate from sdp
        mCodec = getCodec(peerSd);

        AudioStream audioStream = mAudioStream;
        audioStream.associate(InetAddress.getByName(peerMediaAddress),
                peerMediaPort);
        audioStream.setCodec(convert(mCodec), mCodec.payloadType);
        audioStream.setDtmfType(DTMF);
        Log.d(TAG, "start media: localPort=" + localPort + ", peer="
                + peerMediaAddress + ":" + peerMediaPort);

        audioStream.setMode(RtpStream.MODE_NORMAL);
        if (!mHold) {
            // FIXME: won't work if peer is not sending nor receiving
            if (!peerSd.isSending(AUDIO)) {
                Log.d(TAG, "   not receiving");
                audioStream.setMode(RtpStream.MODE_SEND_ONLY);
            }
            if (!peerSd.isReceiving(AUDIO)) {
                Log.d(TAG, "   not sending");
                audioStream.setMode(RtpStream.MODE_RECEIVE_ONLY);
            }

            /* The recorder volume will be very low if the device is in
             * IN_CALL mode. Therefore, we have to set the mode to NORMAL
             * in order to have the normal microphone level.
             */
            ((AudioManager) mContext.getSystemService
                    (Context.AUDIO_SERVICE))
                    .setMode(AudioManager.MODE_NORMAL);
        }

        // AudioGroup logic:
        AudioGroup audioGroup = getAudioGroup();
        if (mHold) {
            if (audioGroup != null) {
                audioGroup.setMode(AudioGroup.MODE_ON_HOLD);
            }
            // don't create an AudioGroup here; doing so will fail if
            // there's another AudioGroup out there that's active
        } else {
            if (audioGroup == null) audioGroup = new AudioGroup();
            audioStream.join(audioGroup);
            if (mMuted) {
                audioGroup.setMode(AudioGroup.MODE_MUTED);
            } else {
                audioGroup.setMode(AudioGroup.MODE_NORMAL);
            }
        }
    }

    private void stopCall(boolean releaseSocket) {
        Log.d(TAG, "stop audiocall");
        if (mAudioStream != null) {
            mAudioStream.join(null);

            if (releaseSocket) {
                mAudioStream.release();
                mAudioStream = null;
            }
        }
    }

    private int getLocalMediaPort() {
        if (mAudioStream != null) return mAudioStream.getLocalPort();
        try {
            AudioStream s = mAudioStream =
                    new AudioStream(InetAddress.getByName(getLocalIp()));
            return s.getLocalPort();
        } catch (IOException e) {
            Log.w(TAG, "getLocalMediaPort(): " + e);
            throw new RuntimeException(e);
        }
    }

    private String getLocalIp() {
        try {
            return mSipSession.getLocalIp();
        } catch (RemoteException e) {
            // FIXME
            return "127.0.0.1";
        }
    }

    public synchronized void setRingbackToneEnabled(boolean enabled) {
        mRingbackToneEnabled = enabled;
    }

    public synchronized void setRingtoneEnabled(boolean enabled) {
        mRingtoneEnabled = enabled;
    }

    private void startRingbackTone() {
        if (!mRingbackToneEnabled) return;
        if (mRingbackTone == null) {
            // The volume relative to other sounds in the stream
            int toneVolume = 80;
            mRingbackTone = new ToneGenerator(
                    AudioManager.STREAM_VOICE_CALL, toneVolume);
        }
        mRingbackTone.startTone(ToneGenerator.TONE_CDMA_LOW_PBX_L);
    }

    private void stopRingbackTone() {
        if (mRingbackTone != null) {
            mRingbackTone.stopTone();
            mRingbackTone.release();
            mRingbackTone = null;
        }
    }

    private void startRinging() {
        if (!mRingtoneEnabled) return;
        ((Vibrator) mContext.getSystemService(Context.VIBRATOR_SERVICE))
                .vibrate(new long[] {0, 1000, 1000}, 1);
        AudioManager am = (AudioManager)
                mContext.getSystemService(Context.AUDIO_SERVICE);
        if (am.getStreamVolume(AudioManager.STREAM_RING) > 0) {
            String ringtoneUri =
                    Settings.System.DEFAULT_RINGTONE_URI.toString();
            mRingtone = RingtoneManager.getRingtone(mContext,
                    Uri.parse(ringtoneUri));
            mRingtone.play();
        }
    }

    private void stopRinging() {
        ((Vibrator) mContext.getSystemService(Context.VIBRATOR_SERVICE))
                .cancel();
        if (mRingtone != null) mRingtone.stop();
    }

    private void throwSipException(Throwable throwable) throws SipException {
        if (throwable instanceof SipException) {
            throw (SipException) throwable;
        } else {
            throw new SipException("", throwable);
        }
    }

    private SipProfile getPeerProfile(ISipSession session) {
        try {
            return session.getPeerProfile();
        } catch (RemoteException e) {
            return null;
        }
    }
}<|MERGE_RESOLUTION|>--- conflicted
+++ resolved
@@ -592,14 +592,9 @@
 
     private synchronized void startAudioInternal() throws UnknownHostException {
         stopCall(DONT_RELEASE_SOCKET);
-<<<<<<< HEAD
-
-        mPeerSd = peerSd;
-=======
         mInCall = true;
         SdpSessionDescription peerSd = mPeerSd;
         if (isWifiOn()) grabWifiHighPerfLock();
->>>>>>> 394d1e4b
         String peerMediaAddress = peerSd.getPeerMediaAddress(AUDIO);
         // TODO: handle multiple media fields
         int peerMediaPort = peerSd.getPeerMediaPort(AUDIO);
