--- conflicted
+++ resolved
@@ -71,7 +71,7 @@
     // database gets upgraded properly. At a minimum, please confirm that 'upgradeVersion'
     // is properly propagated through your change.  Not doing so will result in a loss of user
     // settings.
-    private static final int DATABASE_VERSION = 114;
+    private static final int DATABASE_VERSION = 116;
 
     private Context mContext;
     private int mUserHandle;
@@ -1828,8 +1828,27 @@
             upgradeVersion = 113;
         }
 
-        if (upgradeVersion < 114) {
-<<<<<<< HEAD
+        // We skipped 114 to handle a merge conflict with the introduction of theater mode.
+
+        if (upgradeVersion < 115) {
+            if (mUserHandle == UserHandle.USER_OWNER) {
+                db.beginTransaction();
+                SQLiteStatement stmt = null;
+                try {
+                    stmt = db.compileStatement("INSERT OR IGNORE INTO global(name,value)"
+                            + " VALUES(?,?);");
+                    loadBooleanSetting(stmt, Global.THEATER_MODE_ON,
+                            R.bool.def_theater_mode_on);
+                    db.setTransactionSuccessful();
+                } finally {
+                    db.endTransaction();
+                    if (stmt != null) stmt.close();
+                }
+            }
+            upgradeVersion = 115;
+        }
+
+        if (upgradeVersion < 116) {
             if (mUserHandle == UserHandle.USER_OWNER) {
                 db.beginTransaction();
                 SQLiteStatement stmt = null;
@@ -1843,25 +1862,9 @@
                     if (stmt != null) stmt.close();
                 }
             }
-            upgradeVersion = 114;
-        }
-=======
-            db.beginTransaction();
-            SQLiteStatement stmt = null;
-            try {
-                stmt = db.compileStatement("INSERT OR IGNORE INTO global(name,value)"
-                        + " VALUES(?,?);");
-                loadBooleanSetting(stmt, Global.THEATER_MODE_ON,
-                        R.bool.def_theater_mode_on);
-                db.setTransactionSuccessful();
-            } finally {
-                db.endTransaction();
-                if (stmt != null) stmt.close();
-            }
-            upgradeVersion = 114;
-        }
-
->>>>>>> f03ba4f1
+            upgradeVersion = 116;
+        }
+
         // *** Remember to update DATABASE_VERSION above!
 
         if (upgradeVersion != currentVersion) {
