/*
 * Copyright (C) 2007 The Android Open Source Project
 *
 * Licensed under the Apache License, Version 2.0 (the "License");
 * you may not use this file except in compliance with the License.
 * You may obtain a copy of the License at
 *
 *      http://www.apache.org/licenses/LICENSE-2.0
 *
 * Unless required by applicable law or agreed to in writing, software
 * distributed under the License is distributed on an "AS IS" BASIS,
 * WITHOUT WARRANTIES OR CONDITIONS OF ANY KIND, either express or implied.
 * See the License for the specific language governing permissions and
 * limitations under the License.
 */

package com.android.providers.settings;

import android.annotation.NonNull;
import android.os.UserHandle;
import android.provider.Settings;
import android.provider.Settings.Global;
import android.providers.settings.GlobalSettingsProto;
import android.providers.settings.SecureSettingsProto;
import android.providers.settings.SettingProto;
import android.providers.settings.SettingsServiceDumpProto;
import android.providers.settings.SystemSettingsProto;
import android.providers.settings.UserSettingsProto;
import android.util.SparseBooleanArray;
import android.util.proto.ProtoOutputStream;

/** @hide */
class SettingsProtoDumpUtil {
    private SettingsProtoDumpUtil() {}

    static void dumpProtoLocked(SettingsProvider.SettingsRegistry settingsRegistry,
            ProtoOutputStream proto) {
        // Global settings
        SettingsState globalSettings = settingsRegistry.getSettingsLocked(
                SettingsProvider.SETTINGS_TYPE_GLOBAL, UserHandle.USER_SYSTEM);
        if (globalSettings != null) {
            dumpProtoGlobalSettingsLocked(proto, SettingsServiceDumpProto.GLOBAL_SETTINGS, globalSettings);
        }

        // Per-user settings
        SparseBooleanArray users = settingsRegistry.getKnownUsersLocked();
        final int userCount = users.size();
        for (int i = 0; i < userCount; i++) {
            dumpProtoUserSettingsLocked(proto, SettingsServiceDumpProto.USER_SETTINGS,
                    settingsRegistry, UserHandle.of(users.keyAt(i)));
        }
    }

    /**
     * Dump all settings of a user as a proto buf.
     *
     * @param settingsRegistry
     * @param user The user the settings should be dumped for
     * @param proto The proto buf stream to dump to
     */
    private static void dumpProtoUserSettingsLocked(
            @NonNull ProtoOutputStream proto,
            long fieldId,
            SettingsProvider.SettingsRegistry settingsRegistry,
            @NonNull UserHandle user) {
        final long token = proto.start(fieldId);

        proto.write(UserSettingsProto.USER_ID, user.getIdentifier());

        SettingsState secureSettings = settingsRegistry.getSettingsLocked(
                SettingsProvider.SETTINGS_TYPE_SECURE, user.getIdentifier());
        if (secureSettings != null) {
            dumpProtoSecureSettingsLocked(proto, UserSettingsProto.SECURE_SETTINGS, secureSettings);
        }

        SettingsState systemSettings = settingsRegistry.getSettingsLocked(
                SettingsProvider.SETTINGS_TYPE_SYSTEM, user.getIdentifier());
        if (systemSettings != null) {
            dumpProtoSystemSettingsLocked(proto, UserSettingsProto.SYSTEM_SETTINGS, systemSettings);
        }

        proto.end(token);
    }

    private static void dumpProtoGlobalSettingsLocked(
            @NonNull ProtoOutputStream p, long fieldId, @NonNull SettingsState s) {
        final long token = p.start(fieldId);
        s.dumpHistoricalOperations(p, GlobalSettingsProto.HISTORICAL_OPERATIONS);

        // This uses the same order as in GlobalSettingsProto.
        dumpSetting(s, p,
                Settings.Global.ACTIVITY_MANAGER_CONSTANTS,
                GlobalSettingsProto.ACTIVITY_MANAGER_CONSTANTS);
        dumpSetting(s, p,
                Settings.Global.ADB_ENABLED,
                GlobalSettingsProto.ADB_ENABLED);
        dumpSetting(s, p,
                Settings.Global.ADD_USERS_WHEN_LOCKED,
                GlobalSettingsProto.ADD_USERS_WHEN_LOCKED);

        final long airplaneModeToken = p.start(GlobalSettingsProto.AIRPLANE_MODE);
        dumpSetting(s, p,
                Settings.Global.AIRPLANE_MODE_ON,
                GlobalSettingsProto.AirplaneMode.ON);
        // RADIO_BLUETOOTH is just a constant and not an actual setting.
        // RADIO_WIFI is just a constant and not an actual setting.
        // RADIO_WIMAX is just a constant and not an actual setting.
        // RADIO_CELL is just a constant and not an actual setting.
        // RADIO_NFC is just a constant and not an actual setting.
        dumpSetting(s, p,
                Settings.Global.AIRPLANE_MODE_RADIOS,
                GlobalSettingsProto.AirplaneMode.RADIOS);
        dumpSetting(s, p,
                Settings.Global.AIRPLANE_MODE_TOGGLEABLE_RADIOS,
                GlobalSettingsProto.AirplaneMode.TOGGLEABLE_RADIOS);
        p.end(airplaneModeToken);

        dumpSetting(s, p,
                Settings.Global.ALARM_MANAGER_CONSTANTS,
                GlobalSettingsProto.ALARM_MANAGER_CONSTANTS);
        dumpSetting(s, p,
                Settings.Global.ALLOW_USER_SWITCHING_WHEN_SYSTEM_USER_LOCKED,
                GlobalSettingsProto.ALLOW_USER_SWITCHING_WHEN_SYSTEM_USER_LOCKED);
        dumpSetting(s, p,
                Settings.Global.ALWAYS_ON_DISPLAY_CONSTANTS,
                GlobalSettingsProto.ALWAYS_ON_DISPLAY_CONSTANTS);
        dumpSetting(s, p,
                Settings.Global.ALWAYS_FINISH_ACTIVITIES,
                GlobalSettingsProto.ALWAYS_FINISH_ACTIVITIES);
        dumpSetting(s, p,
                Settings.Global.ANIMATOR_DURATION_SCALE,
                GlobalSettingsProto.ANIMATOR_DURATION_SCALE);

        final long anomalyToken = p.start(GlobalSettingsProto.ANOMALY);
        dumpSetting(s, p,
                Settings.Global.ANOMALY_DETECTION_CONSTANTS,
                GlobalSettingsProto.Anomaly.DETECTION_CONSTANTS);
        dumpSetting(s, p,
                Settings.Global.ANOMALY_CONFIG_VERSION,
                GlobalSettingsProto.Anomaly.CONFIG_VERSION);
        dumpSetting(s, p,
                Settings.Global.ANOMALY_CONFIG,
                GlobalSettingsProto.Anomaly.CONFIG);
        p.end(anomalyToken);

        final long apnDbToken = p.start(GlobalSettingsProto.APN_DB);
        dumpSetting(s, p,
                Settings.Global.APN_DB_UPDATE_CONTENT_URL,
                GlobalSettingsProto.ApnDb.UPDATE_CONTENT_URL);
        dumpSetting(s, p,
                Settings.Global.APN_DB_UPDATE_METADATA_URL,
                GlobalSettingsProto.ApnDb.UPDATE_METADATA_URL);
        p.end(apnDbToken);

        final long appToken = p.start(GlobalSettingsProto.APP);
        dumpSetting(s, p,
                Settings.Global.APP_IDLE_CONSTANTS,
                GlobalSettingsProto.App.IDLE_CONSTANTS);
        dumpSetting(s, p,
                Settings.Global.APP_STANDBY_ENABLED,
                GlobalSettingsProto.App.STANDBY_ENABLED);
        dumpSetting(s, p,
                Settings.Global.APP_AUTO_RESTRICTION_ENABLED,
                GlobalSettingsProto.App.AUTO_RESTRICTION_ENABLED);
        dumpSetting(s, p,
                Settings.Global.FORCED_APP_STANDBY_ENABLED,
                GlobalSettingsProto.App.FORCED_APP_STANDBY_ENABLED);
        dumpSetting(s, p,
                Settings.Global.FORCED_APP_STANDBY_FOR_SMALL_BATTERY_ENABLED,
                GlobalSettingsProto.App.FORCED_APP_STANDBY_FOR_SMALL_BATTERY_ENABLED);
        p.end(appToken);

        dumpSetting(s, p,
                Settings.Global.ASSISTED_GPS_ENABLED,
                GlobalSettingsProto.ASSISTED_GPS_ENABLED);
        dumpSetting(s, p,
                Settings.Global.AUDIO_SAFE_VOLUME_STATE,
                GlobalSettingsProto.AUDIO_SAFE_VOLUME_STATE);

        final long autoToken = p.start(GlobalSettingsProto.AUTO);
        dumpSetting(s, p,
                Settings.Global.AUTO_TIME,
                GlobalSettingsProto.Auto.TIME);
        dumpSetting(s, p,
                Settings.Global.AUTO_TIME_ZONE,
                GlobalSettingsProto.Auto.TIME_ZONE);
        p.end(autoToken);

        dumpSetting(s, p,
                Settings.Global.AUTOFILL_COMPAT_MODE_ALLOWED_PACKAGES,
                GlobalSettingsProto.AUTOFILL_COMPAT_MODE_ALLOWED_PACKAGES);
        dumpSetting(s, p,
                Settings.Global.BACKUP_AGENT_TIMEOUT_PARAMETERS,
                GlobalSettingsProto.BACKUP_AGENT_TIMEOUT_PARAMETERS);

        final long batteryToken = p.start(GlobalSettingsProto.BATTERY);
        dumpSetting(s, p,
                Settings.Global.BATTERY_DISCHARGE_DURATION_THRESHOLD,
                GlobalSettingsProto.Battery.DISCHARGE_DURATION_THRESHOLD);
        dumpSetting(s, p,
                Settings.Global.BATTERY_DISCHARGE_THRESHOLD,
                GlobalSettingsProto.Battery.DISCHARGE_THRESHOLD);
        dumpSetting(s, p,
                Settings.Global.BATTERY_SAVER_CONSTANTS,
                GlobalSettingsProto.Battery.SAVER_CONSTANTS);
        dumpSetting(s, p,
                Settings.Global.BATTERY_SAVER_DEVICE_SPECIFIC_CONSTANTS,
                GlobalSettingsProto.Battery.SAVER_DEVICE_SPECIFIC_CONSTANTS);
        dumpSetting(s, p,
                Settings.Global.BATTERY_STATS_CONSTANTS,
                GlobalSettingsProto.Battery.STATS_CONSTANTS);
        dumpSetting(s, p,
                Settings.Global.BATTERY_TIP_CONSTANTS,
                GlobalSettingsProto.Battery.TIP_CONSTANTS);
        p.end(batteryToken);

        final long bleScanToken = p.start(GlobalSettingsProto.BLE_SCAN);
        dumpSetting(s, p,
                Settings.Global.BLE_SCAN_ALWAYS_AVAILABLE,
                GlobalSettingsProto.BleScan.ALWAYS_AVAILABLE);
        dumpSetting(s, p,
                Settings.Global.BLE_SCAN_LOW_POWER_WINDOW_MS,
                GlobalSettingsProto.BleScan.LOW_POWER_WINDOW_MS);
        dumpSetting(s, p,
                Settings.Global.BLE_SCAN_BALANCED_WINDOW_MS,
                GlobalSettingsProto.BleScan.BALANCED_WINDOW_MS);
        dumpSetting(s, p,
                Settings.Global.BLE_SCAN_LOW_LATENCY_WINDOW_MS,
                GlobalSettingsProto.BleScan.LOW_LATENCY_WINDOW_MS);
        dumpSetting(s, p,
                Settings.Global.BLE_SCAN_LOW_POWER_INTERVAL_MS,
                GlobalSettingsProto.BleScan.LOW_POWER_INTERVAL_MS);
        dumpSetting(s, p,
                Settings.Global.BLE_SCAN_BALANCED_INTERVAL_MS,
                GlobalSettingsProto.BleScan.BALANCED_INTERVAL_MS);
        dumpSetting(s, p,
                Settings.Global.BLE_SCAN_LOW_LATENCY_INTERVAL_MS,
                GlobalSettingsProto.BleScan.LOW_LATENCY_INTERVAL_MS);
        dumpSetting(s, p,
                Settings.Global.BLE_SCAN_BACKGROUND_MODE,
                GlobalSettingsProto.BleScan.BACKGROUND_MODE);
        p.end(bleScanToken);

        final long bluetoothToken = p.start(GlobalSettingsProto.BLUETOOTH);
        dumpSetting(s, p,
                Settings.Global.BLUETOOTH_CLASS_OF_DEVICE,
                GlobalSettingsProto.Bluetooth.CLASS_OF_DEVICE);
        dumpSetting(s, p,
                Settings.Global.BLUETOOTH_DISABLED_PROFILES,
                GlobalSettingsProto.Bluetooth.DISABLED_PROFILES);
        dumpSetting(s, p,
                Settings.Global.BLUETOOTH_INTEROPERABILITY_LIST,
                GlobalSettingsProto.Bluetooth.INTEROPERABILITY_LIST);
        dumpSetting(s, p,
                Settings.Global.BLUETOOTH_ON,
                GlobalSettingsProto.Bluetooth.ON);
        dumpRepeatedSetting(s, p,
                Settings.Global.BLUETOOTH_HEADSET_PRIORITY_PREFIX,
                GlobalSettingsProto.Bluetooth.HEADSET_PRIORITIES);
        dumpRepeatedSetting(s, p,
                Settings.Global.BLUETOOTH_A2DP_SINK_PRIORITY_PREFIX,
                GlobalSettingsProto.Bluetooth.A2DP_SINK_PRIORITIES);
        dumpRepeatedSetting(s, p,
                Settings.Global.BLUETOOTH_A2DP_SRC_PRIORITY_PREFIX,
                GlobalSettingsProto.Bluetooth.A2DP_SRC_PRIORITIES);
        dumpRepeatedSetting(s, p,
                Settings.Global.BLUETOOTH_A2DP_SUPPORTS_OPTIONAL_CODECS_PREFIX,
                GlobalSettingsProto.Bluetooth.A2DP_SUPPORTS_OPTIONAL_CODECS);
        dumpRepeatedSetting(s, p,
                Settings.Global.BLUETOOTH_A2DP_OPTIONAL_CODECS_ENABLED_PREFIX,
                GlobalSettingsProto.Bluetooth.A2DP_OPTIONAL_CODECS_ENABLED);
        dumpRepeatedSetting(s, p,
                Settings.Global.BLUETOOTH_INPUT_DEVICE_PRIORITY_PREFIX,
                GlobalSettingsProto.Bluetooth.INPUT_DEVICE_PRIORITIES);
        dumpRepeatedSetting(s, p,
                Settings.Global.BLUETOOTH_MAP_PRIORITY_PREFIX,
                GlobalSettingsProto.Bluetooth.MAP_PRIORITIES);
        dumpRepeatedSetting(s, p,
                Settings.Global.BLUETOOTH_MAP_CLIENT_PRIORITY_PREFIX,
                GlobalSettingsProto.Bluetooth.MAP_CLIENT_PRIORITIES);
        dumpRepeatedSetting(s, p,
                Settings.Global.BLUETOOTH_PBAP_CLIENT_PRIORITY_PREFIX,
                GlobalSettingsProto.Bluetooth.PBAP_CLIENT_PRIORITIES);
        dumpRepeatedSetting(s, p,
                Settings.Global.BLUETOOTH_SAP_PRIORITY_PREFIX,
                GlobalSettingsProto.Bluetooth.SAP_PRIORITIES);
        dumpRepeatedSetting(s, p,
                Settings.Global.BLUETOOTH_PAN_PRIORITY_PREFIX,
                GlobalSettingsProto.Bluetooth.PAN_PRIORITIES);
        dumpRepeatedSetting(s, p,
                Settings.Global.BLUETOOTH_HEARING_AID_PRIORITY_PREFIX,
                GlobalSettingsProto.Bluetooth.HEARING_AID_PRIORITIES);
        p.end(bluetoothToken);

        dumpSetting(s, p,
                Settings.Global.BOOT_COUNT,
                GlobalSettingsProto.BOOT_COUNT);
        dumpSetting(s, p,
                Settings.Global.BUGREPORT_IN_POWER_MENU,
                GlobalSettingsProto.BUGREPORT_IN_POWER_MENU);
        dumpSetting(s, p,
                Settings.Global.CALL_AUTO_RETRY,
                GlobalSettingsProto.CALL_AUTO_RETRY);

        final long captivePortalToken = p.start(GlobalSettingsProto.CAPTIVE_PORTAL);
        dumpSetting(s, p,
                Settings.Global.CAPTIVE_PORTAL_MODE,
                GlobalSettingsProto.CaptivePortal.MODE);
        dumpSetting(s, p,
                Settings.Global.CAPTIVE_PORTAL_DETECTION_ENABLED,
                GlobalSettingsProto.CaptivePortal.DETECTION_ENABLED);
        dumpSetting(s, p,
                Settings.Global.CAPTIVE_PORTAL_SERVER,
                GlobalSettingsProto.CaptivePortal.SERVER);
        dumpSetting(s, p,
                Settings.Global.CAPTIVE_PORTAL_HTTPS_URL,
                GlobalSettingsProto.CaptivePortal.HTTPS_URL);
        dumpSetting(s, p,
                Settings.Global.CAPTIVE_PORTAL_HTTP_URL,
                GlobalSettingsProto.CaptivePortal.HTTP_URL);
        dumpSetting(s, p,
                Settings.Global.CAPTIVE_PORTAL_FALLBACK_URL,
                GlobalSettingsProto.CaptivePortal.FALLBACK_URL);
        dumpSetting(s, p,
                Settings.Global.CAPTIVE_PORTAL_OTHER_FALLBACK_URLS,
                GlobalSettingsProto.CaptivePortal.OTHER_FALLBACK_URLS);
        dumpSetting(s, p,
                Settings.Global.CAPTIVE_PORTAL_USE_HTTPS,
                GlobalSettingsProto.CaptivePortal.USE_HTTPS);
        dumpSetting(s, p,
                Settings.Global.CAPTIVE_PORTAL_USER_AGENT,
                GlobalSettingsProto.CaptivePortal.USER_AGENT);
        p.end(captivePortalToken);

        final long carrierToken = p.start(GlobalSettingsProto.CARRIER);
        dumpSetting(s, p,
                Settings.Global.CARRIER_APP_WHITELIST,
                GlobalSettingsProto.Carrier.APP_WHITELIST);
        dumpSetting(s, p,
                Settings.Global.CARRIER_APP_NAMES,
                GlobalSettingsProto.Carrier.APP_NAMES);
        dumpSetting(s, p,
                Settings.Global.INSTALL_CARRIER_APP_NOTIFICATION_PERSISTENT,
                GlobalSettingsProto.Carrier.INSTALL_CARRIER_APP_NOTIFICATION_PERSISTENT);
        dumpSetting(s, p,
                Settings.Global.INSTALL_CARRIER_APP_NOTIFICATION_SLEEP_MILLIS,
                GlobalSettingsProto.Carrier.INSTALL_CARRIER_APP_NOTIFICATION_SLEEP_MILLIS);
        p.end(carrierToken);

        final long cdmaToken = p.start(GlobalSettingsProto.CDMA);
        dumpSetting(s, p,
                Settings.Global.CDMA_CELL_BROADCAST_SMS,
                GlobalSettingsProto.Cdma.CELL_BROADCAST_SMS);
        dumpSetting(s, p,
                Settings.Global.CDMA_ROAMING_MODE,
                GlobalSettingsProto.Cdma.ROAMING_MODE);
        dumpSetting(s, p,
                Settings.Global.CDMA_SUBSCRIPTION_MODE,
                GlobalSettingsProto.Cdma.SUBSCRIPTION_MODE);
        p.end(cdmaToken);

        dumpSetting(s, p,
                Settings.Global.CELL_ON,
                GlobalSettingsProto.CELL_ON);

        final long certPinToken = p.start(GlobalSettingsProto.CERT_PIN);
        dumpSetting(s, p,
                Settings.Global.CERT_PIN_UPDATE_CONTENT_URL,
                GlobalSettingsProto.CertPin.UPDATE_CONTENT_URL);
        dumpSetting(s, p,
                Settings.Global.CERT_PIN_UPDATE_METADATA_URL,
                GlobalSettingsProto.CertPin.UPDATE_METADATA_URL);
        p.end(certPinToken);

        dumpSetting(s, p,
                Global.CHAINED_BATTERY_ATTRIBUTION_ENABLED,
                GlobalSettingsProto.CHAINED_BATTERY_ATTRIBUTION_ENABLED);
        dumpSetting(s, p,
                Settings.Global.COMPATIBILITY_MODE,
                GlobalSettingsProto.COMPATIBILITY_MODE);

        final long connectivityToken = p.start(GlobalSettingsProto.CONNECTIVITY);
        dumpSetting(s, p,
                Settings.Global.CONNECTIVITY_METRICS_BUFFER_SIZE,
                GlobalSettingsProto.Connectivity.METRICS_BUFFER_SIZE);
        dumpSetting(s, p,
                Settings.Global.CONNECTIVITY_CHANGE_DELAY,
                GlobalSettingsProto.Connectivity.CHANGE_DELAY);
        dumpSetting(s, p,
                Settings.Global.CONNECTIVITY_SAMPLING_INTERVAL_IN_SECONDS,
                GlobalSettingsProto.Connectivity.SAMPLING_INTERVAL_IN_SECONDS);
        p.end(connectivityToken);

        // Settings.Global.CONTACT_METADATA_SYNC intentionally excluded since it's deprecated.
        dumpSetting(s, p,
                Settings.Global.CONTACT_METADATA_SYNC_ENABLED,
                GlobalSettingsProto.CONTACT_METADATA_SYNC_ENABLED);
        dumpSetting(s, p,
                Settings.Global.CONTACTS_DATABASE_WAL_ENABLED,
                GlobalSettingsProto.CONTACTS_DATABASE_WAL_ENABLED);

        final long dataToken = p.start(GlobalSettingsProto.DATA);
        // Settings.Global.DEFAULT_RESTRICT_BACKGROUND_DATA intentionally excluded.
        dumpSetting(s, p,
                Settings.Global.DATA_ACTIVITY_TIMEOUT_MOBILE,
                GlobalSettingsProto.Data.ACTIVITY_TIMEOUT_MOBILE);
        dumpSetting(s, p,
                Settings.Global.DATA_ACTIVITY_TIMEOUT_WIFI,
                GlobalSettingsProto.Data.ACTIVITY_TIMEOUT_WIFI);
        dumpSetting(s, p,
                Settings.Global.DATA_ROAMING,
                GlobalSettingsProto.Data.ROAMING);
        dumpSetting(s, p,
                Settings.Global.DATA_STALL_ALARM_NON_AGGRESSIVE_DELAY_IN_MS,
                GlobalSettingsProto.Data.STALL_ALARM_NON_AGGRESSIVE_DELAY_IN_MS);
        dumpSetting(s, p,
                Settings.Global.DATA_STALL_ALARM_AGGRESSIVE_DELAY_IN_MS,
                GlobalSettingsProto.Data.STALL_ALARM_AGGRESSIVE_DELAY_IN_MS);
        p.end(dataToken);

        final long databaseToken = p.start(GlobalSettingsProto.DATABASE);
        dumpSetting(s, p,
                Settings.Global.DATABASE_DOWNGRADE_REASON,
                GlobalSettingsProto.Database.DOWNGRADE_REASON);
        dumpSetting(s, p,
                Settings.Global.DATABASE_CREATION_BUILDID,
                GlobalSettingsProto.Database.CREATION_BUILDID);
        p.end(databaseToken);

        final long debugToken = p.start(GlobalSettingsProto.DEBUG);
        dumpSetting(s, p,
                Settings.Global.DEBUG_APP,
                GlobalSettingsProto.Debug.APP);
        dumpSetting(s, p,
                Settings.Global.DEBUG_VIEW_ATTRIBUTES,
                GlobalSettingsProto.Debug.VIEW_ATTRIBUTES);
        p.end(debugToken);

        final long defaultToken = p.start(GlobalSettingsProto.DEFAULT);
        // Settings.Global.DEFAULT_SM_DP_PLUS intentionally excluded.
        dumpSetting(s, p,
                Settings.Global.DEFAULT_INSTALL_LOCATION,
                GlobalSettingsProto.Default.INSTALL_LOCATION);
        dumpSetting(s, p,
                Settings.Global.DEFAULT_DNS_SERVER,
                GlobalSettingsProto.Default.DNS_SERVER);
        p.end(defaultToken);

        final long developmentToken = p.start(GlobalSettingsProto.DEVELOPMENT);
        dumpSetting(s, p,
                Settings.Global.DEVELOPMENT_FORCE_RESIZABLE_ACTIVITIES,
                GlobalSettingsProto.Development.FORCE_RESIZABLE_ACTIVITIES);
        dumpSetting(s, p,
                Settings.Global.DEVELOPMENT_ENABLE_FREEFORM_WINDOWS_SUPPORT,
                GlobalSettingsProto.Development.ENABLE_FREEFORM_WINDOWS_SUPPORT);
        dumpSetting(s, p,
                Settings.Global.DEVELOPMENT_SETTINGS_ENABLED,
                GlobalSettingsProto.Development.SETTINGS_ENABLED);
        dumpSetting(s, p,
                Settings.Global.DEVELOPMENT_FORCE_RTL,
                GlobalSettingsProto.Development.FORCE_RTL);
        dumpSetting(s, p,
                Settings.Global.EMULATE_DISPLAY_CUTOUT,
                GlobalSettingsProto.Development.EMULATE_DISPLAY_CUTOUT);
        p.end(developmentToken);

        final long deviceToken = p.start(GlobalSettingsProto.DEVICE);
        dumpSetting(s, p,
                Settings.Global.DEVICE_NAME,
                GlobalSettingsProto.Device.NAME);
        dumpSetting(s, p,
                Settings.Global.DEVICE_PROVISIONED,
                GlobalSettingsProto.Device.PROVISIONED);
        dumpSetting(s, p,
                Settings.Global.DEVICE_PROVISIONING_MOBILE_DATA_ENABLED,
                GlobalSettingsProto.Device.PROVISIONING_MOBILE_DATA_ENABLED);
        dumpSetting(s, p,
                Settings.Global.DEVICE_IDLE_CONSTANTS,
                GlobalSettingsProto.Device.IDLE_CONSTANTS);
        dumpSetting(s, p,
                Settings.Global.DEVICE_POLICY_CONSTANTS,
                GlobalSettingsProto.Device.POLICY_CONSTANTS);
        dumpSetting(s, p,
                Settings.Global.DEVICE_DEMO_MODE,
                GlobalSettingsProto.Device.DEMO_MODE);
        p.end(deviceToken);

        dumpSetting(s, p,
                Settings.Global.DISK_FREE_CHANGE_REPORTING_THRESHOLD,
                GlobalSettingsProto.DISK_FREE_CHANGE_REPORTING_THRESHOLD);

        final long displayToken = p.start(GlobalSettingsProto.DISPLAY);
        dumpSetting(s, p,
                Settings.Global.DISPLAY_SIZE_FORCED,
                GlobalSettingsProto.Display.SIZE_FORCED);
        dumpSetting(s, p,
                Settings.Global.DISPLAY_SCALING_FORCE,
                GlobalSettingsProto.Display.SCALING_FORCE);
        dumpSetting(s, p,
                Settings.Global.DISPLAY_PANEL_LPM,
                GlobalSettingsProto.Display.PANEL_LPM);
        p.end(displayToken);

        final long dnsResolverToken = p.start(GlobalSettingsProto.DNS_RESOLVER);
        dumpSetting(s, p,
                Settings.Global.DNS_RESOLVER_SAMPLE_VALIDITY_SECONDS,
                GlobalSettingsProto.DnsResolver.SAMPLE_VALIDITY_SECONDS);
        dumpSetting(s, p,
                Settings.Global.DNS_RESOLVER_SUCCESS_THRESHOLD_PERCENT,
                GlobalSettingsProto.DnsResolver.SUCCESS_THRESHOLD_PERCENT);
        dumpSetting(s, p,
                Settings.Global.DNS_RESOLVER_MIN_SAMPLES,
                GlobalSettingsProto.DnsResolver.MIN_SAMPLES);
        dumpSetting(s, p,
                Settings.Global.DNS_RESOLVER_MAX_SAMPLES,
                GlobalSettingsProto.DnsResolver.MAX_SAMPLES);
        p.end(dnsResolverToken);

        dumpSetting(s, p,
                Settings.Global.DOCK_AUDIO_MEDIA_ENABLED,
                GlobalSettingsProto.DOCK_AUDIO_MEDIA_ENABLED);

        final long downloadToken = p.start(GlobalSettingsProto.DOWNLOAD);
        dumpSetting(s, p,
                Settings.Global.DOWNLOAD_MAX_BYTES_OVER_MOBILE,
                GlobalSettingsProto.Download.MAX_BYTES_OVER_MOBILE);
        dumpSetting(s, p,
                Settings.Global.DOWNLOAD_RECOMMENDED_MAX_BYTES_OVER_MOBILE,
                GlobalSettingsProto.Download.RECOMMENDED_MAX_BYTES_OVER_MOBILE);
        p.end(downloadToken);

        final long dropboxToken = p.start(GlobalSettingsProto.DROPBOX);
        dumpSetting(s, p,
                Settings.Global.DROPBOX_AGE_SECONDS,
                GlobalSettingsProto.Dropbox.AGE_SECONDS);
        dumpSetting(s, p,
                Settings.Global.DROPBOX_MAX_FILES,
                GlobalSettingsProto.Dropbox.MAX_FILES);
        dumpSetting(s, p,
                Settings.Global.DROPBOX_QUOTA_KB,
                GlobalSettingsProto.Dropbox.QUOTA_KB);
        dumpSetting(s, p,
                Settings.Global.DROPBOX_QUOTA_PERCENT,
                GlobalSettingsProto.Dropbox.QUOTA_PERCENT);
        dumpSetting(s, p,
                Settings.Global.DROPBOX_RESERVE_PERCENT,
                GlobalSettingsProto.Dropbox.RESERVE_PERCENT);
        dumpRepeatedSetting(s, p,
                Settings.Global.DROPBOX_TAG_PREFIX,
                GlobalSettingsProto.Dropbox.SETTINGS);
        p.end(dropboxToken);

        final long emergencyToken = p.start(GlobalSettingsProto.EMERGENCY);
        dumpSetting(s, p,
                Settings.Global.EMERGENCY_TONE,
                GlobalSettingsProto.Emergency.TONE);
        dumpSetting(s, p,
                Settings.Global.EMERGENCY_AFFORDANCE_NEEDED,
                GlobalSettingsProto.Emergency.AFFORDANCE_NEEDED);
        p.end(emergencyToken);

        final long enableToken = p.start(GlobalSettingsProto.ENABLE);
        dumpSetting(s, p,
                Settings.Global.ENABLE_ACCESSIBILITY_GLOBAL_GESTURE_ENABLED,
                GlobalSettingsProto.Enable.ACCESSIBILITY_GLOBAL_GESTURE_ENABLED);
        dumpSetting(s, p,
                Settings.Global.ENABLE_GPU_DEBUG_LAYERS,
                GlobalSettingsProto.Enable.GPU_DEBUG_LAYERS);
        dumpSetting(s, p,
                Settings.Global.ENABLE_EPHEMERAL_FEATURE,
                GlobalSettingsProto.Enable.EPHEMERAL_FEATURE);
        dumpSetting(s, p,
                Settings.Global.ENABLE_CELLULAR_ON_BOOT,
                GlobalSettingsProto.Enable.CELLULAR_ON_BOOT);
        dumpSetting(s, p,
                Settings.Global.ENABLE_DISKSTATS_LOGGING,
                GlobalSettingsProto.Enable.DISKSTATS_LOGGING);
        dumpSetting(s, p,
                Settings.Global.ENABLE_CACHE_QUOTA_CALCULATION,
                GlobalSettingsProto.Enable.CACHE_QUOTA_CALCULATION);
        dumpSetting(s, p,
                Settings.Global.ENABLE_DELETION_HELPER_NO_THRESHOLD_TOGGLE,
                GlobalSettingsProto.Enable.DELETION_HELPER_NO_THRESHOLD_TOGGLE);
        dumpSetting(s, p,
                Settings.Global.ENABLE_GNSS_RAW_MEAS_FULL_TRACKING,
                GlobalSettingsProto.Enable.GNSS_RAW_MEAS_FULL_TRACKING);
        p.end(enableToken);

        dumpSetting(s, p,
                Settings.Global.ENCODED_SURROUND_OUTPUT,
                GlobalSettingsProto.ENCODED_SURROUND_OUTPUT);
        dumpSetting(s, p,
                Settings.Global.ENHANCED_4G_MODE_ENABLED,
                GlobalSettingsProto.ENHANCED_4G_MODE_ENABLED);
        dumpRepeatedSetting(s, p,
                Settings.Global.ERROR_LOGCAT_PREFIX,
                GlobalSettingsProto.ERROR_LOGCAT_LINES);

        final long euiccToken = p.start(GlobalSettingsProto.EUICC);
        dumpSetting(s, p,
                Settings.Global.EUICC_PROVISIONED,
                GlobalSettingsProto.Euicc.PROVISIONED);
        dumpSetting(s, p,
                Settings.Global.EUICC_FACTORY_RESET_TIMEOUT_MILLIS,
                GlobalSettingsProto.Euicc.FACTORY_RESET_TIMEOUT_MILLIS);
        p.end(euiccToken);

        dumpSetting(s, p,
                Settings.Global.FANCY_IME_ANIMATIONS,
                GlobalSettingsProto.FANCY_IME_ANIMATIONS);
        dumpSetting(s, p,
                Settings.Global.FORCE_ALLOW_ON_EXTERNAL,
                GlobalSettingsProto.FORCE_ALLOW_ON_EXTERNAL);
        dumpSetting(s, p,
                Settings.Global.FPS_DEVISOR,
                GlobalSettingsProto.FPS_DIVISOR);
        dumpSetting(s, p,
                Settings.Global.FSTRIM_MANDATORY_INTERVAL,
                GlobalSettingsProto.FSTRIM_MANDATORY_INTERVAL);

        final long ghpToken = p.start(GlobalSettingsProto.GLOBAL_HTTP_PROXY);
        dumpSetting(s, p,
                Settings.Global.GLOBAL_HTTP_PROXY_HOST,
                GlobalSettingsProto.GlobalHttpProxy.HOST);
        dumpSetting(s, p,
                Settings.Global.GLOBAL_HTTP_PROXY_PORT,
                GlobalSettingsProto.GlobalHttpProxy.PORT);
        dumpSetting(s, p,
                Settings.Global.GLOBAL_HTTP_PROXY_EXCLUSION_LIST,
                GlobalSettingsProto.GlobalHttpProxy.EXCLUSION_LIST);
        dumpSetting(s, p,
                Settings.Global.GLOBAL_HTTP_PROXY_PAC,
                GlobalSettingsProto.GlobalHttpProxy.PAC);
        dumpSetting(s, p,
                Settings.Global.SET_GLOBAL_HTTP_PROXY,
                GlobalSettingsProto.GlobalHttpProxy.SETTING_UI_ENABLED);
        p.end(ghpToken);

        dumpSetting(s, p,
                Settings.Global.GPRS_REGISTER_CHECK_PERIOD_MS,
                GlobalSettingsProto.GPRS_REGISTER_CHECK_PERIOD_MS);

        final long gpuToken = p.start(GlobalSettingsProto.GPU);
        dumpSetting(s, p,
                Settings.Global.GPU_DEBUG_APP,
                GlobalSettingsProto.Gpu.DEBUG_APP);
        dumpSetting(s, p,
                Settings.Global.GPU_DEBUG_LAYERS,
                GlobalSettingsProto.Gpu.DEBUG_LAYERS);
        dumpSetting(s, p,
<<<<<<< HEAD
                Settings.Global.UPDATED_GFX_DRIVER_DEV_OPT_IN_APP,
                GlobalSettingsProto.Gpu.UPDATED_GFX_DRIVER_DEV_OPT_IN_APP);
=======
                Settings.Global.GUP_DEV_OPT_IN_APPS,
                GlobalSettingsProto.Gpu.GUP_DEV_OPT_IN_APPS);
        dumpSetting(s, p,
                Settings.Global.GUP_BLACK_LIST,
                GlobalSettingsProto.Gpu.GUP_BLACK_LIST);
>>>>>>> e10cb9bd
        p.end(gpuToken);

        final long hdmiToken = p.start(GlobalSettingsProto.HDMI);
        dumpSetting(s, p,
                Settings.Global.HDMI_CONTROL_ENABLED,
                GlobalSettingsProto.Hdmi.CONTROL_ENABLED);
        dumpSetting(s, p,
                Settings.Global.HDMI_SYSTEM_AUDIO_CONTROL_ENABLED,
                GlobalSettingsProto.Hdmi.SYSTEM_AUDIO_CONTROL_ENABLED);
        dumpSetting(s, p,
                Settings.Global.HDMI_CONTROL_AUTO_WAKEUP_ENABLED,
                GlobalSettingsProto.Hdmi.CONTROL_AUTO_WAKEUP_ENABLED);
        dumpSetting(s, p,
                Settings.Global.HDMI_CONTROL_AUTO_DEVICE_OFF_ENABLED,
                GlobalSettingsProto.Hdmi.CONTROL_AUTO_DEVICE_OFF_ENABLED);
        p.end(hdmiToken);

        dumpSetting(s, p,
                Settings.Global.HEADS_UP_NOTIFICATIONS_ENABLED,
                GlobalSettingsProto.HEADS_UP_NOTIFICATIONS_ENABLED);
        dumpSetting(s, p,
                Global.HIDDEN_API_BLACKLIST_EXEMPTIONS,
                GlobalSettingsProto.HIDDEN_API_BLACKLIST_EXEMPTIONS);

        final long inetCondToken = p.start(GlobalSettingsProto.INET_CONDITION);
        dumpSetting(s, p,
                Settings.Global.INET_CONDITION_DEBOUNCE_UP_DELAY,
                GlobalSettingsProto.InetCondition.DEBOUNCE_UP_DELAY);
        dumpSetting(s, p,
                Settings.Global.INET_CONDITION_DEBOUNCE_DOWN_DELAY,
                GlobalSettingsProto.InetCondition.DEBOUNCE_DOWN_DELAY);
        p.end(inetCondToken);

        final long instantAppToken = p.start(GlobalSettingsProto.INSTANT_APP);
        dumpSetting(s, p,
                Settings.Global.INSTANT_APP_DEXOPT_ENABLED,
                GlobalSettingsProto.InstantApp.DEXOPT_ENABLED);
        dumpSetting(s, p,
                Settings.Global.EPHEMERAL_COOKIE_MAX_SIZE_BYTES,
                GlobalSettingsProto.InstantApp.EPHEMERAL_COOKIE_MAX_SIZE_BYTES);
        dumpSetting(s, p,
                Settings.Global.INSTALLED_INSTANT_APP_MIN_CACHE_PERIOD,
                GlobalSettingsProto.InstantApp.INSTALLED_MIN_CACHE_PERIOD);
        dumpSetting(s, p,
                Settings.Global.INSTALLED_INSTANT_APP_MAX_CACHE_PERIOD,
                GlobalSettingsProto.InstantApp.INSTALLED_MAX_CACHE_PERIOD);
        dumpSetting(s, p,
                Settings.Global.UNINSTALLED_INSTANT_APP_MIN_CACHE_PERIOD,
                GlobalSettingsProto.InstantApp.UNINSTALLED_MIN_CACHE_PERIOD);
        dumpSetting(s, p,
                Settings.Global.UNINSTALLED_INSTANT_APP_MAX_CACHE_PERIOD,
                GlobalSettingsProto.InstantApp.UNINSTALLED_MAX_CACHE_PERIOD);
        p.end(instantAppToken);

        final long intentFirewallToken = p.start(GlobalSettingsProto.INTENT_FIREWALL);
        dumpSetting(s, p,
                Settings.Global.INTENT_FIREWALL_UPDATE_CONTENT_URL,
                GlobalSettingsProto.IntentFirewall.UPDATE_CONTENT_URL);
        dumpSetting(s, p,
                Settings.Global.INTENT_FIREWALL_UPDATE_METADATA_URL,
                GlobalSettingsProto.IntentFirewall.UPDATE_METADATA_URL);
        p.end(intentFirewallToken);

        dumpSetting(s, p,
                Settings.Global.JOB_SCHEDULER_CONSTANTS,
                GlobalSettingsProto.JOB_SCHEDULER_CONSTANTS);
        dumpSetting(s, p,
                Settings.Global.KEEP_PROFILE_IN_BACKGROUND,
                GlobalSettingsProto.KEEP_PROFILE_IN_BACKGROUND);

        final long langIdToken = p.start(GlobalSettingsProto.LANG_ID);
        dumpSetting(s, p,
                Settings.Global.LANG_ID_UPDATE_CONTENT_URL,
                GlobalSettingsProto.LangId.UPDATE_CONTENT_URL);
        dumpSetting(s, p,
                Settings.Global.LANG_ID_UPDATE_METADATA_URL,
                GlobalSettingsProto.LangId.UPDATE_METADATA_URL);
        p.end(langIdToken);

        final long locationToken = p.start(GlobalSettingsProto.LOCATION);
        dumpSetting(s, p,
                Settings.Global.LOCATION_BACKGROUND_THROTTLE_INTERVAL_MS,
                GlobalSettingsProto.Location.BACKGROUND_THROTTLE_INTERVAL_MS);
        dumpSetting(s, p,
                Settings.Global.LOCATION_BACKGROUND_THROTTLE_PROXIMITY_ALERT_INTERVAL_MS,
                GlobalSettingsProto.Location.BACKGROUND_THROTTLE_PROXIMITY_ALERT_INTERVAL_MS);
        dumpSetting(s, p,
                Settings.Global.LOCATION_BACKGROUND_THROTTLE_PACKAGE_WHITELIST,
                GlobalSettingsProto.Location.BACKGROUND_THROTTLE_PACKAGE_WHITELIST);
        dumpSetting(s, p,
                Settings.Global.LOCATION_SETTINGS_LINK_TO_PERMISSIONS_ENABLED,
                GlobalSettingsProto.Location.SETTINGS_LINK_TO_PERMISSIONS_ENABLED);
        dumpSetting(s, p,
                Settings.Global.LOCATION_GLOBAL_KILL_SWITCH,
                GlobalSettingsProto.Location.GLOBAL_KILL_SWITCH);
        dumpSetting(s, p,
                Settings.Global.GNSS_SATELLITE_BLACKLIST,
                GlobalSettingsProto.Location.GNSS_SATELLITE_BLACKLIST);
        dumpSetting(s, p,
                Settings.Global.GNSS_HAL_LOCATION_REQUEST_DURATION_MILLIS,
                GlobalSettingsProto.Location.GNSS_HAL_LOCATION_REQUEST_DURATION_MILLIS);
        p.end(locationToken);

        final long lpmToken = p.start(GlobalSettingsProto.LOW_POWER_MODE);
        dumpSetting(s, p,
                Settings.Global.LOW_POWER_MODE,
                GlobalSettingsProto.LowPowerMode.ENABLED);
        dumpSetting(s, p,
                Settings.Global.LOW_POWER_MODE_TRIGGER_LEVEL,
                GlobalSettingsProto.LowPowerMode.TRIGGER_LEVEL);
        dumpSetting(s, p,
                Settings.Global.LOW_POWER_MODE_TRIGGER_LEVEL_MAX,
                GlobalSettingsProto.LowPowerMode.TRIGGER_LEVEL_MAX);
        p.end(lpmToken);

        dumpSetting(s, p,
                Settings.Global.LTE_SERVICE_FORCED,
                GlobalSettingsProto.LTE_SERVICE_FORCED);
        dumpSetting(s, p,
                Settings.Global.MDC_INITIAL_MAX_RETRY,
                GlobalSettingsProto.MDC_INITIAL_MAX_RETRY);

        final long mhlToken = p.start(GlobalSettingsProto.MHL);
        dumpSetting(s, p,
                Settings.Global.MHL_INPUT_SWITCHING_ENABLED,
                GlobalSettingsProto.Mhl.INPUT_SWITCHING_ENABLED);
        dumpSetting(s, p,
                Settings.Global.MHL_POWER_CHARGE_ENABLED,
                GlobalSettingsProto.Mhl.POWER_CHARGE_ENABLED);
        p.end(mhlToken);

        final long mobileDataToken = p.start(GlobalSettingsProto.MOBILE_DATA);
        dumpSetting(s, p,
                Settings.Global.MOBILE_DATA,
                GlobalSettingsProto.MobileData.ALLOWED);
        dumpSetting(s, p,
                Settings.Global.MOBILE_DATA_ALWAYS_ON,
                GlobalSettingsProto.MobileData.ALWAYS_ON);
        p.end(mobileDataToken);

        dumpSetting(s, p,
                Settings.Global.MODE_RINGER,
                GlobalSettingsProto.MODE_RINGER);

        final long multiSimToken = p.start(GlobalSettingsProto.MULTI_SIM);
        dumpSetting(s, p,
                Settings.Global.MULTI_SIM_VOICE_CALL_SUBSCRIPTION,
                GlobalSettingsProto.MultiSim.VOICE_CALL_SUBSCRIPTION);
        dumpSetting(s, p,
                Settings.Global.MULTI_SIM_VOICE_PROMPT,
                GlobalSettingsProto.MultiSim.VOICE_PROMPT);
        dumpSetting(s, p,
                Settings.Global.MULTI_SIM_DATA_CALL_SUBSCRIPTION,
                GlobalSettingsProto.MultiSim.DATA_CALL_SUBSCRIPTION);
        dumpSetting(s, p,
                Settings.Global.MULTI_SIM_SMS_SUBSCRIPTION,
                GlobalSettingsProto.MultiSim.SMS_SUBSCRIPTION);
        dumpSetting(s, p,
                Settings.Global.MULTI_SIM_SMS_PROMPT,
                GlobalSettingsProto.MultiSim.SMS_PROMPT);
        p.end(multiSimToken);

        final long netstatsToken = p.start(GlobalSettingsProto.NETSTATS);
        dumpSetting(s, p,
                Settings.Global.NETSTATS_ENABLED,
                GlobalSettingsProto.Netstats.ENABLED);
        dumpSetting(s, p,
                Settings.Global.NETSTATS_POLL_INTERVAL,
                GlobalSettingsProto.Netstats.POLL_INTERVAL);
        dumpSetting(s, p,
                Settings.Global.NETSTATS_TIME_CACHE_MAX_AGE,
                GlobalSettingsProto.Netstats.TIME_CACHE_MAX_AGE);
        dumpSetting(s, p,
                Settings.Global.NETSTATS_GLOBAL_ALERT_BYTES,
                GlobalSettingsProto.Netstats.GLOBAL_ALERT_BYTES);
        dumpSetting(s, p,
                Settings.Global.NETSTATS_SAMPLE_ENABLED,
                GlobalSettingsProto.Netstats.SAMPLE_ENABLED);
        dumpSetting(s, p,
                Settings.Global.NETSTATS_AUGMENT_ENABLED,
                GlobalSettingsProto.Netstats.AUGMENT_ENABLED);
        dumpSetting(s, p,
                Settings.Global.NETSTATS_DEV_BUCKET_DURATION,
                GlobalSettingsProto.Netstats.DEV_BUCKET_DURATION);
        dumpSetting(s, p,
                Settings.Global.NETSTATS_DEV_PERSIST_BYTES,
                GlobalSettingsProto.Netstats.DEV_PERSIST_BYTES);
        dumpSetting(s, p,
                Settings.Global.NETSTATS_DEV_ROTATE_AGE,
                GlobalSettingsProto.Netstats.DEV_ROTATE_AGE);
        dumpSetting(s, p,
                Settings.Global.NETSTATS_DEV_DELETE_AGE,
                GlobalSettingsProto.Netstats.DEV_DELETE_AGE);
        dumpSetting(s, p,
                Settings.Global.NETSTATS_UID_BUCKET_DURATION,
                GlobalSettingsProto.Netstats.UID_BUCKET_DURATION);
        dumpSetting(s, p,
                Settings.Global.NETSTATS_UID_PERSIST_BYTES,
                GlobalSettingsProto.Netstats.UID_PERSIST_BYTES);
        dumpSetting(s, p,
                Settings.Global.NETSTATS_UID_ROTATE_AGE,
                GlobalSettingsProto.Netstats.UID_ROTATE_AGE);
        dumpSetting(s, p,
                Settings.Global.NETSTATS_UID_DELETE_AGE,
                GlobalSettingsProto.Netstats.UID_DELETE_AGE);
        dumpSetting(s, p,
                Settings.Global.NETSTATS_UID_TAG_BUCKET_DURATION,
                GlobalSettingsProto.Netstats.UID_TAG_BUCKET_DURATION);
        dumpSetting(s, p,
                Settings.Global.NETSTATS_UID_TAG_PERSIST_BYTES,
                GlobalSettingsProto.Netstats.UID_TAG_PERSIST_BYTES);
        dumpSetting(s, p,
                Settings.Global.NETSTATS_UID_TAG_ROTATE_AGE,
                GlobalSettingsProto.Netstats.UID_TAG_ROTATE_AGE);
        dumpSetting(s, p,
                Settings.Global.NETSTATS_UID_TAG_DELETE_AGE,
                GlobalSettingsProto.Netstats.UID_TAG_DELETE_AGE);
        p.end(netstatsToken);

        final long networkToken = p.start(GlobalSettingsProto.NETWORK);
        dumpSetting(s, p,
                Settings.Global.NETWORK_PREFERENCE,
                GlobalSettingsProto.Network.PREFERENCE);
        dumpSetting(s, p,
                Settings.Global.PREFERRED_NETWORK_MODE,
                GlobalSettingsProto.Network.PREFERRED_NETWORK_MODE);
        dumpSetting(s, p,
                Settings.Global.NETWORK_SCORER_APP,
                GlobalSettingsProto.Network.SCORER_APP);
        dumpSetting(s, p,
                Settings.Global.NETWORK_SWITCH_NOTIFICATION_DAILY_LIMIT,
                GlobalSettingsProto.Network.SWITCH_NOTIFICATION_DAILY_LIMIT);
        dumpSetting(s, p,
                Settings.Global.NETWORK_SWITCH_NOTIFICATION_RATE_LIMIT_MILLIS,
                GlobalSettingsProto.Network.SWITCH_NOTIFICATION_RATE_LIMIT_MILLIS);
        dumpSetting(s, p,
                Settings.Global.NETWORK_AVOID_BAD_WIFI,
                GlobalSettingsProto.Network.AVOID_BAD_WIFI);
        dumpSetting(s, p,
                Settings.Global.NETWORK_METERED_MULTIPATH_PREFERENCE,
                GlobalSettingsProto.Network.METERED_MULTIPATH_PREFERENCE);
        dumpSetting(s, p,
                Settings.Global.NETWORK_WATCHLIST_LAST_REPORT_TIME,
                GlobalSettingsProto.Network.WATCHLIST_LAST_REPORT_TIME);
        dumpSetting(s, p,
                Settings.Global.NETWORK_SCORING_UI_ENABLED,
                GlobalSettingsProto.Network.SCORING_UI_ENABLED);
        dumpSetting(s, p,
                Settings.Global.NETWORK_RECOMMENDATIONS_ENABLED,
                GlobalSettingsProto.Network.RECOMMENDATIONS_ENABLED);
        dumpSetting(s, p,
                Settings.Global.NETWORK_RECOMMENDATIONS_PACKAGE,
                GlobalSettingsProto.Network.RECOMMENDATIONS_PACKAGE);
        dumpSetting(s, p,
                Settings.Global.NETWORK_RECOMMENDATION_REQUEST_TIMEOUT_MS,
                GlobalSettingsProto.Network.RECOMMENDATION_REQUEST_TIMEOUT_MS);
        dumpSetting(s, p,
                Settings.Global.NETWORK_WATCHLIST_ENABLED,
                GlobalSettingsProto.Network.WATCHLIST_ENABLED);
        dumpSetting(s, p,
                Settings.Global.NETWORK_SCORING_PROVISIONED,
                GlobalSettingsProto.Network.SCORING_PROVISIONED);
        dumpSetting(s, p,
                Settings.Global.NETWORK_ACCESS_TIMEOUT_MS,
                GlobalSettingsProto.Network.ACCESS_TIMEOUT_MS);
        dumpSetting(s, p,
                Settings.Global.RECOMMENDED_NETWORK_EVALUATOR_CACHE_EXPIRY_MS,
                GlobalSettingsProto.Network.RECOMMENDED_NETWORK_EVALUATOR_CACHE_EXPIRY_MS);
        p.end(networkToken);

        dumpSetting(s, p,
                Settings.Global.NEW_CONTACT_AGGREGATOR,
                GlobalSettingsProto.NEW_CONTACT_AGGREGATOR);
        dumpSetting(s, p,
                Settings.Global.NIGHT_DISPLAY_FORCED_AUTO_MODE_AVAILABLE,
                GlobalSettingsProto.NIGHT_DISPLAY_FORCED_AUTO_MODE_AVAILABLE);

        final long nitzUpdateToken = p.start(GlobalSettingsProto.NITZ_UPDATE);
        dumpSetting(s, p,
                Settings.Global.NITZ_UPDATE_DIFF,
                GlobalSettingsProto.NitzUpdate.DIFF);
        dumpSetting(s, p,
                Settings.Global.NITZ_UPDATE_SPACING,
                GlobalSettingsProto.NitzUpdate.SPACING);
        p.end(nitzUpdateToken);

        final long notificationToken = p.start(GlobalSettingsProto.NOTIFICATION);
        dumpSetting(s, p,
                Settings.Global.MAX_NOTIFICATION_ENQUEUE_RATE,
                GlobalSettingsProto.Notification.MAX_NOTIFICATION_ENQUEUE_RATE);
        dumpSetting(s, p,
                Settings.Global.SHOW_NOTIFICATION_CHANNEL_WARNINGS,
                GlobalSettingsProto.Notification.SHOW_NOTIFICATION_CHANNEL_WARNINGS);
        // The list of snooze options for notifications. This is encoded as a key=value list,
        // separated by commas.
        dumpSetting(s, p,
                Settings.Global.NOTIFICATION_SNOOZE_OPTIONS,
                GlobalSettingsProto.Notification.SNOOZE_OPTIONS);
        dumpSetting(s, p,
                Settings.Global.SMART_REPLIES_IN_NOTIFICATIONS_FLAGS,
                GlobalSettingsProto.Notification.SMART_REPLIES_IN_NOTIFICATIONS_FLAGS);
        p.end(notificationToken);

        dumpSetting(s, p,
                Settings.Global.NSD_ON,
                GlobalSettingsProto.NSD_ON);

        final long ntpToken = p.start(GlobalSettingsProto.NTP);
        dumpSetting(s, p,
                Settings.Global.NTP_SERVER,
                GlobalSettingsProto.Ntp.SERVER);
        dumpSetting(s, p,
                Settings.Global.NTP_TIMEOUT,
                GlobalSettingsProto.Ntp.TIMEOUT_MS);
        p.end(ntpToken);

        final long uaroToken = p.start(GlobalSettingsProto.USER_ABSENT_RADIOS_OFF);
        dumpSetting(s, p,
                Settings.Global.USER_ABSENT_RADIOS_OFF_FOR_SMALL_BATTERY_ENABLED,
                GlobalSettingsProto.UserAbsentRadiosOff.ENABLED_FOR_SMALL_BATTERY);
        p.end(uaroToken);

        dumpSetting(s, p,
                Settings.Global.OTA_DISABLE_AUTOMATIC_UPDATE,
                GlobalSettingsProto.OTA_DISABLE_AUTOMATIC_UPDATE);
        dumpSetting(s, p,
                Settings.Global.OVERLAY_DISPLAY_DEVICES,
                GlobalSettingsProto.OVERLAY_DISPLAY_DEVICES);
        dumpSetting(s, p,
                Settings.Global.OVERRIDE_SETTINGS_PROVIDER_RESTORE_ANY_VERSION,
                GlobalSettingsProto.OVERRIDE_SETTINGS_PROVIDER_RESTORE_ANY_VERSION);
        dumpSetting(s, p,
                Settings.Global.PAC_CHANGE_DELAY,
                GlobalSettingsProto.PAC_CHANGE_DELAY);

        final long pkgVerifierToken = p.start(GlobalSettingsProto.PACKAGE_VERIFIER);
        dumpSetting(s, p,
                Settings.Global.PACKAGE_VERIFIER_ENABLE,
                GlobalSettingsProto.PackageVerifier.ENABLED);
        dumpSetting(s, p,
                Settings.Global.PACKAGE_VERIFIER_TIMEOUT,
                GlobalSettingsProto.PackageVerifier.TIMEOUT);
        dumpSetting(s, p,
                Settings.Global.PACKAGE_VERIFIER_DEFAULT_RESPONSE,
                GlobalSettingsProto.PackageVerifier.DEFAULT_RESPONSE);
        dumpSetting(s, p,
                Settings.Global.PACKAGE_VERIFIER_SETTING_VISIBLE,
                GlobalSettingsProto.PackageVerifier.SETTING_VISIBLE);
        dumpSetting(s, p,
                Settings.Global.PACKAGE_VERIFIER_INCLUDE_ADB,
                GlobalSettingsProto.PackageVerifier.INCLUDE_ADB);
        p.end(pkgVerifierToken);

        final long pdpWatchdogToken = p.start(GlobalSettingsProto.PDP_WATCHDOG);
        dumpSetting(s, p,
                Settings.Global.PDP_WATCHDOG_POLL_INTERVAL_MS,
                GlobalSettingsProto.PdpWatchdog.POLL_INTERVAL_MS);
        dumpSetting(s, p,
                Settings.Global.PDP_WATCHDOG_LONG_POLL_INTERVAL_MS,
                GlobalSettingsProto.PdpWatchdog.LONG_POLL_INTERVAL_MS);
        dumpSetting(s, p,
                Settings.Global.PDP_WATCHDOG_ERROR_POLL_INTERVAL_MS,
                GlobalSettingsProto.PdpWatchdog.ERROR_POLL_INTERVAL_MS);
        dumpSetting(s, p,
                Settings.Global.PDP_WATCHDOG_TRIGGER_PACKET_COUNT,
                GlobalSettingsProto.PdpWatchdog.TRIGGER_PACKET_COUNT);
        dumpSetting(s, p,
                Settings.Global.PDP_WATCHDOG_ERROR_POLL_COUNT,
                GlobalSettingsProto.PdpWatchdog.ERROR_POLL_COUNT);
        dumpSetting(s, p,
                Settings.Global.PDP_WATCHDOG_MAX_PDP_RESET_FAIL_COUNT,
                GlobalSettingsProto.PdpWatchdog.MAX_PDP_RESET_FAIL_COUNT);
        p.end(pdpWatchdogToken);

        dumpSetting(s, p,
                Settings.Global.POLICY_CONTROL,
                GlobalSettingsProto.POLICY_CONTROL);
        dumpSetting(s, p,
                Settings.Global.POWER_MANAGER_CONSTANTS,
                GlobalSettingsProto.POWER_MANAGER_CONSTANTS);
        dumpSetting(s, p,
                Settings.Global.PRIV_APP_OOB_ENABLED,
                GlobalSettingsProto.PRIV_APP_OOB_ENABLED);

        final long prepaidSetupToken = p.start(GlobalSettingsProto.PREPAID_SETUP);
        dumpSetting(s, p,
                Settings.Global.SETUP_PREPAID_DATA_SERVICE_URL,
                GlobalSettingsProto.PrepaidSetup.DATA_SERVICE_URL);
        dumpSetting(s, p,
                Settings.Global.SETUP_PREPAID_DETECTION_TARGET_URL,
                GlobalSettingsProto.PrepaidSetup.DETECTION_TARGET_URL);
        dumpSetting(s, p,
                Settings.Global.SETUP_PREPAID_DETECTION_REDIR_HOST,
                GlobalSettingsProto.PrepaidSetup.DETECTION_REDIR_HOST);
        p.end(prepaidSetupToken);

        final long privateToken = p.start(GlobalSettingsProto.PRIVATE);
        dumpSetting(s, p,
                Settings.Global.PRIVATE_DNS_MODE,
                GlobalSettingsProto.Private.DNS_MODE);
        dumpSetting(s, p,
                Settings.Global.PRIVATE_DNS_SPECIFIER,
                GlobalSettingsProto.Private.DNS_SPECIFIER);
        p.end(privateToken);

        dumpSetting(s, p,
                Settings.Global.PROVISIONING_APN_ALARM_DELAY_IN_MS,
                GlobalSettingsProto.PROVISIONING_APN_ALARM_DELAY_IN_MS);
        dumpSetting(s, p,
                Settings.Global.READ_EXTERNAL_STORAGE_ENFORCED_DEFAULT,
                GlobalSettingsProto.READ_EXTERNAL_STORAGE_ENFORCED_DEFAULT);
        dumpSetting(s, p,
                Settings.Global.REQUIRE_PASSWORD_TO_DECRYPT,
                GlobalSettingsProto.REQUIRE_PASSWORD_TO_DECRYPT);
        dumpSetting(s, p,
                Settings.Global.SAFE_BOOT_DISALLOWED,
                GlobalSettingsProto.SAFE_BOOT_DISALLOWED);

        final long selinuxToken = p.start(GlobalSettingsProto.SELINUX);
        dumpSetting(s, p,
                Settings.Global.SELINUX_UPDATE_CONTENT_URL,
                GlobalSettingsProto.Selinux.UPDATE_CONTENT_URL);
        dumpSetting(s, p,
                Settings.Global.SELINUX_UPDATE_METADATA_URL,
                GlobalSettingsProto.Selinux.UPDATE_METADATA_URL);
        dumpSetting(s, p,
                Settings.Global.SELINUX_STATUS,
                GlobalSettingsProto.Selinux.STATUS);
        p.end(selinuxToken);

        dumpSetting(s, p,
                Settings.Global.SEND_ACTION_APP_ERROR,
                GlobalSettingsProto.SEND_ACTION_APP_ERROR);
        dumpSetting(s, p,
                Settings.Global.SET_INSTALL_LOCATION,
                GlobalSettingsProto.SET_INSTALL_LOCATION);
        dumpSetting(s, p,
                Settings.Global.SHORTCUT_MANAGER_CONSTANTS,
                GlobalSettingsProto.SHORTCUT_MANAGER_CONSTANTS);
        dumpSetting(s, p,
                Settings.Global.SHOW_FIRST_CRASH_DIALOG,
                GlobalSettingsProto.SHOW_FIRST_CRASH_DIALOG);
        // Settings.Global.SHOW_PROCESSES intentionally excluded since it's deprecated.
        dumpSetting(s, p,
                Settings.Global.SHOW_RESTART_IN_CRASH_DIALOG,
                GlobalSettingsProto.SHOW_RESTART_IN_CRASH_DIALOG);
        dumpSetting(s, p,
                Settings.Global.SHOW_MUTE_IN_CRASH_DIALOG,
                GlobalSettingsProto.SHOW_MUTE_IN_CRASH_DIALOG);

        final long smartSelectToken = p.start(GlobalSettingsProto.SMART_SELECTION);
        dumpSetting(s, p,
                Settings.Global.SMART_SELECTION_UPDATE_CONTENT_URL,
                GlobalSettingsProto.SmartSelection.UPDATE_CONTENT_URL);
        dumpSetting(s, p,
                Settings.Global.SMART_SELECTION_UPDATE_METADATA_URL,
                GlobalSettingsProto.SmartSelection.UPDATE_METADATA_URL);
        p.end(smartSelectToken);

        final long smsToken = p.start(GlobalSettingsProto.SMS);
        dumpSetting(s, p,
                Settings.Global.SMS_OUTGOING_CHECK_INTERVAL_MS,
                GlobalSettingsProto.Sms.OUTGOING_CHECK_INTERVAL_MS);
        dumpSetting(s, p,
                Settings.Global.SMS_OUTGOING_CHECK_MAX_COUNT,
                GlobalSettingsProto.Sms.OUTGOING_CHECK_MAX_COUNT);
        dumpSetting(s, p,
                Settings.Global.SMS_SHORT_CODE_CONFIRMATION,
                GlobalSettingsProto.Sms.SHORT_CODE_CONFIRMATION);
        dumpSetting(s, p,
                Settings.Global.SMS_SHORT_CODE_RULE,
                GlobalSettingsProto.Sms.SHORT_CODE_RULE);
        dumpSetting(s, p,
                Settings.Global.SMS_SHORT_CODES_UPDATE_CONTENT_URL,
                GlobalSettingsProto.Sms.SHORT_CODES_UPDATE_CONTENT_URL);
        dumpSetting(s, p,
                Settings.Global.SMS_SHORT_CODES_UPDATE_METADATA_URL,
                GlobalSettingsProto.Sms.SHORT_CODES_UPDATE_METADATA_URL);
        p.end(smsToken);

        final long soundsToken = p.start(GlobalSettingsProto.SOUNDS);
        dumpSetting(s, p,
                Settings.Global.CAR_DOCK_SOUND,
                GlobalSettingsProto.Sounds.CAR_DOCK);
        dumpSetting(s, p,
                Settings.Global.CAR_UNDOCK_SOUND,
                GlobalSettingsProto.Sounds.CAR_UNDOCK);
        dumpSetting(s, p,
                Settings.Global.DESK_DOCK_SOUND,
                GlobalSettingsProto.Sounds.DESK_DOCK);
        dumpSetting(s, p,
                Settings.Global.DESK_UNDOCK_SOUND,
                GlobalSettingsProto.Sounds.DESK_UNDOCK);
        dumpSetting(s, p,
                Settings.Global.DOCK_SOUNDS_ENABLED,
                GlobalSettingsProto.Sounds.DOCK_SOUNDS_ENABLED);
        dumpSetting(s, p,
                Settings.Global.DOCK_SOUNDS_ENABLED_WHEN_ACCESSIBILITY,
                GlobalSettingsProto.Sounds.DOCK_SOUNDS_ENABLED_WHEN_ACCESSIBILITY);
        dumpSetting(s, p,
                Settings.Global.LOCK_SOUND,
                GlobalSettingsProto.Sounds.LOCK);
        dumpSetting(s, p,
                Settings.Global.UNLOCK_SOUND,
                GlobalSettingsProto.Sounds.UNLOCK);
        dumpSetting(s, p,
                Settings.Global.TRUSTED_SOUND,
                GlobalSettingsProto.Sounds.TRUSTED);
        dumpSetting(s, p,
                Settings.Global.LOW_BATTERY_SOUND,
                GlobalSettingsProto.Sounds.LOW_BATTERY);
        dumpSetting(s, p,
                Settings.Global.LOW_BATTERY_SOUND_TIMEOUT,
                GlobalSettingsProto.Sounds.LOW_BATTERY_SOUND_TIMEOUT);
        dumpSetting(s, p,
                Settings.Global.POWER_SOUNDS_ENABLED,
                GlobalSettingsProto.Sounds.LOW_BATTERY_SOUNDS_ENABLED);
        dumpSetting(s, p,
                Settings.Global.CHARGING_STARTED_SOUND,
                GlobalSettingsProto.Sounds.CHARGING_STARTED);
        dumpSetting(s, p,
                Settings.Global.CHARGING_SOUNDS_ENABLED,
                GlobalSettingsProto.Sounds.CHARGING_SOUNDS_ENABLED);
        p.end(soundsToken);

        final long soundTriggerToken = p.start(GlobalSettingsProto.SOUND_TRIGGER);
        dumpSetting(s, p,
                Global.MAX_SOUND_TRIGGER_DETECTION_SERVICE_OPS_PER_DAY,
                GlobalSettingsProto.SoundTrigger.MAX_SOUND_TRIGGER_DETECTION_SERVICE_OPS_PER_DAY);
        dumpSetting(s, p,
                Global.SOUND_TRIGGER_DETECTION_SERVICE_OP_TIMEOUT,
                GlobalSettingsProto.SoundTrigger.DETECTION_SERVICE_OP_TIMEOUT_MS);
        p.end(soundTriggerToken);

        dumpSetting(s, p,
                Settings.Global.SPEED_LABEL_CACHE_EVICTION_AGE_MILLIS,
                GlobalSettingsProto.SPEED_LABEL_CACHE_EVICTION_AGE_MS);
        dumpSetting(s, p,
                Settings.Global.SQLITE_COMPATIBILITY_WAL_FLAGS,
                GlobalSettingsProto.SQLITE_COMPATIBILITY_WAL_FLAGS);
        dumpSetting(s, p,
                Settings.Global.STAY_ON_WHILE_PLUGGED_IN,
                GlobalSettingsProto.STAY_ON_WHILE_PLUGGED_IN);

        final long storageToken = p.start(GlobalSettingsProto.STORAGE);
        dumpSetting(s, p,
                Settings.Global.STORAGE_BENCHMARK_INTERVAL,
                GlobalSettingsProto.Storage.BENCHMARK_INTERVAL);
        dumpSetting(s, p,
                Settings.Global.STORAGE_SETTINGS_CLOBBER_THRESHOLD,
                GlobalSettingsProto.Storage.SETTINGS_CLOBBER_THRESHOLD);
        p.end(storageToken);

        final long syncToken = p.start(GlobalSettingsProto.SYNC);
        dumpSetting(s, p,
                Settings.Global.SYNC_MAX_RETRY_DELAY_IN_SECONDS,
                GlobalSettingsProto.Sync.MAX_RETRY_DELAY_IN_SECONDS);
        dumpSetting(s, p,
                Settings.Global.SYNC_MANAGER_CONSTANTS,
                GlobalSettingsProto.Sync.MANAGER_CONSTANTS);
        p.end(syncToken);

        final long sysToken = p.start(GlobalSettingsProto.SYS);
        dumpSetting(s, p,
                Settings.Global.SYS_FREE_STORAGE_LOG_INTERVAL,
                GlobalSettingsProto.Sys.FREE_STORAGE_LOG_INTERVAL_MINS);
        dumpSetting(s, p,
                Settings.Global.SYS_STORAGE_THRESHOLD_PERCENTAGE,
                GlobalSettingsProto.Sys.STORAGE_THRESHOLD_PERCENTAGE);
        dumpSetting(s, p,
                Settings.Global.SYS_STORAGE_THRESHOLD_MAX_BYTES,
                GlobalSettingsProto.Sys.STORAGE_THRESHOLD_MAX_BYTES);
        dumpSetting(s, p,
                Settings.Global.SYS_STORAGE_FULL_THRESHOLD_BYTES,
                GlobalSettingsProto.Sys.STORAGE_FULL_THRESHOLD_BYTES);
        dumpSetting(s, p,
                Settings.Global.SYS_STORAGE_CACHE_PERCENTAGE,
                GlobalSettingsProto.Sys.STORAGE_CACHE_PERCENTAGE);
        dumpSetting(s, p,
                Settings.Global.SYS_STORAGE_CACHE_MAX_BYTES,
                GlobalSettingsProto.Sys.STORAGE_CACHE_MAX_BYTES);
        dumpSetting(s, p,
                Settings.Global.SYS_VDSO,
                GlobalSettingsProto.Sys.VDSO);
        dumpSetting(s, p,
                Settings.Global.SYS_UIDCPUPOWER,
                GlobalSettingsProto.Sys.UIDCPUPOWER);
        p.end(sysToken);

        dumpSetting(s, p,
                Settings.Global.TCP_DEFAULT_INIT_RWND,
                GlobalSettingsProto.TCP_DEFAULT_INIT_RWND);

        final long tempWarningToken = p.start(GlobalSettingsProto.TEMPERATURE_WARNING);
        dumpSetting(s, p,
                Settings.Global.SHOW_TEMPERATURE_WARNING,
                GlobalSettingsProto.TemperatureWarning.SHOW_TEMPERATURE_WARNING);
        dumpSetting(s, p,
                Settings.Global.WARNING_TEMPERATURE,
                GlobalSettingsProto.TemperatureWarning.WARNING_TEMPERATURE_LEVEL);
        p.end(tempWarningToken);

        final long tetherToken = p.start(GlobalSettingsProto.TETHER);
        dumpSetting(s, p,
                Settings.Global.TETHER_SUPPORTED,
                GlobalSettingsProto.Tether.SUPPORTED);
        dumpSetting(s, p,
                Settings.Global.TETHER_DUN_REQUIRED,
                GlobalSettingsProto.Tether.DUN_REQUIRED);
        dumpSetting(s, p,
                Settings.Global.TETHER_DUN_APN,
                GlobalSettingsProto.Tether.DUN_APN);
        dumpSetting(s, p,
                Settings.Global.TETHER_OFFLOAD_DISABLED,
                GlobalSettingsProto.Tether.OFFLOAD_DISABLED);
        dumpSetting(s, p,
                Settings.Global.SOFT_AP_TIMEOUT_ENABLED,
                GlobalSettingsProto.Tether.TIMEOUT_ENABLED);
        p.end(tetherToken);

        dumpSetting(s, p,
                Settings.Global.TEXT_CLASSIFIER_CONSTANTS,
                GlobalSettingsProto.TEXT_CLASSIFIER_CONSTANTS);
        dumpSetting(s, p,
                Settings.Global.THEATER_MODE_ON,
                GlobalSettingsProto.THEATER_MODE_ON);
        dumpSetting(s, p,
                Settings.Global.TIME_ONLY_MODE_CONSTANTS,
                GlobalSettingsProto.TIME_ONLY_MODE_CONSTANTS);
        dumpSetting(s, p,
                Settings.Global.TRANSITION_ANIMATION_SCALE,
                GlobalSettingsProto.TRANSITION_ANIMATION_SCALE);

        final long tzinfoToken = p.start(GlobalSettingsProto.TZINFO);
        dumpSetting(s, p,
                Settings.Global.TZINFO_UPDATE_CONTENT_URL,
                GlobalSettingsProto.Tzinfo.UPDATE_CONTENT_URL);
        dumpSetting(s, p,
                Settings.Global.TZINFO_UPDATE_METADATA_URL,
                GlobalSettingsProto.Tzinfo.UPDATE_METADATA_URL);
        p.end(tzinfoToken);

        dumpSetting(s, p,
                Settings.Global.UNUSED_STATIC_SHARED_LIB_MIN_CACHE_PERIOD,
                GlobalSettingsProto.UNUSED_STATIC_SHARED_LIB_MIN_CACHE_PERIOD_MS);
        dumpSetting(s, p,
                Settings.Global.USB_MASS_STORAGE_ENABLED,
                GlobalSettingsProto.USB_MASS_STORAGE_ENABLED);
        dumpSetting(s, p,
                Settings.Global.USE_GOOGLE_MAIL,
                GlobalSettingsProto.USE_GOOGLE_MAIL);
        dumpSetting(s, p,
                Settings.Global.USE_OPEN_WIFI_PACKAGE,
                GlobalSettingsProto.USE_OPEN_WIFI_PACKAGE);
        dumpSetting(s, p,
                Settings.Global.VT_IMS_ENABLED,
                GlobalSettingsProto.VT_IMS_ENABLED);
        dumpSetting(s, p,
                Settings.Global.WAIT_FOR_DEBUGGER,
                GlobalSettingsProto.WAIT_FOR_DEBUGGER);

        final long webviewToken = p.start(GlobalSettingsProto.WEBVIEW);
        dumpSetting(s, p,
                Settings.Global.WEBVIEW_DATA_REDUCTION_PROXY_KEY,
                GlobalSettingsProto.Webview.DATA_REDUCTION_PROXY_KEY);
        dumpSetting(s, p,
                Settings.Global.WEBVIEW_FALLBACK_LOGIC_ENABLED,
                GlobalSettingsProto.Webview.FALLBACK_LOGIC_ENABLED);
        dumpSetting(s, p,
                Settings.Global.WEBVIEW_PROVIDER,
                GlobalSettingsProto.Webview.PROVIDER);
        dumpSetting(s, p,
                Settings.Global.WEBVIEW_MULTIPROCESS,
                GlobalSettingsProto.Webview.MULTIPROCESS);
        p.end(webviewToken);

        final long wfcToken = p.start(GlobalSettingsProto.WFC);
        dumpSetting(s, p,
                Settings.Global.WFC_IMS_ENABLED,
                GlobalSettingsProto.Wfc.IMS_ENABLED);
        dumpSetting(s, p,
                Settings.Global.WFC_IMS_MODE,
                GlobalSettingsProto.Wfc.IMS_MODE);
        dumpSetting(s, p,
                Settings.Global.WFC_IMS_ROAMING_MODE,
                GlobalSettingsProto.Wfc.IMS_ROAMING_MODE);
        dumpSetting(s, p,
                Settings.Global.WFC_IMS_ROAMING_ENABLED,
                GlobalSettingsProto.Wfc.IMS_ROAMING_ENABLED);
        p.end(wfcToken);

        final long wifiToken = p.start(GlobalSettingsProto.WIFI);
        dumpSetting(s, p,
                Settings.Global.WIFI_SLEEP_POLICY,
                GlobalSettingsProto.Wifi.SLEEP_POLICY);
        dumpSetting(s, p,
                Settings.Global.WIFI_BADGING_THRESHOLDS,
                GlobalSettingsProto.Wifi.BADGING_THRESHOLDS);
        dumpSetting(s, p,
                Settings.Global.WIFI_DISPLAY_ON,
                GlobalSettingsProto.Wifi.DISPLAY_ON);
        dumpSetting(s, p,
                Settings.Global.WIFI_DISPLAY_CERTIFICATION_ON,
                GlobalSettingsProto.Wifi.DISPLAY_CERTIFICATION_ON);
        dumpSetting(s, p,
                Settings.Global.WIFI_DISPLAY_WPS_CONFIG,
                GlobalSettingsProto.Wifi.DISPLAY_WPS_CONFIG);
        dumpSetting(s, p,
                Settings.Global.WIFI_NETWORKS_AVAILABLE_NOTIFICATION_ON,
                GlobalSettingsProto.Wifi.NETWORKS_AVAILABLE_NOTIFICATION_ON);
        dumpSetting(s, p,
                Settings.Global.WIFI_CARRIER_NETWORKS_AVAILABLE_NOTIFICATION_ON,
                GlobalSettingsProto.Wifi.CARRIER_NETWORKS_AVAILABLE_NOTIFICATION_ON);
        dumpSetting(s, p,
                Settings.Global.WIFI_NETWORKS_AVAILABLE_REPEAT_DELAY,
                GlobalSettingsProto.Wifi.NETWORKS_AVAILABLE_REPEAT_DELAY);
        dumpSetting(s, p,
                Settings.Global.WIFI_COUNTRY_CODE,
                GlobalSettingsProto.Wifi.COUNTRY_CODE);
        dumpSetting(s, p,
                Settings.Global.WIFI_FRAMEWORK_SCAN_INTERVAL_MS,
                GlobalSettingsProto.Wifi.FRAMEWORK_SCAN_INTERVAL_MS);
        dumpSetting(s, p,
                Settings.Global.WIFI_IDLE_MS,
                GlobalSettingsProto.Wifi.IDLE_MS);
        dumpSetting(s, p,
                Settings.Global.WIFI_NUM_OPEN_NETWORKS_KEPT,
                GlobalSettingsProto.Wifi.NUM_OPEN_NETWORKS_KEPT);
        dumpSetting(s, p,
                Settings.Global.WIFI_ON,
                GlobalSettingsProto.Wifi.ON);
        dumpSetting(s, p,
                Settings.Global.WIFI_SCAN_ALWAYS_AVAILABLE,
                GlobalSettingsProto.Wifi.SCAN_ALWAYS_AVAILABLE);
        dumpSetting(s, p,
                Settings.Global.WIFI_WAKEUP_ENABLED,
                GlobalSettingsProto.Wifi.WAKEUP_ENABLED);
        dumpSetting(s, p,
                Settings.Global.WIFI_SAVED_STATE,
                GlobalSettingsProto.Wifi.SAVED_STATE);
        dumpSetting(s, p,
                Settings.Global.WIFI_SUPPLICANT_SCAN_INTERVAL_MS,
                GlobalSettingsProto.Wifi.SUPPLICANT_SCAN_INTERVAL_MS);
        dumpSetting(s, p,
                Settings.Global.WIFI_ENHANCED_AUTO_JOIN,
                GlobalSettingsProto.Wifi.ENHANCED_AUTO_JOIN);
        dumpSetting(s, p,
                Settings.Global.WIFI_NETWORK_SHOW_RSSI,
                GlobalSettingsProto.Wifi.NETWORK_SHOW_RSSI);
        dumpSetting(s, p,
                Settings.Global.WIFI_SCAN_INTERVAL_WHEN_P2P_CONNECTED_MS,
                GlobalSettingsProto.Wifi.SCAN_INTERVAL_WHEN_P2P_CONNECTED_MS);
        dumpSetting(s, p,
                Settings.Global.WIFI_WATCHDOG_ON,
                GlobalSettingsProto.Wifi.WATCHDOG_ON);
        dumpSetting(s, p,
                Settings.Global.WIFI_WATCHDOG_POOR_NETWORK_TEST_ENABLED,
                GlobalSettingsProto.Wifi.WATCHDOG_POOR_NETWORK_TEST_ENABLED);
        dumpSetting(s, p,
                Settings.Global.WIFI_SUSPEND_OPTIMIZATIONS_ENABLED,
                GlobalSettingsProto.Wifi.SUSPEND_OPTIMIZATIONS_ENABLED);
        dumpSetting(s, p,
                Settings.Global.WIFI_VERBOSE_LOGGING_ENABLED,
                GlobalSettingsProto.Wifi.VERBOSE_LOGGING_ENABLED);
        dumpSetting(s, p,
                Settings.Global.WIFI_CONNECTED_MAC_RANDOMIZATION_ENABLED,
                GlobalSettingsProto.Wifi.CONNECTED_MAC_RANDOMIZATION_ENABLED);
        dumpSetting(s, p,
                Settings.Global.WIFI_MAX_DHCP_RETRY_COUNT,
                GlobalSettingsProto.Wifi.MAX_DHCP_RETRY_COUNT);
        dumpSetting(s, p,
                Settings.Global.WIFI_MOBILE_DATA_TRANSITION_WAKELOCK_TIMEOUT_MS,
                GlobalSettingsProto.Wifi.MOBILE_DATA_TRANSITION_WAKELOCK_TIMEOUT_MS);
        dumpSetting(s, p,
                Settings.Global.WIFI_DEVICE_OWNER_CONFIGS_LOCKDOWN,
                GlobalSettingsProto.Wifi.DEVICE_OWNER_CONFIGS_LOCKDOWN);
        dumpSetting(s, p,
                Settings.Global.WIFI_FREQUENCY_BAND,
                GlobalSettingsProto.Wifi.FREQUENCY_BAND);
        dumpSetting(s, p,
                Settings.Global.WIFI_P2P_DEVICE_NAME,
                GlobalSettingsProto.Wifi.P2P_DEVICE_NAME);
        dumpSetting(s, p,
                Settings.Global.WIFI_REENABLE_DELAY_MS,
                GlobalSettingsProto.Wifi.REENABLE_DELAY_MS);
        dumpSetting(s, p,
                Settings.Global.WIFI_EPHEMERAL_OUT_OF_RANGE_TIMEOUT_MS,
                GlobalSettingsProto.Wifi.EPHEMERAL_OUT_OF_RANGE_TIMEOUT_MS);
        dumpSetting(s, p,
                Settings.Global.WIFI_ON_WHEN_PROXY_DISCONNECTED,
                GlobalSettingsProto.Wifi.ON_WHEN_PROXY_DISCONNECTED);
        dumpSetting(s, p,
                Settings.Global.WIFI_BOUNCE_DELAY_OVERRIDE_MS,
                GlobalSettingsProto.Wifi.BOUNCE_DELAY_OVERRIDE_MS);
        p.end(wifiToken);

        dumpSetting(s, p,
                Settings.Global.WIMAX_NETWORKS_AVAILABLE_NOTIFICATION_ON,
                GlobalSettingsProto.WIMAX_NETWORKS_AVAILABLE_NOTIFICATION_ON);
        dumpSetting(s, p,
                Settings.Global.WINDOW_ANIMATION_SCALE,
                GlobalSettingsProto.WINDOW_ANIMATION_SCALE);
        dumpSetting(s, p,
                Settings.Global.WTF_IS_FATAL,
                GlobalSettingsProto.WTF_IS_FATAL);

        final long zenToken = p.start(GlobalSettingsProto.ZEN);
        dumpSetting(s, p,
                Settings.Global.ZEN_MODE,
                GlobalSettingsProto.Zen.MODE);
        dumpSetting(s, p,
                Settings.Global.ZEN_MODE_RINGER_LEVEL,
                GlobalSettingsProto.Zen.MODE_RINGER_LEVEL);
        dumpSetting(s, p,
                Settings.Global.ZEN_MODE_CONFIG_ETAG,
                GlobalSettingsProto.Zen.MODE_CONFIG_ETAG);
        dumpSetting(s, p,
                Settings.Global.ZEN_DURATION,
                GlobalSettingsProto.Zen.DURATION);
        dumpSetting(s, p,
                Settings.Global.SHOW_ZEN_UPGRADE_NOTIFICATION,
                GlobalSettingsProto.Zen.SHOW_ZEN_UPGRADE_NOTIFICATION);
        p.end(zenToken);

        dumpSetting(s, p,
                Settings.Global.ZRAM_ENABLED,
                GlobalSettingsProto.ZRAM_ENABLED);

        p.end(token);
        // Please insert new settings using the same order as in GlobalSettingsProto.

        // Settings.Global.INSTALL_NON_MARKET_APPS intentionally excluded since it's deprecated.
    }

    /** Dumps settings that use a common prefix into a repeated field. */
    private static void dumpRepeatedSetting(@NonNull SettingsState settings,
            @NonNull ProtoOutputStream proto, String settingPrefix, long fieldId) {
        for (String s : settings.getSettingNamesLocked()) {
            if (s.startsWith(settingPrefix)) {
                dumpSetting(settings, proto, s, fieldId);
            }
        }
    }

    /** Dump a single {@link SettingsState.Setting} to a proto buf */
    private static void dumpSetting(@NonNull SettingsState settings,
            @NonNull ProtoOutputStream proto, String settingName, long fieldId) {
        SettingsState.Setting setting = settings.getSettingLocked(settingName);
        long settingsToken = proto.start(fieldId);
        proto.write(SettingProto.ID, setting.getId());
        proto.write(SettingProto.NAME, settingName);
        if (setting.getPackageName() != null) {
            proto.write(SettingProto.PKG, setting.getPackageName());
        }
        proto.write(SettingProto.VALUE, setting.getValue());
        if (setting.getDefaultValue() != null) {
            proto.write(SettingProto.DEFAULT_VALUE, setting.getDefaultValue());
            proto.write(SettingProto.DEFAULT_FROM_SYSTEM, setting.isDefaultFromSystem());
        }
        proto.end(settingsToken);
    }

    static void dumpProtoSecureSettingsLocked(
            @NonNull ProtoOutputStream p, long fieldId, @NonNull SettingsState s) {
        final long token = p.start(fieldId);

        s.dumpHistoricalOperations(p, SecureSettingsProto.HISTORICAL_OPERATIONS);

        // This uses the same order as in SecureSettingsProto.

        final long accessibilityToken = p.start(SecureSettingsProto.ACCESSIBILITY);
        dumpSetting(s, p,
                Settings.Secure.ACCESSIBILITY_ENABLED,
                SecureSettingsProto.Accessibility.ENABLED);
        dumpSetting(s, p,
                Settings.Secure.ENABLED_ACCESSIBILITY_SERVICES,
                SecureSettingsProto.Accessibility.ENABLED_ACCESSIBILITY_SERVICES);
        dumpSetting(s, p,
                Settings.Secure.ACCESSIBILITY_AUTOCLICK_ENABLED,
                SecureSettingsProto.Accessibility.AUTOCLICK_ENABLED);
        dumpSetting(s, p,
                Settings.Secure.ACCESSIBILITY_AUTOCLICK_DELAY,
                SecureSettingsProto.Accessibility.AUTOCLICK_DELAY);
        dumpSetting(s, p,
                Settings.Secure.ACCESSIBILITY_BUTTON_TARGET_COMPONENT,
                SecureSettingsProto.Accessibility.BUTTON_TARGET_COMPONENT);
        dumpSetting(s, p,
                Settings.Secure.ACCESSIBILITY_CAPTIONING_ENABLED,
                SecureSettingsProto.Accessibility.CAPTIONING_ENABLED);
        dumpSetting(s, p,
                Settings.Secure.ACCESSIBILITY_CAPTIONING_LOCALE,
                SecureSettingsProto.Accessibility.CAPTIONING_LOCALE);
        dumpSetting(s, p,
                Settings.Secure.ACCESSIBILITY_CAPTIONING_PRESET,
                SecureSettingsProto.Accessibility.CAPTIONING_PRESET);
        dumpSetting(s, p,
                Settings.Secure.ACCESSIBILITY_CAPTIONING_BACKGROUND_COLOR,
                SecureSettingsProto.Accessibility.CAPTIONING_BACKGROUND_COLOR);
        dumpSetting(s, p,
                Settings.Secure.ACCESSIBILITY_CAPTIONING_FOREGROUND_COLOR,
                SecureSettingsProto.Accessibility.CAPTIONING_FOREGROUND_COLOR);
        dumpSetting(s, p,
                Settings.Secure.ACCESSIBILITY_CAPTIONING_EDGE_TYPE,
                SecureSettingsProto.Accessibility.CAPTIONING_EDGE_TYPE);
        dumpSetting(s, p,
                Settings.Secure.ACCESSIBILITY_CAPTIONING_EDGE_COLOR,
                SecureSettingsProto.Accessibility.CAPTIONING_EDGE_COLOR);
        dumpSetting(s, p,
                Settings.Secure.ACCESSIBILITY_CAPTIONING_WINDOW_COLOR,
                SecureSettingsProto.Accessibility.CAPTIONING_WINDOW_COLOR);
        dumpSetting(s, p,
                Settings.Secure.ACCESSIBILITY_CAPTIONING_TYPEFACE,
                SecureSettingsProto.Accessibility.CAPTIONING_TYPEFACE);
        dumpSetting(s, p,
                Settings.Secure.ACCESSIBILITY_CAPTIONING_FONT_SCALE,
                SecureSettingsProto.Accessibility.CAPTIONING_FONT_SCALE);
        dumpSetting(s, p,
                Settings.Secure.ACCESSIBILITY_DISPLAY_DALTONIZER_ENABLED,
                SecureSettingsProto.Accessibility.DISPLAY_DALTONIZER_ENABLED);
        dumpSetting(s, p,
                Settings.Secure.ACCESSIBILITY_DISPLAY_DALTONIZER,
                SecureSettingsProto.Accessibility.DISPLAY_DALTONIZER);
        dumpSetting(s, p,
                Settings.Secure.ACCESSIBILITY_DISPLAY_INVERSION_ENABLED,
                SecureSettingsProto.Accessibility.DISPLAY_INVERSION_ENABLED);
        dumpSetting(s, p,
                Settings.Secure.ACCESSIBILITY_DISPLAY_MAGNIFICATION_ENABLED,
                SecureSettingsProto.Accessibility.DISPLAY_MAGNIFICATION_ENABLED);
        dumpSetting(s, p,
                Settings.Secure.ACCESSIBILITY_DISPLAY_MAGNIFICATION_NAVBAR_ENABLED,
                SecureSettingsProto.Accessibility.DISPLAY_MAGNIFICATION_NAVBAR_ENABLED);
        dumpSetting(s, p,
                Settings.Secure.ACCESSIBILITY_DISPLAY_MAGNIFICATION_SCALE,
                SecureSettingsProto.Accessibility.DISPLAY_MAGNIFICATION_SCALE);
        dumpSetting(s, p,
                Settings.Secure.ACCESSIBILITY_HIGH_TEXT_CONTRAST_ENABLED,
                SecureSettingsProto.Accessibility.HIGH_TEXT_CONTRAST_ENABLED);
        dumpSetting(s, p,
                Settings.Secure.ACCESSIBILITY_LARGE_POINTER_ICON,
                SecureSettingsProto.Accessibility.LARGE_POINTER_ICON);
        dumpSetting(s, p,
                Settings.Secure.ACCESSIBILITY_SHORTCUT_ENABLED,
                SecureSettingsProto.Accessibility.SHORTCUT_ENABLED);
        dumpSetting(s, p,
                Settings.Secure.ACCESSIBILITY_SHORTCUT_ON_LOCK_SCREEN,
                SecureSettingsProto.Accessibility.SHORTCUT_ON_LOCK_SCREEN);
        dumpSetting(s, p,
                Settings.Secure.ACCESSIBILITY_SHORTCUT_DIALOG_SHOWN,
                SecureSettingsProto.Accessibility.SHORTCUT_DIALOG_SHOWN);
        dumpSetting(s, p,
                Settings.Secure.ACCESSIBILITY_SHORTCUT_TARGET_SERVICE,
                SecureSettingsProto.Accessibility.SHORTCUT_TARGET_SERVICE);
        dumpSetting(s, p,
                Settings.Secure.ACCESSIBILITY_SOFT_KEYBOARD_MODE,
                SecureSettingsProto.Accessibility.SOFT_KEYBOARD_MODE);
        dumpSetting(s, p,
                Settings.Secure.ACCESSIBILITY_SPEAK_PASSWORD,
                SecureSettingsProto.Accessibility.SPEAK_PASSWORD);
        dumpSetting(s, p,
                Settings.Secure.TOUCH_EXPLORATION_ENABLED,
                SecureSettingsProto.Accessibility.TOUCH_EXPLORATION_ENABLED);
        dumpSetting(s, p,
                Settings.Secure.TOUCH_EXPLORATION_GRANTED_ACCESSIBILITY_SERVICES,
                SecureSettingsProto.Accessibility.TOUCH_EXPLORATION_GRANTED_ACCESSIBILITY_SERVICES);
        p.end(accessibilityToken);

        dumpSetting(s, p,
                Settings.Secure.ALLOWED_GEOLOCATION_ORIGINS,
                SecureSettingsProto.ALLOWED_GEOLOCATION_ORIGINS);

        final long aovToken = p.start(SecureSettingsProto.ALWAYS_ON_VPN);
        dumpSetting(s, p,
                Settings.Secure.ALWAYS_ON_VPN_APP,
                SecureSettingsProto.AlwaysOnVpn.APP);
        dumpSetting(s, p,
                Settings.Secure.ALWAYS_ON_VPN_LOCKDOWN,
                SecureSettingsProto.AlwaysOnVpn.LOCKDOWN);
        p.end(aovToken);

        dumpSetting(s, p,
                Settings.Secure.ANDROID_ID,
                SecureSettingsProto.ANDROID_ID);
        dumpSetting(s, p,
                Settings.Secure.ANR_SHOW_BACKGROUND,
                SecureSettingsProto.ANR_SHOW_BACKGROUND);

        final long assistToken = p.start(SecureSettingsProto.ASSIST);
        dumpSetting(s, p,
                Settings.Secure.ASSISTANT,
                SecureSettingsProto.Assist.ASSISTANT);
        dumpSetting(s, p,
                Settings.Secure.ASSIST_STRUCTURE_ENABLED,
                SecureSettingsProto.Assist.STRUCTURE_ENABLED);
        dumpSetting(s, p,
                Settings.Secure.ASSIST_SCREENSHOT_ENABLED,
                SecureSettingsProto.Assist.SCREENSHOT_ENABLED);
        dumpSetting(s, p,
                Settings.Secure.ASSIST_DISCLOSURE_ENABLED,
                SecureSettingsProto.Assist.DISCLOSURE_ENABLED);
        dumpSetting(s, p,
                Settings.Secure.ASSIST_GESTURE_ENABLED,
                SecureSettingsProto.Assist.GESTURE_ENABLED);
        dumpSetting(s, p,
                Settings.Secure.ASSIST_GESTURE_SENSITIVITY,
                SecureSettingsProto.Assist.GESTURE_SENSITIVITY);
        dumpSetting(s, p,
                Settings.Secure.ASSIST_GESTURE_SILENCE_ALERTS_ENABLED,
                SecureSettingsProto.Assist.GESTURE_SILENCE_ALERTS_ENABLED);
        dumpSetting(s, p,
                Settings.Secure.ASSIST_GESTURE_WAKE_ENABLED,
                SecureSettingsProto.Assist.GESTURE_WAKE_ENABLED);
        dumpSetting(s, p,
                Settings.Secure.ASSIST_GESTURE_SETUP_COMPLETE,
                SecureSettingsProto.Assist.GESTURE_SETUP_COMPLETE);
        p.end(assistToken);

        final long autofillToken = p.start(SecureSettingsProto.AUTOFILL);
        dumpSetting(s, p,
                Settings.Secure.AUTOFILL_SERVICE,
                SecureSettingsProto.Autofill.SERVICE);
        dumpSetting(s, p,
                Settings.Secure.AUTOFILL_FEATURE_FIELD_CLASSIFICATION,
                SecureSettingsProto.Autofill.FEATURE_FIELD_CLASSIFICATION);
        dumpSetting(s, p,
                Settings.Secure.AUTOFILL_USER_DATA_MAX_USER_DATA_SIZE,
                SecureSettingsProto.Autofill.USER_DATA_MAX_USER_DATA_SIZE);
        dumpSetting(s, p,
                Settings.Secure.AUTOFILL_USER_DATA_MAX_FIELD_CLASSIFICATION_IDS_SIZE,
                SecureSettingsProto.Autofill.USER_DATA_MAX_FIELD_CLASSIFICATION_IDS_SIZE);
        dumpSetting(s, p,
                Settings.Secure.AUTOFILL_USER_DATA_MAX_CATEGORY_COUNT,
                SecureSettingsProto.Autofill.USER_DATA_MAX_CATEGORY_COUNT);
        dumpSetting(s, p,
                Settings.Secure.AUTOFILL_USER_DATA_MAX_VALUE_LENGTH,
                SecureSettingsProto.Autofill.USER_DATA_MAX_VALUE_LENGTH);
        dumpSetting(s, p,
                Settings.Secure.AUTOFILL_USER_DATA_MIN_VALUE_LENGTH,
                SecureSettingsProto.Autofill.USER_DATA_MIN_VALUE_LENGTH);
        dumpSetting(s, p,
                Settings.Secure.AUTOFILL_SERVICE_SEARCH_URI,
                SecureSettingsProto.Autofill.SERVICE_SEARCH_URI);
        p.end(autofillToken);

        final long asmToken = p.start(SecureSettingsProto.AUTOMATIC_STORAGE_MANAGER);
        dumpSetting(s, p,
                Settings.Secure.AUTOMATIC_STORAGE_MANAGER_ENABLED,
                SecureSettingsProto.AutomaticStorageManager.ENABLED);
        dumpSetting(s, p,
                Settings.Secure.AUTOMATIC_STORAGE_MANAGER_DAYS_TO_RETAIN,
                SecureSettingsProto.AutomaticStorageManager.DAYS_TO_RETAIN);
        dumpSetting(s, p,
                Settings.Secure.AUTOMATIC_STORAGE_MANAGER_BYTES_CLEARED,
                SecureSettingsProto.AutomaticStorageManager.BYTES_CLEARED);
        dumpSetting(s, p,
                Settings.Secure.AUTOMATIC_STORAGE_MANAGER_LAST_RUN,
                SecureSettingsProto.AutomaticStorageManager.LAST_RUN);
        dumpSetting(s, p,
                Settings.Secure.AUTOMATIC_STORAGE_MANAGER_TURNED_OFF_BY_POLICY,
                SecureSettingsProto.AutomaticStorageManager.TURNED_OFF_BY_POLICY);
        p.end(asmToken);

        final long backupToken = p.start(SecureSettingsProto.BACKUP);
        dumpSetting(s, p,
                Settings.Secure.BACKUP_ENABLED,
                SecureSettingsProto.Backup.ENABLED);
        dumpSetting(s, p,
                Settings.Secure.BACKUP_AUTO_RESTORE,
                SecureSettingsProto.Backup.AUTO_RESTORE);
        dumpSetting(s, p,
                Settings.Secure.BACKUP_PROVISIONED,
                SecureSettingsProto.Backup.PROVISIONED);
        dumpSetting(s, p,
                Settings.Secure.BACKUP_TRANSPORT,
                SecureSettingsProto.Backup.TRANSPORT);
        dumpSetting(s, p,
                Settings.Secure.BACKUP_MANAGER_CONSTANTS,
                SecureSettingsProto.Backup.MANAGER_CONSTANTS);
        dumpSetting(s, p,
                Settings.Secure.BACKUP_LOCAL_TRANSPORT_PARAMETERS,
                SecureSettingsProto.Backup.LOCAL_TRANSPORT_PARAMETERS);
        dumpSetting(s, p,
                Settings.Secure.PACKAGES_TO_CLEAR_DATA_BEFORE_FULL_RESTORE,
                SecureSettingsProto.Backup.PACKAGES_TO_CLEAR_DATA_BEFORE_FULL_RESTORE);
        p.end(backupToken);

        // Settings.Secure.BLUETOOTH_ON intentionally excluded since it's deprecated.
        dumpSetting(s, p,
                Settings.Secure.BLUETOOTH_ON_WHILE_DRIVING,
                SecureSettingsProto.BLUETOOTH_ON_WHILE_DRIVING);

        final long cameraToken = p.start(SecureSettingsProto.CAMERA);
        dumpSetting(s, p,
                Settings.Secure.CAMERA_GESTURE_DISABLED,
                SecureSettingsProto.Camera.GESTURE_DISABLED);
        dumpSetting(s, p,
                Settings.Secure.CAMERA_DOUBLE_TAP_POWER_GESTURE_DISABLED,
                SecureSettingsProto.Camera.DOUBLE_TAP_POWER_GESTURE_DISABLED);
        dumpSetting(s, p,
                Settings.Secure.CAMERA_DOUBLE_TWIST_TO_FLIP_ENABLED,
                SecureSettingsProto.Camera.DOUBLE_TWIST_TO_FLIP_ENABLED);
        dumpSetting(s, p,
                Settings.Secure.CAMERA_LIFT_TRIGGER_ENABLED,
                SecureSettingsProto.Camera.LIFT_TRIGGER_ENABLED);
        p.end(cameraToken);

        dumpSetting(s, p,
                Settings.Secure.CARRIER_APPS_HANDLED,
                SecureSettingsProto.CARRIER_APPS_HANDLED);
        dumpSetting(s, p,
                Settings.Secure.CMAS_ADDITIONAL_BROADCAST_PKG,
                SecureSettingsProto.CMAS_ADDITIONAL_BROADCAST_PKG);
        dumpRepeatedSetting(s, p,
                Settings.Secure.COMPLETED_CATEGORY_PREFIX,
                SecureSettingsProto.COMPLETED_CATEGORIES);
        dumpSetting(s, p,
                Settings.Secure.CONNECTIVITY_RELEASE_PENDING_INTENT_DELAY_MS,
                SecureSettingsProto.CONNECTIVITY_RELEASE_PENDING_INTENT_DELAY_MS);
        dumpSetting(s, p,
                Settings.Secure.DEVICE_PAIRED,
                SecureSettingsProto.DEVICE_PAIRED);
        dumpSetting(s, p,
                Settings.Secure.DIALER_DEFAULT_APPLICATION,
                SecureSettingsProto.DIALER_DEFAULT_APPLICATION);
        dumpSetting(s, p,
                Settings.Secure.DISPLAY_DENSITY_FORCED,
                SecureSettingsProto.DISPLAY_DENSITY_FORCED);
        dumpSetting(s, p,
                Settings.Secure.DOUBLE_TAP_TO_WAKE,
                SecureSettingsProto.DOUBLE_TAP_TO_WAKE);

        final long dozeToken = p.start(SecureSettingsProto.DOZE);
        dumpSetting(s, p,
                Settings.Secure.DOZE_ENABLED,
                SecureSettingsProto.Doze.ENABLED);
        dumpSetting(s, p,
                Settings.Secure.DOZE_ALWAYS_ON,
                SecureSettingsProto.Doze.ALWAYS_ON);
        dumpSetting(s, p,
                Settings.Secure.DOZE_PULSE_ON_PICK_UP,
                SecureSettingsProto.Doze.PULSE_ON_PICK_UP);
        dumpSetting(s, p,
                Settings.Secure.DOZE_PULSE_ON_LONG_PRESS,
                SecureSettingsProto.Doze.PULSE_ON_LONG_PRESS);
        dumpSetting(s, p,
                Settings.Secure.DOZE_PULSE_ON_DOUBLE_TAP,
                SecureSettingsProto.Doze.PULSE_ON_DOUBLE_TAP);
        p.end(dozeToken);

        dumpSetting(s, p,
                Settings.Secure.EMERGENCY_ASSISTANCE_APPLICATION,
                SecureSettingsProto.EMERGENCY_ASSISTANCE_APPLICATION);
        dumpSetting(s, p,
                Settings.Secure.ENHANCED_VOICE_PRIVACY_ENABLED,
                SecureSettingsProto.ENHANCED_VOICE_PRIVACY_ENABLED);
        dumpSetting(s, p,
                Settings.Secure.IMMERSIVE_MODE_CONFIRMATIONS,
                SecureSettingsProto.IMMERSIVE_MODE_CONFIRMATIONS);

        final long incallToken = p.start(SecureSettingsProto.INCALL);
        dumpSetting(s, p,
                Settings.Secure.INCALL_POWER_BUTTON_BEHAVIOR,
                SecureSettingsProto.Incall.POWER_BUTTON_BEHAVIOR);
        dumpSetting(s, p,
                Settings.Secure.INCALL_BACK_BUTTON_BEHAVIOR,
                SecureSettingsProto.Incall.BACK_BUTTON_BEHAVIOR);
        p.end(incallToken);

        final long inputMethodsToken = p.start(SecureSettingsProto.INPUT_METHODS);
        dumpSetting(s, p,
                Settings.Secure.DEFAULT_INPUT_METHOD,
                SecureSettingsProto.InputMethods.DEFAULT_INPUT_METHOD);
        dumpSetting(s, p,
                Settings.Secure.DISABLED_SYSTEM_INPUT_METHODS,
                SecureSettingsProto.InputMethods.DISABLED_SYSTEM_INPUT_METHODS);
        dumpSetting(s, p,
                Settings.Secure.ENABLED_INPUT_METHODS,
                SecureSettingsProto.InputMethods.ENABLED_INPUT_METHODS);
        dumpSetting(s, p,
                Settings.Secure.INPUT_METHODS_SUBTYPE_HISTORY,
                SecureSettingsProto.InputMethods.SUBTYPE_HISTORY);
        dumpSetting(s, p,
                Settings.Secure.INPUT_METHOD_SELECTOR_VISIBILITY,
                SecureSettingsProto.InputMethods.METHOD_SELECTOR_VISIBILITY);
        dumpSetting(s, p,
                Settings.Secure.SELECTED_INPUT_METHOD_SUBTYPE,
                SecureSettingsProto.InputMethods.SELECTED_INPUT_METHOD_SUBTYPE);
        dumpSetting(s, p,
                Settings.Secure.SHOW_IME_WITH_HARD_KEYBOARD,
                SecureSettingsProto.InputMethods.SHOW_IME_WITH_HARD_KEYBOARD);
        p.end(inputMethodsToken);

        dumpSetting(s, p,
                Settings.Secure.INSTALL_NON_MARKET_APPS,
                SecureSettingsProto.INSTALL_NON_MARKET_APPS);
        dumpSetting(s, p,
                Settings.Secure.INSTANT_APPS_ENABLED,
                SecureSettingsProto.INSTANT_APPS_ENABLED);
        dumpSetting(s, p,
                Settings.Secure.KEYGUARD_SLICE_URI,
                SecureSettingsProto.KEYGUARD_SLICE_URI);
        dumpSetting(s, p,
                Settings.Secure.LAST_SETUP_SHOWN,
                SecureSettingsProto.LAST_SETUP_SHOWN);

        final long locationToken = p.start(SecureSettingsProto.LOCATION);
        // Settings.Secure.LOCATION_PROVIDERS_ALLOWED intentionally excluded since it's deprecated.
        dumpSetting(s, p,
                Settings.Secure.LOCATION_MODE,
                SecureSettingsProto.Location.MODE);
        dumpSetting(s, p,
                Settings.Secure.LOCATION_CHANGER,
                SecureSettingsProto.Location.CHANGER);
        p.end(locationToken);

        final long lockScreenToken = p.start(SecureSettingsProto.LOCK_SCREEN);
        // Settings.Secure.LOCK_BIOMETRIC_WEAK_FLAGS intentionally excluded since it's deprecated.
        // Settings.Secure.LOCK_PATTERN_ENABLED intentionally excluded since it's deprecated.
        // Settings.Secure.LOCK_PATTERN_VISIBLE intentionally excluded since it's deprecated.
        // Settings.Secure.LOCK_PATTERN_TACTICLE_FEEDBACK_ENABLED intentionally excluded since it's deprecated.
        dumpSetting(s, p,
                Settings.Secure.LOCK_SCREEN_LOCK_AFTER_TIMEOUT,
                SecureSettingsProto.LockScreen.LOCK_AFTER_TIMEOUT);
        // Settings.Secure.LOCK_SCREEN_OWNER_INFO intentionally excluded since it's deprecated.
        // Settings.Secure.LOCK_SCREEN_APPWIDGET_IDS intentionally excluded since it's deprecated.
        // Settings.Secure.LOCK_SCREEN_FALLBACK_APPWIDGET_ID intentionally excluded since it's deprecated.
        // Settings.Secure.LOCK_SCREEN_STICKY_APPWIDGET intentionally excluded since it's deprecated.
        // Settings.Secure.LOCK_SCREEN_OWNER_INFO_ENABLED intentionally excluded since it's deprecated.
        dumpSetting(s, p,
                Settings.Secure.LOCK_SCREEN_ALLOW_PRIVATE_NOTIFICATIONS,
                SecureSettingsProto.LockScreen.ALLOW_PRIVATE_NOTIFICATIONS);
        dumpSetting(s, p,
                Settings.Secure.LOCK_SCREEN_ALLOW_REMOTE_INPUT,
                SecureSettingsProto.LockScreen.ALLOW_REMOTE_INPUT);
        dumpSetting(s, p,
                Settings.Secure.LOCK_SCREEN_SHOW_NOTIFICATIONS,
                SecureSettingsProto.LockScreen.SHOW_NOTIFICATIONS);
        p.end(lockScreenToken);

        dumpSetting(s, p,
                Settings.Secure.LOCK_TO_APP_EXIT_LOCKED,
                SecureSettingsProto.LOCK_TO_APP_EXIT_LOCKED);
        dumpSetting(s, p,
                Settings.Secure.LOCKDOWN_IN_POWER_MENU,
                SecureSettingsProto.LOCKDOWN_IN_POWER_MENU);
        dumpSetting(s, p,
                Settings.Secure.LONG_PRESS_TIMEOUT,
                SecureSettingsProto.LONG_PRESS_TIMEOUT);

        final long managedProfileToken = p.start(SecureSettingsProto.MANAGED_PROFILE);
        dumpSetting(s, p,
                Settings.Secure.MANAGED_PROFILE_CONTACT_REMOTE_SEARCH,
                SecureSettingsProto.ManagedProfile.CONTACT_REMOTE_SEARCH);
        p.end(managedProfileToken);

        final long mountToken = p.start(SecureSettingsProto.MOUNT);
        dumpSetting(s, p,
                Settings.Secure.MOUNT_PLAY_NOTIFICATION_SND,
                SecureSettingsProto.Mount.PLAY_NOTIFICATION_SND);
        dumpSetting(s, p,
                Settings.Secure.MOUNT_UMS_AUTOSTART,
                SecureSettingsProto.Mount.UMS_AUTOSTART);
        dumpSetting(s, p,
                Settings.Secure.MOUNT_UMS_PROMPT,
                SecureSettingsProto.Mount.UMS_PROMPT);
        dumpSetting(s, p,
                Settings.Secure.MOUNT_UMS_NOTIFY_ENABLED,
                SecureSettingsProto.Mount.UMS_NOTIFY_ENABLED);
        p.end(mountToken);

        dumpSetting(s, p,
                Settings.Secure.MULTI_PRESS_TIMEOUT,
                SecureSettingsProto.MULTI_PRESS_TIMEOUT);

        final long nfcPaymentToken = p.start(SecureSettingsProto.NFC_PAYMENT);
        dumpSetting(s, p,
                Settings.Secure.NFC_PAYMENT_DEFAULT_COMPONENT,
                SecureSettingsProto.NfcPayment.DEFAULT_COMPONENT);
        dumpSetting(s, p,
                Settings.Secure.NFC_PAYMENT_FOREGROUND,
                SecureSettingsProto.NfcPayment.FOREGROUND);
        dumpSetting(s, p,
                Settings.Secure.PAYMENT_SERVICE_SEARCH_URI,
                SecureSettingsProto.NfcPayment.PAYMENT_SERVICE_SEARCH_URI);
        p.end(nfcPaymentToken);

        final long nightDisplayToken = p.start(SecureSettingsProto.NIGHT_DISPLAY);
        dumpSetting(s, p,
                Settings.Secure.NIGHT_DISPLAY_ACTIVATED,
                SecureSettingsProto.NightDisplay.ACTIVATED);
        dumpSetting(s, p,
                Settings.Secure.NIGHT_DISPLAY_AUTO_MODE,
                SecureSettingsProto.NightDisplay.AUTO_MODE);
        dumpSetting(s, p,
                Settings.Secure.NIGHT_DISPLAY_COLOR_TEMPERATURE,
                SecureSettingsProto.NightDisplay.COLOR_TEMPERATURE);
        dumpSetting(s, p,
                Settings.Secure.NIGHT_DISPLAY_CUSTOM_START_TIME,
                SecureSettingsProto.NightDisplay.CUSTOM_START_TIME);
        dumpSetting(s, p,
                Settings.Secure.NIGHT_DISPLAY_CUSTOM_END_TIME,
                SecureSettingsProto.NightDisplay.CUSTOM_END_TIME);
        dumpSetting(s, p,
                Settings.Secure.NIGHT_DISPLAY_LAST_ACTIVATED_TIME,
                SecureSettingsProto.NightDisplay.LAST_ACTIVATED_TIME);
        p.end(nightDisplayToken);

        final long notificationToken = p.start(SecureSettingsProto.NOTIFICATION);
        dumpSetting(s, p,
                Settings.Secure.ENABLED_NOTIFICATION_ASSISTANT,
                SecureSettingsProto.Notification.ENABLED_ASSISTANT);
        dumpSetting(s, p,
                Settings.Secure.ENABLED_NOTIFICATION_LISTENERS,
                SecureSettingsProto.Notification.ENABLED_LISTENERS);
        dumpSetting(s, p,
                Settings.Secure.ENABLED_NOTIFICATION_POLICY_ACCESS_PACKAGES,
                SecureSettingsProto.Notification.ENABLED_POLICY_ACCESS_PACKAGES);
        dumpSetting(s, p,
                Settings.Secure.NOTIFICATION_BADGING,
                SecureSettingsProto.Notification.BADGING);
        dumpSetting(s, p,
                Settings.Secure.SHOW_NOTE_ABOUT_NOTIFICATION_HIDING,
                SecureSettingsProto.Notification.SHOW_NOTE_ABOUT_NOTIFICATION_HIDING);
        p.end(notificationToken);

        final long packageVerifierToken = p.start(SecureSettingsProto.PACKAGE_VERIFIER);
        dumpSetting(s, p,
                Settings.Secure.PACKAGE_VERIFIER_USER_CONSENT,
                SecureSettingsProto.PackageVerifier.USER_CONSENT);
        dumpSetting(s, p,
                Settings.Secure.PACKAGE_VERIFIER_STATE,
                SecureSettingsProto.PackageVerifier.STATE);
        p.end(packageVerifierToken);

        final long parentalControlToken = p.start(SecureSettingsProto.PARENTAL_CONTROL);
        dumpSetting(s, p,
                Settings.Secure.PARENTAL_CONTROL_ENABLED,
                SecureSettingsProto.ParentalControl.ENABLED);
        dumpSetting(s, p,
                Settings.Secure.PARENTAL_CONTROL_LAST_UPDATE,
                SecureSettingsProto.ParentalControl.LAST_UPDATE);
        dumpSetting(s, p,
                Settings.Secure.PARENTAL_CONTROL_REDIRECT_URL,
                SecureSettingsProto.ParentalControl.REDIRECT_URL);
        p.end(parentalControlToken);

        final long printServiceToken = p.start(SecureSettingsProto.PRINT_SERVICE);
        dumpSetting(s, p,
                Settings.Secure.PRINT_SERVICE_SEARCH_URI,
                SecureSettingsProto.PrintService.SEARCH_URI);
        dumpSetting(s, p,
                Settings.Secure.ENABLED_PRINT_SERVICES,
                SecureSettingsProto.PrintService.ENABLED_PRINT_SERVICES);
        dumpSetting(s, p,
                Settings.Secure.DISABLED_PRINT_SERVICES,
                SecureSettingsProto.PrintService.DISABLED_PRINT_SERVICES);
        p.end(printServiceToken);

        final long qsToken = p.start(SecureSettingsProto.QS);
        dumpSetting(s, p,
                Settings.Secure.QS_TILES,
                SecureSettingsProto.QuickSettings.TILES);
        dumpSetting(s, p,
                Settings.Secure.QS_AUTO_ADDED_TILES,
                SecureSettingsProto.QuickSettings.AUTO_ADDED_TILES);
        p.end(qsToken);

        final long rotationToken = p.start(SecureSettingsProto.ROTATION);
        dumpSetting(s, p,
                Settings.Secure.SHOW_ROTATION_SUGGESTIONS,
                SecureSettingsProto.Rotation.SHOW_ROTATION_SUGGESTIONS);
        dumpSetting(s, p,
                Settings.Secure.NUM_ROTATION_SUGGESTIONS_ACCEPTED,
                SecureSettingsProto.Rotation.NUM_ROTATION_SUGGESTIONS_ACCEPTED);
        p.end(rotationToken);

        dumpSetting(s, p,
                Settings.Secure.RTT_CALLING_MODE,
                SecureSettingsProto.RTT_CALLING_MODE);

        final long screensaverToken = p.start(SecureSettingsProto.SCREENSAVER);
        dumpSetting(s, p,
                Settings.Secure.SCREENSAVER_ENABLED,
                SecureSettingsProto.Screensaver.ENABLED);
        dumpSetting(s, p,
                Settings.Secure.SCREENSAVER_COMPONENTS,
                SecureSettingsProto.Screensaver.COMPONENTS);
        dumpSetting(s, p,
                Settings.Secure.SCREENSAVER_ACTIVATE_ON_DOCK,
                SecureSettingsProto.Screensaver.ACTIVATE_ON_DOCK);
        dumpSetting(s, p,
                Settings.Secure.SCREENSAVER_ACTIVATE_ON_SLEEP,
                SecureSettingsProto.Screensaver.ACTIVATE_ON_SLEEP);
        dumpSetting(s, p,
                Settings.Secure.SCREENSAVER_DEFAULT_COMPONENT,
                SecureSettingsProto.Screensaver.DEFAULT_COMPONENT);
        p.end(screensaverToken);

        final long searchToken = p.start(SecureSettingsProto.SEARCH);
        dumpSetting(s, p,
                Settings.Secure.SEARCH_GLOBAL_SEARCH_ACTIVITY,
                SecureSettingsProto.Search.GLOBAL_SEARCH_ACTIVITY);
        dumpSetting(s, p,
                Settings.Secure.SEARCH_NUM_PROMOTED_SOURCES,
                SecureSettingsProto.Search.NUM_PROMOTED_SOURCES);
        dumpSetting(s, p,
                Settings.Secure.SEARCH_MAX_RESULTS_TO_DISPLAY,
                SecureSettingsProto.Search.MAX_RESULTS_TO_DISPLAY);
        dumpSetting(s, p,
                Settings.Secure.SEARCH_MAX_RESULTS_PER_SOURCE,
                SecureSettingsProto.Search.MAX_RESULTS_PER_SOURCE);
        dumpSetting(s, p,
                Settings.Secure.SEARCH_WEB_RESULTS_OVERRIDE_LIMIT,
                SecureSettingsProto.Search.WEB_RESULTS_OVERRIDE_LIMIT);
        dumpSetting(s, p,
                Settings.Secure.SEARCH_PROMOTED_SOURCE_DEADLINE_MILLIS,
                SecureSettingsProto.Search.PROMOTED_SOURCE_DEADLINE_MILLIS);
        dumpSetting(s, p,
                Settings.Secure.SEARCH_SOURCE_TIMEOUT_MILLIS,
                SecureSettingsProto.Search.SOURCE_TIMEOUT_MILLIS);
        dumpSetting(s, p,
                Settings.Secure.SEARCH_PREFILL_MILLIS,
                SecureSettingsProto.Search.PREFILL_MILLIS);
        dumpSetting(s, p,
                Settings.Secure.SEARCH_MAX_STAT_AGE_MILLIS,
                SecureSettingsProto.Search.MAX_STAT_AGE_MILLIS);
        dumpSetting(s, p,
                Settings.Secure.SEARCH_MAX_SOURCE_EVENT_AGE_MILLIS,
                SecureSettingsProto.Search.MAX_SOURCE_EVENT_AGE_MILLIS);
        dumpSetting(s, p,
                Settings.Secure.SEARCH_MIN_IMPRESSIONS_FOR_SOURCE_RANKING,
                SecureSettingsProto.Search.MIN_IMPRESSIONS_FOR_SOURCE_RANKING);
        dumpSetting(s, p,
                Settings.Secure.SEARCH_MIN_CLICKS_FOR_SOURCE_RANKING,
                SecureSettingsProto.Search.MIN_CLICKS_FOR_SOURCE_RANKING);
        dumpSetting(s, p,
                Settings.Secure.SEARCH_MAX_SHORTCUTS_RETURNED,
                SecureSettingsProto.Search.MAX_SHORTCUTS_RETURNED);
        dumpSetting(s, p,
                Settings.Secure.SEARCH_QUERY_THREAD_CORE_POOL_SIZE,
                SecureSettingsProto.Search.QUERY_THREAD_CORE_POOL_SIZE);
        dumpSetting(s, p,
                Settings.Secure.SEARCH_QUERY_THREAD_MAX_POOL_SIZE,
                SecureSettingsProto.Search.QUERY_THREAD_MAX_POOL_SIZE);
        dumpSetting(s, p,
                Settings.Secure.SEARCH_SHORTCUT_REFRESH_CORE_POOL_SIZE,
                SecureSettingsProto.Search.SHORTCUT_REFRESH_CORE_POOL_SIZE);
        dumpSetting(s, p,
                Settings.Secure.SEARCH_SHORTCUT_REFRESH_MAX_POOL_SIZE,
                SecureSettingsProto.Search.SHORTCUT_REFRESH_MAX_POOL_SIZE);
        dumpSetting(s, p,
                Settings.Secure.SEARCH_THREAD_KEEPALIVE_SECONDS,
                SecureSettingsProto.Search.THREAD_KEEPALIVE_SECONDS);
        dumpSetting(s, p,
                Settings.Secure.SEARCH_PER_SOURCE_CONCURRENT_QUERY_LIMIT,
                SecureSettingsProto.Search.PER_SOURCE_CONCURRENT_QUERY_LIMIT);
        p.end(searchToken);

        final long spellCheckerToken = p.start(SecureSettingsProto.SPELL_CHECKER);
        dumpSetting(s, p,
                Settings.Secure.SPELL_CHECKER_ENABLED,
                SecureSettingsProto.SpellChecker.ENABLED);
        dumpSetting(s, p,
                Settings.Secure.SELECTED_SPELL_CHECKER,
                SecureSettingsProto.SpellChecker.SELECTED);
        dumpSetting(s, p,
                Settings.Secure.SELECTED_SPELL_CHECKER_SUBTYPE,
                SecureSettingsProto.SpellChecker.SELECTED_SUBTYPE);
        p.end(spellCheckerToken);

        dumpSetting(s, p,
                Settings.Secure.SETTINGS_CLASSNAME,
                SecureSettingsProto.SETTINGS_CLASSNAME);
        dumpSetting(s, p,
                Settings.Secure.SHOW_FIRST_CRASH_DIALOG_DEV_OPTION,
                SecureSettingsProto.SHOW_FIRST_CRASH_DIALOG_DEV_OPTION);
        dumpSetting(s, p,
                Settings.Secure.SKIP_FIRST_USE_HINTS,
                SecureSettingsProto.SKIP_FIRST_USE_HINTS);
        dumpSetting(s, p,
                Settings.Secure.SLEEP_TIMEOUT,
                SecureSettingsProto.SLEEP_TIMEOUT);
        dumpSetting(s, p,
                Settings.Secure.SMS_DEFAULT_APPLICATION,
                SecureSettingsProto.SMS_DEFAULT_APPLICATION);
        dumpSetting(s, p,
                Settings.Secure.SYNC_PARENT_SOUNDS,
                SecureSettingsProto.SYNC_PARENT_SOUNDS);
        dumpSetting(s, p,
                Settings.Secure.SYSTEM_NAVIGATION_KEYS_ENABLED,
                SecureSettingsProto.SYSTEM_NAVIGATION_KEYS_ENABLED);
        dumpSetting(s, p,
                Settings.Secure.TRUST_AGENTS_INITIALIZED,
                SecureSettingsProto.TRUST_AGENTS_INITIALIZED);

        final long ttsToken = p.start(SecureSettingsProto.TTS);
        // Settings.Secure.TTS_USE_DEFAULTS intentionally excluded since it's deprecated.
        dumpSetting(s, p,
                Settings.Secure.TTS_DEFAULT_RATE,
                SecureSettingsProto.Tts.DEFAULT_RATE);
        dumpSetting(s, p,
                Settings.Secure.TTS_DEFAULT_PITCH,
                SecureSettingsProto.Tts.DEFAULT_PITCH);
        dumpSetting(s, p,
                Settings.Secure.TTS_DEFAULT_SYNTH,
                SecureSettingsProto.Tts.DEFAULT_SYNTH);
        // Settings.Secure.TTS_DEFAULT_LANG intentionally excluded since it's deprecated.
        // Settings.Secure.TTS_DEFAULT_COUNTRY intentionally excluded since it's deprecated.
        // Settings.Secure.TTS_DEFAULT_VARIANT intentionally excluded since it's deprecated.
        dumpSetting(s, p,
                Settings.Secure.TTS_DEFAULT_LOCALE,
                SecureSettingsProto.Tts.DEFAULT_LOCALE);
        dumpSetting(s, p,
                Settings.Secure.TTS_ENABLED_PLUGINS,
                SecureSettingsProto.Tts.ENABLED_PLUGINS);
        p.end(ttsToken);

        final long ttyToken = p.start(SecureSettingsProto.TTY);
        dumpSetting(s, p,
                Settings.Secure.TTY_MODE_ENABLED,
                SecureSettingsProto.Tty.TTY_MODE_ENABLED);
        dumpSetting(s, p,
                Settings.Secure.PREFERRED_TTY_MODE,
                SecureSettingsProto.Tty.PREFERRED_TTY_MODE);
        p.end(ttyToken);

        final long tvToken = p.start(SecureSettingsProto.TV);
        // Whether the current user has been set up via setup wizard (0 = false, 1 = true). This
        // value differs from USER_SETUP_COMPLETE in that it can be reset back to 0 in case
        // SetupWizard has been re-enabled on TV devices.
        dumpSetting(s, p,
                Settings.Secure.TV_USER_SETUP_COMPLETE,
                SecureSettingsProto.Tv.USER_SETUP_COMPLETE);
        dumpSetting(s, p,
                Settings.Secure.TV_INPUT_HIDDEN_INPUTS,
                SecureSettingsProto.Tv.INPUT_HIDDEN_INPUTS);
        dumpSetting(s, p,
                Settings.Secure.TV_INPUT_CUSTOM_LABELS,
                SecureSettingsProto.Tv.INPUT_CUSTOM_LABELS);
        p.end(tvToken);

        dumpSetting(s, p,
                Settings.Secure.UI_NIGHT_MODE,
                SecureSettingsProto.UI_NIGHT_MODE);
        dumpSetting(s, p,
                Settings.Secure.UNKNOWN_SOURCES_DEFAULT_REVERSED,
                SecureSettingsProto.UNKNOWN_SOURCES_DEFAULT_REVERSED);
        dumpSetting(s, p,
                Settings.Secure.USB_AUDIO_AUTOMATIC_ROUTING_DISABLED,
                SecureSettingsProto.USB_AUDIO_AUTOMATIC_ROUTING_DISABLED);
        dumpSetting(s, p,
                Settings.Secure.USER_SETUP_COMPLETE,
                SecureSettingsProto.USER_SETUP_COMPLETE);

        final long voiceToken = p.start(SecureSettingsProto.VOICE);
        dumpSetting(s, p,
                Settings.Secure.VOICE_INTERACTION_SERVICE,
                SecureSettingsProto.Voice.INTERACTION_SERVICE);
        dumpSetting(s, p,
                Settings.Secure.VOICE_RECOGNITION_SERVICE,
                SecureSettingsProto.Voice.RECOGNITION_SERVICE);
        p.end(voiceToken);

        final long volumeToken = p.start(SecureSettingsProto.VOLUME);
        dumpSetting(s, p,
                Settings.Secure.VOLUME_HUSH_GESTURE,
                SecureSettingsProto.Volume.HUSH_GESTURE);
        dumpSetting(s, p,
                Settings.Secure.UNSAFE_VOLUME_MUSIC_ACTIVE_MS,
                SecureSettingsProto.Volume.UNSAFE_VOLUME_MUSIC_ACTIVE_MS);
        p.end(volumeToken);

        final long vrToken = p.start(SecureSettingsProto.VR);
        dumpSetting(s, p,
                Settings.Secure.VR_DISPLAY_MODE,
                SecureSettingsProto.Vr.DISPLAY_MODE);
        dumpSetting(s, p,
                Settings.Secure.ENABLED_VR_LISTENERS,
                SecureSettingsProto.Vr.ENABLED_LISTENERS);
        p.end(vrToken);

        dumpSetting(s, p,
                Settings.Secure.WAKE_GESTURE_ENABLED,
                SecureSettingsProto.WAKE_GESTURE_ENABLED);

        final long launcherToken = p.start(SecureSettingsProto.LAUNCHER);
        dumpSetting(s, p,
                Settings.Secure.SWIPE_UP_TO_SWITCH_APPS_ENABLED,
                SecureSettingsProto.Launcher.SWIPE_UP_TO_SWITCH_APPS_ENABLED);
        p.end(launcherToken);

        // Please insert new settings using the same order as in SecureSettingsProto.
        p.end(token);

        // Settings.Secure.DEVELOPMENT_SETTINGS_ENABLED intentionally excluded since it's deprecated.
        // Settings.Secure.BUGREPORT_IN_POWER_MENU intentionally excluded since it's deprecated.
        // Settings.Secure.ADB_ENABLED intentionally excluded since it's deprecated.
        // Settings.Secure.ALLOW_MOCK_LOCATION intentionally excluded since it's deprecated.
        // Settings.Secure.DATA_ROAMING intentionally excluded since it's deprecated.
        // Settings.Secure.DEVICE_PROVISIONED intentionally excluded since it's deprecated.
        // Settings.Secure.HTTP_PROXY intentionally excluded since it's deprecated.
        // Settings.Secure.LOGGING_ID intentionally excluded since it's deprecated.
        // Settings.Secure.NETWORK_PREFERENCE intentionally excluded since it's deprecated.
        // Settings.Secure.USB_MASS_STORAGE_ENABLED intentionally excluded since it's deprecated.
        // Settings.Secure.USE_GOOGLE_MAIL intentionally excluded since it's deprecated.
        // Settings.Secure.WIFI_NETWORKS_AVAILABLE_NOTIFICATION_ON intentionally excluded since it's deprecated.
        // Settings.Secure.WIFI_NETWORKS_AVAILABLE_REPEAT_DELAY intentionally excluded since it's deprecated.
        // Settings.Secure.WIFI_NUM_OPEN_NETWORKS_KEPT intentionally excluded since it's deprecated.
        // Settings.Secure.WIFI_ON intentionally excluded since it's deprecated.
        // Settings.Secure.WIFI_WATCHDOG_ACCEPTABLE_PACKET_LOSS_PERCENTAGE intentionally excluded since it's deprecated.
        // Settings.Secure.WIFI_WATCHDOG_AP_COUNT intentionally excluded since it's deprecated.
        // Settings.Secure.WIFI_WATCHDOG_BACKGROUND_CHECK_DELAY_MS intentionally excluded since it's deprecated.
        // Settings.Secure.WIFI_WATCHDOG_BACKGROUND_CHECK_ENABLED intentionally excluded since it's deprecated.
        // Settings.Secure.WIFI_WATCHDOG_BACKGROUND_CHECK_TIMEOUT_MS intentionally excluded since it's deprecated.
        // Settings.Secure.WIFI_WATCHDOG_INITIAL_IGNORED_PING_COUNT intentionally excluded since it's deprecated.
        // Settings.Secure.WIFI_WATCHDOG_MAX_AP_CHECKS intentionally excluded since it's deprecated.
        // Settings.Secure.WIFI_WATCHDOG_ON intentionally excluded since it's deprecated.
        // Settings.Secure.WIFI_WATCHDOG_WATCH_LIST intentionally excluded since it's deprecated.
        // Settings.Secure.WIFI_WATCHDOG_PING_COUNT intentionally excluded since it's deprecated.
        // Settings.Secure.WIFI_WATCHDOG_PING_DELAY_MS intentionally excluded since it's deprecated.
        // Settings.Secure.WIFI_WATCHDOG_PING_TIMEOUT_MS intentionally excluded since it's deprecated.
        // Settings.Secure.WIFI_MAX_DHCP_RETRY_COUNT intentionally excluded since it's deprecated.
        // Settings.Secure.WIFI_MOBILE_DATA_TRANSITION_WAKELOCK_TIMEOUT_MS intentionally excluded since it's deprecated.
        // Settings.Secure.BACKGROUND_DATA intentionally excluded since it's deprecated.
        // Settings.Secure.WIFI_IDLE_MS intentionally excluded since it's deprecated.


        // Please insert new settings using the same order as in SecureSettingsProto.
    }

    private static void dumpProtoSystemSettingsLocked(
            @NonNull ProtoOutputStream p, long fieldId, @NonNull SettingsState s) {
        final long token = p.start(fieldId);

        s.dumpHistoricalOperations(p, SystemSettingsProto.HISTORICAL_OPERATIONS);

        // This uses the same order as in SystemSettingsProto.

        dumpSetting(s, p,
                Settings.System.ADVANCED_SETTINGS,
                SystemSettingsProto.ADVANCED_SETTINGS);

        final long alarmToken = p.start(SystemSettingsProto.ALARM);
        dumpSetting(s, p,
                Settings.System.ALARM_ALERT,
                SystemSettingsProto.Alarm.DEFAULT_URI);
        dumpSetting(s, p,
                Settings.System.ALARM_ALERT_CACHE,
                SystemSettingsProto.Alarm.ALERT_CACHE);
        // Settings.System.NEXT_ALARM_FORMATTED intentionally excluded since it's deprecated.
        p.end(alarmToken);

        final long bluetoothToken = p.start(SystemSettingsProto.BLUETOOTH);
        dumpSetting(s, p,
                Settings.System.BLUETOOTH_DISCOVERABILITY,
                SystemSettingsProto.Bluetooth.DISCOVERABILITY);
        dumpSetting(s, p,
                Settings.System.BLUETOOTH_DISCOVERABILITY_TIMEOUT,
                SystemSettingsProto.Bluetooth.DISCOVERABILITY_TIMEOUT_SECS);
        p.end(bluetoothToken);

        dumpSetting(s, p,
                Settings.System.DATE_FORMAT,
                SystemSettingsProto.DATE_FORMAT);
        dumpSetting(s, p,
                Settings.System.DISPLAY_COLOR_MODE,
                SystemSettingsProto.DISPLAY_COLOR_MODE);

        final long devOptionsToken = p.start(SystemSettingsProto.DEVELOPER_OPTIONS);
        dumpSetting(s, p,
                Settings.System.SHOW_TOUCHES,
                SystemSettingsProto.DevOptions.SHOW_TOUCHES);
        dumpSetting(s, p,
                Settings.System.POINTER_LOCATION,
                SystemSettingsProto.DevOptions.POINTER_LOCATION);
        dumpSetting(s, p,
                Settings.System.WINDOW_ORIENTATION_LISTENER_LOG,
                SystemSettingsProto.DevOptions.WINDOW_ORIENTATION_LISTENER_LOG);
        p.end(devOptionsToken);

        final long dtmfToneToken = p.start(SystemSettingsProto.DTMF_TONE);
        dumpSetting(s, p,
                Settings.System.DTMF_TONE_WHEN_DIALING,
                SystemSettingsProto.DtmfTone.PLAY_WHEN_DIALING);
        dumpSetting(s, p,
                Settings.System.DTMF_TONE_TYPE_WHEN_DIALING,
                SystemSettingsProto.DtmfTone.TYPE_PLAYED_WHEN_DIALING);
        p.end(dtmfToneToken);

        dumpSetting(s, p,
                Settings.System.EGG_MODE,
                SystemSettingsProto.EGG_MODE);
        dumpSetting(s, p,
                Settings.System.END_BUTTON_BEHAVIOR,
                SystemSettingsProto.END_BUTTON_BEHAVIOR);
        dumpSetting(s, p,
                Settings.System.FONT_SCALE,
                SystemSettingsProto.FONT_SCALE);

        final long hapticFeedbackToken = p.start(SystemSettingsProto.HAPTIC_FEEDBACK);
        dumpSetting(s, p,
                Settings.System.HAPTIC_FEEDBACK_ENABLED,
                SystemSettingsProto.HapticFeedback.ENABLED);
        dumpSetting(s, p,
                Settings.System.HAPTIC_FEEDBACK_INTENSITY,
                SystemSettingsProto.HapticFeedback.INTENSITY);
        p.end(hapticFeedbackToken);

        dumpSetting(s, p,
                Settings.System.HEARING_AID,
                SystemSettingsProto.HEARING_AID);
        dumpSetting(s, p,
                Settings.System.LOCK_TO_APP_ENABLED,
                SystemSettingsProto.LOCK_TO_APP_ENABLED);

        final long lockscreenToken = p.start(SystemSettingsProto.LOCKSCREEN);
        dumpSetting(s, p,
                Settings.System.LOCKSCREEN_SOUNDS_ENABLED,
                SystemSettingsProto.Lockscreen.SOUNDS_ENABLED);
        dumpSetting(s, p,
                Settings.System.LOCKSCREEN_DISABLED,
                SystemSettingsProto.Lockscreen.DISABLED);
        p.end(lockscreenToken);

        dumpSetting(s, p,
                Settings.System.MEDIA_BUTTON_RECEIVER,
                SystemSettingsProto.MEDIA_BUTTON_RECEIVER);

        final long notificationToken = p.start(SystemSettingsProto.NOTIFICATION);
        dumpSetting(s, p,
                Settings.System.NOTIFICATION_SOUND,
                SystemSettingsProto.Notification.SOUND);
        dumpSetting(s, p,
                Settings.System.NOTIFICATION_SOUND_CACHE,
                SystemSettingsProto.Notification.SOUND_CACHE);
        dumpSetting(s, p,
                Settings.System.NOTIFICATION_LIGHT_PULSE,
                SystemSettingsProto.Notification.LIGHT_PULSE);
        dumpSetting(s, p,
                Settings.System.NOTIFICATION_VIBRATION_INTENSITY,
                SystemSettingsProto.Notification.VIBRATION_INTENSITY);
        // Settings.System.NOTIFICATIONS_USE_RING_VOLUME intentionally excluded since it's deprecated.
        p.end(notificationToken);

        dumpSetting(s, p,
                Settings.System.POINTER_SPEED,
                SystemSettingsProto.POINTER_SPEED);

        final long ringtoneToken = p.start(SystemSettingsProto.RINGTONE);
        dumpSetting(s, p,
                Settings.System.RINGTONE,
                SystemSettingsProto.Ringtone.DEFAULT_URI);
        dumpSetting(s, p,
                Settings.System.RINGTONE_CACHE,
                SystemSettingsProto.Ringtone.CACHE);
        p.end(ringtoneToken);

        final long rotationToken = p.start(SystemSettingsProto.ROTATION);
        dumpSetting(s, p,
                Settings.System.ACCELEROMETER_ROTATION,
                SystemSettingsProto.Rotation.ACCELEROMETER_ROTATION);
        dumpSetting(s, p,
                Settings.System.USER_ROTATION,
                SystemSettingsProto.Rotation.USER_ROTATION);
        dumpSetting(s, p,
                Settings.System.HIDE_ROTATION_LOCK_TOGGLE_FOR_ACCESSIBILITY,
                SystemSettingsProto.Rotation.HIDE_ROTATION_LOCK_TOGGLE_FOR_ACCESSIBILITY);
        p.end(rotationToken);

        final long screenToken = p.start(SystemSettingsProto.SCREEN);
        dumpSetting(s, p,
                Settings.System.SCREEN_OFF_TIMEOUT,
                SystemSettingsProto.Screen.OFF_TIMEOUT);
        dumpSetting(s, p,
                Settings.System.SCREEN_BRIGHTNESS,
                SystemSettingsProto.Screen.BRIGHTNESS);
        dumpSetting(s, p,
                Settings.System.SCREEN_BRIGHTNESS_FOR_VR,
                SystemSettingsProto.Screen.BRIGHTNESS_FOR_VR);
        dumpSetting(s, p,
                Settings.System.SCREEN_BRIGHTNESS_MODE,
                SystemSettingsProto.Screen.BRIGHTNESS_MODE);
        dumpSetting(s, p,
                Settings.System.SCREEN_AUTO_BRIGHTNESS_ADJ,
                SystemSettingsProto.Screen.AUTO_BRIGHTNESS_ADJ);
        p.end(screenToken);

        dumpSetting(s, p,
                Settings.System.SETUP_WIZARD_HAS_RUN,
                SystemSettingsProto.SETUP_WIZARD_HAS_RUN);
        dumpSetting(s, p,
                Settings.System.SHOW_BATTERY_PERCENT,
                SystemSettingsProto.SHOW_BATTERY_PERCENT);
        dumpSetting(s, p,
                Settings.System.SHOW_GTALK_SERVICE_STATUS,
                SystemSettingsProto.SHOW_GTALK_SERVICE_STATUS);
        // Settings.System.SHOW_PROCESSES intentionally excluded since it's deprecated.
        // Settings.System.SHOW_WEB_SUGGESTIONS intentionally excluded since it's deprecated.

        final long sipToken = p.start(SystemSettingsProto.SIP);
        dumpSetting(s, p,
                Settings.System.SIP_RECEIVE_CALLS,
                SystemSettingsProto.Sip.RECEIVE_CALLS);
        dumpSetting(s, p,
                Settings.System.SIP_CALL_OPTIONS,
                SystemSettingsProto.Sip.CALL_OPTIONS);
        dumpSetting(s, p,
                Settings.System.SIP_ALWAYS,
                SystemSettingsProto.Sip.ALWAYS);
        dumpSetting(s, p,
                Settings.System.SIP_ADDRESS_ONLY,
                SystemSettingsProto.Sip.ADDRESS_ONLY);
        // Settings.System.SIP_ASK_ME_EACH_TIME intentionally excluded since it's deprecated.
        p.end(sipToken);

        dumpSetting(s, p,
                Settings.System.SOUND_EFFECTS_ENABLED,
                SystemSettingsProto.SOUND_EFFECTS_ENABLED);
        // Settings.System.POWER_SOUNDS_ENABLED intentionally excluded since it's deprecated.
        // Settings.System.DOCK_SOUNDS_ENABLED intentionally excluded since it's deprecated.
        // Settings.System.LOW_BATTERY_SOUND intentionally excluded since it's deprecated.
        // Settings.System.DESK_DOCK_SOUND intentionally excluded since it's deprecated.
        // Settings.System.DESK_UNDOCK_SOUND intentionally excluded since it's deprecated.
        // Settings.System.CAR_DOCK_SOUND intentionally excluded since it's deprecated.
        // Settings.System.CAR_UNDOCK_SOUND intentionally excluded since it's deprecated.
        // Settings.System.LOCK_SOUND intentionally excluded since it's deprecated.
        // Settings.System.UNLOCK_SOUND intentionally excluded since it's deprecated.
        dumpSetting(s, p,
                Settings.System.SYSTEM_LOCALES,
                SystemSettingsProto.SYSTEM_LOCALES);

        final long textToken = p.start(SystemSettingsProto.TEXT);
        dumpSetting(s, p,
                Settings.System.TEXT_AUTO_REPLACE,
                SystemSettingsProto.Text.AUTO_REPLACE);
        dumpSetting(s, p,
                Settings.System.TEXT_AUTO_CAPS,
                SystemSettingsProto.Text.AUTO_CAPS);
        dumpSetting(s, p,
                Settings.System.TEXT_AUTO_PUNCTUATE,
                SystemSettingsProto.Text.AUTO_PUNCTUATE);
        dumpSetting(s, p,
                Settings.System.TEXT_SHOW_PASSWORD,
                SystemSettingsProto.Text.SHOW_PASSWORD);
        p.end(textToken);

        // Settings.System.AUTO_TIME intentionally excluded since it's deprecated.
        // Settings.System.AUTO_TIME_ZONE intentionally excluded since it's deprecated.
        dumpSetting(s, p,
                Settings.System.TIME_12_24,
                SystemSettingsProto.TIME_12_24);
        dumpSetting(s, p,
                Settings.System.TTY_MODE,
                SystemSettingsProto.TTY_MODE);

        final long vibrateToken = p.start(SystemSettingsProto.VIBRATE);
        dumpSetting(s, p,
                Settings.System.VIBRATE_ON,
                SystemSettingsProto.Vibrate.ON);
        dumpSetting(s, p,
                Settings.System.VIBRATE_INPUT_DEVICES,
                SystemSettingsProto.Vibrate.INPUT_DEVICES);
        dumpSetting(s, p,
                Settings.System.VIBRATE_IN_SILENT,
                SystemSettingsProto.Vibrate.IN_SILENT);
        dumpSetting(s, p,
                Settings.System.VIBRATE_WHEN_RINGING,
                SystemSettingsProto.Vibrate.WHEN_RINGING);
        p.end(vibrateToken);

        final long volumeToken = p.start(SystemSettingsProto.VOLUME);
        dumpSetting(s, p,
                Settings.System.VOLUME_RING,
                SystemSettingsProto.Volume.RING);
        dumpSetting(s, p,
                Settings.System.VOLUME_SYSTEM,
                SystemSettingsProto.Volume.SYSTEM);
        dumpSetting(s, p,
                Settings.System.VOLUME_VOICE,
                SystemSettingsProto.Volume.VOICE);
        dumpSetting(s, p,
                Settings.System.VOLUME_MUSIC,
                SystemSettingsProto.Volume.MUSIC);
        dumpSetting(s, p,
                Settings.System.VOLUME_ALARM,
                SystemSettingsProto.Volume.ALARM);
        dumpSetting(s, p,
                Settings.System.VOLUME_NOTIFICATION,
                SystemSettingsProto.Volume.NOTIFICATION);
        dumpSetting(s, p,
                Settings.System.VOLUME_BLUETOOTH_SCO,
                SystemSettingsProto.Volume.BLUETOOTH_SCO);
        dumpSetting(s, p,
                Settings.System.VOLUME_ACCESSIBILITY,
                SystemSettingsProto.Volume.ACCESSIBILITY);
        dumpSetting(s, p,
                Settings.System.VOLUME_MASTER,
                SystemSettingsProto.Volume.MASTER);
        dumpSetting(s, p,
                Settings.System.MASTER_MONO,
                SystemSettingsProto.Volume.MASTER_MONO);
        dumpSetting(s, p,
                Settings.System.MODE_RINGER_STREAMS_AFFECTED,
                SystemSettingsProto.Volume.MODE_RINGER_STREAMS_AFFECTED);
        dumpSetting(s, p,
                Settings.System.MUTE_STREAMS_AFFECTED,
                SystemSettingsProto.Volume.MUTE_STREAMS_AFFECTED);
        p.end(volumeToken);

        dumpSetting(s, p,
                Settings.System.WHEN_TO_MAKE_WIFI_CALLS,
                SystemSettingsProto.WHEN_TO_MAKE_WIFI_CALLS);

        // Please insert new settings using the same order as in SecureSettingsProto.

        // The rest of the settings were moved to Settings.Secure, and are thus excluded here since
        // they're deprecated from Settings.System.

        // Settings.System.STAY_ON_WHILE_PLUGGED_IN intentionally excluded since it's deprecated.
        // Settings.System.AIRPLANE_MODE_ON intentionally excluded since it's deprecated.
        // Settings.System.RADIO_BLUETOOTH intentionally excluded since it's just a constant.
        // Settings.System.RADIO_WIFI intentionally excluded since it's just a constant.
        // Settings.System.RADIO_WIMAX intentionally excluded since it's just a constant.
        // Settings.System.RADIO_CELL intentionally excluded since it's just a constant.
        // Settings.System.RADIO_NFC intentionally excluded since it's just a constant.
        // Settings.System.AIRPLANE_MODE_RADIOS intentionally excluded since it's deprecated.
        // Settings.System.AIRPLANE_MODE_TOGGLABLE_RADIOS intentionally excluded since it's deprecated.
        // Settings.System.WIFI_SLEEP_POLICY intentionally excluded since it's deprecated.
        // Settings.System.MODE_RINGER intentionally excluded since it's deprecated.
        // Settings.System.WIFI_USE_STATIC_IP intentionally excluded since it's deprecated.
        // Settings.System.WIFI_STATIC_IP intentionally excluded since it's deprecated.
        // Settings.System.WIFI_STATIC_GATEWAY intentionally excluded since it's deprecated.
        // Settings.System.WIFI_STATIC_NETMASK intentionally excluded since it's deprecated.
        // Settings.System.WIFI_STATIC_DNS1 intentionally excluded since it's deprecated.
        // Settings.System.WIFI_STATIC_DNS2 intentionally excluded since it's deprecated.
        // Settings.System.LOCK_PATTERN_ENABLED intentionally excluded since it's deprecated.
        // Settings.System.LOCK_PATTERN_VISIBLE intentionally excluded since it's deprecated.
        // Settings.System.LOCK_PATTERN_TACTILE_FEEDBACK_ENABLED intentionally excluded since it's deprecated.
        // Settings.System.DEBUG_APP intentionally excluded since it's deprecated.
        // Settings.System.WAIT_FOR_DEBUGGER intentionally excluded since it's deprecated.
        // Settings.System.DIM_SCREEN intentionally excluded since it's deprecated.
        // Settings.System.ALWAYS_FINISH_ACTIVITIES intentionally excluded since it's deprecated.
        // Settings.System.APPEND_FOR_LAST_AUDIBLE intentionally excluded since it hasn't been used since API 2.
        // Settings.System.WALLPAPER_ACTIVITY intentionally excluded since it's deprecated.
        // Settings.System.WINDOW_ANIMATION_SCALE intentionally excluded since it's deprecated.
        // Settings.System.TRANSITION_ANIMATION_SCALE intentionally excluded since it's deprecated.
        // Settings.System.ANIMATOR_ANIMATION_SCALE intentionally excluded since it's deprecated.

        // The rest of the settings were moved to Settings.Secure, and are thus excluded here since
        // they're deprecated from Settings.System.

        // Please insert new settings using the same order as in SecureSettingsProto.
        p.end(token);
        // Please insert new settings using the same order as in SecureSettingsProto.
    }
}<|MERGE_RESOLUTION|>--- conflicted
+++ resolved
@@ -648,16 +648,11 @@
                 Settings.Global.GPU_DEBUG_LAYERS,
                 GlobalSettingsProto.Gpu.DEBUG_LAYERS);
         dumpSetting(s, p,
-<<<<<<< HEAD
-                Settings.Global.UPDATED_GFX_DRIVER_DEV_OPT_IN_APP,
-                GlobalSettingsProto.Gpu.UPDATED_GFX_DRIVER_DEV_OPT_IN_APP);
-=======
                 Settings.Global.GUP_DEV_OPT_IN_APPS,
                 GlobalSettingsProto.Gpu.GUP_DEV_OPT_IN_APPS);
         dumpSetting(s, p,
                 Settings.Global.GUP_BLACK_LIST,
                 GlobalSettingsProto.Gpu.GUP_BLACK_LIST);
->>>>>>> e10cb9bd
         p.end(gpuToken);
 
         final long hdmiToken = p.start(GlobalSettingsProto.HDMI);
