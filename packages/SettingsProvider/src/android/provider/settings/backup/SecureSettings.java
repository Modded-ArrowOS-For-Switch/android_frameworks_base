/*
 * Copyright (C) 2019 The Android Open Source Project
 *
 * Licensed under the Apache License, Version 2.0 (the "License");
 * you may not use this file except in compliance with the License.
 * You may obtain a copy of the License at
 *
 *      http://www.apache.org/licenses/LICENSE-2.0
 *
 * Unless required by applicable law or agreed to in writing, software
 * distributed under the License is distributed on an "AS IS" BASIS,
 * WITHOUT WARRANTIES OR CONDITIONS OF ANY KIND, either express or implied.
 * See the License for the specific language governing permissions and
 * limitations under the License.
 */

package android.provider.settings.backup;

import android.compat.annotation.UnsupportedAppUsage;
import android.provider.Settings;

/** Information relating to the Secure settings which should be backed up */
public class SecureSettings {

    /**
     * NOTE: Settings are backed up and restored in the order they appear
     *       in this array. If you have one setting depending on another,
     *       make sure that they are ordered appropriately.
     */
    @UnsupportedAppUsage
    public static final String[] SETTINGS_TO_BACKUP = {
        Settings.Secure.BUGREPORT_IN_POWER_MENU,                            // moved to global
        Settings.Secure.ALLOW_MOCK_LOCATION,
        Settings.Secure.USB_MASS_STORAGE_ENABLED,                           // moved to global
        Settings.Secure.ACCESSIBILITY_DISPLAY_INVERSION_ENABLED,
        Settings.Secure.ACCESSIBILITY_DISPLAY_DALTONIZER,
        Settings.Secure.ACCESSIBILITY_DISPLAY_DALTONIZER_ENABLED,
        Settings.Secure.ACCESSIBILITY_DISPLAY_MAGNIFICATION_ENABLED,
        Settings.Secure.ACCESSIBILITY_DISPLAY_MAGNIFICATION_NAVBAR_ENABLED,
        Settings.Secure.ADAPTIVE_SLEEP,
        Settings.Secure.AUTOFILL_SERVICE,
        Settings.Secure.ACCESSIBILITY_DISPLAY_MAGNIFICATION_SCALE,
        Settings.Secure.ENABLED_ACCESSIBILITY_SERVICES,
        Settings.Secure.ENABLED_VR_LISTENERS,
        Settings.Secure.TOUCH_EXPLORATION_GRANTED_ACCESSIBILITY_SERVICES,
        Settings.Secure.TOUCH_EXPLORATION_ENABLED,
        Settings.Secure.ACCESSIBILITY_ENABLED,
        Settings.Secure.ACCESSIBILITY_SHORTCUT_TARGET_SERVICE,
        Settings.Secure.ACCESSIBILITY_BUTTON_TARGET_COMPONENT,
        Settings.Secure.ACCESSIBILITY_SHORTCUT_DIALOG_SHOWN,
        Settings.Secure.ACCESSIBILITY_SHORTCUT_ON_LOCK_SCREEN,
        Settings.Secure.ACCESSIBILITY_HIGH_TEXT_CONTRAST_ENABLED,
        Settings.Secure.ACCESSIBILITY_CAPTIONING_PRESET,
        Settings.Secure.ACCESSIBILITY_CAPTIONING_ENABLED,
        Settings.Secure.ACCESSIBILITY_CAPTIONING_LOCALE,
        Settings.Secure.ACCESSIBILITY_CAPTIONING_BACKGROUND_COLOR,
        Settings.Secure.ACCESSIBILITY_CAPTIONING_FOREGROUND_COLOR,
        Settings.Secure.ACCESSIBILITY_CAPTIONING_EDGE_TYPE,
        Settings.Secure.ACCESSIBILITY_CAPTIONING_EDGE_COLOR,
        Settings.Secure.ACCESSIBILITY_CAPTIONING_TYPEFACE,
        Settings.Secure.ACCESSIBILITY_CAPTIONING_FONT_SCALE,
        Settings.Secure.ACCESSIBILITY_CAPTIONING_WINDOW_COLOR,
        Settings.Secure.TTS_DEFAULT_RATE,
        Settings.Secure.TTS_DEFAULT_PITCH,
        Settings.Secure.TTS_DEFAULT_SYNTH,
        Settings.Secure.TTS_ENABLED_PLUGINS,
        Settings.Secure.TTS_DEFAULT_LOCALE,
        Settings.Secure.SHOW_IME_WITH_HARD_KEYBOARD,
        Settings.Secure.WIFI_NETWORKS_AVAILABLE_NOTIFICATION_ON,            // moved to global
        Settings.Secure.WIFI_NETWORKS_AVAILABLE_REPEAT_DELAY,               // moved to global
        Settings.Secure.WIFI_NUM_OPEN_NETWORKS_KEPT,                        // moved to global
        Settings.Secure.MOUNT_PLAY_NOTIFICATION_SND,
        Settings.Secure.MOUNT_UMS_AUTOSTART,
        Settings.Secure.MOUNT_UMS_PROMPT,
        Settings.Secure.MOUNT_UMS_NOTIFY_ENABLED,
        Settings.Secure.DOUBLE_TAP_TO_WAKE,
        Settings.Secure.WAKE_GESTURE_ENABLED,
        Settings.Secure.LONG_PRESS_TIMEOUT,
        Settings.Secure.CAMERA_GESTURE_DISABLED,
        Settings.Secure.ACCESSIBILITY_AUTOCLICK_ENABLED,
        Settings.Secure.ACCESSIBILITY_AUTOCLICK_DELAY,
        Settings.Secure.ACCESSIBILITY_LARGE_POINTER_ICON,
        Settings.Secure.PREFERRED_TTY_MODE,
        Settings.Secure.ENHANCED_VOICE_PRIVACY_ENABLED,
        Settings.Secure.TTY_MODE_ENABLED,
        Settings.Secure.RTT_CALLING_MODE,
        Settings.Secure.INCALL_POWER_BUTTON_BEHAVIOR,
        Settings.Secure.MINIMAL_POST_PROCESSING_ALLOWED,
        Settings.Secure.NIGHT_DISPLAY_CUSTOM_START_TIME,
        Settings.Secure.NIGHT_DISPLAY_CUSTOM_END_TIME,
        Settings.Secure.NIGHT_DISPLAY_COLOR_TEMPERATURE,
        Settings.Secure.NIGHT_DISPLAY_AUTO_MODE,
        Settings.Secure.DISPLAY_WHITE_BALANCE_ENABLED,
        Settings.Secure.SYNC_PARENT_SOUNDS,
        Settings.Secure.CAMERA_DOUBLE_TWIST_TO_FLIP_ENABLED,
        Settings.Secure.CAMERA_DOUBLE_TAP_POWER_GESTURE_DISABLED,
        Settings.Secure.SYSTEM_NAVIGATION_KEYS_ENABLED,
        Settings.Secure.QS_TILES,
        Settings.Secure.CONTROLS_ENABLED,
        Settings.Secure.POWER_MENU_LOCKED_SHOW_CONTENT,
        Settings.Secure.DOZE_ENABLED,
        Settings.Secure.DOZE_ALWAYS_ON,
        Settings.Secure.DOZE_PICK_UP_GESTURE,
        Settings.Secure.DOZE_DOUBLE_TAP_GESTURE,
        Settings.Secure.DOZE_TAP_SCREEN_GESTURE,
        Settings.Secure.NFC_PAYMENT_DEFAULT_COMPONENT,
        Settings.Secure.AUTOMATIC_STORAGE_MANAGER_DAYS_TO_RETAIN,
        Settings.Secure.FACE_UNLOCK_KEYGUARD_ENABLED,
        Settings.Secure.SHOW_MEDIA_WHEN_BYPASSING,
        Settings.Secure.FACE_UNLOCK_DISMISSES_KEYGUARD,
        Settings.Secure.FACE_UNLOCK_APP_ENABLED,
        Settings.Secure.FACE_UNLOCK_ALWAYS_REQUIRE_CONFIRMATION,
        Settings.Secure.VR_DISPLAY_MODE,
        Settings.Secure.NOTIFICATION_BADGING,
        Settings.Secure.NOTIFICATION_DISMISS_RTL,
        Settings.Secure.QS_AUTO_ADDED_TILES,
        Settings.Secure.SCREENSAVER_ENABLED,
        Settings.Secure.SCREENSAVER_COMPONENTS,
        Settings.Secure.SCREENSAVER_ACTIVATE_ON_DOCK,
        Settings.Secure.SCREENSAVER_ACTIVATE_ON_SLEEP,
        Settings.Secure.LOCKDOWN_IN_POWER_MENU,
        Settings.Secure.SHOW_FIRST_CRASH_DIALOG_DEV_OPTION,
        Settings.Secure.VOLUME_HUSH_GESTURE,
        Settings.Secure.MANUAL_RINGER_TOGGLE_COUNT,
        Settings.Secure.HUSH_GESTURE_USED,
        Settings.Secure.IN_CALL_NOTIFICATION_ENABLED,
        Settings.Secure.LOCK_SCREEN_ALLOW_PRIVATE_NOTIFICATIONS,
        Settings.Secure.LOCK_SCREEN_CUSTOM_CLOCK_FACE,
        Settings.Secure.LOCK_SCREEN_SHOW_NOTIFICATIONS,
        Settings.Secure.LOCK_SCREEN_SHOW_SILENT_NOTIFICATIONS,
        Settings.Secure.SHOW_NOTIFICATION_SNOOZE,
        Settings.Secure.NOTIFICATION_HISTORY_ENABLED,
        Settings.Secure.ZEN_DURATION,
        Settings.Secure.SHOW_ZEN_UPGRADE_NOTIFICATION,
        Settings.Secure.SHOW_ZEN_SETTINGS_SUGGESTION,
        Settings.Secure.ZEN_SETTINGS_UPDATED,
        Settings.Secure.ZEN_SETTINGS_SUGGESTION_VIEWED,
        Settings.Secure.CHARGING_SOUNDS_ENABLED,
        Settings.Secure.CHARGING_VIBRATION_ENABLED,
        Settings.Secure.ACCESSIBILITY_NON_INTERACTIVE_UI_TIMEOUT_MS,
        Settings.Secure.ACCESSIBILITY_INTERACTIVE_UI_TIMEOUT_MS,
        Settings.Secure.NOTIFICATION_NEW_INTERRUPTION_MODEL,
        Settings.Secure.TRUST_AGENTS_EXTEND_UNLOCK,
        Settings.Secure.UI_NIGHT_MODE,
        Settings.Secure.DARK_THEME_CUSTOM_START_TIME,
        Settings.Secure.DARK_THEME_CUSTOM_END_TIME,
        Settings.Secure.LOCK_SCREEN_WHEN_TRUST_LOST,
        Settings.Secure.SKIP_DIRECTION,
        Settings.Secure.THEME_CUSTOMIZATION_OVERLAY_PACKAGES,
        Settings.Secure.BACK_GESTURE_INSET_SCALE_LEFT,
        Settings.Secure.BACK_GESTURE_INSET_SCALE_RIGHT,
        Settings.Secure.NAVIGATION_MODE,
        Settings.Secure.SKIP_GESTURE_COUNT,
        Settings.Secure.SKIP_TOUCH_COUNT,
        Settings.Secure.SILENCE_ALARMS_GESTURE_COUNT,
        Settings.Secure.SILENCE_CALL_GESTURE_COUNT,
        Settings.Secure.SILENCE_TIMER_GESTURE_COUNT,
        Settings.Secure.SILENCE_ALARMS_TOUCH_COUNT,
        Settings.Secure.SILENCE_CALL_TOUCH_COUNT,
        Settings.Secure.SILENCE_TIMER_TOUCH_COUNT,
        Settings.Secure.DARK_MODE_DIALOG_SEEN,
        Settings.Secure.GLOBAL_ACTIONS_PANEL_ENABLED,
        Settings.Secure.AWARE_LOCK_ENABLED,
        Settings.Secure.AWARE_TAP_PAUSE_GESTURE_COUNT,
        Settings.Secure.AWARE_TAP_PAUSE_TOUCH_COUNT,
        Settings.Secure.PEOPLE_STRIP,
        Settings.Secure.MEDIA_CONTROLS_RESUME,
        Settings.Secure.ACCESSIBILITY_MAGNIFICATION_MODE,
        Settings.Secure.ACCESSIBILITY_BUTTON_TARGETS,
<<<<<<< HEAD
        Settings.Secure.VOLUME_LINK_NOTIFICATION,
        Settings.Secure.TORCH_POWER_BUTTON_GESTURE
=======
        Settings.Secure.ADAPTIVE_CONNECTIVITY_ENABLED,
        Settings.Secure.ASSIST_HANDLES_LEARNING_TIME_ELAPSED_MILLIS,
        Settings.Secure.ASSIST_HANDLES_LEARNING_EVENT_COUNT
>>>>>>> e0b64f17
    };
}<|MERGE_RESOLUTION|>--- conflicted
+++ resolved
@@ -167,13 +167,10 @@
         Settings.Secure.MEDIA_CONTROLS_RESUME,
         Settings.Secure.ACCESSIBILITY_MAGNIFICATION_MODE,
         Settings.Secure.ACCESSIBILITY_BUTTON_TARGETS,
-<<<<<<< HEAD
         Settings.Secure.VOLUME_LINK_NOTIFICATION,
-        Settings.Secure.TORCH_POWER_BUTTON_GESTURE
-=======
+        Settings.Secure.TORCH_POWER_BUTTON_GESTURE,
         Settings.Secure.ADAPTIVE_CONNECTIVITY_ENABLED,
         Settings.Secure.ASSIST_HANDLES_LEARNING_TIME_ELAPSED_MILLIS,
         Settings.Secure.ASSIST_HANDLES_LEARNING_EVENT_COUNT
->>>>>>> e0b64f17
     };
 }