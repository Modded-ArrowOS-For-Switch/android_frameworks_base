--- conflicted
+++ resolved
@@ -80,7 +80,6 @@
 
         getContext().addMockSystemService(AppOpsManager.class, mAppOpsManager);
 
-<<<<<<< HEAD
         // All permissions of TEST_UID and TEST_UID_OTHER are user sensitive. None of
         // TEST_UID_NON_USER_SENSITIVE are user sensitive.
         getContext().setMockPackageManager(mPackageManager);
@@ -93,8 +92,6 @@
         when(mPackageManager.getPermissionFlags(anyString(), anyString(),
                 eq(UserHandle.getUserHandleForUid(TEST_UID_NON_USER_SENSITIVE)))).thenReturn(0);
 
-=======
->>>>>>> 81ee1024
         mController = new AppOpsControllerImpl(mContext, mTestableLooper.getLooper());
     }
 
