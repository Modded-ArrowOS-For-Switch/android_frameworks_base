/*
 * Copyright (C) 2012 The Android Open Source Project
 *
 * Licensed under the Apache License, Version 2.0 (the "License");
 * you may not use this file except in compliance with the License.
 * You may obtain a copy of the License at
 *
 *      http://www.apache.org/licenses/LICENSE-2.0
 *
 * Unless required by applicable law or agreed to in writing, software
 * distributed under the License is distributed on an "AS IS" BASIS,
 * WITHOUT WARRANTIES OR CONDITIONS OF ANY KIND, either express or implied.
 * See the License for the specific language governing permissions and
 * limitations under the License.
 */

package com.android.systemui.statusbar.phone;

import android.animation.ValueAnimator;
import android.app.ActivityManagerNative;
import android.app.AlertDialog;
import android.app.Dialog;
import android.app.PendingIntent;
import android.app.admin.DevicePolicyManager;
import android.bluetooth.BluetoothAdapter;
import android.content.BroadcastReceiver;
import android.content.ComponentName;
import android.content.Context;
import android.content.DialogInterface;
import android.content.DialogInterface.OnClickListener;
import android.content.Intent;
import android.content.IntentFilter;
import android.content.pm.PackageManager.NameNotFoundException;
import android.content.pm.UserInfo;
import android.content.res.Resources;
import android.database.Cursor;
import android.graphics.Bitmap;
import android.graphics.drawable.BitmapDrawable;
import android.graphics.drawable.Drawable;
import android.hardware.display.DisplayManager;
import android.media.MediaRouter;
import android.net.wifi.WifiManager;
import android.os.AsyncTask;
import android.os.Handler;
import android.os.RemoteException;
import android.os.UserHandle;
import android.os.UserManager;
import android.provider.AlarmClock;
import android.provider.ContactsContract;
import android.provider.ContactsContract.CommonDataKinds.Phone;
import android.provider.ContactsContract.Profile;
import android.provider.Settings;
import android.security.KeyChain;
import android.util.Log;
import android.util.Pair;
import android.view.LayoutInflater;
import android.view.View;
import android.view.ViewGroup;
import android.view.WindowManager;
import android.view.WindowManagerGlobal;
import android.widget.ImageView;
import android.widget.TextView;

<<<<<<< HEAD
=======
import com.android.internal.app.MediaRouteDialogPresenter;
>>>>>>> bac61807
import com.android.systemui.R;
import com.android.systemui.statusbar.phone.QuickSettingsModel.ActivityState;
import com.android.systemui.statusbar.phone.QuickSettingsModel.BluetoothState;
import com.android.systemui.statusbar.phone.QuickSettingsModel.RSSIState;
import com.android.systemui.statusbar.phone.QuickSettingsModel.State;
import com.android.systemui.statusbar.phone.QuickSettingsModel.UserState;
import com.android.systemui.statusbar.phone.QuickSettingsModel.WifiState;
import com.android.systemui.statusbar.policy.BatteryController;
import com.android.systemui.statusbar.policy.BluetoothController;
import com.android.systemui.statusbar.policy.LocationController;
import com.android.systemui.statusbar.policy.NetworkController;
import com.android.systemui.statusbar.policy.RotationLockController;

import java.util.ArrayList;

/**
 *
 */
class QuickSettings {
    static final boolean DEBUG_GONE_TILES = false;
    private static final String TAG = "QuickSettings";
    public static final boolean SHOW_IME_TILE = false;

    public static final boolean LONG_PRESS_TOGGLES = true;

    private Context mContext;
    private PanelBar mBar;
    private QuickSettingsModel mModel;
    private ViewGroup mContainerView;

<<<<<<< HEAD
    private DisplayManager mDisplayManager;
    private DevicePolicyManager mDevicePolicyManager;
    private WifiDisplayStatus mWifiDisplayStatus;
=======
    private DevicePolicyManager mDevicePolicyManager;
>>>>>>> bac61807
    private PhoneStatusBar mStatusBarService;
    private BluetoothState mBluetoothState;
    private BluetoothAdapter mBluetoothAdapter;
    private WifiManager mWifiManager;

    private BluetoothController mBluetoothController;
    private RotationLockController mRotationLockController;
    private LocationController mLocationController;

    private AsyncTask<Void, Void, Pair<String, Drawable>> mUserInfoTask;
    private AsyncTask<Void, Void, Pair<Boolean, Boolean>> mQueryCertTask;

    boolean mTilesSetUp = false;
    boolean mUseDefaultAvatar = false;

    private Handler mHandler;

    // The set of QuickSettingsTiles that have dynamic spans (and need to be updated on
    // configuration change)
    private final ArrayList<QuickSettingsTileView> mDynamicSpannedTiles =
            new ArrayList<QuickSettingsTileView>();

    public QuickSettings(Context context, QuickSettingsContainerView container) {
<<<<<<< HEAD
        mDisplayManager = (DisplayManager) context.getSystemService(Context.DISPLAY_SERVICE);
=======
>>>>>>> bac61807
        mDevicePolicyManager
            = (DevicePolicyManager) context.getSystemService(Context.DEVICE_POLICY_SERVICE);
        mContext = context;
        mContainerView = container;
        mModel = new QuickSettingsModel(context);
        mBluetoothState = new QuickSettingsModel.BluetoothState();
        mBluetoothAdapter = BluetoothAdapter.getDefaultAdapter();
        mWifiManager = (WifiManager) context.getSystemService(Context.WIFI_SERVICE);

        mHandler = new Handler();

        IntentFilter filter = new IntentFilter();
        filter.addAction(DisplayManager.ACTION_WIFI_DISPLAY_STATUS_CHANGED);
        filter.addAction(BluetoothAdapter.ACTION_CONNECTION_STATE_CHANGED);
        filter.addAction(BluetoothAdapter.ACTION_STATE_CHANGED);
        filter.addAction(Intent.ACTION_USER_SWITCHED);
        filter.addAction(Intent.ACTION_CONFIGURATION_CHANGED);
        filter.addAction(KeyChain.ACTION_STORAGE_CHANGED);
        mContext.registerReceiver(mReceiver, filter);

        IntentFilter profileFilter = new IntentFilter();
        profileFilter.addAction(ContactsContract.Intents.ACTION_PROFILE_CHANGED);
        profileFilter.addAction(Intent.ACTION_USER_INFO_CHANGED);
        mContext.registerReceiverAsUser(mProfileReceiver, UserHandle.ALL, profileFilter,
                null, null);
    }

    void setBar(PanelBar bar) {
        mBar = bar;
    }

    public void setService(PhoneStatusBar phoneStatusBar) {
        mStatusBarService = phoneStatusBar;
    }

    public PhoneStatusBar getService() {
        return mStatusBarService;
    }

    public void setImeWindowStatus(boolean visible) {
        mModel.onImeWindowStatusChanged(visible);
    }

    void setup(NetworkController networkController, BluetoothController bluetoothController,
            BatteryController batteryController, LocationController locationController,
            RotationLockController rotationLockController) {
        mBluetoothController = bluetoothController;
        mRotationLockController = rotationLockController;
        mLocationController = locationController;

        setupQuickSettings();
        updateResources();
        applyLocationEnabledStatus();

        networkController.addNetworkSignalChangedCallback(mModel);
        bluetoothController.addStateChangedCallback(mModel);
        batteryController.addStateChangedCallback(mModel);
        locationController.addSettingsChangedCallback(mModel);
        rotationLockController.addRotationLockControllerCallback(mModel);
    }

    private void queryForSslCaCerts() {
        mQueryCertTask = new AsyncTask<Void, Void, Pair<Boolean, Boolean>>() {
            @Override
            protected Pair<Boolean, Boolean> doInBackground(Void... params) {
                boolean hasCert = DevicePolicyManager.hasAnyCaCertsInstalled();
                boolean isManaged = mDevicePolicyManager.getDeviceOwner() != null;

                return Pair.create(hasCert, isManaged);
            }
            @Override
            protected void onPostExecute(Pair<Boolean, Boolean> result) {
                super.onPostExecute(result);
                boolean hasCert = result.first;
                boolean isManaged = result.second;
                mModel.setSslCaCertWarningTileInfo(hasCert, isManaged);
            }
        };
        mQueryCertTask.execute();
    }

    private void queryForUserInformation() {
        Context currentUserContext = null;
        UserInfo userInfo = null;
        try {
            userInfo = ActivityManagerNative.getDefault().getCurrentUser();
            currentUserContext = mContext.createPackageContextAsUser("android", 0,
                    new UserHandle(userInfo.id));
        } catch (NameNotFoundException e) {
            Log.e(TAG, "Couldn't create user context", e);
            throw new RuntimeException(e);
        } catch (RemoteException e) {
            Log.e(TAG, "Couldn't get user info", e);
        }
        final int userId = userInfo.id;
        final String userName = userInfo.name;

        final Context context = currentUserContext;
        mUserInfoTask = new AsyncTask<Void, Void, Pair<String, Drawable>>() {
            @Override
            protected Pair<String, Drawable> doInBackground(Void... params) {
                final UserManager um = UserManager.get(mContext);

                // Fall back to the UserManager nickname if we can't read the name from the local
                // profile below.
                String name = userName;
                Drawable avatar = null;
                Bitmap rawAvatar = um.getUserIcon(userId);
                if (rawAvatar != null) {
                    avatar = new BitmapDrawable(mContext.getResources(), rawAvatar);
                } else {
                    avatar = mContext.getResources().getDrawable(R.drawable.ic_qs_default_user);
                    mUseDefaultAvatar = true;
                }

                // If it's a single-user device, get the profile name, since the nickname is not
                // usually valid
                if (um.getUsers().size() <= 1) {
                    // Try and read the display name from the local profile
                    final Cursor cursor = context.getContentResolver().query(
                            Profile.CONTENT_URI, new String[] {Phone._ID, Phone.DISPLAY_NAME},
                            null, null, null);
                    if (cursor != null) {
                        try {
                            if (cursor.moveToFirst()) {
                                name = cursor.getString(cursor.getColumnIndex(Phone.DISPLAY_NAME));
                            }
                        } finally {
                            cursor.close();
                        }
                    }
                }
                return new Pair<String, Drawable>(name, avatar);
            }

            @Override
            protected void onPostExecute(Pair<String, Drawable> result) {
                super.onPostExecute(result);
                mModel.setUserTileInfo(result.first, result.second);
                mUserInfoTask = null;
            }
        };
        mUserInfoTask.execute();
    }

    private void setupQuickSettings() {
        // Setup the tiles that we are going to be showing (including the temporary ones)
        LayoutInflater inflater = LayoutInflater.from(mContext);

        addUserTiles(mContainerView, inflater);
        addSystemTiles(mContainerView, inflater);
        addTemporaryTiles(mContainerView, inflater);

        queryForUserInformation();
        queryForSslCaCerts();
        mTilesSetUp = true;
    }

    private void startSettingsActivity(String action) {
        Intent intent = new Intent(action);
        startSettingsActivity(intent);
    }

    private void startSettingsActivity(Intent intent) {
        startSettingsActivity(intent, true);
    }

    private void collapsePanels() {
        getService().animateCollapsePanels();
    }

    private void startSettingsActivity(Intent intent, boolean onlyProvisioned) {
        if (onlyProvisioned && !getService().isDeviceProvisioned()) return;
        try {
            // Dismiss the lock screen when Settings starts.
            ActivityManagerNative.getDefault().dismissKeyguardOnNextActivity();
        } catch (RemoteException e) {
        }
        intent.setFlags(Intent.FLAG_ACTIVITY_NEW_TASK | Intent.FLAG_ACTIVITY_CLEAR_TOP);
        mContext.startActivityAsUser(intent, new UserHandle(UserHandle.USER_CURRENT));
        collapsePanels();
    }

    private void addUserTiles(ViewGroup parent, LayoutInflater inflater) {
        QuickSettingsTileView userTile = (QuickSettingsTileView)
                inflater.inflate(R.layout.quick_settings_tile, parent, false);
        userTile.setContent(R.layout.quick_settings_tile_user, inflater);
        userTile.setOnClickListener(new View.OnClickListener() {
            @Override
            public void onClick(View v) {
                collapsePanels();
                final UserManager um = UserManager.get(mContext);
                if (um.getUsers(true).size() > 1) {
                    // Since keyguard and systemui were merged into the same process to save
                    // memory, they share the same Looper and graphics context.  As a result,
                    // there's no way to allow concurrent animation while keyguard inflates.
                    // The workaround is to add a slight delay to allow the animation to finish.
                    mHandler.postDelayed(new Runnable() {
                        public void run() {
                            try {
                                WindowManagerGlobal.getWindowManagerService().lockNow(null);
                            } catch (RemoteException e) {
                                Log.e(TAG, "Couldn't show user switcher", e);
                            }
                        }
                    }, 400); // TODO: ideally this would be tied to the collapse of the panel
                } else {
                    Intent intent = ContactsContract.QuickContact.composeQuickContactsIntent(
                            mContext, v, ContactsContract.Profile.CONTENT_URI,
                            ContactsContract.QuickContact.MODE_LARGE, null);
                    mContext.startActivityAsUser(intent, new UserHandle(UserHandle.USER_CURRENT));
                }
            }
        });
        mModel.addUserTile(userTile, new QuickSettingsModel.RefreshCallback() {
            @Override
            public void refreshView(QuickSettingsTileView view, State state) {
                UserState us = (UserState) state;
                ImageView iv = (ImageView) view.findViewById(R.id.user_imageview);
                TextView tv = (TextView) view.findViewById(R.id.user_textview);
                tv.setText(state.label);
                iv.setImageDrawable(us.avatar);
                view.setContentDescription(mContext.getString(
                        R.string.accessibility_quick_settings_user, state.label));
            }
        });
        parent.addView(userTile);
        mDynamicSpannedTiles.add(userTile);

        // Brightness
        final QuickSettingsBasicTile brightnessTile
                = new QuickSettingsBasicTile(mContext);
        brightnessTile.setImageResource(R.drawable.ic_qs_brightness_auto_off);
        brightnessTile.setOnClickListener(new View.OnClickListener() {
            @Override
            public void onClick(View v) {
                collapsePanels();
                showBrightnessDialog();
            }
        });
        mModel.addBrightnessTile(brightnessTile,
                new QuickSettingsModel.BasicRefreshCallback(brightnessTile));
        parent.addView(brightnessTile);
        mDynamicSpannedTiles.add(brightnessTile);

        // Settings tile
        final QuickSettingsBasicTile settingsTile = new QuickSettingsBasicTile(mContext);
        settingsTile.setImageResource(R.drawable.ic_qs_settings);
        settingsTile.setOnClickListener(new View.OnClickListener() {
            @Override
            public void onClick(View v) {
                startSettingsActivity(android.provider.Settings.ACTION_SETTINGS);
            }
        });
        mModel.addSettingsTile(settingsTile,
                new QuickSettingsModel.BasicRefreshCallback(settingsTile));
        parent.addView(settingsTile);
        mDynamicSpannedTiles.add(settingsTile);
    }

    private void addSystemTiles(ViewGroup parent, LayoutInflater inflater) {
        // Wi-fi
        final QuickSettingsTileView wifiTile = (QuickSettingsTileView)
                inflater.inflate(R.layout.quick_settings_tile, parent, false);
        wifiTile.setContent(R.layout.quick_settings_tile_wifi, inflater);
        wifiTile.setOnClickListener(new View.OnClickListener() {
            @Override
            public void onClick(View v) {
                startSettingsActivity(android.provider.Settings.ACTION_WIFI_SETTINGS);
            }
        });
        if (LONG_PRESS_TOGGLES) {
            wifiTile.setOnLongClickListener(new View.OnLongClickListener() {
                @Override
                public boolean onLongClick(View v) {
                    final boolean enable =
                            (mWifiManager.getWifiState() != WifiManager.WIFI_STATE_ENABLED);
                    new AsyncTask<Void, Void, Void>() {
                        @Override
                        protected Void doInBackground(Void... args) {
                            // Disable tethering if enabling Wifi
                            final int wifiApState = mWifiManager.getWifiApState();
                            if (enable && ((wifiApState == WifiManager.WIFI_AP_STATE_ENABLING) ||
                                           (wifiApState == WifiManager.WIFI_AP_STATE_ENABLED))) {
                                mWifiManager.setWifiApEnabled(null, false);
                            }

                            mWifiManager.setWifiEnabled(enable);
                            return null;
                        }
                    }.execute();
                    wifiTile.setPressed(false);
                    return true;
                }} );
        }
        mModel.addWifiTile(wifiTile, new NetworkActivityCallback() {
            @Override
            public void refreshView(QuickSettingsTileView view, State state) {
                WifiState wifiState = (WifiState) state;
                ImageView iv = (ImageView) view.findViewById(R.id.image);
                iv.setImageResource(wifiState.iconId);
                setActivity(view, wifiState);
                TextView tv = (TextView) view.findViewById(R.id.text);
                tv.setText(wifiState.label);
                wifiTile.setContentDescription(mContext.getString(
                        R.string.accessibility_quick_settings_wifi,
                        wifiState.signalContentDescription,
                        (wifiState.connected) ? wifiState.label : ""));
            }
        });
        parent.addView(wifiTile);

        if (mModel.deviceHasMobileData()) {
            // RSSI
            QuickSettingsTileView rssiTile = (QuickSettingsTileView)
                    inflater.inflate(R.layout.quick_settings_tile, parent, false);
            rssiTile.setContent(R.layout.quick_settings_tile_rssi, inflater);
            rssiTile.setOnClickListener(new View.OnClickListener() {
                @Override
                public void onClick(View v) {
                    Intent intent = new Intent();
                    intent.setComponent(new ComponentName(
                            "com.android.settings",
                            "com.android.settings.Settings$DataUsageSummaryActivity"));
                    startSettingsActivity(intent);
                }
            });
            mModel.addRSSITile(rssiTile, new NetworkActivityCallback() {
                @Override
                public void refreshView(QuickSettingsTileView view, State state) {
                    RSSIState rssiState = (RSSIState) state;
                    ImageView iv = (ImageView) view.findViewById(R.id.rssi_image);
                    ImageView iov = (ImageView) view.findViewById(R.id.rssi_overlay_image);
                    TextView tv = (TextView) view.findViewById(R.id.rssi_textview);
                    // Force refresh
                    iv.setImageDrawable(null);
                    iv.setImageResource(rssiState.signalIconId);

                    if (rssiState.dataTypeIconId > 0) {
                        iov.setImageResource(rssiState.dataTypeIconId);
                    } else {
                        iov.setImageDrawable(null);
                    }
                    setActivity(view, rssiState);

                    tv.setText(state.label);
                    view.setContentDescription(mContext.getResources().getString(
                            R.string.accessibility_quick_settings_mobile,
                            rssiState.signalContentDescription, rssiState.dataContentDescription,
                            state.label));
                }
            });
            parent.addView(rssiTile);
        }

        // Rotation Lock
        if (mContext.getResources().getBoolean(R.bool.quick_settings_show_rotation_lock)
                || DEBUG_GONE_TILES) {
            final QuickSettingsBasicTile rotationLockTile
                    = new QuickSettingsBasicTile(mContext);
            rotationLockTile.setOnClickListener(new View.OnClickListener() {
                @Override
                public void onClick(View view) {
                    final boolean locked = mRotationLockController.isRotationLocked();
                    mRotationLockController.setRotationLocked(!locked);
                }
            });
            mModel.addRotationLockTile(rotationLockTile, mRotationLockController,
                    new QuickSettingsModel.RefreshCallback() {
                        @Override
                        public void refreshView(QuickSettingsTileView view, State state) {
                            QuickSettingsModel.RotationLockState rotationLockState =
                                    (QuickSettingsModel.RotationLockState) state;
                            view.setVisibility(rotationLockState.visible
                                    ? View.VISIBLE : View.GONE);
                            if (state.iconId != 0) {
                                // needed to flush any cached IDs
                                rotationLockTile.setImageDrawable(null);
                                rotationLockTile.setImageResource(state.iconId);
                            }
                            if (state.label != null) {
                                rotationLockTile.setText(state.label);
                            }
                        }
                    });
            parent.addView(rotationLockTile);
        }

        // Battery
        final QuickSettingsTileView batteryTile = (QuickSettingsTileView)
                inflater.inflate(R.layout.quick_settings_tile, parent, false);
        batteryTile.setContent(R.layout.quick_settings_tile_battery, inflater);
        batteryTile.setOnClickListener(new View.OnClickListener() {
            @Override
            public void onClick(View v) {
                startSettingsActivity(Intent.ACTION_POWER_USAGE_SUMMARY);
            }
        });
        mModel.addBatteryTile(batteryTile, new QuickSettingsModel.RefreshCallback() {
            @Override
            public void refreshView(QuickSettingsTileView unused, State state) {
                QuickSettingsModel.BatteryState batteryState =
                        (QuickSettingsModel.BatteryState) state;
                String t;
                if (batteryState.batteryLevel == 100) {
                    t = mContext.getString(R.string.quick_settings_battery_charged_label);
                } else {
                    t = batteryState.pluggedIn
                        ? mContext.getString(R.string.quick_settings_battery_charging_label,
                                batteryState.batteryLevel)
                        : mContext.getString(R.string.status_bar_settings_battery_meter_format,
                                batteryState.batteryLevel);
                }
                ((TextView)batteryTile.findViewById(R.id.text)).setText(t);
                batteryTile.setContentDescription(
                        mContext.getString(R.string.accessibility_quick_settings_battery, t));
            }
        });
        parent.addView(batteryTile);

        // Airplane Mode
        final QuickSettingsBasicTile airplaneTile
                = new QuickSettingsBasicTile(mContext);
        mModel.addAirplaneModeTile(airplaneTile, new QuickSettingsModel.RefreshCallback() {
            @Override
            public void refreshView(QuickSettingsTileView unused, State state) {
                airplaneTile.setImageResource(state.iconId);

                String airplaneState = mContext.getString(
                        (state.enabled) ? R.string.accessibility_desc_on
                                : R.string.accessibility_desc_off);
                airplaneTile.setContentDescription(
                        mContext.getString(R.string.accessibility_quick_settings_airplane, airplaneState));
                airplaneTile.setText(state.label);
            }
        });
        parent.addView(airplaneTile);

        // Bluetooth
        if (mModel.deviceSupportsBluetooth()
                || DEBUG_GONE_TILES) {
            final QuickSettingsBasicTile bluetoothTile
                    = new QuickSettingsBasicTile(mContext);
            bluetoothTile.setOnClickListener(new View.OnClickListener() {
                @Override
                public void onClick(View v) {
                    startSettingsActivity(android.provider.Settings.ACTION_BLUETOOTH_SETTINGS);
                }
            });
            if (LONG_PRESS_TOGGLES) {
                bluetoothTile.setOnLongClickListener(new View.OnLongClickListener() {
                    @Override
                    public boolean onLongClick(View v) {
                        if (mBluetoothAdapter.isEnabled()) {
                            mBluetoothAdapter.disable();
                        } else {
                            mBluetoothAdapter.enable();
                        }
                        bluetoothTile.setPressed(false);
                        return true;
                    }});
            }
            mModel.addBluetoothTile(bluetoothTile, new QuickSettingsModel.RefreshCallback() {
                @Override
                public void refreshView(QuickSettingsTileView unused, State state) {
                    BluetoothState bluetoothState = (BluetoothState) state;
                    bluetoothTile.setImageResource(state.iconId);

                    /*
                    Resources r = mContext.getResources();
                    //TODO: Show connected bluetooth device label
                    Set<BluetoothDevice> btDevices =
                            mBluetoothController.getBondedBluetoothDevices();
                    if (btDevices.size() == 1) {
                        // Show the name of the bluetooth device you are connected to
                        label = btDevices.iterator().next().getName();
                    } else if (btDevices.size() > 1) {
                        // Show a generic label about the number of bluetooth devices
                        label = r.getString(R.string.quick_settings_bluetooth_multiple_devices_label,
                                btDevices.size());
                    }
                    */
                    bluetoothTile.setContentDescription(mContext.getString(
                            R.string.accessibility_quick_settings_bluetooth,
                            bluetoothState.stateContentDescription));
                    bluetoothTile.setText(state.label);
                }
            });
            parent.addView(bluetoothTile);
        }

        // Location
        final QuickSettingsBasicTile locationTile
                = new QuickSettingsBasicTile(mContext);
        locationTile.setImageResource(R.drawable.ic_qs_location_on);
        locationTile.setTextResource(R.string.quick_settings_location_label);
        locationTile.setOnClickListener(new View.OnClickListener() {
            @Override
            public void onClick(View v) {
                startSettingsActivity(android.provider.Settings.ACTION_LOCATION_SOURCE_SETTINGS);
            }
        });
        if (LONG_PRESS_TOGGLES) {
            locationTile.setOnLongClickListener(new View.OnLongClickListener() {
                @Override
                public boolean onLongClick(View v) {
                    boolean newLocationEnabledState = !mLocationController.isLocationEnabled();
                    if (mLocationController.setLocationEnabled(newLocationEnabledState)
                            && newLocationEnabledState) {
                        // If we've successfully switched from location off to on, close the
                        // notifications tray to show the network location provider consent dialog.
                        Intent closeDialog = new Intent(Intent.ACTION_CLOSE_SYSTEM_DIALOGS);
                        mContext.sendBroadcast(closeDialog);
                    }
                    return true; // Consume click
                }} );
        }
<<<<<<< HEAD
        mModel.addLocationTile(locationTile,
                new QuickSettingsModel.BasicRefreshCallback(locationTile));
=======
        mModel.addLocationTile(locationTile, new QuickSettingsModel.RefreshCallback() {
            @Override
            public void refreshView(QuickSettingsTileView unused, State state) {
                locationTile.setImageResource(state.iconId);
                String locationState = mContext.getString(
                        (state.enabled) ? R.string.accessibility_desc_on
                                : R.string.accessibility_desc_off);
                locationTile.setContentDescription(mContext.getString(
                        R.string.accessibility_quick_settings_location,
                        locationState));
                locationTile.setText(state.label);
            }
        });
>>>>>>> bac61807
        parent.addView(locationTile);
    }

    private void addTemporaryTiles(final ViewGroup parent, final LayoutInflater inflater) {
        // Alarm tile
        final QuickSettingsBasicTile alarmTile
                = new QuickSettingsBasicTile(mContext);
        alarmTile.setImageResource(R.drawable.ic_qs_alarm_on);
        alarmTile.setOnClickListener(new View.OnClickListener() {
            @Override
            public void onClick(View v) {
                startSettingsActivity(AlarmClock.ACTION_SHOW_ALARMS);
            }
        });
        mModel.addAlarmTile(alarmTile, new QuickSettingsModel.RefreshCallback() {
            @Override
            public void refreshView(QuickSettingsTileView unused, State alarmState) {
                alarmTile.setText(alarmState.label);
                alarmTile.setVisibility(alarmState.enabled ? View.VISIBLE : View.GONE);
                alarmTile.setContentDescription(mContext.getString(
                        R.string.accessibility_quick_settings_alarm, alarmState.label));
            }
        });
        parent.addView(alarmTile);

<<<<<<< HEAD
        // Wifi Display
        QuickSettingsBasicTile wifiDisplayTile
                = new QuickSettingsBasicTile(mContext);
        wifiDisplayTile.setImageResource(R.drawable.ic_qs_remote_display);
        wifiDisplayTile.setOnClickListener(new View.OnClickListener() {
            @Override
            public void onClick(View v) {
                startSettingsActivity(android.provider.Settings.ACTION_WIFI_DISPLAY_SETTINGS);
=======
        // Remote Display
        QuickSettingsBasicTile remoteDisplayTile
                = new QuickSettingsBasicTile(mContext);
        remoteDisplayTile.setOnClickListener(new View.OnClickListener() {
            @Override
            public void onClick(View v) {
                collapsePanels();

                final Dialog[] dialog = new Dialog[1];
                dialog[0] = MediaRouteDialogPresenter.createDialog(mContext,
                        MediaRouter.ROUTE_TYPE_REMOTE_DISPLAY,
                        new View.OnClickListener() {
                    @Override
                    public void onClick(View v) {
                        dialog[0].dismiss();
                        startSettingsActivity(
                                android.provider.Settings.ACTION_WIFI_DISPLAY_SETTINGS);
                    }
                });
                dialog[0].getWindow().setType(WindowManager.LayoutParams.TYPE_VOLUME_OVERLAY);
                dialog[0].show();
>>>>>>> bac61807
            }
        });
        mModel.addRemoteDisplayTile(remoteDisplayTile,
                new QuickSettingsModel.BasicRefreshCallback(remoteDisplayTile)
                        .setShowWhenEnabled(true));
        parent.addView(remoteDisplayTile);

        if (SHOW_IME_TILE || DEBUG_GONE_TILES) {
            // IME
            final QuickSettingsBasicTile imeTile
                    = new QuickSettingsBasicTile(mContext);
            imeTile.setImageResource(R.drawable.ic_qs_ime);
            imeTile.setOnClickListener(new View.OnClickListener() {
                @Override
                public void onClick(View v) {
                    try {
                        collapsePanels();
                        Intent intent = new Intent(Settings.ACTION_SHOW_INPUT_METHOD_PICKER);
                        PendingIntent pendingIntent = PendingIntent.getBroadcast(mContext, 0, intent, 0);
                        pendingIntent.send();
                    } catch (Exception e) {}
                }
            });
            mModel.addImeTile(imeTile,
                    new QuickSettingsModel.BasicRefreshCallback(imeTile)
                            .setShowWhenEnabled(true));
            parent.addView(imeTile);
        }

        // Bug reports
        final QuickSettingsBasicTile bugreportTile
                = new QuickSettingsBasicTile(mContext);
        bugreportTile.setImageResource(com.android.internal.R.drawable.stat_sys_adb);
        bugreportTile.setTextResource(com.android.internal.R.string.bugreport_title);
        bugreportTile.setOnClickListener(new View.OnClickListener() {
            @Override
            public void onClick(View v) {
                collapsePanels();
                showBugreportDialog();
            }
        });
        mModel.addBugreportTile(bugreportTile, new QuickSettingsModel.RefreshCallback() {
            @Override
            public void refreshView(QuickSettingsTileView view, State state) {
                view.setVisibility(state.enabled ? View.VISIBLE : View.GONE);
            }
        });
        parent.addView(bugreportTile);
        /*
        QuickSettingsTileView mediaTile = (QuickSettingsTileView)
                inflater.inflate(R.layout.quick_settings_tile, parent, false);
        mediaTile.setContent(R.layout.quick_settings_tile_media, inflater);
        parent.addView(mediaTile);
        QuickSettingsTileView imeTile = (QuickSettingsTileView)
                inflater.inflate(R.layout.quick_settings_tile, parent, false);
        imeTile.setContent(R.layout.quick_settings_tile_ime, inflater);
        imeTile.setOnClickListener(new View.OnClickListener() {
            @Override
            public void onClick(View v) {
                parent.removeViewAt(0);
            }
        });
        parent.addView(imeTile);
        */

        // SSL CA Cert Warning.
        final QuickSettingsBasicTile sslCaCertWarningTile =
                new QuickSettingsBasicTile(mContext, null, R.layout.quick_settings_tile_monitoring);
        sslCaCertWarningTile.setOnClickListener(new View.OnClickListener() {
            @Override
            public void onClick(View v) {
                collapsePanels();
                startSettingsActivity(Settings.ACTION_MONITORING_CERT_INFO);
            }
        });

        sslCaCertWarningTile.setImageResource(
                com.android.internal.R.drawable.indicator_input_error);
        sslCaCertWarningTile.setTextResource(R.string.ssl_ca_cert_warning);

        mModel.addSslCaCertWarningTile(sslCaCertWarningTile,
                new QuickSettingsModel.BasicRefreshCallback(sslCaCertWarningTile)
                        .setShowWhenEnabled(true));
        parent.addView(sslCaCertWarningTile);
    }

    void updateResources() {
        Resources r = mContext.getResources();

        // Update the model
        mModel.updateResources();

        // Update the User, Time, and Settings tiles spans, and reset everything else
        int span = r.getInteger(R.integer.quick_settings_user_time_settings_tile_span);
        for (QuickSettingsTileView v : mDynamicSpannedTiles) {
            v.setColumnSpan(span);
        }
        ((QuickSettingsContainerView)mContainerView).updateResources();
        mContainerView.requestLayout();
    }


    private void showBrightnessDialog() {
        Intent intent = new Intent(Intent.ACTION_SHOW_BRIGHTNESS_DIALOG);
        mContext.sendBroadcast(intent);
    }

    private void showBugreportDialog() {
        final AlertDialog.Builder builder = new AlertDialog.Builder(mContext);
        builder.setPositiveButton(com.android.internal.R.string.report, new OnClickListener() {
            @Override
            public void onClick(DialogInterface dialog, int which) {
                if (which == DialogInterface.BUTTON_POSITIVE) {
                    // Add a little delay before executing, to give the
                    // dialog a chance to go away before it takes a
                    // screenshot.
                    mHandler.postDelayed(new Runnable() {
                        @Override public void run() {
                            try {
                                ActivityManagerNative.getDefault()
                                        .requestBugReport();
                            } catch (RemoteException e) {
                            }
                        }
                    }, 500);
                }
            }
        });
        builder.setMessage(com.android.internal.R.string.bugreport_message);
        builder.setTitle(com.android.internal.R.string.bugreport_title);
        builder.setCancelable(true);
        final Dialog dialog = builder.create();
        dialog.getWindow().setType(WindowManager.LayoutParams.TYPE_SYSTEM_ALERT);
        try {
            WindowManagerGlobal.getWindowManagerService().dismissKeyguard();
        } catch (RemoteException e) {
        }
        dialog.show();
    }

    private void applyBluetoothStatus() {
        mModel.onBluetoothStateChange(mBluetoothState);
    }

    private void applyLocationEnabledStatus() {
        mModel.onLocationSettingsChanged(mLocationController.isLocationEnabled());
    }

    void reloadUserInfo() {
        if (mUserInfoTask != null) {
            mUserInfoTask.cancel(false);
            mUserInfoTask = null;
        }
        if (mTilesSetUp) {
            queryForUserInformation();
            queryForSslCaCerts();
        }
    }

    private final BroadcastReceiver mReceiver = new BroadcastReceiver() {
        @Override
        public void onReceive(Context context, Intent intent) {
            final String action = intent.getAction();
            if (BluetoothAdapter.ACTION_STATE_CHANGED.equals(action)) {
                int state = intent.getIntExtra(BluetoothAdapter.EXTRA_STATE,
                        BluetoothAdapter.ERROR);
                mBluetoothState.enabled = (state == BluetoothAdapter.STATE_ON);
                applyBluetoothStatus();
            } else if (BluetoothAdapter.ACTION_CONNECTION_STATE_CHANGED.equals(action)) {
                int status = intent.getIntExtra(BluetoothAdapter.EXTRA_CONNECTION_STATE,
                        BluetoothAdapter.STATE_DISCONNECTED);
                mBluetoothState.connected = (status == BluetoothAdapter.STATE_CONNECTED);
                applyBluetoothStatus();
            } else if (Intent.ACTION_USER_SWITCHED.equals(action)) {
                reloadUserInfo();
            } else if (Intent.ACTION_CONFIGURATION_CHANGED.equals(action)) {
                if (mUseDefaultAvatar) {
                    queryForUserInformation();
                }
            } else if (KeyChain.ACTION_STORAGE_CHANGED.equals(action)) {
                queryForSslCaCerts();
            }
        }
    };

    private final BroadcastReceiver mProfileReceiver = new BroadcastReceiver() {
        @Override
        public void onReceive(Context context, Intent intent) {
            final String action = intent.getAction();
            if (ContactsContract.Intents.ACTION_PROFILE_CHANGED.equals(action) ||
                    Intent.ACTION_USER_INFO_CHANGED.equals(action)) {
                try {
                    final int currentUser = ActivityManagerNative.getDefault().getCurrentUser().id;
                    final int changedUser =
                            intent.getIntExtra(Intent.EXTRA_USER_HANDLE, getSendingUserId());
                    if (changedUser == currentUser) {
                        reloadUserInfo();
                    }
                } catch (RemoteException e) {
                    Log.e(TAG, "Couldn't get current user id for profile change", e);
                }
            }

        }
    };

    private abstract static class NetworkActivityCallback
            implements QuickSettingsModel.RefreshCallback {
        private final long mDefaultDuration = new ValueAnimator().getDuration();
        private final long mShortDuration = mDefaultDuration / 3;

        public void setActivity(View view, ActivityState state) {
            setVisibility(view.findViewById(R.id.activity_in), state.activityIn);
            setVisibility(view.findViewById(R.id.activity_out), state.activityOut);
        }

        private void setVisibility(View view, boolean visible) {
            final float newAlpha = visible ? 1 : 0;
            if (view.getAlpha() != newAlpha) {
                view.animate()
                    .setDuration(visible ? mShortDuration : mDefaultDuration)
                    .alpha(newAlpha)
                    .start();
            }
        }
    }
}<|MERGE_RESOLUTION|>--- conflicted
+++ resolved
@@ -61,10 +61,7 @@
 import android.widget.ImageView;
 import android.widget.TextView;
 
-<<<<<<< HEAD
-=======
 import com.android.internal.app.MediaRouteDialogPresenter;
->>>>>>> bac61807
 import com.android.systemui.R;
 import com.android.systemui.statusbar.phone.QuickSettingsModel.ActivityState;
 import com.android.systemui.statusbar.phone.QuickSettingsModel.BluetoothState;
@@ -95,13 +92,7 @@
     private QuickSettingsModel mModel;
     private ViewGroup mContainerView;
 
-<<<<<<< HEAD
-    private DisplayManager mDisplayManager;
     private DevicePolicyManager mDevicePolicyManager;
-    private WifiDisplayStatus mWifiDisplayStatus;
-=======
-    private DevicePolicyManager mDevicePolicyManager;
->>>>>>> bac61807
     private PhoneStatusBar mStatusBarService;
     private BluetoothState mBluetoothState;
     private BluetoothAdapter mBluetoothAdapter;
@@ -125,10 +116,6 @@
             new ArrayList<QuickSettingsTileView>();
 
     public QuickSettings(Context context, QuickSettingsContainerView container) {
-<<<<<<< HEAD
-        mDisplayManager = (DisplayManager) context.getSystemService(Context.DISPLAY_SERVICE);
-=======
->>>>>>> bac61807
         mDevicePolicyManager
             = (DevicePolicyManager) context.getSystemService(Context.DEVICE_POLICY_SERVICE);
         mContext = context;
@@ -646,10 +633,6 @@
                     return true; // Consume click
                 }} );
         }
-<<<<<<< HEAD
-        mModel.addLocationTile(locationTile,
-                new QuickSettingsModel.BasicRefreshCallback(locationTile));
-=======
         mModel.addLocationTile(locationTile, new QuickSettingsModel.RefreshCallback() {
             @Override
             public void refreshView(QuickSettingsTileView unused, State state) {
@@ -663,7 +646,6 @@
                 locationTile.setText(state.label);
             }
         });
->>>>>>> bac61807
         parent.addView(locationTile);
     }
 
@@ -689,16 +671,6 @@
         });
         parent.addView(alarmTile);
 
-<<<<<<< HEAD
-        // Wifi Display
-        QuickSettingsBasicTile wifiDisplayTile
-                = new QuickSettingsBasicTile(mContext);
-        wifiDisplayTile.setImageResource(R.drawable.ic_qs_remote_display);
-        wifiDisplayTile.setOnClickListener(new View.OnClickListener() {
-            @Override
-            public void onClick(View v) {
-                startSettingsActivity(android.provider.Settings.ACTION_WIFI_DISPLAY_SETTINGS);
-=======
         // Remote Display
         QuickSettingsBasicTile remoteDisplayTile
                 = new QuickSettingsBasicTile(mContext);
@@ -720,7 +692,6 @@
                 });
                 dialog[0].getWindow().setType(WindowManager.LayoutParams.TYPE_VOLUME_OVERLAY);
                 dialog[0].show();
->>>>>>> bac61807
             }
         });
         mModel.addRemoteDisplayTile(remoteDisplayTile,
