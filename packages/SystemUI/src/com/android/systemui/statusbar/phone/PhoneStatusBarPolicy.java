/*
 * Copyright (C) 2008 The Android Open Source Project
 *
 * Licensed under the Apache License, Version 2.0 (the "License");
 * you may not use this file except in compliance with the License.
 * You may obtain a copy of the License at
 *
 *      http://www.apache.org/licenses/LICENSE-2.0
 *
 * Unless required by applicable law or agreed to in writing, software
 * distributed under the License is distributed on an "AS IS" BASIS,
 * WITHOUT WARRANTIES OR CONDITIONS OF ANY KIND, either express or implied.
 * See the License for the specific language governing permissions and
 * limitations under the License.
 */

package com.android.systemui.statusbar.phone;

import android.app.ActivityManager;
import android.app.ActivityTaskManager;
import android.app.AlarmManager;
import android.app.AlarmManager.AlarmClockInfo;
import android.app.SynchronousUserSwitchObserver;
import android.bluetooth.BluetoothClass;
import android.bluetooth.BluetoothDevice;
import android.bluetooth.BluetoothProfile;
import android.content.BroadcastReceiver;
import android.content.Context;
import android.content.Intent;
import android.content.IntentFilter;
import android.media.AudioManager;
import android.os.Handler;
import android.os.RemoteException;
import android.os.UserHandle;
import android.os.UserManager;
import android.provider.Settings.Global;
import android.service.notification.ZenModeConfig;
import android.telecom.TelecomManager;
import android.text.format.DateFormat;
import android.util.Log;

import com.android.internal.telephony.IccCardConstants;
import com.android.internal.telephony.TelephonyIntents;
import com.android.settingslib.bluetooth.CachedBluetoothDevice;
import com.android.systemui.Dependency;
import com.android.systemui.R;
import com.android.systemui.SysUiServiceProvider;
import com.android.systemui.UiOffloadThread;
import com.android.systemui.privacy.PrivacyItem;
import com.android.systemui.privacy.PrivacyItemController;
import com.android.systemui.privacy.PrivacyItemControllerKt;
import com.android.systemui.privacy.PrivacyType;
import com.android.systemui.qs.tiles.DndTile;
import com.android.systemui.qs.tiles.RotationLockTile;
import com.android.systemui.statusbar.CommandQueue;
import com.android.systemui.statusbar.policy.BluetoothController;
import com.android.systemui.statusbar.policy.CastController;
import com.android.systemui.statusbar.policy.CastController.CastDevice;
import com.android.systemui.statusbar.policy.DataSaverController;
import com.android.systemui.statusbar.policy.DataSaverController.Listener;
import com.android.systemui.statusbar.policy.DeviceProvisionedController;
import com.android.systemui.statusbar.policy.DeviceProvisionedController.DeviceProvisionedListener;
import com.android.systemui.statusbar.policy.HotspotController;
import com.android.systemui.statusbar.policy.KeyguardMonitor;
import com.android.systemui.statusbar.policy.LocationController;
import com.android.systemui.statusbar.policy.NextAlarmController;
import com.android.systemui.statusbar.policy.RotationLockController;
import com.android.systemui.statusbar.policy.RotationLockController.RotationLockControllerCallback;
import com.android.systemui.statusbar.policy.SensorPrivacyController;
import com.android.systemui.statusbar.policy.UserInfoController;
import com.android.systemui.statusbar.policy.ZenModeController;

import java.util.Collection;
import java.io.PrintWriter;
import java.io.StringWriter;
import java.util.List;
import java.util.Locale;

/**
 * This class contains all of the policy about which icons are installed in the status bar at boot
 * time. It goes through the normal API for icons, even though it probably strictly doesn't need to.
 */
public class PhoneStatusBarPolicy
        implements BluetoothController.Callback,
                CommandQueue.Callbacks,
                RotationLockControllerCallback,
                Listener,
                ZenModeController.Callback,
                DeviceProvisionedListener,
                KeyguardMonitor.Callback,
                PrivacyItemController.Callback,
                LocationController.LocationChangeCallback {
    private static final String TAG = "PhoneStatusBarPolicy";
    private static final boolean DEBUG = Log.isLoggable(TAG, Log.DEBUG);

    public static final int LOCATION_STATUS_ICON_ID = PrivacyType.TYPE_LOCATION.getIconId();

    private final String mSlotCast;
    private final String mSlotHotspot;
    private final String mSlotBluetooth;
    private final String mSlotTty;
    private final String mSlotZen;
    private final String mSlotVolume;
    private final String mSlotAlarmClock;
    private final String mSlotManagedProfile;
    private final String mSlotRotate;
    private final String mSlotHeadset;
    private final String mSlotDataSaver;
    private final String mSlotLocation;
    private final String mSlotMicrophone;
    private final String mSlotCamera;
    private final String mSlotSensorsOff;

    private final Context mContext;
    private final Handler mHandler = new Handler();
    private final CastController mCast;
    private final HotspotController mHotspot;
    private final NextAlarmController mNextAlarmController;
    private final AlarmManager mAlarmManager;
    private final UserInfoController mUserInfoController;
    private final UserManager mUserManager;
    private final StatusBarIconController mIconController;
    private final RotationLockController mRotationLockController;
    private final DataSaverController mDataSaver;
    private final ZenModeController mZenController;
    private final DeviceProvisionedController mProvisionedController;
    private final KeyguardMonitor mKeyguardMonitor;
    private final LocationController mLocationController;
    private final PrivacyItemController mPrivacyItemController;
    private final UiOffloadThread mUiOffloadThread = Dependency.get(UiOffloadThread.class);
    private final SensorPrivacyController mSensorPrivacyController;

    // Assume it's all good unless we hear otherwise.  We don't always seem
    // to get broadcasts that it *is* there.
    IccCardConstants.State mSimState = IccCardConstants.State.READY;

    private boolean mZenVisible;
    private boolean mVolumeVisible;
    private boolean mCurrentUserSetup;

    private boolean mManagedProfileIconVisible = false;

    private BluetoothController mBluetooth;
    private AlarmManager.AlarmClockInfo mNextAlarm;

    public PhoneStatusBarPolicy(Context context, StatusBarIconController iconController) {
        mContext = context;
        mIconController = iconController;
        mCast = Dependency.get(CastController.class);
        mHotspot = Dependency.get(HotspotController.class);
        mBluetooth = Dependency.get(BluetoothController.class);
        mNextAlarmController = Dependency.get(NextAlarmController.class);
        mAlarmManager = (AlarmManager) context.getSystemService(Context.ALARM_SERVICE);
        mUserInfoController = Dependency.get(UserInfoController.class);
        mUserManager = (UserManager) mContext.getSystemService(Context.USER_SERVICE);
        mRotationLockController = Dependency.get(RotationLockController.class);
        mDataSaver = Dependency.get(DataSaverController.class);
        mZenController = Dependency.get(ZenModeController.class);
        mProvisionedController = Dependency.get(DeviceProvisionedController.class);
        mKeyguardMonitor = Dependency.get(KeyguardMonitor.class);
        mLocationController = Dependency.get(LocationController.class);
        mPrivacyItemController = Dependency.get(PrivacyItemController.class);
        mSensorPrivacyController = Dependency.get(SensorPrivacyController.class);

        mSlotCast = context.getString(com.android.internal.R.string.status_bar_cast);
        mSlotHotspot = context.getString(com.android.internal.R.string.status_bar_hotspot);
        mSlotBluetooth = context.getString(com.android.internal.R.string.status_bar_bluetooth);
        mSlotTty = context.getString(com.android.internal.R.string.status_bar_tty);
        mSlotZen = context.getString(com.android.internal.R.string.status_bar_zen);
        mSlotVolume = context.getString(com.android.internal.R.string.status_bar_volume);
        mSlotAlarmClock = context.getString(com.android.internal.R.string.status_bar_alarm_clock);
        mSlotManagedProfile = context.getString(
                com.android.internal.R.string.status_bar_managed_profile);
        mSlotRotate = context.getString(com.android.internal.R.string.status_bar_rotate);
        mSlotHeadset = context.getString(com.android.internal.R.string.status_bar_headset);
        mSlotDataSaver = context.getString(com.android.internal.R.string.status_bar_data_saver);
        mSlotLocation = context.getString(com.android.internal.R.string.status_bar_location);
        mSlotMicrophone = context.getString(com.android.internal.R.string.status_bar_microphone);
        mSlotCamera = context.getString(com.android.internal.R.string.status_bar_camera);
        mSlotSensorsOff = context.getString(com.android.internal.R.string.status_bar_sensors_off);

        // listen for broadcasts
        IntentFilter filter = new IntentFilter();
        filter.addAction(AudioManager.RINGER_MODE_CHANGED_ACTION);
        filter.addAction(AudioManager.INTERNAL_RINGER_MODE_CHANGED_ACTION);
        filter.addAction(AudioManager.ACTION_HEADSET_PLUG);
        filter.addAction(BluetoothDevice.ACTION_BATTERY_LEVEL_CHANGED);
        filter.addAction(TelephonyIntents.ACTION_SIM_STATE_CHANGED);
        filter.addAction(TelecomManager.ACTION_CURRENT_TTY_MODE_CHANGED);
        filter.addAction(Intent.ACTION_MANAGED_PROFILE_AVAILABLE);
        filter.addAction(Intent.ACTION_MANAGED_PROFILE_UNAVAILABLE);
        filter.addAction(Intent.ACTION_MANAGED_PROFILE_REMOVED);
        mContext.registerReceiver(mIntentReceiver, filter, null, mHandler);

        // listen for user / profile change.
        try {
            ActivityManager.getService().registerUserSwitchObserver(mUserSwitchListener, TAG);
        } catch (RemoteException e) {
            // Ignore
        }

        // TTY status
        updateTTY();

        // bluetooth status
        updateBluetooth();

        // Alarm clock
        mIconController.setIcon(mSlotAlarmClock, R.drawable.stat_sys_alarm, null);
        mIconController.setIconVisibility(mSlotAlarmClock, false);

        // zen
        mIconController.setIcon(mSlotZen, R.drawable.stat_sys_dnd, null);
        mIconController.setIconVisibility(mSlotZen, false);

        // volume
        mIconController.setIcon(mSlotVolume, R.drawable.stat_sys_ringer_vibrate, null);
        mIconController.setIconVisibility(mSlotVolume, false);
        updateVolumeZen();

        // cast
        mIconController.setIcon(mSlotCast, R.drawable.stat_sys_cast, null);
        mIconController.setIconVisibility(mSlotCast, false);

        // hotspot
        mIconController.setIcon(mSlotHotspot, R.drawable.stat_sys_hotspot,
                mContext.getString(R.string.accessibility_status_bar_hotspot));
        mIconController.setIconVisibility(mSlotHotspot, mHotspot.isHotspotEnabled());

        // managed profile
        mIconController.setIcon(mSlotManagedProfile, R.drawable.stat_sys_managed_profile_status,
                mContext.getString(R.string.accessibility_managed_profile));
        mIconController.setIconVisibility(mSlotManagedProfile, mManagedProfileIconVisible);

        // data saver
        mIconController.setIcon(mSlotDataSaver, R.drawable.stat_sys_data_saver,
                context.getString(R.string.accessibility_data_saver_on));
        mIconController.setIconVisibility(mSlotDataSaver, false);

        // privacy items
        mIconController.setIcon(mSlotMicrophone, PrivacyType.TYPE_MICROPHONE.getIconId(),
                PrivacyType.TYPE_MICROPHONE.getName(mContext));
        mIconController.setIconVisibility(mSlotMicrophone, false);
        mIconController.setIcon(mSlotCamera, PrivacyType.TYPE_CAMERA.getIconId(),
                PrivacyType.TYPE_CAMERA.getName(mContext));
        mIconController.setIconVisibility(mSlotCamera, false);
        mIconController.setIcon(mSlotLocation, LOCATION_STATUS_ICON_ID,
                mContext.getString(R.string.accessibility_location_active));
        mIconController.setIconVisibility(mSlotLocation, false);

        // sensors off
        mIconController.setIcon(mSlotSensorsOff, R.drawable.stat_sys_sensors_off,
                mContext.getString(R.string.accessibility_sensors_off_active));
        mIconController.setIconVisibility(mSlotSensorsOff,
                mSensorPrivacyController.isSensorPrivacyEnabled());

        mRotationLockController.addCallback(this);
        mBluetooth.addCallback(this);
        mProvisionedController.addCallback(this);
        mZenController.addCallback(this);
        mCast.addCallback(mCastCallback);
        mHotspot.addCallback(mHotspotCallback);
        mNextAlarmController.addCallback(mNextAlarmCallback);
        mDataSaver.addCallback(this);
        mKeyguardMonitor.addCallback(this);
        mPrivacyItemController.addCallback(this);
        mSensorPrivacyController.addCallback(mSensorPrivacyListener);
        mLocationController.addCallback(this);

        SysUiServiceProvider.getComponent(mContext, CommandQueue.class).addCallback(this);
    }

    @Override
    public void onZenChanged(int zen) {
        updateVolumeZen();
    }

    @Override
    public void onConfigChanged(ZenModeConfig config) {
        updateVolumeZen();
    }

    private void updateAlarm() {
        final AlarmClockInfo alarm = mAlarmManager.getNextAlarmClock(UserHandle.USER_CURRENT);
        final boolean hasAlarm = alarm != null && alarm.getTriggerTime() > 0;
        int zen = mZenController.getZen();
        final boolean zenNone = zen == Global.ZEN_MODE_NO_INTERRUPTIONS;
        mIconController.setIcon(mSlotAlarmClock, zenNone ? R.drawable.stat_sys_alarm_dim
                : R.drawable.stat_sys_alarm, buildAlarmContentDescription());
        mIconController.setIconVisibility(mSlotAlarmClock, mCurrentUserSetup && hasAlarm);
    }

    private String buildAlarmContentDescription() {
        if (mNextAlarm == null) {
            return mContext.getString(R.string.status_bar_alarm);
        }
        return formatNextAlarm(mNextAlarm, mContext);
    }

    private static String formatNextAlarm(AlarmManager.AlarmClockInfo info, Context context) {
        if (info == null) {
            return "";
        }
        String skeleton = DateFormat.is24HourFormat(
                context, ActivityManager.getCurrentUser()) ? "EHm" : "Ehma";
        String pattern = DateFormat.getBestDateTimePattern(Locale.getDefault(), skeleton);
        String dateString = DateFormat.format(pattern, info.getTriggerTime()).toString();

        return context.getString(R.string.accessibility_quick_settings_alarm, dateString);
    }

    private final void updateSimState(Intent intent) {
        String stateExtra = intent.getStringExtra(IccCardConstants.INTENT_KEY_ICC_STATE);
        if (IccCardConstants.INTENT_VALUE_ICC_ABSENT.equals(stateExtra)) {
            mSimState = IccCardConstants.State.ABSENT;
        } else if (IccCardConstants.INTENT_VALUE_ICC_CARD_IO_ERROR.equals(stateExtra)) {
            mSimState = IccCardConstants.State.CARD_IO_ERROR;
        } else if (IccCardConstants.INTENT_VALUE_ICC_CARD_RESTRICTED.equals(stateExtra)) {
            mSimState = IccCardConstants.State.CARD_RESTRICTED;
        } else if (IccCardConstants.INTENT_VALUE_ICC_READY.equals(stateExtra)) {
            mSimState = IccCardConstants.State.READY;
        } else if (IccCardConstants.INTENT_VALUE_ICC_LOCKED.equals(stateExtra)) {
            final String lockedReason =
                    intent.getStringExtra(IccCardConstants.INTENT_KEY_LOCKED_REASON);
            if (IccCardConstants.INTENT_VALUE_LOCKED_ON_PIN.equals(lockedReason)) {
                mSimState = IccCardConstants.State.PIN_REQUIRED;
            } else if (IccCardConstants.INTENT_VALUE_LOCKED_ON_PUK.equals(lockedReason)) {
                mSimState = IccCardConstants.State.PUK_REQUIRED;
            } else {
                mSimState = IccCardConstants.State.NETWORK_LOCKED;
            }
        } else {
            mSimState = IccCardConstants.State.UNKNOWN;
        }
    }

    private final void updateVolumeZen() {
        AudioManager audioManager = (AudioManager) mContext.getSystemService(Context.AUDIO_SERVICE);

        boolean zenVisible = false;
        int zenIconId = 0;
        String zenDescription = null;

        boolean volumeVisible = false;
        int volumeIconId = 0;
        String volumeDescription = null;
        int zen = mZenController.getZen();

        if (DndTile.isVisible(mContext) || DndTile.isCombinedIcon(mContext)) {
            zenVisible = zen != Global.ZEN_MODE_OFF;
            zenIconId = R.drawable.stat_sys_dnd;
            zenDescription = mContext.getString(R.string.quick_settings_dnd_label);
        } else if (zen == Global.ZEN_MODE_NO_INTERRUPTIONS) {
            zenVisible = true;
            zenIconId = R.drawable.stat_sys_dnd;
            zenDescription = mContext.getString(R.string.interruption_level_none);
        } else if (zen == Global.ZEN_MODE_IMPORTANT_INTERRUPTIONS) {
            zenVisible = true;
            zenIconId = R.drawable.stat_sys_dnd;
            zenDescription = mContext.getString(R.string.interruption_level_priority);
        }

        if (!ZenModeConfig.isZenOverridingRinger(zen, mZenController.getConsolidatedPolicy())) {
            if (audioManager.getRingerModeInternal() == AudioManager.RINGER_MODE_VIBRATE) {
                volumeVisible = true;
                volumeIconId = R.drawable.stat_sys_ringer_vibrate;
                volumeDescription = mContext.getString(R.string.accessibility_ringer_vibrate);
            } else if (audioManager.getRingerModeInternal() == AudioManager.RINGER_MODE_SILENT) {
                volumeVisible = true;
                volumeIconId = R.drawable.stat_sys_ringer_silent;
                volumeDescription = mContext.getString(R.string.accessibility_ringer_silent);
            }
        }

        if (zenVisible) {
            mIconController.setIcon(mSlotZen, zenIconId, zenDescription);
        }
        if (zenVisible != mZenVisible) {
            mIconController.setIconVisibility(mSlotZen, zenVisible);
            mZenVisible = zenVisible;
        }

        if (volumeVisible) {
            mIconController.setIcon(mSlotVolume, volumeIconId, volumeDescription);
        }
        if (volumeVisible != mVolumeVisible) {
            mIconController.setIconVisibility(mSlotVolume, volumeVisible);
            mVolumeVisible = volumeVisible;
        }
        updateAlarm();
    }

    @Override
    public void onBluetoothDevicesChanged() {
        updateBluetooth();
    }

    @Override
    public void onBluetoothStateChange(boolean enabled) {
        updateBluetooth();
    }

    private final void updateBluetooth() {
        int iconId = R.drawable.stat_sys_data_bluetooth_connected;
        String contentDescription =
                mContext.getString(R.string.accessibility_quick_settings_bluetooth_on);
        boolean bluetoothVisible = false;
        if (mBluetooth != null) {
<<<<<<< HEAD
            if (mBluetooth.isBluetoothConnected()) {
                final Collection<CachedBluetoothDevice> devices = mBluetooth.getDevices();
                if (devices != null) {
                    // get battery level for the first device with battery level support
                    for (CachedBluetoothDevice device : devices) {
                        // don't get the level if still pairing
                        if (mBluetooth.getBondState(device) == BluetoothDevice.BOND_NONE) continue;
                        int state = device.getMaxConnectionState();
                        if (state == BluetoothProfile.STATE_CONNECTED) {
                            int batteryLevel = device.getBatteryLevel();
                            BluetoothClass type = device.getBtClass();
                            if (batteryLevel != BluetoothDevice.BATTERY_LEVEL_UNKNOWN && showBatteryForThis(type)) {
                                iconId = getBtLevelIconRes(batteryLevel);
                            } else {
                                iconId = R.drawable.stat_sys_data_bluetooth_connected;
                            }
                            contentDescription = mContext.getString(R.string.accessibility_bluetooth_connected);
                            break;
                        }
                    }
                }
	        bluetoothVisible = mBluetooth.isBluetoothEnabled();
	    }
=======
            if (mBluetooth.isBluetoothConnected()
                    && (mBluetooth.isBluetoothAudioActive()
                    || !mBluetooth.isBluetoothAudioProfileOnly())) {
                contentDescription = mContext.getString(
                        R.string.accessibility_bluetooth_connected);
                bluetoothVisible = mBluetooth.isBluetoothEnabled();
            }
>>>>>>> 2327d933
        }

        mIconController.setIcon(mSlotBluetooth, iconId, contentDescription);
        mIconController.setIconVisibility(mSlotBluetooth, bluetoothVisible);
    }

    private int getBtLevelIconRes(int batteryLevel) {
        if (batteryLevel == 100) {
            return R.drawable.stat_sys_data_bluetooth_connected_battery_9;
        } else if (batteryLevel >= 90) {
            return R.drawable.stat_sys_data_bluetooth_connected_battery_8;
        } else if (batteryLevel >= 80) {
            return R.drawable.stat_sys_data_bluetooth_connected_battery_7;
        } else if (batteryLevel >= 70) {
            return R.drawable.stat_sys_data_bluetooth_connected_battery_6;
        } else if (batteryLevel >= 60) {
            return R.drawable.stat_sys_data_bluetooth_connected_battery_5;
        } else if (batteryLevel >= 50) {
            return R.drawable.stat_sys_data_bluetooth_connected_battery_4;
        } else if (batteryLevel >= 40) {
            return R.drawable.stat_sys_data_bluetooth_connected_battery_3;
        } else if (batteryLevel >= 30) {
            return R.drawable.stat_sys_data_bluetooth_connected_battery_2;
        } else if (batteryLevel >= 20) {
            return R.drawable.stat_sys_data_bluetooth_connected_battery_1;
        } else if (batteryLevel >= 10) {
            return R.drawable.stat_sys_data_bluetooth_connected_battery_0;
        } else {
            return R.drawable.stat_sys_data_bluetooth_connected;
        }
     }

    private boolean showBatteryForThis(BluetoothClass type) {
        boolean show = false;
        if (type != null) {
            switch (type.getDeviceClass()) {
            case BluetoothClass.Device.AUDIO_VIDEO_WEARABLE_HEADSET:
            case BluetoothClass.Device.AUDIO_VIDEO_HANDSFREE:
            case BluetoothClass.Device.AUDIO_VIDEO_PORTABLE_AUDIO:
            case BluetoothClass.Device.AUDIO_VIDEO_LOUDSPEAKER:
            case BluetoothClass.Device.AUDIO_VIDEO_HEADPHONES:
                show = true;
                break;
            default:
                show = false;
                break;
            }
        } else {
            show = false;
        }
        return show;
    }

    private final void updateTTY() {
        TelecomManager telecomManager =
                (TelecomManager) mContext.getSystemService(Context.TELECOM_SERVICE);
        if (telecomManager == null) {
            updateTTY(TelecomManager.TTY_MODE_OFF);
        } else {
            updateTTY(telecomManager.getCurrentTtyMode());
        }
    }

    private final void updateTTY(int currentTtyMode) {
        boolean enabled = currentTtyMode != TelecomManager.TTY_MODE_OFF;

        if (DEBUG) Log.v(TAG, "updateTTY: enabled: " + enabled);

        if (enabled) {
            // TTY is on
            if (DEBUG) Log.v(TAG, "updateTTY: set TTY on");
            mIconController.setIcon(mSlotTty, R.drawable.stat_sys_tty_mode,
                    mContext.getString(R.string.accessibility_tty_enabled));
            mIconController.setIconVisibility(mSlotTty, true);
        } else {
            // TTY is off
            if (DEBUG) Log.v(TAG, "updateTTY: set TTY off");
            mIconController.setIconVisibility(mSlotTty, false);
        }
    }

    private void updateCast() {
        boolean isCasting = false;
        for (CastDevice device : mCast.getCastDevices()) {
            if (device.state == CastDevice.STATE_CONNECTING
                    || device.state == CastDevice.STATE_CONNECTED) {
                isCasting = true;
                break;
            }
        }
        if (DEBUG) Log.v(TAG, "updateCast: isCasting: " + isCasting);
        mHandler.removeCallbacks(mRemoveCastIconRunnable);
        if (isCasting) {
            mIconController.setIcon(mSlotCast, R.drawable.stat_sys_cast,
                    mContext.getString(R.string.accessibility_casting));
            mIconController.setIconVisibility(mSlotCast, true);
        } else {
            // don't turn off the screen-record icon for a few seconds, just to make sure the user
            // has seen it
            if (DEBUG) Log.v(TAG, "updateCast: hiding icon in 3 sec...");
            mHandler.postDelayed(mRemoveCastIconRunnable, 3000);
        }
    }

    private void updateManagedProfile() {
        // getLastResumedActivityUserId needds to acquire the AM lock, which may be contended in
        // some cases. Since it doesn't really matter here whether it's updated in this frame
        // or in the next one, we call this method from our UI offload thread.
        mUiOffloadThread.submit(() -> {
            final int userId;
            try {
                userId = ActivityTaskManager.getService().getLastResumedActivityUserId();
                boolean isManagedProfile = mUserManager.isManagedProfile(userId);
                mHandler.post(() -> {
                    final boolean showIcon;
                    if (isManagedProfile &&
                            (!mKeyguardMonitor.isShowing() || mKeyguardMonitor.isOccluded())) {
                        showIcon = true;
                        mIconController.setIcon(mSlotManagedProfile,
                                R.drawable.stat_sys_managed_profile_status,
                                mContext.getString(R.string.accessibility_managed_profile));
                    } else {
                        showIcon = false;
                    }
                    if (mManagedProfileIconVisible != showIcon) {
                        mIconController.setIconVisibility(mSlotManagedProfile, showIcon);
                        mManagedProfileIconVisible = showIcon;
                    }
                });
            } catch (RemoteException e) {
                Log.w(TAG, "updateManagedProfile: ", e);
            }
        });
    }

    private final SynchronousUserSwitchObserver mUserSwitchListener =
            new SynchronousUserSwitchObserver() {
                @Override
                public void onUserSwitching(int newUserId) throws RemoteException {
                    mHandler.post(() -> mUserInfoController.reloadUserInfo());
                }

                @Override
                public void onUserSwitchComplete(int newUserId) throws RemoteException {
                    mHandler.post(() -> {
                        updateAlarm();
                        updateManagedProfile();
                    });
                }
            };

    private final HotspotController.Callback mHotspotCallback = new HotspotController.Callback() {
        @Override
        public void onHotspotChanged(boolean enabled, int numDevices) {
            mIconController.setIconVisibility(mSlotHotspot, enabled);
        }
    };

    private final CastController.Callback mCastCallback = new CastController.Callback() {
        @Override
        public void onCastDevicesChanged() {
            updateCast();
        }
    };

    private final NextAlarmController.NextAlarmChangeCallback mNextAlarmCallback =
            new NextAlarmController.NextAlarmChangeCallback() {
                @Override
                public void onNextAlarmChanged(AlarmManager.AlarmClockInfo nextAlarm) {
                    mNextAlarm = nextAlarm;
                    updateAlarm();
                }
            };

    private final SensorPrivacyController.OnSensorPrivacyChangedListener mSensorPrivacyListener =
            new SensorPrivacyController.OnSensorPrivacyChangedListener() {
                @Override
                public void onSensorPrivacyChanged(boolean enabled) {
                    mHandler.post(() -> {
                        mIconController.setIconVisibility(mSlotSensorsOff, enabled);
                    });
                }
            };

    @Override
    public void appTransitionStarting(int displayId, long startTime, long duration,
            boolean forced) {
        if (mContext.getDisplayId() == displayId) {
            updateManagedProfile();
        }
    }

    @Override
    public void onKeyguardShowingChanged() {
        updateManagedProfile();
    }

    @Override
    public void onUserSetupChanged() {
        boolean userSetup = mProvisionedController.isUserSetup(
                mProvisionedController.getCurrentUser());
        if (mCurrentUserSetup == userSetup) return;
        mCurrentUserSetup = userSetup;
        updateAlarm();
    }

    @Override
    public void onRotationLockStateChanged(boolean rotationLocked, boolean affordanceVisible) {
        boolean portrait = RotationLockTile.isCurrentOrientationLockPortrait(
                mRotationLockController, mContext);
        if (rotationLocked) {
            if (portrait) {
                mIconController.setIcon(mSlotRotate, R.drawable.stat_sys_rotate_portrait,
                        mContext.getString(R.string.accessibility_rotation_lock_on_portrait));
            } else {
                mIconController.setIcon(mSlotRotate, R.drawable.stat_sys_rotate_landscape,
                        mContext.getString(R.string.accessibility_rotation_lock_on_landscape));
            }
            mIconController.setIconVisibility(mSlotRotate, true);
        } else {
            mIconController.setIconVisibility(mSlotRotate, false);
        }
    }

    private void updateHeadsetPlug(Intent intent) {
        boolean connected = intent.getIntExtra("state", 0) != 0;
        boolean hasMic = intent.getIntExtra("microphone", 0) != 0;
        if (connected) {
            String contentDescription = mContext.getString(hasMic
                    ? R.string.accessibility_status_bar_headset
                    : R.string.accessibility_status_bar_headphones);
            mIconController.setIcon(mSlotHeadset, hasMic ? R.drawable.stat_sys_headset_mic
                    : R.drawable.stat_sys_headset, contentDescription);
            mIconController.setIconVisibility(mSlotHeadset, true);
        } else {
            mIconController.setIconVisibility(mSlotHeadset, false);
        }
    }

    @Override
    public void onDataSaverChanged(boolean isDataSaving) {
        mIconController.setIconVisibility(mSlotDataSaver, isDataSaving);
    }

    @Override  // PrivacyItemController.Callback
    public void privacyChanged(List<PrivacyItem> privacyItems) {
        updatePrivacyItems(privacyItems);
    }

    private void updatePrivacyItems(List<PrivacyItem> items) {
        boolean showCamera = false;
        boolean showMicrophone = false;
        boolean showLocation = false;
        for (PrivacyItem item : items) {
            if (item == null /* b/124234367 */) {
                if (DEBUG) {
                    Log.e(TAG, "updatePrivacyItems - null item found");
                    StringWriter out = new StringWriter();
                    mPrivacyItemController.dump(null, new PrintWriter(out), null);
                    Log.e(TAG, out.toString());
                }
                continue;
            }
            switch (item.getPrivacyType()) {
                case TYPE_CAMERA:
                    showCamera = true;
                    break;
                case TYPE_LOCATION:
                    showLocation = true;
                    break;
                case TYPE_MICROPHONE:
                    showMicrophone = true;
                    break;
            }
        }

        mIconController.setIconVisibility(mSlotCamera, showCamera);
        mIconController.setIconVisibility(mSlotMicrophone, showMicrophone);
        mIconController.setIconVisibility(mSlotLocation, showLocation);
    }

    @Override
    public void onLocationActiveChanged(boolean active) {
        if (!PrivacyItemControllerKt.isPermissionsHubEnabled()) updateLocation();
    }

    // Updates the status view based on the current state of location requests.
    private void updateLocation() {
        if (mLocationController.isLocationActive()) {
            mIconController.setIconVisibility(mSlotLocation, true);
        } else {
            mIconController.setIconVisibility(mSlotLocation, false);
        }
    }

    private BroadcastReceiver mIntentReceiver = new BroadcastReceiver() {
        @Override
        public void onReceive(Context context, Intent intent) {
            String action = intent.getAction();
            switch (action) {
                case AudioManager.RINGER_MODE_CHANGED_ACTION:
                case AudioManager.INTERNAL_RINGER_MODE_CHANGED_ACTION:
                    updateVolumeZen();
                    break;
                case TelephonyIntents.ACTION_SIM_STATE_CHANGED:
                    // Avoid rebroadcast because SysUI is direct boot aware.
                    if (intent.getBooleanExtra(TelephonyIntents.EXTRA_REBROADCAST_ON_UNLOCK,
                            false)) {
                        break;
                    }
                    updateSimState(intent);
                    break;
                case TelecomManager.ACTION_CURRENT_TTY_MODE_CHANGED:
                    updateTTY(intent.getIntExtra(TelecomManager.EXTRA_CURRENT_TTY_MODE,
                            TelecomManager.TTY_MODE_OFF));
                    break;
                case Intent.ACTION_MANAGED_PROFILE_AVAILABLE:
                case Intent.ACTION_MANAGED_PROFILE_UNAVAILABLE:
                case Intent.ACTION_MANAGED_PROFILE_REMOVED:
                    updateManagedProfile();
                    break;
                case AudioManager.ACTION_HEADSET_PLUG:
                    updateHeadsetPlug(intent);
                    break;
                case BluetoothDevice.ACTION_BATTERY_LEVEL_CHANGED:
                    updateBluetooth();
                    break;
            }
        }
    };

    private Runnable mRemoveCastIconRunnable = new Runnable() {
        @Override
        public void run() {
            if (DEBUG) Log.v(TAG, "updateCast: hiding icon NOW");
            mIconController.setIconVisibility(mSlotCast, false);
        }
    };
}<|MERGE_RESOLUTION|>--- conflicted
+++ resolved
@@ -406,8 +406,9 @@
                 mContext.getString(R.string.accessibility_quick_settings_bluetooth_on);
         boolean bluetoothVisible = false;
         if (mBluetooth != null) {
-<<<<<<< HEAD
-            if (mBluetooth.isBluetoothConnected()) {
+            if (mBluetooth.isBluetoothConnected()
+                    && (mBluetooth.isBluetoothAudioActive()
+                    || !mBluetooth.isBluetoothAudioProfileOnly())) {
                 final Collection<CachedBluetoothDevice> devices = mBluetooth.getDevices();
                 if (devices != null) {
                     // get battery level for the first device with battery level support
@@ -423,22 +424,15 @@
                             } else {
                                 iconId = R.drawable.stat_sys_data_bluetooth_connected;
                             }
-                            contentDescription = mContext.getString(R.string.accessibility_bluetooth_connected);
+
+                contentDescription = mContext.getString(
+                        R.string.accessibility_bluetooth_connected);
                             break;
                         }
                     }
                 }
 	        bluetoothVisible = mBluetooth.isBluetoothEnabled();
 	    }
-=======
-            if (mBluetooth.isBluetoothConnected()
-                    && (mBluetooth.isBluetoothAudioActive()
-                    || !mBluetooth.isBluetoothAudioProfileOnly())) {
-                contentDescription = mContext.getString(
-                        R.string.accessibility_bluetooth_connected);
-                bluetoothVisible = mBluetooth.isBluetoothEnabled();
-            }
->>>>>>> 2327d933
         }
 
         mIconController.setIcon(mSlotBluetooth, iconId, contentDescription);
