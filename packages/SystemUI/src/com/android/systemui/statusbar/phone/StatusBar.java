--- conflicted
+++ resolved
@@ -253,12 +253,9 @@
         ActivityStarter, KeyguardStateController.Callback,
         OnHeadsUpChangedListener, CommandQueue.Callbacks,
         ColorExtractor.OnColorsChangedListener, ConfigurationListener,
-<<<<<<< HEAD
-        StatusBarStateController.StateListener, ActivityLaunchAnimator.Callback, PackageChangedListener {
-=======
         StatusBarStateController.StateListener, ActivityLaunchAnimator.Callback,
-        LifecycleOwner, BatteryController.BatteryStateChangeCallback {
->>>>>>> fd32de75
+        LifecycleOwner, BatteryController.BatteryStateChangeCallback,
+        PackageChangedListener {
     public static final boolean MULTIUSER_DEBUG = false;
 
     protected static final int MSG_HIDE_RECENT_APPS = 1020;
