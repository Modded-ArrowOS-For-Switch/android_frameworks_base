/*
 * Copyright (C) 2019 The Android Open Source Project
 *
 * Licensed under the Apache License, Version 2.0 (the "License");
 * you may not use this file except in compliance with the License.
 * You may obtain a copy of the License at
 *
 *      http://www.apache.org/licenses/LICENSE-2.0
 *
 * Unless required by applicable law or agreed to in writing, software
 * distributed under the License is distributed on an "AS IS" BASIS,
 * WITHOUT WARRANTIES OR CONDITIONS OF ANY KIND, either express or implied.
 * See the License for the specific language governing permissions and
 * limitations under the License.
 */

package com.android.systemui.assist;

import static com.android.systemui.assist.AssistModule.ASSIST_HANDLE_THREAD_NAME;
import static com.android.systemui.assist.AssistModule.UPTIME_NAME;

import android.app.ActivityManager;
import android.content.BroadcastReceiver;
import android.content.ComponentName;
import android.content.Context;
import android.content.Intent;
import android.content.IntentFilter;
import android.content.pm.ResolveInfo;
import android.database.ContentObserver;
import android.net.Uri;
import android.os.Handler;
import android.provider.Settings;

import androidx.annotation.Nullable;
import androidx.slice.Clock;

import com.android.internal.config.sysui.SystemUiDeviceConfigFlags;
import com.android.systemui.BootCompleteCache;
import com.android.systemui.assist.AssistHandleBehaviorController.BehaviorController;
import com.android.systemui.broadcast.BroadcastDispatcher;
import com.android.systemui.keyguard.WakefulnessLifecycle;
import com.android.systemui.model.SysUiState;
import com.android.systemui.plugins.statusbar.StatusBarStateController;
import com.android.systemui.recents.OverviewProxyService;
import com.android.systemui.shared.system.ActivityManagerWrapper;
import com.android.systemui.shared.system.PackageManagerWrapper;
import com.android.systemui.shared.system.QuickStepContract;
import com.android.systemui.shared.system.TaskStackChangeListener;
import com.android.systemui.statusbar.StatusBarState;

import java.io.PrintWriter;
import java.time.LocalDate;
import java.util.ArrayList;
import java.util.List;
import java.util.concurrent.TimeUnit;

import javax.inject.Inject;
import javax.inject.Named;
import javax.inject.Singleton;

import dagger.Lazy;

/**
 * Assistant handle behavior that hides the handles when the phone is dozing or in immersive mode,
 * shows the handles when on lockscreen, and shows the handles temporarily when changing tasks or
 * entering overview.
 */
@Singleton
final class AssistHandleReminderExpBehavior implements BehaviorController {

    private static final Uri LEARNING_TIME_ELAPSED_URI =
            Settings.Secure.getUriFor(Settings.Secure.ASSIST_HANDLES_LEARNING_TIME_ELAPSED_MILLIS);
    private static final Uri LEARNING_EVENT_COUNT_URI =
            Settings.Secure.getUriFor(Settings.Secure.ASSIST_HANDLES_LEARNING_EVENT_COUNT);
    private static final String LEARNED_HINT_LAST_SHOWN_KEY =
            "reminder_exp_learned_hint_last_shown";
    private static final long DEFAULT_LEARNING_TIME_MS = TimeUnit.DAYS.toMillis(2);
    private static final int DEFAULT_LEARNING_COUNT = 2;
    private static final long DEFAULT_SHOW_AND_GO_DELAYED_SHORT_DELAY_MS = 150;
    private static final long DEFAULT_SHOW_AND_GO_DELAYED_LONG_DELAY_MS =
            TimeUnit.SECONDS.toMillis(1);
    private static final long DEFAULT_SHOW_AND_GO_DELAY_RESET_TIMEOUT_MS =
            TimeUnit.SECONDS.toMillis(3);
    private static final boolean DEFAULT_SUPPRESS_ON_LOCKSCREEN = true;
    private static final boolean DEFAULT_SUPPRESS_ON_LAUNCHER = false;
    private static final boolean DEFAULT_SUPPRESS_ON_APPS = true;
    private static final boolean DEFAULT_SHOW_WHEN_TAUGHT = false;

    private static final String[] DEFAULT_HOME_CHANGE_ACTIONS = new String[] {
            PackageManagerWrapper.ACTION_PREFERRED_ACTIVITY_CHANGED,
            Intent.ACTION_PACKAGE_ADDED,
            Intent.ACTION_PACKAGE_CHANGED,
            Intent.ACTION_PACKAGE_REMOVED
    };

    private final StatusBarStateController.StateListener mStatusBarStateListener =
            new StatusBarStateController.StateListener() {
                @Override
                public void onStateChanged(int newState) {
                    handleStatusBarStateChanged(newState);
                }

                @Override
                public void onDozingChanged(boolean isDozing) {
                    handleDozingChanged(isDozing);
                }
            };
    private final TaskStackChangeListener mTaskStackChangeListener =
            new TaskStackChangeListener() {
                @Override
                public void onTaskMovedToFront(ActivityManager.RunningTaskInfo taskInfo) {
                    handleTaskStackTopChanged(taskInfo.taskId, taskInfo.topActivity);
                }

                @Override
                public void onTaskCreated(int taskId, ComponentName componentName) {
                    handleTaskStackTopChanged(taskId, componentName);
                }
            };
    private final OverviewProxyService.OverviewProxyListener mOverviewProxyListener =
            new OverviewProxyService.OverviewProxyListener() {
                @Override
                public void onOverviewShown(boolean fromHome) {
                    handleOverviewShown();
                }
            };
    private final SysUiState.SysUiStateCallback mSysUiStateCallback =
            this::handleSystemUiStateChanged;
    private final WakefulnessLifecycle.Observer mWakefulnessLifecycleObserver =
            new WakefulnessLifecycle.Observer() {
                @Override
                public void onStartedWakingUp() {
                    handleWakefullnessChanged(/* isAwake = */ false);
                }

                @Override
                public void onFinishedWakingUp() {
                    handleWakefullnessChanged(/* isAwake = */ true);
                }

                @Override
                public void onStartedGoingToSleep() {
                    handleWakefullnessChanged(/* isAwake = */ false);
                }

                @Override
                public void onFinishedGoingToSleep() {
                    handleWakefullnessChanged(/* isAwake = */ false);
                }
            };
    private final BroadcastReceiver mDefaultHomeBroadcastReceiver = new BroadcastReceiver() {
        @Override
        public void onReceive(Context context, Intent intent) {
            mDefaultHome = getCurrentDefaultHome();
        }
    };

    private final BootCompleteCache.BootCompleteListener mBootCompleteListener =
            new BootCompleteCache.BootCompleteListener() {
        @Override
        public void onBootComplete() {
            mDefaultHome = getCurrentDefaultHome();
        }
    };

    private final IntentFilter mDefaultHomeIntentFilter;
    private final Runnable mResetConsecutiveTaskSwitches = this::resetConsecutiveTaskSwitches;

    private final Clock mClock;
    private final Handler mHandler;
    private final DeviceConfigHelper mDeviceConfigHelper;
    private final Lazy<StatusBarStateController> mStatusBarStateController;
    private final Lazy<ActivityManagerWrapper> mActivityManagerWrapper;
    private final Lazy<OverviewProxyService> mOverviewProxyService;
    private final Lazy<SysUiState> mSysUiFlagContainer;
    private final Lazy<WakefulnessLifecycle> mWakefulnessLifecycle;
    private final Lazy<PackageManagerWrapper> mPackageManagerWrapper;
    private final Lazy<BroadcastDispatcher> mBroadcastDispatcher;
    private final Lazy<BootCompleteCache> mBootCompleteCache;

    private boolean mOnLockscreen;
    private boolean mIsDozing;
    private boolean mIsAwake;
    private int mRunningTaskId;
    private boolean mIsNavBarHidden;
    private boolean mIsLauncherShowing;
    private int mConsecutiveTaskSwitches;
    @Nullable private ContentObserver mSettingObserver;

    /** Whether user has learned the gesture. */
    private boolean mIsLearned;
    private long mLastLearningTimestamp;
    /** Uptime while in this behavior. */
    private long mLearningTimeElapsed;
    /** Number of successful Assistant invocations while in this behavior. */
    private int mLearningCount;
    private long mLearnedHintLastShownEpochDay;

    @Nullable private Context mContext;
    @Nullable private AssistHandleCallbacks mAssistHandleCallbacks;
    @Nullable private ComponentName mDefaultHome;

    @Inject
    AssistHandleReminderExpBehavior(
            @Named(UPTIME_NAME) Clock clock,
            @Named(ASSIST_HANDLE_THREAD_NAME) Handler handler,
            DeviceConfigHelper deviceConfigHelper,
            Lazy<StatusBarStateController> statusBarStateController,
            Lazy<ActivityManagerWrapper> activityManagerWrapper,
            Lazy<OverviewProxyService> overviewProxyService,
            Lazy<SysUiState> sysUiFlagContainer,
            Lazy<WakefulnessLifecycle> wakefulnessLifecycle,
            Lazy<PackageManagerWrapper> packageManagerWrapper,
            Lazy<BroadcastDispatcher> broadcastDispatcher,
            Lazy<BootCompleteCache> bootCompleteCache) {
        mClock = clock;
        mHandler = handler;
        mDeviceConfigHelper = deviceConfigHelper;
        mStatusBarStateController = statusBarStateController;
        mActivityManagerWrapper = activityManagerWrapper;
        mOverviewProxyService = overviewProxyService;
        mSysUiFlagContainer = sysUiFlagContainer;
        mWakefulnessLifecycle = wakefulnessLifecycle;
        mPackageManagerWrapper = packageManagerWrapper;
        mDefaultHomeIntentFilter = new IntentFilter();
        for (String action : DEFAULT_HOME_CHANGE_ACTIONS) {
            mDefaultHomeIntentFilter.addAction(action);
        }
        mBroadcastDispatcher = broadcastDispatcher;
        mBootCompleteCache = bootCompleteCache;
    }

    @Override
    public void onModeActivated(Context context, AssistHandleCallbacks callbacks) {
        mContext = context;
        mAssistHandleCallbacks = callbacks;
        mConsecutiveTaskSwitches = 0;
        mBootCompleteCache.get().addListener(mBootCompleteListener);
        mDefaultHome = getCurrentDefaultHome();
        mBroadcastDispatcher.get()
                .registerReceiver(mDefaultHomeBroadcastReceiver, mDefaultHomeIntentFilter);
        mOnLockscreen = onLockscreen(mStatusBarStateController.get().getState());
        mIsDozing = mStatusBarStateController.get().isDozing();
        mStatusBarStateController.get().addCallback(mStatusBarStateListener);
        ActivityManager.RunningTaskInfo runningTaskInfo =
                mActivityManagerWrapper.get().getRunningTask();
        mRunningTaskId = runningTaskInfo == null ? 0 : runningTaskInfo.taskId;
        mActivityManagerWrapper.get().registerTaskStackListener(mTaskStackChangeListener);
        mOverviewProxyService.get().addCallback(mOverviewProxyListener);
        mSysUiFlagContainer.get().addCallback(mSysUiStateCallback);
        mIsAwake = mWakefulnessLifecycle.get().getWakefulness()
                == WakefulnessLifecycle.WAKEFULNESS_AWAKE;
        mWakefulnessLifecycle.get().addObserver(mWakefulnessLifecycleObserver);

        mLearningTimeElapsed = Settings.Secure.getLong(
                context.getContentResolver(),
                Settings.Secure.ASSIST_HANDLES_LEARNING_TIME_ELAPSED_MILLIS,
                /* default = */ 0);
        mLearningCount = Settings.Secure.getInt(
                context.getContentResolver(),
                Settings.Secure.ASSIST_HANDLES_LEARNING_EVENT_COUNT,
                /* default = */ 0);
        mSettingObserver = new SettingsObserver(context, mHandler);
        context.getContentResolver().registerContentObserver(
                LEARNING_TIME_ELAPSED_URI,
                /* notifyForDescendants = */ true,
                mSettingObserver);
        context.getContentResolver().registerContentObserver(
                LEARNING_EVENT_COUNT_URI,
                /* notifyForDescendants = */ true,
                mSettingObserver);
        mLearnedHintLastShownEpochDay = Settings.Secure.getLong(
                context.getContentResolver(), LEARNED_HINT_LAST_SHOWN_KEY, /* default = */ 0);
        mLastLearningTimestamp = mClock.currentTimeMillis();

        callbackForCurrentState(/* justUnlocked = */ false);
    }

    @Override
    public void onModeDeactivated() {
        mAssistHandleCallbacks = null;
        if (mContext != null) {
            mBroadcastDispatcher.get().unregisterReceiver(mDefaultHomeBroadcastReceiver);
            mBootCompleteCache.get().removeListener(mBootCompleteListener);
<<<<<<< HEAD
            /*Settings.Secure.putLong(mContext.getContentResolver(), LEARNING_TIME_ELAPSED_KEY, 0);
            Settings.Secure.putInt(mContext.getContentResolver(), LEARNING_EVENT_COUNT_KEY, 0);
            Settings.Secure.putLong(mContext.getContentResolver(), LEARNED_HINT_LAST_SHOWN_KEY, 0);*/
=======
            mContext.getContentResolver().unregisterContentObserver(mSettingObserver);
            mSettingObserver = null;
            // putString to use overrideableByRestore
            Settings.Secure.putString(
                    mContext.getContentResolver(),
                    Settings.Secure.ASSIST_HANDLES_LEARNING_TIME_ELAPSED_MILLIS,
                    Long.toString(0L),
                    /* overrideableByRestore = */ true);
            // putString to use overrideableByRestore
            Settings.Secure.putString(
                    mContext.getContentResolver(),
                    Settings.Secure.ASSIST_HANDLES_LEARNING_EVENT_COUNT,
                    Integer.toString(0),
                    /* overrideableByRestore = */ true);
            Settings.Secure.putLong(mContext.getContentResolver(), LEARNED_HINT_LAST_SHOWN_KEY, 0);
>>>>>>> e0b64f17
            mContext = null;
        }
        mStatusBarStateController.get().removeCallback(mStatusBarStateListener);
        mActivityManagerWrapper.get().unregisterTaskStackListener(mTaskStackChangeListener);
        mOverviewProxyService.get().removeCallback(mOverviewProxyListener);
        mSysUiFlagContainer.get().removeCallback(mSysUiStateCallback);
        mWakefulnessLifecycle.get().removeObserver(mWakefulnessLifecycleObserver);
    }

    @Override
    public void onAssistantGesturePerformed() {
        if (mContext == null) {
            return;
        }

        // putString to use overrideableByRestore
        Settings.Secure.putString(
                mContext.getContentResolver(),
                Settings.Secure.ASSIST_HANDLES_LEARNING_EVENT_COUNT,
                Integer.toString(++mLearningCount),
                /* overrideableByRestore = */ true);
    }

    @Override
    public void onAssistHandlesRequested() {
        if (mAssistHandleCallbacks != null
                && isFullyAwake()
                && !mIsNavBarHidden
                && !mOnLockscreen) {
            mAssistHandleCallbacks.showAndGo();
        }
    }

    @Nullable
    private ComponentName getCurrentDefaultHome() {
        List<ResolveInfo> homeActivities = new ArrayList<>();
        ComponentName defaultHome = mPackageManagerWrapper.get().getHomeActivities(homeActivities);
        if (defaultHome != null) {
            return defaultHome;
        }

        int topPriority = Integer.MIN_VALUE;
        ComponentName topComponent = null;
        for (ResolveInfo resolveInfo : homeActivities) {
            if (resolveInfo.priority > topPriority) {
                topComponent = resolveInfo.activityInfo.getComponentName();
                topPriority = resolveInfo.priority;
            } else if (resolveInfo.priority == topPriority) {
                topComponent = null;
            }
        }
        return topComponent;
    }

    private void handleStatusBarStateChanged(int newState) {
        boolean onLockscreen = onLockscreen(newState);
        if (mOnLockscreen == onLockscreen) {
            return;
        }

        resetConsecutiveTaskSwitches();
        mOnLockscreen = onLockscreen;
        callbackForCurrentState(!onLockscreen);
    }

    private void handleDozingChanged(boolean isDozing) {
        if (mIsDozing == isDozing) {
            return;
        }

        resetConsecutiveTaskSwitches();
        mIsDozing = isDozing;
        callbackForCurrentState(/* justUnlocked = */ false);
    }

    private void handleWakefullnessChanged(boolean isAwake) {
        if (mIsAwake == isAwake) {
            return;
        }

        resetConsecutiveTaskSwitches();
        mIsAwake = isAwake;
        callbackForCurrentState(/* justUnlocked = */ false);
    }

    private void handleTaskStackTopChanged(int taskId, @Nullable ComponentName taskComponentName) {
        if (mRunningTaskId == taskId || taskComponentName == null) {
            return;
        }

        mRunningTaskId = taskId;
        mIsLauncherShowing = taskComponentName.equals(mDefaultHome);
        if (mIsLauncherShowing) {
            resetConsecutiveTaskSwitches();
        } else {
            rescheduleConsecutiveTaskSwitchesReset();
            mConsecutiveTaskSwitches++;
        }
        callbackForCurrentState(/* justUnlocked = */ false);
    }

    private void handleSystemUiStateChanged(int sysuiStateFlags) {
        boolean isNavBarHidden =
                (sysuiStateFlags & QuickStepContract.SYSUI_STATE_NAV_BAR_HIDDEN) != 0;
        if (mIsNavBarHidden == isNavBarHidden) {
            return;
        }

        resetConsecutiveTaskSwitches();
        mIsNavBarHidden = isNavBarHidden;
        callbackForCurrentState(/* justUnlocked = */ false);
    }

    private void handleOverviewShown() {
        resetConsecutiveTaskSwitches();
        callbackForCurrentState(/* justUnlocked = */ false);
    }

    private boolean onLockscreen(int statusBarState) {
        return statusBarState == StatusBarState.KEYGUARD
                || statusBarState == StatusBarState.SHADE_LOCKED;
    }

    private void callbackForCurrentState(boolean justUnlocked) {
        updateLearningStatus();

        if (mIsLearned) {
            callbackForLearnedState(justUnlocked);
        } else {
            callbackForUnlearnedState();
        }
    }

    private void callbackForLearnedState(boolean justUnlocked) {
        if (mAssistHandleCallbacks == null) {
            return;
        }

        if (!isFullyAwake() || mIsNavBarHidden || mOnLockscreen || !getShowWhenTaught()) {
            mAssistHandleCallbacks.hide();
        } else if (justUnlocked) {
            long currentEpochDay = LocalDate.now().toEpochDay();
            if (mLearnedHintLastShownEpochDay < currentEpochDay) {
                if (mContext != null) {
                    Settings.Secure.putLong(
                            mContext.getContentResolver(),
                            LEARNED_HINT_LAST_SHOWN_KEY,
                            currentEpochDay);
                }
                mLearnedHintLastShownEpochDay = currentEpochDay;
                mAssistHandleCallbacks.showAndGo();
            }
        }
    }

    private void callbackForUnlearnedState() {
        if (mAssistHandleCallbacks == null) {
            return;
        }

        if (!isFullyAwake() || mIsNavBarHidden || isSuppressed()) {
            mAssistHandleCallbacks.hide();
        } else if (mOnLockscreen) {
            mAssistHandleCallbacks.showAndStay();
        } else if (mIsLauncherShowing) {
            mAssistHandleCallbacks.showAndGo();
        } else if (mConsecutiveTaskSwitches == 1) {
            mAssistHandleCallbacks.showAndGoDelayed(
                    getShowAndGoDelayedShortDelayMs(), /* hideIfShowing = */ false);
        } else {
            mAssistHandleCallbacks.showAndGoDelayed(
                    getShowAndGoDelayedLongDelayMs(), /* hideIfShowing = */ true);
        }
    }

    private boolean isSuppressed() {
        if (mOnLockscreen) {
            return getSuppressOnLockscreen();
        } else if (mIsLauncherShowing) {
            return getSuppressOnLauncher();
        } else {
            return getSuppressOnApps();
        }
    }

    private void updateLearningStatus() {
        if (mContext == null) {
            return;
        }

        long currentTimestamp = mClock.currentTimeMillis();
        mLearningTimeElapsed += currentTimestamp - mLastLearningTimestamp;
        mLastLearningTimestamp = currentTimestamp;

        mIsLearned =
                mLearningCount >= getLearningCount() || mLearningTimeElapsed >= getLearningTimeMs();

        // putString to use overrideableByRestore
        mHandler.post(() -> Settings.Secure.putString(
                mContext.getContentResolver(),
                Settings.Secure.ASSIST_HANDLES_LEARNING_TIME_ELAPSED_MILLIS,
                Long.toString(mLearningTimeElapsed),
                /* overrideableByRestore = */ true));
    }

    private void resetConsecutiveTaskSwitches() {
        mHandler.removeCallbacks(mResetConsecutiveTaskSwitches);
        mConsecutiveTaskSwitches = 0;
    }

    private void rescheduleConsecutiveTaskSwitchesReset() {
        mHandler.removeCallbacks(mResetConsecutiveTaskSwitches);
        mHandler.postDelayed(mResetConsecutiveTaskSwitches, getShowAndGoDelayResetTimeoutMs());
    }

    private boolean isFullyAwake() {
        return mIsAwake && !mIsDozing;
    }

    private long getLearningTimeMs() {
        return DEFAULT_LEARNING_TIME_MS;
    }

    private int getLearningCount() {
        return DEFAULT_LEARNING_COUNT;
    }

    private long getShowAndGoDelayedShortDelayMs() {
        return mDeviceConfigHelper.getLong(
                SystemUiDeviceConfigFlags.ASSIST_HANDLES_SHOW_AND_GO_DELAYED_SHORT_DELAY_MS,
                DEFAULT_SHOW_AND_GO_DELAYED_SHORT_DELAY_MS);
    }

    private long getShowAndGoDelayedLongDelayMs() {
        return mDeviceConfigHelper.getLong(
                SystemUiDeviceConfigFlags.ASSIST_HANDLES_SHOW_AND_GO_DELAYED_LONG_DELAY_MS,
                DEFAULT_SHOW_AND_GO_DELAYED_LONG_DELAY_MS);
    }

    private long getShowAndGoDelayResetTimeoutMs() {
        return mDeviceConfigHelper.getLong(
                SystemUiDeviceConfigFlags.ASSIST_HANDLES_SHOW_AND_GO_DELAY_RESET_TIMEOUT_MS,
                DEFAULT_SHOW_AND_GO_DELAY_RESET_TIMEOUT_MS);
    }

    private boolean getSuppressOnLockscreen() {
        return DEFAULT_SUPPRESS_ON_LOCKSCREEN;
    }

    private boolean getSuppressOnLauncher() {
        return mDeviceConfigHelper.getBoolean(
                SystemUiDeviceConfigFlags.ASSIST_HANDLES_SUPPRESS_ON_LAUNCHER,
                DEFAULT_SUPPRESS_ON_LAUNCHER);
    }

    private boolean getSuppressOnApps() {
        return DEFAULT_SUPPRESS_ON_APPS;
    }

    private boolean getShowWhenTaught() {
        return DEFAULT_SHOW_WHEN_TAUGHT;
    }

    @Override
    public void dump(PrintWriter pw, String prefix) {
        pw.println(prefix + "Current AssistHandleReminderExpBehavior State:");
        pw.println(prefix + "   mOnLockscreen=" + mOnLockscreen);
        pw.println(prefix + "   mIsDozing=" + mIsDozing);
        pw.println(prefix + "   mIsAwake=" + mIsAwake);
        pw.println(prefix + "   mRunningTaskId=" + mRunningTaskId);
        pw.println(prefix + "   mDefaultHome=" + mDefaultHome);
        pw.println(prefix + "   mIsNavBarHidden=" + mIsNavBarHidden);
        pw.println(prefix + "   mIsLauncherShowing=" + mIsLauncherShowing);
        pw.println(prefix + "   mConsecutiveTaskSwitches=" + mConsecutiveTaskSwitches);
        pw.println(prefix + "   mIsLearned=" + mIsLearned);
        pw.println(prefix + "   mLastLearningTimestamp=" + mLastLearningTimestamp);
        pw.println(prefix + "   mLearningTimeElapsed=" + mLearningTimeElapsed);
        pw.println(prefix + "   mLearningCount=" + mLearningCount);
        pw.println(prefix + "   mLearnedHintLastShownEpochDay=" + mLearnedHintLastShownEpochDay);
        pw.println(
                prefix + "   mAssistHandleCallbacks present: " + (mAssistHandleCallbacks != null));

        pw.println(prefix + "   Phenotype Flags:");
        pw.println(prefix + "      "
                + SystemUiDeviceConfigFlags.ASSIST_HANDLES_LEARN_TIME_MS
                + "="
                + getLearningTimeMs());
        pw.println(prefix + "      "
                + SystemUiDeviceConfigFlags.ASSIST_HANDLES_LEARN_COUNT
                + "="
                + getLearningCount());
        pw.println(prefix + "      "
                + SystemUiDeviceConfigFlags.ASSIST_HANDLES_SHOW_AND_GO_DELAYED_SHORT_DELAY_MS
                + "="
                + getShowAndGoDelayedShortDelayMs());
        pw.println(prefix + "      "
                + SystemUiDeviceConfigFlags.ASSIST_HANDLES_SHOW_AND_GO_DELAYED_LONG_DELAY_MS
                + "="
                + getShowAndGoDelayedLongDelayMs());
        pw.println(prefix + "      "
                + SystemUiDeviceConfigFlags.ASSIST_HANDLES_SHOW_AND_GO_DELAY_RESET_TIMEOUT_MS
                + "="
                + getShowAndGoDelayResetTimeoutMs());
        pw.println(prefix + "      "
                + SystemUiDeviceConfigFlags.ASSIST_HANDLES_SUPPRESS_ON_LOCKSCREEN
                + "="
                + getSuppressOnLockscreen());
        pw.println(prefix + "      "
                + SystemUiDeviceConfigFlags.ASSIST_HANDLES_SUPPRESS_ON_LAUNCHER
                + "="
                + getSuppressOnLauncher());
        pw.println(prefix + "      "
                + SystemUiDeviceConfigFlags.ASSIST_HANDLES_SUPPRESS_ON_APPS
                + "="
                + getSuppressOnApps());
        pw.println(prefix + "      "
                + SystemUiDeviceConfigFlags.ASSIST_HANDLES_SHOW_WHEN_TAUGHT
                + "="
                + getShowWhenTaught());
    }

    private final class SettingsObserver extends ContentObserver {

        private final Context mContext;

        SettingsObserver(Context context, Handler handler) {
            super(handler);
            mContext = context;
        }

        @Override
        public void onChange(boolean selfChange, @Nullable Uri uri) {
            if (LEARNING_TIME_ELAPSED_URI.equals(uri)) {
                mLastLearningTimestamp = mClock.currentTimeMillis();
                mLearningTimeElapsed = Settings.Secure.getLong(
                        mContext.getContentResolver(),
                        Settings.Secure.ASSIST_HANDLES_LEARNING_TIME_ELAPSED_MILLIS,
                        /* default = */ 0);
            } else if (LEARNING_EVENT_COUNT_URI.equals(uri)) {
                mLearningCount = Settings.Secure.getInt(
                        mContext.getContentResolver(),
                        Settings.Secure.ASSIST_HANDLES_LEARNING_EVENT_COUNT,
                        /* default = */ 0);
            }

            super.onChange(selfChange, uri);
        }
    }
}<|MERGE_RESOLUTION|>--- conflicted
+++ resolved
@@ -282,11 +282,9 @@
         if (mContext != null) {
             mBroadcastDispatcher.get().unregisterReceiver(mDefaultHomeBroadcastReceiver);
             mBootCompleteCache.get().removeListener(mBootCompleteListener);
-<<<<<<< HEAD
             /*Settings.Secure.putLong(mContext.getContentResolver(), LEARNING_TIME_ELAPSED_KEY, 0);
             Settings.Secure.putInt(mContext.getContentResolver(), LEARNING_EVENT_COUNT_KEY, 0);
             Settings.Secure.putLong(mContext.getContentResolver(), LEARNED_HINT_LAST_SHOWN_KEY, 0);*/
-=======
             mContext.getContentResolver().unregisterContentObserver(mSettingObserver);
             mSettingObserver = null;
             // putString to use overrideableByRestore
@@ -302,7 +300,6 @@
                     Integer.toString(0),
                     /* overrideableByRestore = */ true);
             Settings.Secure.putLong(mContext.getContentResolver(), LEARNED_HINT_LAST_SHOWN_KEY, 0);
->>>>>>> e0b64f17
             mContext = null;
         }
         mStatusBarStateController.get().removeCallback(mStatusBarStateListener);
