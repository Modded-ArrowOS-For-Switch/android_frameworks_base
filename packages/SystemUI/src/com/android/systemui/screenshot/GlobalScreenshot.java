--- conflicted
+++ resolved
@@ -32,11 +32,8 @@
 import android.animation.ValueAnimator.AnimatorUpdateListener;
 import android.app.ActivityManager;
 import android.app.ActivityOptions;
-<<<<<<< HEAD
 import android.app.KeyguardManager;
-=======
 import android.app.ActivityTaskManager;
->>>>>>> 2327d933
 import android.app.Notification;
 import android.app.Notification.BigPictureStyle;
 import android.app.NotificationManager;
@@ -121,13 +118,9 @@
 import java.util.concurrent.ExecutionException;
 import java.util.concurrent.TimeUnit;
 import java.util.concurrent.TimeoutException;
-<<<<<<< HEAD
 
 import java.util.List;
-=======
 import java.util.function.Consumer;
-
->>>>>>> 2327d933
 
 /**
  * POD used in the AsyncTask which saves an image in the background.
@@ -159,11 +152,8 @@
     private static final String TAG = "SaveImageInBackgroundTask";
 
     private static final String SCREENSHOT_FILE_NAME_TEMPLATE = "Screenshot_%s.png";
-<<<<<<< HEAD
     private static final String SCREENSHOT_FILE_NAME_TEMPLATE_APPNAME = "Screenshot_%s_%s.png";
-=======
     private static final String SCREENSHOT_ID_TEMPLATE = "Screenshot_%s";
->>>>>>> 2327d933
     private static final String SCREENSHOT_SHARE_SUBJECT_TEMPLATE = "Screenshot (%s)";
 
     private final SaveImageInBackgroundData mParams;
@@ -204,7 +194,6 @@
         mParams = data;
         mImageTime = System.currentTimeMillis();
         String imageDate = new SimpleDateFormat("yyyyMMdd-HHmmss").format(new Date(mImageTime));
-<<<<<<< HEAD
         CharSequence appName = getRunningActivityName(context);
         boolean onKeyguard = context.getSystemService(KeyguardManager.class).isKeyguardLocked();
         if (!onKeyguard && appName != null) {
@@ -214,8 +203,8 @@
                     appNameString, imageDate);
         } else {
             mImageFileName = String.format(SCREENSHOT_FILE_NAME_TEMPLATE, imageDate);
-=======
-        mImageFileName = String.format(SCREENSHOT_FILE_NAME_TEMPLATE, imageDate);
+        }
+
         mScreenshotId = String.format(SCREENSHOT_ID_TEMPLATE, UUID.randomUUID());
 
         // Initialize screenshot notification smart actions provider.
@@ -229,7 +218,6 @@
         } else {
             // If smart actions is not enabled use empty implementation.
             mSmartActionsProvider = new ScreenshotNotificationSmartActionsProvider();
->>>>>>> 2327d933
         }
 
         // Create the large notification icon
