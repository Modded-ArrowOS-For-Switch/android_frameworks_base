--- conflicted
+++ resolved
@@ -185,12 +185,9 @@
     private TextView mSubtitleView;
     private TextView mDescriptionView;
     protected ImageView mIconView;
-<<<<<<< HEAD
     protected ImageView mAppIcon;
     @VisibleForTesting protected TextView mIndicatorView;
-=======
-    protected TextView mIndicatorView;
->>>>>>> ba595d5d
+
     @VisibleForTesting Button mNegativeButton;
     @VisibleForTesting Button mPositiveButton;
     @VisibleForTesting Button mTryAgainButton;
