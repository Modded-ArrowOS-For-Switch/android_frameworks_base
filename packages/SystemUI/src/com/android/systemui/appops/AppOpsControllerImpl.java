--- conflicted
+++ resolved
@@ -359,13 +359,8 @@
     }
 
     private void notifySuscribers(int code, int uid, String packageName, boolean active) {
-<<<<<<< HEAD
         if (mCallbacksByCode.containsKey(code)
                 && isUserVisible(code, uid, packageName)) {
-=======
-        if (mCallbacksByCode.containsKey(code)) {
-            if (DEBUG) Log.d(TAG, "Notifying of change in package " + packageName);
->>>>>>> 13758c1c
             for (Callback cb: mCallbacksByCode.get(code)) {
                 cb.onActiveStateChanged(code, uid, packageName, active);
             }
