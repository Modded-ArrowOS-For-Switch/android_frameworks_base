--- conflicted
+++ resolved
@@ -133,16 +133,12 @@
         }
         // 2 Removed because we want tuner.
         // 3 Removed because of a revert.
-<<<<<<< HEAD
-        // 4 Removed since we aren't filtering prefs.
-=======
         if (oldVersion < 4) {
             // Delay this so that we can wait for everything to be registered first.
             final int user = mCurrentUser;
             mainHandler.postDelayed(
                     () -> clearAllFromUser(user), 5000);
         }
->>>>>>> 81ee1024
         setValue(TUNER_VERSION, newVersion);
     }
 
