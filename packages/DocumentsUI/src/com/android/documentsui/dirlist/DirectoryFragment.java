--- conflicted
+++ resolved
@@ -1191,15 +1191,10 @@
             view.setOnDragListener(mOnDragListener);
         }
 
-<<<<<<< HEAD
-        // Make all items draggable.
-        view.setOnLongClickListener(onLongClickListener);
-=======
         if (mTuner.dragAndDropEnabled()) {
             // Make all items draggable.
             view.setOnLongClickListener(onLongClickListener);
         }
->>>>>>> 1d8b98bd
     }
 
     private View.OnDragListener mOnDragListener = new View.OnDragListener() {
