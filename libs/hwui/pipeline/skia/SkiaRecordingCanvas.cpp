/*
 * Copyright (C) 2016 The Android Open Source Project
 *
 * Licensed under the Apache License, Version 2.0 (the "License");
 * you may not use this file except in compliance with the License.
 * You may obtain a copy of the License at
 *
 *      http://www.apache.org/licenses/LICENSE-2.0
 *
 * Unless required by applicable law or agreed to in writing, software
 * distributed under the License is distributed on an "AS IS" BASIS,
 * WITHOUT WARRANTIES OR CONDITIONS OF ANY KIND, either express or implied.
 * See the License for the specific language governing permissions and
 * limitations under the License.
 */

#include "SkiaRecordingCanvas.h"
#include "hwui/Paint.h"
#include <SkImagePriv.h>
#include "CanvasTransform.h"
#ifdef __ANDROID__ // Layoutlib does not support Layers
#include "Layer.h"
#include "LayerDrawable.h"
#endif
#include "NinePatchUtils.h"
#include "RenderNode.h"
#include "pipeline/skia/AnimatedDrawables.h"
#ifdef __ANDROID__ // Layoutlib does not support GL, Vulcan etc.
#include "pipeline/skia/GLFunctorDrawable.h"
#include "pipeline/skia/VkFunctorDrawable.h"
#include "pipeline/skia/VkInteropFunctorDrawable.h"
#endif

namespace android {
namespace uirenderer {
namespace skiapipeline {

// ----------------------------------------------------------------------------
// Recording Canvas Setup
// ----------------------------------------------------------------------------

void SkiaRecordingCanvas::initDisplayList(uirenderer::RenderNode* renderNode, int width,
                                          int height) {
    mCurrentBarrier = nullptr;
    SkASSERT(mDisplayList.get() == nullptr);

    if (renderNode) {
        mDisplayList = renderNode->detachAvailableList();
    }
    if (!mDisplayList) {
        mDisplayList.reset(new SkiaDisplayList());
    }

    mDisplayList->attachRecorder(&mRecorder, SkIRect::MakeWH(width, height));
    SkiaCanvas::reset(&mRecorder);
}

uirenderer::DisplayList* SkiaRecordingCanvas::finishRecording() {
    // close any existing chunks if necessary
    insertReorderBarrier(false);
    mRecorder.restoreToCount(1);
    return mDisplayList.release();
}

// ----------------------------------------------------------------------------
// Recording Canvas draw operations: View System
// ----------------------------------------------------------------------------

void SkiaRecordingCanvas::drawRoundRect(uirenderer::CanvasPropertyPrimitive* left,
                                        uirenderer::CanvasPropertyPrimitive* top,
                                        uirenderer::CanvasPropertyPrimitive* right,
                                        uirenderer::CanvasPropertyPrimitive* bottom,
                                        uirenderer::CanvasPropertyPrimitive* rx,
                                        uirenderer::CanvasPropertyPrimitive* ry,
                                        uirenderer::CanvasPropertyPaint* paint) {
    // Destructor of drawables created with allocateDrawable, will be invoked by ~LinearAllocator.
    drawDrawable(mDisplayList->allocateDrawable<AnimatedRoundRect>(left, top, right, bottom, rx, ry,
                                                                   paint));
}

void SkiaRecordingCanvas::drawCircle(uirenderer::CanvasPropertyPrimitive* x,
                                     uirenderer::CanvasPropertyPrimitive* y,
                                     uirenderer::CanvasPropertyPrimitive* radius,
                                     uirenderer::CanvasPropertyPaint* paint) {
    drawDrawable(mDisplayList->allocateDrawable<AnimatedCircle>(x, y, radius, paint));
}

void SkiaRecordingCanvas::insertReorderBarrier(bool enableReorder) {
    if (mCurrentBarrier && enableReorder) {
        // Already in a re-order section, nothing to do
        return;
    }

    if (nullptr != mCurrentBarrier) {
        // finish off the existing chunk
        SkDrawable* drawable =
                mDisplayList->allocateDrawable<EndReorderBarrierDrawable>(mCurrentBarrier);
        mCurrentBarrier = nullptr;
        drawDrawable(drawable);
    }
    if (enableReorder) {
        mCurrentBarrier =
                mDisplayList->allocateDrawable<StartReorderBarrierDrawable>(mDisplayList.get());
        drawDrawable(mCurrentBarrier);
    }
}

void SkiaRecordingCanvas::drawLayer(uirenderer::DeferredLayerUpdater* layerUpdater) {
#ifdef __ANDROID__ // Layoutlib does not support Layers
    if (layerUpdater != nullptr) {
        // Create a ref-counted drawable, which is kept alive by sk_sp in SkLiteDL.
        sk_sp<SkDrawable> drawable(new LayerDrawable(layerUpdater));
        drawDrawable(drawable.get());
    }
#endif
}


void SkiaRecordingCanvas::drawRenderNode(uirenderer::RenderNode* renderNode) {
    // Record the child node. Drawable dtor will be invoked when mChildNodes deque is cleared.
    mDisplayList->mChildNodes.emplace_back(renderNode, asSkCanvas(), true, mCurrentBarrier);
    auto& renderNodeDrawable = mDisplayList->mChildNodes.back();
    if (Properties::getRenderPipelineType() == RenderPipelineType::SkiaVulkan) {
        // Put Vulkan WebViews with non-rectangular clips in a HW layer
        renderNode->mutateStagingProperties().setClipMayBeComplex(mRecorder.isClipMayBeComplex());
    }
    drawDrawable(&renderNodeDrawable);

    // use staging property, since recording on UI thread
    if (renderNode->stagingProperties().isProjectionReceiver()) {
        mDisplayList->mProjectionReceiver = &renderNodeDrawable;
    }
}


void SkiaRecordingCanvas::callDrawGLFunction(Functor* functor,
                                             uirenderer::GlFunctorLifecycleListener* listener) {
#ifdef __ANDROID__ // Layoutlib does not support GL, Vulcan etc.
    FunctorDrawable* functorDrawable;
    if (Properties::getRenderPipelineType() == RenderPipelineType::SkiaVulkan) {
        functorDrawable = mDisplayList->allocateDrawable<VkInteropFunctorDrawable>(
                functor, listener, asSkCanvas());
    } else {
        functorDrawable =
                mDisplayList->allocateDrawable<GLFunctorDrawable>(functor, listener, asSkCanvas());
    }
    mDisplayList->mChildFunctors.push_back(functorDrawable);
    drawDrawable(functorDrawable);
#endif
}

void SkiaRecordingCanvas::drawWebViewFunctor(int functor) {
#ifdef __ANDROID__ // Layoutlib does not support GL, Vulcan etc.
    FunctorDrawable* functorDrawable;
    if (Properties::getRenderPipelineType() == RenderPipelineType::SkiaVulkan) {
        functorDrawable = mDisplayList->allocateDrawable<VkFunctorDrawable>(functor, asSkCanvas());
    } else {
        functorDrawable = mDisplayList->allocateDrawable<GLFunctorDrawable>(functor, asSkCanvas());
    }
    mDisplayList->mChildFunctors.push_back(functorDrawable);
    mRecorder.drawWebView(functorDrawable);
#endif
}

void SkiaRecordingCanvas::drawVectorDrawable(VectorDrawableRoot* tree) {
    mRecorder.drawVectorDrawable(tree);
    SkMatrix mat;
    this->getMatrix(&mat);
    mDisplayList->appendVD(tree, mat);
}

// ----------------------------------------------------------------------------
// Recording Canvas draw operations: Bitmaps
// ----------------------------------------------------------------------------

SkiaCanvas::PaintCoW&& SkiaRecordingCanvas::filterBitmap(PaintCoW&& paint) {
    bool fixBlending = false;
    bool fixAA = false;
    if (paint) {
        // kClear blend mode is drawn as kDstOut on HW for compatibility with Android O and
        // older.
        fixBlending = sApiLevel <= 27 && paint->getBlendMode() == SkBlendMode::kClear;
        fixAA = paint->isAntiAlias();
    }

    if (fixBlending || fixAA) {
        SkPaint& tmpPaint = paint.writeable();

        if (fixBlending) {
            tmpPaint.setBlendMode(SkBlendMode::kDstOut);
        }

        // disabling AA on bitmap draws matches legacy HWUI behavior
        tmpPaint.setAntiAlias(false);
    }

    return filterPaint(std::move(paint));
}

static SkDrawLooper* get_looper(const Paint* paint) {
    return paint ? paint->getLooper() : nullptr;
}

template <typename Proc>
void applyLooper(SkDrawLooper* looper, const SkPaint& paint, Proc proc) {
    if (looper) {
        SkSTArenaAlloc<256> alloc;
        SkDrawLooper::Context* ctx = looper->makeContext(&alloc);
        if (ctx) {
            SkDrawLooper::Context::Info info;
            for (;;) {
                SkPaint p = paint;
                if (!ctx->next(&info, &p)) {
                    break;
                }
                proc(info.fTranslate.fX, info.fTranslate.fY, p);
            }
        }
    } else {
        proc(0, 0, paint);
    }
}

void SkiaRecordingCanvas::drawBitmap(Bitmap& bitmap, float left, float top, const Paint* paint) {
    sk_sp<SkImage> image = bitmap.makeImage();

    applyLooper(get_looper(paint), *filterBitmap(paint), [&](SkScalar x, SkScalar y, const SkPaint& p) {
        mRecorder.drawImage(image, left + x, top + y, &p, bitmap.palette());
    });

    // if image->unique() is true, then mRecorder.drawImage failed for some reason. It also means
    // it is not safe to store a raw SkImage pointer, because the image object will be destroyed
    // when this function ends.
    if (!bitmap.isImmutable() && image.get() && !image->unique()) {
        mDisplayList->mMutableImages.push_back(image.get());
    }
}

void SkiaRecordingCanvas::drawBitmap(Bitmap& bitmap, const SkMatrix& matrix, const Paint* paint) {
    SkAutoCanvasRestore acr(&mRecorder, true);
    concat(matrix);

    sk_sp<SkImage> image = bitmap.makeImage();

    applyLooper(get_looper(paint), *filterBitmap(paint), [&](SkScalar x, SkScalar y, const SkPaint& p) {
        mRecorder.drawImage(image, x, y, &p, bitmap.palette());
    });

    if (!bitmap.isImmutable() && image.get() && !image->unique()) {
        mDisplayList->mMutableImages.push_back(image.get());
    }
}

void SkiaRecordingCanvas::drawBitmap(Bitmap& bitmap, float srcLeft, float srcTop, float srcRight,
                                     float srcBottom, float dstLeft, float dstTop, float dstRight,
                                     float dstBottom, const Paint* paint) {
    SkRect srcRect = SkRect::MakeLTRB(srcLeft, srcTop, srcRight, srcBottom);
    SkRect dstRect = SkRect::MakeLTRB(dstLeft, dstTop, dstRight, dstBottom);

    sk_sp<SkImage> image = bitmap.makeImage();

    applyLooper(get_looper(paint), *filterBitmap(paint), [&](SkScalar x, SkScalar y, const SkPaint& p) {
        mRecorder.drawImageRect(image, srcRect, dstRect.makeOffset(x, y), &p,
                                SkCanvas::kFast_SrcRectConstraint, bitmap.palette());
    });

    if (!bitmap.isImmutable() && image.get() && !image->unique() && !srcRect.isEmpty() &&
        !dstRect.isEmpty()) {
        mDisplayList->mMutableImages.push_back(image.get());
    }
}

void SkiaRecordingCanvas::drawNinePatch(Bitmap& bitmap, const Res_png_9patch& chunk, float dstLeft,
                                        float dstTop, float dstRight, float dstBottom,
                                        const Paint* paint) {
    SkCanvas::Lattice lattice;
    NinePatchUtils::SetLatticeDivs(&lattice, chunk, bitmap.width(), bitmap.height());

    lattice.fRectTypes = nullptr;
    lattice.fColors = nullptr;
    int numFlags = 0;
    if (chunk.numColors > 0 && chunk.numColors == NinePatchUtils::NumDistinctRects(lattice)) {
        // We can expect the framework to give us a color for every distinct rect.
        // Skia requires placeholder flags for degenerate rects.
        numFlags = (lattice.fXCount + 1) * (lattice.fYCount + 1);
    }

    SkAutoSTMalloc<25, SkCanvas::Lattice::RectType> flags(numFlags);
    SkAutoSTMalloc<25, SkColor> colors(numFlags);
    if (numFlags > 0) {
        NinePatchUtils::SetLatticeFlags(&lattice, flags.get(), numFlags, chunk, colors.get());
    }

    lattice.fBounds = nullptr;
    SkRect dst = SkRect::MakeLTRB(dstLeft, dstTop, dstRight, dstBottom);

    PaintCoW filteredPaint(paint);
    // HWUI always draws 9-patches with bilinear filtering, regardless of what is set in the Paint.
    if (!filteredPaint || filteredPaint->getFilterQuality() != kLow_SkFilterQuality) {
        filteredPaint.writeable().setFilterQuality(kLow_SkFilterQuality);
    }
    sk_sp<SkImage> image = bitmap.makeImage();

<<<<<<< HEAD
    applyLooper(get_looper(paint), *filterBitmap(std::move(filteredPaint)),
                [&](SkScalar x, SkScalar y, const SkPaint& p) {
=======
    applyLooper(get_looper(paint), *filterBitmap(*filteredPaint), [&](SkScalar x, SkScalar y,
                                                                      const SkPaint& p) {
>>>>>>> ba595d5d
        mRecorder.drawImageLattice(image, lattice, dst.makeOffset(x, y), &p, bitmap.palette());
    });

    if (!bitmap.isImmutable() && image.get() && !image->unique() && !dst.isEmpty()) {
        mDisplayList->mMutableImages.push_back(image.get());
    }
}

double SkiaRecordingCanvas::drawAnimatedImage(AnimatedImageDrawable* animatedImage) {
    drawDrawable(animatedImage);
    mDisplayList->mAnimatedImages.push_back(animatedImage);
    return 0;
}

}  // namespace skiapipeline
}  // namespace uirenderer
}  // namespace android<|MERGE_RESOLUTION|>--- conflicted
+++ resolved
@@ -301,13 +301,8 @@
     }
     sk_sp<SkImage> image = bitmap.makeImage();
 
-<<<<<<< HEAD
-    applyLooper(get_looper(paint), *filterBitmap(std::move(filteredPaint)),
-                [&](SkScalar x, SkScalar y, const SkPaint& p) {
-=======
     applyLooper(get_looper(paint), *filterBitmap(*filteredPaint), [&](SkScalar x, SkScalar y,
                                                                       const SkPaint& p) {
->>>>>>> ba595d5d
         mRecorder.drawImageLattice(image, lattice, dst.makeOffset(x, y), &p, bitmap.palette());
     });
 
