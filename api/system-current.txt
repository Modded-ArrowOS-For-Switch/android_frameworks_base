package android {

  public static final class Manifest.permission {
    field public static final java.lang.String ACCESS_AMBIENT_LIGHT_STATS = "android.permission.ACCESS_AMBIENT_LIGHT_STATS";
    field public static final java.lang.String ACCESS_BROADCAST_RADIO = "android.permission.ACCESS_BROADCAST_RADIO";
    field public static final java.lang.String ACCESS_CACHE_FILESYSTEM = "android.permission.ACCESS_CACHE_FILESYSTEM";
    field public static final java.lang.String ACCESS_CHECKIN_PROPERTIES = "android.permission.ACCESS_CHECKIN_PROPERTIES";
    field public static final java.lang.String ACCESS_DRM_CERTIFICATES = "android.permission.ACCESS_DRM_CERTIFICATES";
    field public static final deprecated java.lang.String ACCESS_FM_RADIO = "android.permission.ACCESS_FM_RADIO";
    field public static final java.lang.String ACCESS_MOCK_LOCATION = "android.permission.ACCESS_MOCK_LOCATION";
    field public static final java.lang.String ACCESS_MTP = "android.permission.ACCESS_MTP";
    field public static final java.lang.String ACCESS_NETWORK_CONDITIONS = "android.permission.ACCESS_NETWORK_CONDITIONS";
    field public static final java.lang.String ACCESS_NOTIFICATIONS = "android.permission.ACCESS_NOTIFICATIONS";
    field public static final java.lang.String ACCESS_SHORTCUTS = "android.permission.ACCESS_SHORTCUTS";
    field public static final java.lang.String ACCESS_SURFACE_FLINGER = "android.permission.ACCESS_SURFACE_FLINGER";
    field public static final java.lang.String ACCOUNT_MANAGER = "android.permission.ACCOUNT_MANAGER";
    field public static final java.lang.String ACTIVITY_EMBEDDING = "android.permission.ACTIVITY_EMBEDDING";
    field public static final java.lang.String ALLOCATE_AGGRESSIVE = "android.permission.ALLOCATE_AGGRESSIVE";
    field public static final java.lang.String ALLOW_ANY_CODEC_FOR_PLAYBACK = "android.permission.ALLOW_ANY_CODEC_FOR_PLAYBACK";
    field public static final java.lang.String AMBIENT_WALLPAPER = "android.permission.AMBIENT_WALLPAPER";
    field public static final java.lang.String BACKUP = "android.permission.BACKUP";
    field public static final java.lang.String BATTERY_STATS = "android.permission.BATTERY_STATS";
    field public static final java.lang.String BIND_APPWIDGET = "android.permission.BIND_APPWIDGET";
    field public static final deprecated java.lang.String BIND_CONNECTION_SERVICE = "android.permission.BIND_CONNECTION_SERVICE";
    field public static final java.lang.String BIND_DIRECTORY_SEARCH = "android.permission.BIND_DIRECTORY_SEARCH";
    field public static final java.lang.String BIND_EUICC_SERVICE = "android.permission.BIND_EUICC_SERVICE";
    field public static final java.lang.String BIND_IMS_SERVICE = "android.permission.BIND_IMS_SERVICE";
    field public static final java.lang.String BIND_KEYGUARD_APPWIDGET = "android.permission.BIND_KEYGUARD_APPWIDGET";
    field public static final java.lang.String BIND_NETWORK_RECOMMENDATION_SERVICE = "android.permission.BIND_NETWORK_RECOMMENDATION_SERVICE";
    field public static final java.lang.String BIND_NOTIFICATION_ASSISTANT_SERVICE = "android.permission.BIND_NOTIFICATION_ASSISTANT_SERVICE";
    field public static final java.lang.String BIND_PRINT_RECOMMENDATION_SERVICE = "android.permission.BIND_PRINT_RECOMMENDATION_SERVICE";
    field public static final java.lang.String BIND_REMOTEVIEWS = "android.permission.BIND_REMOTEVIEWS";
    field public static final java.lang.String BIND_RESOLVER_RANKER_SERVICE = "android.permission.BIND_RESOLVER_RANKER_SERVICE";
    field public static final java.lang.String BIND_RUNTIME_PERMISSION_PRESENTER_SERVICE = "android.permission.BIND_RUNTIME_PERMISSION_PRESENTER_SERVICE";
    field public static final java.lang.String BIND_SETTINGS_SUGGESTIONS_SERVICE = "android.permission.BIND_SETTINGS_SUGGESTIONS_SERVICE";
    field public static final java.lang.String BIND_SMART_SUGGESTIONS_SERVICE = "android.permission.BIND_SMART_SUGGESTIONS_SERVICE";
    field public static final java.lang.String BIND_SOUND_TRIGGER_DETECTION_SERVICE = "android.permission.BIND_SOUND_TRIGGER_DETECTION_SERVICE";
    field public static final java.lang.String BIND_TELEPHONY_DATA_SERVICE = "android.permission.BIND_TELEPHONY_DATA_SERVICE";
    field public static final java.lang.String BIND_TELEPHONY_NETWORK_SERVICE = "android.permission.BIND_TELEPHONY_NETWORK_SERVICE";
    field public static final java.lang.String BIND_TEXTCLASSIFIER_SERVICE = "android.permission.BIND_TEXTCLASSIFIER_SERVICE";
    field public static final java.lang.String BIND_TRUST_AGENT = "android.permission.BIND_TRUST_AGENT";
    field public static final java.lang.String BIND_TV_REMOTE_SERVICE = "android.permission.BIND_TV_REMOTE_SERVICE";
    field public static final java.lang.String BLUETOOTH_PRIVILEGED = "android.permission.BLUETOOTH_PRIVILEGED";
    field public static final java.lang.String BRICK = "android.permission.BRICK";
    field public static final java.lang.String BRIGHTNESS_SLIDER_USAGE = "android.permission.BRIGHTNESS_SLIDER_USAGE";
    field public static final deprecated java.lang.String BROADCAST_NETWORK_PRIVILEGED = "android.permission.BROADCAST_NETWORK_PRIVILEGED";
    field public static final java.lang.String CALL_PRIVILEGED = "android.permission.CALL_PRIVILEGED";
    field public static final java.lang.String CAMERA_DISABLE_TRANSMIT_LED = "android.permission.CAMERA_DISABLE_TRANSMIT_LED";
    field public static final java.lang.String CAPTURE_AUDIO_HOTWORD = "android.permission.CAPTURE_AUDIO_HOTWORD";
    field public static final java.lang.String CAPTURE_AUDIO_OUTPUT = "android.permission.CAPTURE_AUDIO_OUTPUT";
    field public static final java.lang.String CAPTURE_TV_INPUT = "android.permission.CAPTURE_TV_INPUT";
    field public static final java.lang.String CHANGE_APP_IDLE_STATE = "android.permission.CHANGE_APP_IDLE_STATE";
    field public static final java.lang.String CHANGE_COMPONENT_ENABLED_STATE = "android.permission.CHANGE_COMPONENT_ENABLED_STATE";
    field public static final java.lang.String CHANGE_CONFIGURATION = "android.permission.CHANGE_CONFIGURATION";
    field public static final java.lang.String CHANGE_DEVICE_IDLE_TEMP_WHITELIST = "android.permission.CHANGE_DEVICE_IDLE_TEMP_WHITELIST";
    field public static final java.lang.String CLEAR_APP_USER_DATA = "android.permission.CLEAR_APP_USER_DATA";
    field public static final java.lang.String CONFIGURE_DISPLAY_BRIGHTNESS = "android.permission.CONFIGURE_DISPLAY_BRIGHTNESS";
    field public static final java.lang.String CONNECTIVITY_INTERNAL = "android.permission.CONNECTIVITY_INTERNAL";
    field public static final java.lang.String CONNECTIVITY_USE_RESTRICTED_NETWORKS = "android.permission.CONNECTIVITY_USE_RESTRICTED_NETWORKS";
    field public static final java.lang.String CONTROL_DISPLAY_SATURATION = "android.permission.CONTROL_DISPLAY_SATURATION";
    field public static final java.lang.String CONTROL_INCALL_EXPERIENCE = "android.permission.CONTROL_INCALL_EXPERIENCE";
    field public static final java.lang.String CONTROL_KEYGUARD_SECURE_NOTIFICATIONS = "android.permission.CONTROL_KEYGUARD_SECURE_NOTIFICATIONS";
    field public static final java.lang.String CONTROL_LOCATION_UPDATES = "android.permission.CONTROL_LOCATION_UPDATES";
    field public static final java.lang.String CONTROL_VPN = "android.permission.CONTROL_VPN";
    field public static final java.lang.String CRYPT_KEEPER = "android.permission.CRYPT_KEEPER";
    field public static final java.lang.String DELETE_CACHE_FILES = "android.permission.DELETE_CACHE_FILES";
    field public static final java.lang.String DELETE_PACKAGES = "android.permission.DELETE_PACKAGES";
    field public static final java.lang.String DEVICE_POWER = "android.permission.DEVICE_POWER";
    field public static final java.lang.String DIAGNOSTIC = "android.permission.DIAGNOSTIC";
    field public static final java.lang.String DISPATCH_PROVISIONING_MESSAGE = "android.permission.DISPATCH_PROVISIONING_MESSAGE";
    field public static final java.lang.String DUMP = "android.permission.DUMP";
    field public static final java.lang.String FORCE_BACK = "android.permission.FORCE_BACK";
    field public static final java.lang.String FORCE_STOP_PACKAGES = "android.permission.FORCE_STOP_PACKAGES";
    field public static final java.lang.String GET_ACCOUNTS_PRIVILEGED = "android.permission.GET_ACCOUNTS_PRIVILEGED";
    field public static final java.lang.String GET_APP_OPS_STATS = "android.permission.GET_APP_OPS_STATS";
    field public static final java.lang.String GET_PROCESS_STATE_AND_OOM_SCORE = "android.permission.GET_PROCESS_STATE_AND_OOM_SCORE";
    field public static final java.lang.String GET_TOP_ACTIVITY_INFO = "android.permission.GET_TOP_ACTIVITY_INFO";
    field public static final java.lang.String GLOBAL_SEARCH = "android.permission.GLOBAL_SEARCH";
    field public static final java.lang.String GRANT_PROFILE_OWNER_DEVICE_IDS_ACCESS = "android.permission.GRANT_PROFILE_OWNER_DEVICE_IDS_ACCESS";
    field public static final java.lang.String GRANT_RUNTIME_PERMISSIONS = "android.permission.GRANT_RUNTIME_PERMISSIONS";
    field public static final java.lang.String HARDWARE_TEST = "android.permission.HARDWARE_TEST";
    field public static final java.lang.String HDMI_CEC = "android.permission.HDMI_CEC";
    field public static final java.lang.String HIDE_NON_SYSTEM_OVERLAY_WINDOWS = "android.permission.HIDE_NON_SYSTEM_OVERLAY_WINDOWS";
    field public static final java.lang.String INJECT_EVENTS = "android.permission.INJECT_EVENTS";
    field public static final java.lang.String INSTALL_GRANT_RUNTIME_PERMISSIONS = "android.permission.INSTALL_GRANT_RUNTIME_PERMISSIONS";
    field public static final java.lang.String INSTALL_LOCATION_PROVIDER = "android.permission.INSTALL_LOCATION_PROVIDER";
    field public static final java.lang.String INSTALL_PACKAGES = "android.permission.INSTALL_PACKAGES";
    field public static final java.lang.String INSTALL_PACKAGE_UPDATES = "android.permission.INSTALL_PACKAGE_UPDATES";
    field public static final java.lang.String INSTALL_SELF_UPDATES = "android.permission.INSTALL_SELF_UPDATES";
    field public static final java.lang.String INTENT_FILTER_VERIFICATION_AGENT = "android.permission.INTENT_FILTER_VERIFICATION_AGENT";
    field public static final java.lang.String INTERACT_ACROSS_USERS = "android.permission.INTERACT_ACROSS_USERS";
    field public static final java.lang.String INTERACT_ACROSS_USERS_FULL = "android.permission.INTERACT_ACROSS_USERS_FULL";
    field public static final java.lang.String INTERNAL_SYSTEM_WINDOW = "android.permission.INTERNAL_SYSTEM_WINDOW";
    field public static final java.lang.String INVOKE_CARRIER_SETUP = "android.permission.INVOKE_CARRIER_SETUP";
    field public static final java.lang.String KILL_UID = "android.permission.KILL_UID";
    field public static final java.lang.String LOCAL_MAC_ADDRESS = "android.permission.LOCAL_MAC_ADDRESS";
    field public static final java.lang.String LOCATION_HARDWARE = "android.permission.LOCATION_HARDWARE";
    field public static final java.lang.String LOCK_DEVICE = "android.permission.LOCK_DEVICE";
    field public static final java.lang.String LOOP_RADIO = "android.permission.LOOP_RADIO";
    field public static final java.lang.String MANAGE_ACCESSIBILITY = "android.permission.MANAGE_ACCESSIBILITY";
    field public static final java.lang.String MANAGE_ACTIVITY_STACKS = "android.permission.MANAGE_ACTIVITY_STACKS";
    field public static final java.lang.String MANAGE_APP_OPS_RESTRICTIONS = "android.permission.MANAGE_APP_OPS_RESTRICTIONS";
    field public static final java.lang.String MANAGE_APP_TOKENS = "android.permission.MANAGE_APP_TOKENS";
    field public static final java.lang.String MANAGE_AUTO_FILL = "android.permission.MANAGE_AUTO_FILL";
    field public static final java.lang.String MANAGE_CARRIER_OEM_UNLOCK_STATE = "android.permission.MANAGE_CARRIER_OEM_UNLOCK_STATE";
    field public static final java.lang.String MANAGE_CA_CERTIFICATES = "android.permission.MANAGE_CA_CERTIFICATES";
    field public static final java.lang.String MANAGE_DEBUGGING = "android.permission.MANAGE_DEBUGGING";
    field public static final java.lang.String MANAGE_DEVICE_ADMINS = "android.permission.MANAGE_DEVICE_ADMINS";
    field public static final java.lang.String MANAGE_IPSEC_TUNNELS = "android.permission.MANAGE_IPSEC_TUNNELS";
    field public static final java.lang.String MANAGE_ROLE_HOLDERS = "android.permission.MANAGE_ROLE_HOLDERS";
    field public static final java.lang.String MANAGE_SOUND_TRIGGER = "android.permission.MANAGE_SOUND_TRIGGER";
    field public static final java.lang.String MANAGE_SUBSCRIPTION_PLANS = "android.permission.MANAGE_SUBSCRIPTION_PLANS";
    field public static final java.lang.String MANAGE_USB = "android.permission.MANAGE_USB";
    field public static final java.lang.String MANAGE_USERS = "android.permission.MANAGE_USERS";
    field public static final java.lang.String MANAGE_USER_OEM_UNLOCK_STATE = "android.permission.MANAGE_USER_OEM_UNLOCK_STATE";
    field public static final java.lang.String MASTER_CLEAR = "android.permission.MASTER_CLEAR";
    field public static final java.lang.String MEDIA_CONTENT_CONTROL = "android.permission.MEDIA_CONTENT_CONTROL";
    field public static final java.lang.String MODIFY_APPWIDGET_BIND_PERMISSIONS = "android.permission.MODIFY_APPWIDGET_BIND_PERMISSIONS";
    field public static final java.lang.String MODIFY_AUDIO_ROUTING = "android.permission.MODIFY_AUDIO_ROUTING";
    field public static final java.lang.String MODIFY_CELL_BROADCASTS = "android.permission.MODIFY_CELL_BROADCASTS";
    field public static final java.lang.String MODIFY_DAY_NIGHT_MODE = "android.permission.MODIFY_DAY_NIGHT_MODE";
    field public static final deprecated java.lang.String MODIFY_NETWORK_ACCOUNTING = "android.permission.MODIFY_NETWORK_ACCOUNTING";
    field public static final java.lang.String MODIFY_PARENTAL_CONTROLS = "android.permission.MODIFY_PARENTAL_CONTROLS";
    field public static final java.lang.String MODIFY_PHONE_STATE = "android.permission.MODIFY_PHONE_STATE";
    field public static final java.lang.String MODIFY_QUIET_MODE = "android.permission.MODIFY_QUIET_MODE";
    field public static final java.lang.String MOUNT_FORMAT_FILESYSTEMS = "android.permission.MOUNT_FORMAT_FILESYSTEMS";
    field public static final java.lang.String MOUNT_UNMOUNT_FILESYSTEMS = "android.permission.MOUNT_UNMOUNT_FILESYSTEMS";
    field public static final java.lang.String MOVE_PACKAGE = "android.permission.MOVE_PACKAGE";
    field public static final java.lang.String NETWORK_MANAGED_PROVISIONING = "android.permission.NETWORK_MANAGED_PROVISIONING";
    field public static final java.lang.String NETWORK_SETUP_WIZARD = "android.permission.NETWORK_SETUP_WIZARD";
    field public static final java.lang.String NOTIFICATION_DURING_SETUP = "android.permission.NOTIFICATION_DURING_SETUP";
    field public static final java.lang.String NOTIFY_TV_INPUTS = "android.permission.NOTIFY_TV_INPUTS";
    field public static final java.lang.String OBSERVE_APP_USAGE = "android.permission.OBSERVE_APP_USAGE";
    field public static final java.lang.String OVERRIDE_WIFI_CONFIG = "android.permission.OVERRIDE_WIFI_CONFIG";
    field public static final java.lang.String PACKAGE_USAGE_STATS = "android.permission.PACKAGE_USAGE_STATS";
    field public static final java.lang.String PACKAGE_VERIFICATION_AGENT = "android.permission.PACKAGE_VERIFICATION_AGENT";
    field public static final java.lang.String PEERS_MAC_ADDRESS = "android.permission.PEERS_MAC_ADDRESS";
    field public static final java.lang.String PERFORM_CDMA_PROVISIONING = "android.permission.PERFORM_CDMA_PROVISIONING";
    field public static final java.lang.String PERFORM_SIM_ACTIVATION = "android.permission.PERFORM_SIM_ACTIVATION";
    field public static final java.lang.String POWER_SAVER = "android.permission.POWER_SAVER";
    field public static final java.lang.String PROVIDE_RESOLVER_RANKER_SERVICE = "android.permission.PROVIDE_RESOLVER_RANKER_SERVICE";
    field public static final java.lang.String PROVIDE_TRUST_AGENT = "android.permission.PROVIDE_TRUST_AGENT";
    field public static final java.lang.String QUERY_TIME_ZONE_RULES = "android.permission.QUERY_TIME_ZONE_RULES";
    field public static final java.lang.String READ_CELL_BROADCASTS = "android.permission.READ_CELL_BROADCASTS";
    field public static final java.lang.String READ_CONTENT_RATING_SYSTEMS = "android.permission.READ_CONTENT_RATING_SYSTEMS";
    field public static final java.lang.String READ_DREAM_STATE = "android.permission.READ_DREAM_STATE";
    field public static final java.lang.String READ_INSTALL_SESSIONS = "android.permission.READ_INSTALL_SESSIONS";
    field public static final java.lang.String READ_LOGS = "android.permission.READ_LOGS";
    field public static final java.lang.String READ_NETWORK_USAGE_HISTORY = "android.permission.READ_NETWORK_USAGE_HISTORY";
    field public static final java.lang.String READ_OEM_UNLOCK_STATE = "android.permission.READ_OEM_UNLOCK_STATE";
    field public static final java.lang.String READ_PRINT_SERVICES = "android.permission.READ_PRINT_SERVICES";
    field public static final java.lang.String READ_PRINT_SERVICE_RECOMMENDATIONS = "android.permission.READ_PRINT_SERVICE_RECOMMENDATIONS";
    field public static final java.lang.String READ_PRIVILEGED_PHONE_STATE = "android.permission.READ_PRIVILEGED_PHONE_STATE";
    field public static final java.lang.String READ_RUNTIME_PROFILES = "android.permission.READ_RUNTIME_PROFILES";
    field public static final java.lang.String READ_SEARCH_INDEXABLES = "android.permission.READ_SEARCH_INDEXABLES";
    field public static final java.lang.String READ_SYSTEM_UPDATE_INFO = "android.permission.READ_SYSTEM_UPDATE_INFO";
    field public static final java.lang.String READ_WALLPAPER_INTERNAL = "android.permission.READ_WALLPAPER_INTERNAL";
    field public static final java.lang.String READ_WIFI_CREDENTIAL = "android.permission.READ_WIFI_CREDENTIAL";
    field public static final java.lang.String REAL_GET_TASKS = "android.permission.REAL_GET_TASKS";
    field public static final java.lang.String REBOOT = "android.permission.REBOOT";
    field public static final java.lang.String RECEIVE_DATA_ACTIVITY_CHANGE = "android.permission.RECEIVE_DATA_ACTIVITY_CHANGE";
    field public static final java.lang.String RECEIVE_DEVICE_CUSTOMIZATION_READY = "android.permission.RECEIVE_DEVICE_CUSTOMIZATION_READY";
    field public static final java.lang.String RECEIVE_EMERGENCY_BROADCAST = "android.permission.RECEIVE_EMERGENCY_BROADCAST";
    field public static final java.lang.String RECEIVE_WIFI_CREDENTIAL_CHANGE = "android.permission.RECEIVE_WIFI_CREDENTIAL_CHANGE";
    field public static final java.lang.String RECOVERY = "android.permission.RECOVERY";
    field public static final java.lang.String RECOVER_KEYSTORE = "android.permission.RECOVER_KEYSTORE";
    field public static final java.lang.String REGISTER_CALL_PROVIDER = "android.permission.REGISTER_CALL_PROVIDER";
    field public static final java.lang.String REGISTER_CONNECTION_MANAGER = "android.permission.REGISTER_CONNECTION_MANAGER";
    field public static final java.lang.String REGISTER_SIM_SUBSCRIPTION = "android.permission.REGISTER_SIM_SUBSCRIPTION";
    field public static final java.lang.String REMOVE_DRM_CERTIFICATES = "android.permission.REMOVE_DRM_CERTIFICATES";
    field public static final java.lang.String RESET_PASSWORD = "android.permission.RESET_PASSWORD";
    field public static final java.lang.String RESTRICTED_VR_ACCESS = "android.permission.RESTRICTED_VR_ACCESS";
    field public static final java.lang.String RETRIEVE_WINDOW_CONTENT = "android.permission.RETRIEVE_WINDOW_CONTENT";
    field public static final java.lang.String REVOKE_RUNTIME_PERMISSIONS = "android.permission.REVOKE_RUNTIME_PERMISSIONS";
    field public static final java.lang.String SCORE_NETWORKS = "android.permission.SCORE_NETWORKS";
    field public static final java.lang.String SEND_DEVICE_CUSTOMIZATION_READY = "android.permission.SEND_DEVICE_CUSTOMIZATION_READY";
    field public static final java.lang.String SEND_RESPOND_VIA_MESSAGE = "android.permission.SEND_RESPOND_VIA_MESSAGE";
    field public static final java.lang.String SEND_SHOW_SUSPENDED_APP_DETAILS = "android.permission.SEND_SHOW_SUSPENDED_APP_DETAILS";
    field public static final java.lang.String SEND_SMS_NO_CONFIRMATION = "android.permission.SEND_SMS_NO_CONFIRMATION";
    field public static final java.lang.String SERIAL_PORT = "android.permission.SERIAL_PORT";
    field public static final java.lang.String SET_ACTIVITY_WATCHER = "android.permission.SET_ACTIVITY_WATCHER";
    field public static final java.lang.String SET_ALWAYS_FINISH = "android.permission.SET_ALWAYS_FINISH";
    field public static final java.lang.String SET_ANIMATION_SCALE = "android.permission.SET_ANIMATION_SCALE";
    field public static final java.lang.String SET_DEBUG_APP = "android.permission.SET_DEBUG_APP";
    field public static final java.lang.String SET_HARMFUL_APP_WARNINGS = "android.permission.SET_HARMFUL_APP_WARNINGS";
    field public static final java.lang.String SET_MEDIA_KEY_LISTENER = "android.permission.SET_MEDIA_KEY_LISTENER";
    field public static final java.lang.String SET_ORIENTATION = "android.permission.SET_ORIENTATION";
    field public static final java.lang.String SET_POINTER_SPEED = "android.permission.SET_POINTER_SPEED";
    field public static final java.lang.String SET_PROCESS_LIMIT = "android.permission.SET_PROCESS_LIMIT";
    field public static final java.lang.String SET_SCREEN_COMPATIBILITY = "android.permission.SET_SCREEN_COMPATIBILITY";
    field public static final java.lang.String SET_TIME = "android.permission.SET_TIME";
    field public static final java.lang.String SET_VOLUME_KEY_LONG_PRESS_LISTENER = "android.permission.SET_VOLUME_KEY_LONG_PRESS_LISTENER";
    field public static final java.lang.String SET_WALLPAPER_COMPONENT = "android.permission.SET_WALLPAPER_COMPONENT";
    field public static final java.lang.String SHOW_KEYGUARD_MESSAGE = "android.permission.SHOW_KEYGUARD_MESSAGE";
    field public static final java.lang.String SHUTDOWN = "android.permission.SHUTDOWN";
    field public static final java.lang.String SIGNAL_PERSISTENT_PROCESSES = "android.permission.SIGNAL_PERSISTENT_PROCESSES";
    field public static final java.lang.String STATUS_BAR = "android.permission.STATUS_BAR";
    field public static final java.lang.String STOP_APP_SWITCHES = "android.permission.STOP_APP_SWITCHES";
    field public static final java.lang.String SUBSTITUTE_NOTIFICATION_APP_NAME = "android.permission.SUBSTITUTE_NOTIFICATION_APP_NAME";
    field public static final java.lang.String SUSPEND_APPS = "android.permission.SUSPEND_APPS";
    field public static final java.lang.String TETHER_PRIVILEGED = "android.permission.TETHER_PRIVILEGED";
    field public static final java.lang.String TV_INPUT_HARDWARE = "android.permission.TV_INPUT_HARDWARE";
    field public static final java.lang.String TV_VIRTUAL_REMOTE_CONTROLLER = "android.permission.TV_VIRTUAL_REMOTE_CONTROLLER";
    field public static final java.lang.String UNLIMITED_SHORTCUTS_API_CALLS = "android.permission.UNLIMITED_SHORTCUTS_API_CALLS";
    field public static final java.lang.String UPDATE_APP_OPS_STATS = "android.permission.UPDATE_APP_OPS_STATS";
    field public static final java.lang.String UPDATE_DEVICE_STATS = "android.permission.UPDATE_DEVICE_STATS";
    field public static final java.lang.String UPDATE_LOCK = "android.permission.UPDATE_LOCK";
    field public static final java.lang.String UPDATE_TIME_ZONE_RULES = "android.permission.UPDATE_TIME_ZONE_RULES";
    field public static final java.lang.String USER_ACTIVITY = "android.permission.USER_ACTIVITY";
    field public static final java.lang.String USE_RESERVED_DISK = "android.permission.USE_RESERVED_DISK";
    field public static final java.lang.String WRITE_APN_SETTINGS = "android.permission.WRITE_APN_SETTINGS";
    field public static final java.lang.String WRITE_DREAM_STATE = "android.permission.WRITE_DREAM_STATE";
    field public static final java.lang.String WRITE_EMBEDDED_SUBSCRIPTIONS = "android.permission.WRITE_EMBEDDED_SUBSCRIPTIONS";
    field public static final java.lang.String WRITE_GSERVICES = "android.permission.WRITE_GSERVICES";
    field public static final java.lang.String WRITE_MEDIA_STORAGE = "android.permission.WRITE_MEDIA_STORAGE";
    field public static final java.lang.String WRITE_OBB = "android.permission.WRITE_OBB";
    field public static final java.lang.String WRITE_SECURE_SETTINGS = "android.permission.WRITE_SECURE_SETTINGS";
  }

  public static final class Manifest.permission_group {
    field public static final java.lang.String UNDEFINED = "android.permission-group.UNDEFINED";
  }

  public static final class R.array {
    field public static final int config_keySystemUuidMapping = 17235973; // 0x1070005
  }

  public static final class R.attr {
    field public static final int isVrOnly = 16844152; // 0x1010578
    field public static final int requiredSystemPropertyName = 16844133; // 0x1010565
    field public static final int requiredSystemPropertyValue = 16844134; // 0x1010566
    field public static final int supportsAmbientMode = 16844173; // 0x101058d
    field public static final int userRestriction = 16844164; // 0x1010584
  }

  public static final class R.bool {
    field public static final int config_sendPackageName = 17891328; // 0x1110000
  }

  public static final class R.dimen {
    field public static final int config_restrictedIconSize = 17104903; // 0x1050007
  }

  public static final class R.drawable {
    field public static final int ic_info = 17301684; // 0x10800b4
  }

  public static final class R.raw {
    field public static final int loaderror = 17825792; // 0x1100000
    field public static final int nodomain = 17825793; // 0x1100001
  }

  public static final class R.string {
    field public static final int config_feedbackIntentExtraKey = 17039391; // 0x104001f
    field public static final int config_feedbackIntentNameKey = 17039392; // 0x1040020
    field public static final int config_helpIntentExtraKey = 17039389; // 0x104001d
    field public static final int config_helpIntentNameKey = 17039390; // 0x104001e
    field public static final int config_helpPackageNameKey = 17039387; // 0x104001b
    field public static final int config_helpPackageNameValue = 17039388; // 0x104001c
  }

  public static final class R.style {
    field public static final int Theme_Leanback_FormWizard = 16974544; // 0x10302d0
  }

}

package android.accounts {

  public class AccountManager {
    method public android.accounts.AccountManagerFuture<android.os.Bundle> finishSessionAsUser(android.os.Bundle, android.app.Activity, android.os.UserHandle, android.accounts.AccountManagerCallback<android.os.Bundle>, android.os.Handler);
  }

}

package android.app {

  public class Activity extends android.view.ContextThemeWrapper implements android.content.ComponentCallbacks2 android.view.KeyEvent.Callback android.view.LayoutInflater.Factory2 android.view.View.OnCreateContextMenuListener android.view.Window.Callback {
    method public void convertFromTranslucent();
    method public boolean convertToTranslucent(android.app.Activity.TranslucentConversionListener, android.app.ActivityOptions);
    method public deprecated boolean isBackgroundVisibleBehind();
    method public deprecated void onBackgroundVisibleBehindChanged(boolean);
  }

  public static abstract interface Activity.TranslucentConversionListener {
    method public abstract void onTranslucentConversionComplete(boolean);
  }

  public class ActivityManager {
    method public void addOnUidImportanceListener(android.app.ActivityManager.OnUidImportanceListener, int);
    method public void forceStopPackage(java.lang.String);
    method public static int getCurrentUser();
    method public int getPackageImportance(java.lang.String);
    method public int getUidImportance(int);
    method public void killUid(int, java.lang.String);
    method public void removeOnUidImportanceListener(android.app.ActivityManager.OnUidImportanceListener);
    method public static void setPersistentVrThread(int);
  }

  public static abstract interface ActivityManager.OnUidImportanceListener {
    method public abstract void onUidImportance(int, int);
  }

  public class AlarmManager {
    method public void set(int, long, long, long, android.app.PendingIntent, android.os.WorkSource);
    method public void set(int, long, long, long, android.app.AlarmManager.OnAlarmListener, android.os.Handler, android.os.WorkSource);
  }

  public class AppOpsManager {
    method public java.util.List<android.app.AppOpsManager.HistoricalPackageOps> getAllHistoricPackagesOps(java.lang.String[], long, long);
    method public android.app.AppOpsManager.HistoricalPackageOps getHistoricalPackagesOps(int, java.lang.String, java.lang.String[], long, long);
    method public static java.lang.String[] getOpStrs();
    method public java.util.List<android.app.AppOpsManager.PackageOps> getOpsForPackage(int, java.lang.String, int[]);
    method public java.util.List<android.app.AppOpsManager.PackageOps> getPackagesForOpStrs(java.lang.String[]);
    method public static int opToDefaultMode(java.lang.String);
    method public static java.lang.String opToPermission(java.lang.String);
    method public void setMode(java.lang.String, int, java.lang.String, int);
    method public void setUidMode(java.lang.String, int, int);
    field public static final java.lang.String OPSTR_ACCEPT_HANDOVER = "android:accept_handover";
    field public static final java.lang.String OPSTR_ACCESS_NOTIFICATIONS = "android:access_notifications";
    field public static final java.lang.String OPSTR_ACTIVATE_VPN = "android:activate_vpn";
    field public static final java.lang.String OPSTR_ASSIST_SCREENSHOT = "android:assist_screenshot";
    field public static final java.lang.String OPSTR_ASSIST_STRUCTURE = "android:assist_structure";
    field public static final java.lang.String OPSTR_AUDIO_ACCESSIBILITY_VOLUME = "android:audio_accessibility_volume";
    field public static final java.lang.String OPSTR_AUDIO_ALARM_VOLUME = "android:audio_alarm_volume";
    field public static final java.lang.String OPSTR_AUDIO_BLUETOOTH_VOLUME = "android:audio_bluetooth_volume";
    field public static final java.lang.String OPSTR_AUDIO_MASTER_VOLUME = "android:audio_master_volume";
    field public static final java.lang.String OPSTR_AUDIO_MEDIA_VOLUME = "android:audio_media_volume";
    field public static final java.lang.String OPSTR_AUDIO_NOTIFICATION_VOLUME = "android:audio_notification_volume";
    field public static final java.lang.String OPSTR_AUDIO_RING_VOLUME = "android:audio_ring_volume";
    field public static final java.lang.String OPSTR_AUDIO_VOICE_VOLUME = "android:audio_voice_volume";
    field public static final java.lang.String OPSTR_BIND_ACCESSIBILITY_SERVICE = "android:bind_accessibility_service";
    field public static final java.lang.String OPSTR_CHANGE_WIFI_STATE = "android:change_wifi_state";
    field public static final java.lang.String OPSTR_GET_ACCOUNTS = "android:get_accounts";
    field public static final java.lang.String OPSTR_GPS = "android:gps";
    field public static final java.lang.String OPSTR_INSTANT_APP_START_FOREGROUND = "android:instant_app_start_foreground";
    field public static final java.lang.String OPSTR_MANAGE_IPSEC_TUNNELS = "android:manage_ipsec_tunnels";
    field public static final java.lang.String OPSTR_MUTE_MICROPHONE = "android:mute_microphone";
    field public static final java.lang.String OPSTR_NEIGHBORING_CELLS = "android:neighboring_cells";
    field public static final java.lang.String OPSTR_PLAY_AUDIO = "android:play_audio";
    field public static final java.lang.String OPSTR_POST_NOTIFICATION = "android:post_notification";
    field public static final java.lang.String OPSTR_PROJECT_MEDIA = "android:project_media";
    field public static final java.lang.String OPSTR_READ_CLIPBOARD = "android:read_clipboard";
    field public static final java.lang.String OPSTR_READ_ICC_SMS = "android:read_icc_sms";
    field public static final java.lang.String OPSTR_RECEIVE_EMERGENCY_BROADCAST = "android:receive_emergency_broadcast";
    field public static final java.lang.String OPSTR_REQUEST_DELETE_PACKAGES = "android:request_delete_packages";
    field public static final java.lang.String OPSTR_REQUEST_INSTALL_PACKAGES = "android:request_install_packages";
    field public static final java.lang.String OPSTR_RUN_ANY_IN_BACKGROUND = "android:run_any_in_background";
    field public static final java.lang.String OPSTR_RUN_IN_BACKGROUND = "android:run_in_background";
    field public static final java.lang.String OPSTR_START_FOREGROUND = "android:start_foreground";
    field public static final java.lang.String OPSTR_TAKE_AUDIO_FOCUS = "android:take_audio_focus";
    field public static final java.lang.String OPSTR_TAKE_MEDIA_BUTTONS = "android:take_media_buttons";
    field public static final java.lang.String OPSTR_TOAST_WINDOW = "android:toast_window";
    field public static final java.lang.String OPSTR_TURN_SCREEN_ON = "android:turn_screen_on";
    field public static final java.lang.String OPSTR_VIBRATE = "android:vibrate";
    field public static final java.lang.String OPSTR_WAKE_LOCK = "android:wake_lock";
    field public static final java.lang.String OPSTR_WIFI_SCAN = "android:wifi_scan";
    field public static final java.lang.String OPSTR_WRITE_CLIPBOARD = "android:write_clipboard";
    field public static final java.lang.String OPSTR_WRITE_ICC_SMS = "android:write_icc_sms";
    field public static final java.lang.String OPSTR_WRITE_SMS = "android:write_sms";
    field public static final java.lang.String OPSTR_WRITE_WALLPAPER = "android:write_wallpaper";
    field public static final int UID_STATE_BACKGROUND = 4; // 0x4
    field public static final int UID_STATE_CACHED = 5; // 0x5
    field public static final int UID_STATE_FOREGROUND = 3; // 0x3
    field public static final int UID_STATE_FOREGROUND_SERVICE = 2; // 0x2
    field public static final int UID_STATE_PERSISTENT = 0; // 0x0
    field public static final int UID_STATE_TOP = 1; // 0x1
  }

  public static final class AppOpsManager.HistoricalOpEntry implements android.os.Parcelable {
    method public int describeContents();
    method public long getAccessCount(int);
    method public long getAccessDuration(int);
    method public long getBackgroundAccessCount();
    method public long getBackgroundAccessDuration();
    method public long getBackgroundRejectCount();
    method public long getForegroundAccessCount();
    method public long getForegroundAccessDuration();
    method public long getForegroundRejectCount();
    method public java.lang.String getOp();
    method public long getRejectCount(int);
    method public void writeToParcel(android.os.Parcel, int);
    field public static final android.os.Parcelable.Creator<android.app.AppOpsManager.HistoricalOpEntry> CREATOR;
  }

  public static final class AppOpsManager.HistoricalPackageOps implements android.os.Parcelable {
    method public int describeContents();
    method public android.app.AppOpsManager.HistoricalOpEntry getEntry(java.lang.String);
    method public android.app.AppOpsManager.HistoricalOpEntry getEntryAt(int);
    method public int getEntryCount();
    method public java.lang.String getPackageName();
    method public int getUid();
    method public void writeToParcel(android.os.Parcel, int);
    field public static final android.os.Parcelable.Creator<android.app.AppOpsManager.HistoricalPackageOps> CREATOR;
  }

  public static final class AppOpsManager.OpEntry implements android.os.Parcelable {
    method public int describeContents();
    method public int getDuration();
    method public long getLastAccessBackgroundTime();
    method public long getLastAccessForegroundTime();
    method public long getLastAccessTime();
    method public long getLastRejectBackgroundTime();
    method public long getLastRejectForegroundTime();
    method public long getLastRejectTime();
    method public int getMode();
    method public java.lang.String getOpStr();
    method public java.lang.String getProxyPackageName();
    method public int getProxyUid();
    method public boolean isRunning();
    method public void writeToParcel(android.os.Parcel, int);
    field public static final android.os.Parcelable.Creator<android.app.AppOpsManager.OpEntry> CREATOR;
  }

  public static final class AppOpsManager.PackageOps implements android.os.Parcelable {
    method public int describeContents();
    method public java.util.List<android.app.AppOpsManager.OpEntry> getOps();
    method public java.lang.String getPackageName();
    method public int getUid();
    method public void writeToParcel(android.os.Parcel, int);
    field public static final android.os.Parcelable.Creator<android.app.AppOpsManager.PackageOps> CREATOR;
  }

  public class BroadcastOptions {
    method public static android.app.BroadcastOptions makeBasic();
    method public void setDontSendToRestrictedApps(boolean);
    method public void setTemporaryAppWhitelistDuration(long);
    method public android.os.Bundle toBundle();
  }

  public class DownloadManager {
    field public static final java.lang.String ACTION_DOWNLOAD_COMPLETED = "android.intent.action.DOWNLOAD_COMPLETED";
  }

  public abstract class InstantAppResolverService extends android.app.Service {
    ctor public InstantAppResolverService();
    method public final void attachBaseContext(android.content.Context);
    method public final android.os.IBinder onBind(android.content.Intent);
    method public deprecated void onGetInstantAppIntentFilter(int[], java.lang.String, android.app.InstantAppResolverService.InstantAppResolutionCallback);
    method public deprecated void onGetInstantAppIntentFilter(android.content.Intent, int[], java.lang.String, android.app.InstantAppResolverService.InstantAppResolutionCallback);
    method public void onGetInstantAppIntentFilter(android.content.Intent, int[], android.os.UserHandle, java.lang.String, android.app.InstantAppResolverService.InstantAppResolutionCallback);
    method public deprecated void onGetInstantAppResolveInfo(int[], java.lang.String, android.app.InstantAppResolverService.InstantAppResolutionCallback);
    method public deprecated void onGetInstantAppResolveInfo(android.content.Intent, int[], java.lang.String, android.app.InstantAppResolverService.InstantAppResolutionCallback);
    method public void onGetInstantAppResolveInfo(android.content.Intent, int[], android.os.UserHandle, java.lang.String, android.app.InstantAppResolverService.InstantAppResolutionCallback);
  }

  public static final class InstantAppResolverService.InstantAppResolutionCallback {
    method public void onInstantAppResolveInfo(java.util.List<android.content.pm.InstantAppResolveInfo>);
  }

  public class KeyguardManager {
    method public android.content.Intent createConfirmFactoryResetCredentialIntent(java.lang.CharSequence, java.lang.CharSequence, java.lang.CharSequence);
    method public boolean getPrivateNotificationsAllowed();
    method public void requestDismissKeyguard(android.app.Activity, java.lang.CharSequence, android.app.KeyguardManager.KeyguardDismissCallback);
    method public void setPrivateNotificationsAllowed(boolean);
  }

  public class Notification implements android.os.Parcelable {
    field public static final java.lang.String CATEGORY_CAR_EMERGENCY = "car_emergency";
    field public static final java.lang.String CATEGORY_CAR_INFORMATION = "car_information";
    field public static final java.lang.String CATEGORY_CAR_WARNING = "car_warning";
    field public static final java.lang.String EXTRA_ALLOW_DURING_SETUP = "android.allowDuringSetup";
    field public static final java.lang.String EXTRA_SUBSTITUTE_APP_NAME = "android.substName";
    field public static final int FLAG_AUTOGROUP_SUMMARY = 1024; // 0x400
  }

  public static final class Notification.TvExtender implements android.app.Notification.Extender {
    ctor public Notification.TvExtender();
    ctor public Notification.TvExtender(android.app.Notification);
    method public android.app.Notification.Builder extend(android.app.Notification.Builder);
    method public java.lang.String getChannelId();
    method public android.app.PendingIntent getContentIntent();
    method public android.app.PendingIntent getDeleteIntent();
    method public boolean getSuppressShowOverApps();
    method public boolean isAvailableOnTv();
    method public android.app.Notification.TvExtender setChannel(java.lang.String);
    method public android.app.Notification.TvExtender setChannelId(java.lang.String);
    method public android.app.Notification.TvExtender setContentIntent(android.app.PendingIntent);
    method public android.app.Notification.TvExtender setDeleteIntent(android.app.PendingIntent);
    method public android.app.Notification.TvExtender setSuppressShowOverApps(boolean);
  }

  public final class NotificationChannel implements android.os.Parcelable {
    method public int getUserLockedFields();
    method public boolean isDeleted();
    method public void populateFromXml(org.xmlpull.v1.XmlPullParser);
    method public org.json.JSONObject toJson() throws org.json.JSONException;
    method public void writeXml(org.xmlpull.v1.XmlSerializer) throws java.io.IOException;
  }

  public final class NotificationChannelGroup implements android.os.Parcelable {
    method public org.json.JSONObject toJson() throws org.json.JSONException;
  }

  public final class StatsManager {
    method public void addConfig(long, byte[]) throws android.app.StatsManager.StatsUnavailableException;
    method public deprecated boolean addConfiguration(long, byte[]);
    method public deprecated byte[] getData(long);
    method public deprecated byte[] getMetadata();
    method public byte[] getReports(long) throws android.app.StatsManager.StatsUnavailableException;
    method public byte[] getStatsMetadata() throws android.app.StatsManager.StatsUnavailableException;
    method public void removeConfig(long) throws android.app.StatsManager.StatsUnavailableException;
    method public deprecated boolean removeConfiguration(long);
    method public void setBroadcastSubscriber(android.app.PendingIntent, long, long) throws android.app.StatsManager.StatsUnavailableException;
    method public deprecated boolean setBroadcastSubscriber(long, long, android.app.PendingIntent);
    method public deprecated boolean setDataFetchOperation(long, android.app.PendingIntent);
    method public void setFetchReportsOperation(android.app.PendingIntent, long) throws android.app.StatsManager.StatsUnavailableException;
    field public static final java.lang.String ACTION_STATSD_STARTED = "android.app.action.STATSD_STARTED";
    field public static final java.lang.String EXTRA_STATS_BROADCAST_SUBSCRIBER_COOKIES = "android.app.extra.STATS_BROADCAST_SUBSCRIBER_COOKIES";
    field public static final java.lang.String EXTRA_STATS_CONFIG_KEY = "android.app.extra.STATS_CONFIG_KEY";
    field public static final java.lang.String EXTRA_STATS_CONFIG_UID = "android.app.extra.STATS_CONFIG_UID";
    field public static final java.lang.String EXTRA_STATS_DIMENSIONS_VALUE = "android.app.extra.STATS_DIMENSIONS_VALUE";
    field public static final java.lang.String EXTRA_STATS_SUBSCRIPTION_ID = "android.app.extra.STATS_SUBSCRIPTION_ID";
    field public static final java.lang.String EXTRA_STATS_SUBSCRIPTION_RULE_ID = "android.app.extra.STATS_SUBSCRIPTION_RULE_ID";
  }

  public static class StatsManager.StatsUnavailableException extends android.util.AndroidException {
    ctor public StatsManager.StatsUnavailableException(java.lang.String);
    ctor public StatsManager.StatsUnavailableException(java.lang.String, java.lang.Throwable);
  }

  public final class Vr2dDisplayProperties implements android.os.Parcelable {
    ctor public Vr2dDisplayProperties(int, int, int);
    method public int describeContents();
    method public void dump(java.io.PrintWriter, java.lang.String);
    method public int getAddedFlags();
    method public int getDpi();
    method public int getHeight();
    method public int getRemovedFlags();
    method public int getWidth();
    method public void writeToParcel(android.os.Parcel, int);
    field public static final android.os.Parcelable.Creator<android.app.Vr2dDisplayProperties> CREATOR;
    field public static final int FLAG_VIRTUAL_DISPLAY_ENABLED = 1; // 0x1
  }

  public static class Vr2dDisplayProperties.Builder {
    ctor public Vr2dDisplayProperties.Builder();
    method public android.app.Vr2dDisplayProperties.Builder addFlags(int);
    method public android.app.Vr2dDisplayProperties build();
    method public android.app.Vr2dDisplayProperties.Builder removeFlags(int);
    method public android.app.Vr2dDisplayProperties.Builder setDimensions(int, int, int);
    method public android.app.Vr2dDisplayProperties.Builder setEnabled(boolean);
  }

  public class VrManager {
    method public int getVr2dDisplayId();
    method public boolean isPersistentVrModeEnabled();
    method public boolean isVrModeEnabled();
    method public void registerVrStateCallback(java.util.concurrent.Executor, android.app.VrStateCallback);
    method public void setAndBindVrCompositor(android.content.ComponentName);
    method public void setPersistentVrModeEnabled(boolean);
    method public void setStandbyEnabled(boolean);
    method public void setVr2dDisplayProperties(android.app.Vr2dDisplayProperties);
    method public void setVrInputMethod(android.content.ComponentName);
    method public void unregisterVrStateCallback(android.app.VrStateCallback);
  }

  public abstract class VrStateCallback {
    ctor public VrStateCallback();
    method public void onPersistentVrStateChanged(boolean);
    method public void onVrStateChanged(boolean);
  }

  public final class WallpaperInfo implements android.os.Parcelable {
    method public boolean supportsAmbientMode();
  }

  public class WallpaperManager {
    method public void clearWallpaper(int, int);
    method public void setDisplayOffset(android.os.IBinder, int, int);
    method public boolean setWallpaperComponent(android.content.ComponentName);
  }

}

package android.app.admin {

  public class DeviceAdminReceiver extends android.content.BroadcastReceiver {
    method public deprecated void onReadyForUserInitialization(android.content.Context, android.content.Intent);
  }

  public class DevicePolicyManager {
    method public java.lang.String getDeviceOwner();
    method public android.content.ComponentName getDeviceOwnerComponentOnAnyUser();
    method public java.lang.String getDeviceOwnerNameOnAnyUser();
    method public java.lang.CharSequence getDeviceOwnerOrganizationName();
    method public android.os.UserHandle getDeviceOwnerUser();
    method public java.util.List<java.lang.String> getPermittedAccessibilityServices(int);
    method public java.util.List<java.lang.String> getPermittedInputMethodsForCurrentUser();
    method public android.content.ComponentName getProfileOwner() throws java.lang.IllegalArgumentException;
    method public android.content.ComponentName getProfileOwnerAsUser(android.os.UserHandle);
    method public java.lang.String getProfileOwnerNameAsUser(int) throws java.lang.IllegalArgumentException;
    method public int getUserProvisioningState();
    method public boolean isDeviceManaged();
    method public boolean isDeviceProvisioned();
    method public boolean isDeviceProvisioningConfigApplied();
    method public void notifyPendingSystemUpdate(long);
    method public void notifyPendingSystemUpdate(long, boolean);
    method public boolean packageHasActiveAdmins(java.lang.String);
    method public deprecated boolean setActiveProfileOwner(android.content.ComponentName, java.lang.String) throws java.lang.IllegalArgumentException;
    method public void setDeviceProvisioningConfigApplied();
    method public void setProfileOwnerCanAccessDeviceIdsForUser(android.content.ComponentName, android.os.UserHandle);
    field public static final java.lang.String ACCOUNT_FEATURE_DEVICE_OR_PROFILE_OWNER_ALLOWED = "android.account.DEVICE_OR_PROFILE_OWNER_ALLOWED";
    field public static final java.lang.String ACCOUNT_FEATURE_DEVICE_OR_PROFILE_OWNER_DISALLOWED = "android.account.DEVICE_OR_PROFILE_OWNER_DISALLOWED";
    field public static final java.lang.String ACTION_PROVISION_FINALIZATION = "android.app.action.PROVISION_FINALIZATION";
    field public static final java.lang.String ACTION_PROVISION_MANAGED_DEVICE_FROM_TRUSTED_SOURCE = "android.app.action.PROVISION_MANAGED_DEVICE_FROM_TRUSTED_SOURCE";
    field public static final java.lang.String ACTION_SET_PROFILE_OWNER = "android.app.action.SET_PROFILE_OWNER";
    field public static final java.lang.String ACTION_STATE_USER_SETUP_COMPLETE = "android.app.action.STATE_USER_SETUP_COMPLETE";
    field public static final java.lang.String EXTRA_PROFILE_OWNER_NAME = "android.app.extra.PROFILE_OWNER_NAME";
    field public static final java.lang.String EXTRA_PROVISIONING_DEVICE_ADMIN_PACKAGE_ICON_URI = "android.app.extra.PROVISIONING_DEVICE_ADMIN_PACKAGE_ICON_URI";
    field public static final java.lang.String EXTRA_PROVISIONING_DEVICE_ADMIN_PACKAGE_LABEL = "android.app.extra.PROVISIONING_DEVICE_ADMIN_PACKAGE_LABEL";
    field public static final java.lang.String EXTRA_PROVISIONING_ORGANIZATION_NAME = "android.app.extra.PROVISIONING_ORGANIZATION_NAME";
    field public static final java.lang.String EXTRA_PROVISIONING_SUPPORT_URL = "android.app.extra.PROVISIONING_SUPPORT_URL";
    field public static final java.lang.String EXTRA_RESTRICTION = "android.app.extra.RESTRICTION";
    field public static final int STATE_USER_PROFILE_COMPLETE = 4; // 0x4
    field public static final int STATE_USER_SETUP_COMPLETE = 2; // 0x2
    field public static final int STATE_USER_SETUP_FINALIZED = 3; // 0x3
    field public static final int STATE_USER_SETUP_INCOMPLETE = 1; // 0x1
    field public static final int STATE_USER_UNMANAGED = 0; // 0x0
  }

  public final class SystemUpdatePolicy implements android.os.Parcelable {
    method public int describeContents();
    method public android.app.admin.SystemUpdatePolicy.InstallationOption getInstallationOptionAt(long);
    method public void writeToParcel(android.os.Parcel, int);
    field public static final android.os.Parcelable.Creator<android.app.admin.SystemUpdatePolicy> CREATOR;
    field public static final int TYPE_PAUSE = 4; // 0x4
  }

  public static class SystemUpdatePolicy.InstallationOption {
    method public long getEffectiveTime();
    method public int getType();
  }

}

package android.app.assist {

  public static class AssistStructure.ViewNode {
    ctor public AssistStructure.ViewNode();
  }

}

package android.app.backup {

  public class BackupDataInput {
    ctor public BackupDataInput(java.io.FileDescriptor);
  }

  public class BackupDataOutput {
    ctor public BackupDataOutput(java.io.FileDescriptor);
    ctor public BackupDataOutput(java.io.FileDescriptor, long);
  }

  public class BackupManager {
    method public void backupNow();
    method public android.app.backup.RestoreSession beginRestoreSession();
    method public void cancelBackups();
    method public long getAvailableRestoreToken(java.lang.String);
    method public android.content.Intent getConfigurationIntent(java.lang.String);
    method public java.lang.String getCurrentTransport();
    method public android.content.ComponentName getCurrentTransportComponent();
    method public android.content.Intent getDataManagementIntent(java.lang.String);
    method public java.lang.String getDataManagementLabel(java.lang.String);
    method public java.lang.String getDestinationString(java.lang.String);
    method public boolean isAppEligibleForBackup(java.lang.String);
    method public boolean isBackupEnabled();
    method public boolean isBackupServiceActive(android.os.UserHandle);
    method public java.lang.String[] listAllTransports();
    method public int requestBackup(java.lang.String[], android.app.backup.BackupObserver);
    method public int requestBackup(java.lang.String[], android.app.backup.BackupObserver, android.app.backup.BackupManagerMonitor, int);
    method public deprecated int requestRestore(android.app.backup.RestoreObserver, android.app.backup.BackupManagerMonitor);
    method public deprecated java.lang.String selectBackupTransport(java.lang.String);
    method public void selectBackupTransport(android.content.ComponentName, android.app.backup.SelectBackupTransportCallback);
    method public void setAutoRestore(boolean);
    method public void setBackupEnabled(boolean);
    method public void updateTransportAttributes(android.content.ComponentName, java.lang.String, android.content.Intent, java.lang.String, android.content.Intent, java.lang.String);
    field public static final int ERROR_AGENT_FAILURE = -1003; // 0xfffffc15
    field public static final int ERROR_BACKUP_CANCELLED = -2003; // 0xfffff82d
    field public static final int ERROR_BACKUP_NOT_ALLOWED = -2001; // 0xfffff82f
    field public static final int ERROR_PACKAGE_NOT_FOUND = -2002; // 0xfffff82e
    field public static final int ERROR_TRANSPORT_ABORTED = -1000; // 0xfffffc18
    field public static final int ERROR_TRANSPORT_INVALID = -2; // 0xfffffffe
    field public static final int ERROR_TRANSPORT_PACKAGE_REJECTED = -1002; // 0xfffffc16
    field public static final int ERROR_TRANSPORT_QUOTA_EXCEEDED = -1005; // 0xfffffc13
    field public static final int ERROR_TRANSPORT_UNAVAILABLE = -1; // 0xffffffff
    field public static final int FLAG_NON_INCREMENTAL_BACKUP = 1; // 0x1
    field public static final java.lang.String PACKAGE_MANAGER_SENTINEL = "@pm@";
    field public static final int SUCCESS = 0; // 0x0
  }

  public class BackupManagerMonitor {
    ctor public BackupManagerMonitor();
    method public void onEvent(android.os.Bundle);
    field public static final java.lang.String EXTRA_LOG_CANCEL_ALL = "android.app.backup.extra.LOG_CANCEL_ALL";
    field public static final java.lang.String EXTRA_LOG_EVENT_CATEGORY = "android.app.backup.extra.LOG_EVENT_CATEGORY";
    field public static final java.lang.String EXTRA_LOG_EVENT_ID = "android.app.backup.extra.LOG_EVENT_ID";
    field public static final java.lang.String EXTRA_LOG_EVENT_PACKAGE_LONG_VERSION = "android.app.backup.extra.LOG_EVENT_PACKAGE_FULL_VERSION";
    field public static final java.lang.String EXTRA_LOG_EVENT_PACKAGE_NAME = "android.app.backup.extra.LOG_EVENT_PACKAGE_NAME";
    field public static final deprecated java.lang.String EXTRA_LOG_EVENT_PACKAGE_VERSION = "android.app.backup.extra.LOG_EVENT_PACKAGE_VERSION";
    field public static final java.lang.String EXTRA_LOG_EXCEPTION_FULL_BACKUP = "android.app.backup.extra.LOG_EXCEPTION_FULL_BACKUP";
    field public static final java.lang.String EXTRA_LOG_ILLEGAL_KEY = "android.app.backup.extra.LOG_ILLEGAL_KEY";
    field public static final java.lang.String EXTRA_LOG_MANIFEST_PACKAGE_NAME = "android.app.backup.extra.LOG_MANIFEST_PACKAGE_NAME";
    field public static final java.lang.String EXTRA_LOG_OLD_VERSION = "android.app.backup.extra.LOG_OLD_VERSION";
    field public static final java.lang.String EXTRA_LOG_POLICY_ALLOW_APKS = "android.app.backup.extra.LOG_POLICY_ALLOW_APKS";
    field public static final java.lang.String EXTRA_LOG_PREFLIGHT_ERROR = "android.app.backup.extra.LOG_PREFLIGHT_ERROR";
    field public static final java.lang.String EXTRA_LOG_RESTORE_ANYWAY = "android.app.backup.extra.LOG_RESTORE_ANYWAY";
    field public static final java.lang.String EXTRA_LOG_RESTORE_VERSION = "android.app.backup.extra.LOG_RESTORE_VERSION";
    field public static final java.lang.String EXTRA_LOG_WIDGET_PACKAGE_NAME = "android.app.backup.extra.LOG_WIDGET_PACKAGE_NAME";
    field public static final int LOG_EVENT_CATEGORY_AGENT = 2; // 0x2
    field public static final int LOG_EVENT_CATEGORY_BACKUP_MANAGER_POLICY = 3; // 0x3
    field public static final int LOG_EVENT_CATEGORY_TRANSPORT = 1; // 0x1
    field public static final int LOG_EVENT_ID_APK_NOT_INSTALLED = 40; // 0x28
    field public static final int LOG_EVENT_ID_APP_HAS_NO_AGENT = 28; // 0x1c
    field public static final int LOG_EVENT_ID_BACKUP_DISABLED = 13; // 0xd
    field public static final int LOG_EVENT_ID_CANNOT_RESTORE_WITHOUT_APK = 41; // 0x29
    field public static final int LOG_EVENT_ID_CANT_FIND_AGENT = 30; // 0x1e
    field public static final int LOG_EVENT_ID_CORRUPT_MANIFEST = 46; // 0x2e
    field public static final int LOG_EVENT_ID_DEVICE_NOT_PROVISIONED = 14; // 0xe
    field public static final int LOG_EVENT_ID_ERROR_PREFLIGHT = 16; // 0x10
    field public static final int LOG_EVENT_ID_EXCEPTION_FULL_BACKUP = 19; // 0x13
    field public static final int LOG_EVENT_ID_EXPECTED_DIFFERENT_PACKAGE = 43; // 0x2b
    field public static final int LOG_EVENT_ID_FULL_BACKUP_CANCEL = 4; // 0x4
    field public static final int LOG_EVENT_ID_FULL_RESTORE_ALLOW_BACKUP_FALSE = 39; // 0x27
    field public static final int LOG_EVENT_ID_FULL_RESTORE_SIGNATURE_MISMATCH = 37; // 0x25
    field public static final int LOG_EVENT_ID_FULL_RESTORE_TIMEOUT = 45; // 0x2d
    field public static final int LOG_EVENT_ID_ILLEGAL_KEY = 5; // 0x5
    field public static final int LOG_EVENT_ID_KEY_VALUE_BACKUP_CANCEL = 21; // 0x15
    field public static final int LOG_EVENT_ID_KEY_VALUE_RESTORE_TIMEOUT = 31; // 0x1f
    field public static final int LOG_EVENT_ID_LOST_TRANSPORT = 25; // 0x19
    field public static final int LOG_EVENT_ID_MISSING_SIGNATURE = 42; // 0x2a
    field public static final int LOG_EVENT_ID_NO_DATA_TO_SEND = 7; // 0x7
    field public static final int LOG_EVENT_ID_NO_PACKAGES = 49; // 0x31
    field public static final int LOG_EVENT_ID_NO_PM_METADATA_RECEIVED = 23; // 0x17
    field public static final int LOG_EVENT_ID_NO_RESTORE_METADATA_AVAILABLE = 22; // 0x16
    field public static final int LOG_EVENT_ID_PACKAGE_INELIGIBLE = 9; // 0x9
    field public static final int LOG_EVENT_ID_PACKAGE_KEY_VALUE_PARTICIPANT = 10; // 0xa
    field public static final int LOG_EVENT_ID_PACKAGE_NOT_FOUND = 12; // 0xc
    field public static final int LOG_EVENT_ID_PACKAGE_NOT_PRESENT = 26; // 0x1a
    field public static final int LOG_EVENT_ID_PACKAGE_STOPPED = 11; // 0xb
    field public static final int LOG_EVENT_ID_PACKAGE_TRANSPORT_NOT_PRESENT = 15; // 0xf
    field public static final int LOG_EVENT_ID_PM_AGENT_HAS_NO_METADATA = 24; // 0x18
    field public static final int LOG_EVENT_ID_QUOTA_HIT_PREFLIGHT = 18; // 0x12
    field public static final int LOG_EVENT_ID_RESTORE_ANY_VERSION = 34; // 0x22
    field public static final int LOG_EVENT_ID_RESTORE_VERSION_HIGHER = 27; // 0x1b
    field public static final int LOG_EVENT_ID_SIGNATURE_MISMATCH = 29; // 0x1d
    field public static final int LOG_EVENT_ID_SYSTEM_APP_NO_AGENT = 38; // 0x26
    field public static final int LOG_EVENT_ID_TRANSPORT_IS_NULL = 50; // 0x32
    field public static final int LOG_EVENT_ID_TRANSPORT_NON_INCREMENTAL_BACKUP_REQUIRED = 51; // 0x33
    field public static final int LOG_EVENT_ID_UNKNOWN_VERSION = 44; // 0x2c
    field public static final int LOG_EVENT_ID_VERSIONS_MATCH = 35; // 0x23
    field public static final int LOG_EVENT_ID_VERSION_OF_BACKUP_OLDER = 36; // 0x24
    field public static final int LOG_EVENT_ID_WIDGET_METADATA_MISMATCH = 47; // 0x2f
    field public static final int LOG_EVENT_ID_WIDGET_UNKNOWN_VERSION = 48; // 0x30
  }

  public abstract class BackupObserver {
    ctor public BackupObserver();
    method public void backupFinished(int);
    method public void onResult(java.lang.String, int);
    method public void onUpdate(java.lang.String, android.app.backup.BackupProgress);
  }

  public class BackupProgress implements android.os.Parcelable {
    ctor public BackupProgress(long, long);
    method public int describeContents();
    method public void writeToParcel(android.os.Parcel, int);
    field public static final android.os.Parcelable.Creator<android.app.backup.BackupProgress> CREATOR;
    field public final long bytesExpected;
    field public final long bytesTransferred;
  }

  public class BackupTransport {
    ctor public BackupTransport();
    method public int abortFullRestore();
    method public void cancelFullBackup();
    method public int checkFullBackupSize(long);
    method public int clearBackupData(android.content.pm.PackageInfo);
    method public android.content.Intent configurationIntent();
    method public java.lang.String currentDestinationString();
    method public android.content.Intent dataManagementIntent();
    method public java.lang.String dataManagementLabel();
    method public int finishBackup();
    method public void finishRestore();
    method public android.app.backup.RestoreSet[] getAvailableRestoreSets();
    method public long getBackupQuota(java.lang.String, boolean);
    method public android.os.IBinder getBinder();
    method public long getCurrentRestoreSet();
    method public int getNextFullRestoreDataChunk(android.os.ParcelFileDescriptor);
    method public int getRestoreData(android.os.ParcelFileDescriptor);
    method public int getTransportFlags();
    method public int initializeDevice();
    method public boolean isAppEligibleForBackup(android.content.pm.PackageInfo, boolean);
    method public java.lang.String name();
    method public android.app.backup.RestoreDescription nextRestorePackage();
    method public int performBackup(android.content.pm.PackageInfo, android.os.ParcelFileDescriptor, int);
    method public int performBackup(android.content.pm.PackageInfo, android.os.ParcelFileDescriptor);
    method public int performFullBackup(android.content.pm.PackageInfo, android.os.ParcelFileDescriptor, int);
    method public int performFullBackup(android.content.pm.PackageInfo, android.os.ParcelFileDescriptor);
    method public long requestBackupTime();
    method public long requestFullBackupTime();
    method public int sendBackupData(int);
    method public int startRestore(long, android.content.pm.PackageInfo[]);
    method public java.lang.String transportDirName();
    field public static final int AGENT_ERROR = -1003; // 0xfffffc15
    field public static final int AGENT_UNKNOWN = -1004; // 0xfffffc14
    field public static final java.lang.String EXTRA_TRANSPORT_REGISTRATION = "android.app.backup.extra.TRANSPORT_REGISTRATION";
    field public static final int FLAG_INCREMENTAL = 2; // 0x2
    field public static final int FLAG_NON_INCREMENTAL = 4; // 0x4
    field public static final int FLAG_USER_INITIATED = 1; // 0x1
    field public static final int NO_MORE_DATA = -1; // 0xffffffff
    field public static final int TRANSPORT_ERROR = -1000; // 0xfffffc18
    field public static final int TRANSPORT_NON_INCREMENTAL_BACKUP_REQUIRED = -1006; // 0xfffffc12
    field public static final int TRANSPORT_NOT_INITIALIZED = -1001; // 0xfffffc17
    field public static final int TRANSPORT_OK = 0; // 0x0
    field public static final int TRANSPORT_PACKAGE_REJECTED = -1002; // 0xfffffc16
    field public static final int TRANSPORT_QUOTA_EXCEEDED = -1005; // 0xfffffc13
  }

  public class RestoreDescription implements android.os.Parcelable {
    ctor public RestoreDescription(java.lang.String, int);
    method public int describeContents();
    method public int getDataType();
    method public java.lang.String getPackageName();
    method public void writeToParcel(android.os.Parcel, int);
    field public static final android.os.Parcelable.Creator<android.app.backup.RestoreDescription> CREATOR;
    field public static final android.app.backup.RestoreDescription NO_MORE_PACKAGES;
    field public static final int TYPE_FULL_STREAM = 2; // 0x2
    field public static final int TYPE_KEY_VALUE = 1; // 0x1
  }

  public abstract class RestoreObserver {
    method public void restoreSetsAvailable(android.app.backup.RestoreSet[]);
  }

  public class RestoreSession {
    method public void endRestoreSession();
    method public int getAvailableRestoreSets(android.app.backup.RestoreObserver, android.app.backup.BackupManagerMonitor);
    method public int getAvailableRestoreSets(android.app.backup.RestoreObserver);
    method public int restoreAll(long, android.app.backup.RestoreObserver, android.app.backup.BackupManagerMonitor);
    method public int restoreAll(long, android.app.backup.RestoreObserver);
    method public int restorePackage(java.lang.String, android.app.backup.RestoreObserver, android.app.backup.BackupManagerMonitor);
    method public int restorePackage(java.lang.String, android.app.backup.RestoreObserver);
  }

  public class RestoreSet implements android.os.Parcelable {
    ctor public RestoreSet();
    ctor public RestoreSet(java.lang.String, java.lang.String, long);
    method public int describeContents();
    method public void writeToParcel(android.os.Parcel, int);
    field public static final android.os.Parcelable.Creator<android.app.backup.RestoreSet> CREATOR;
    field public java.lang.String device;
    field public java.lang.String name;
    field public long token;
  }

  public abstract class SelectBackupTransportCallback {
    ctor public SelectBackupTransportCallback();
    method public void onFailure(int);
    method public void onSuccess(java.lang.String);
  }

}

package android.app.job {

  public abstract class JobScheduler {
    method public abstract int scheduleAsPackage(android.app.job.JobInfo, java.lang.String, int, java.lang.String);
  }

}

package android.app.role {

  public final class RoleManager {
    method public void addRoleHolderAsUser(java.lang.String, java.lang.String, android.os.UserHandle, java.util.concurrent.Executor, android.app.role.RoleManagerCallback);
    method public boolean addRoleHolderFromController(java.lang.String, java.lang.String);
    method public void clearRoleHoldersAsUser(java.lang.String, android.os.UserHandle, java.util.concurrent.Executor, android.app.role.RoleManagerCallback);
    method public java.util.List<java.lang.String> getRoleHolders(java.lang.String);
    method public java.util.List<java.lang.String> getRoleHoldersAsUser(java.lang.String, android.os.UserHandle);
    method public void removeRoleHolderAsUser(java.lang.String, java.lang.String, android.os.UserHandle, java.util.concurrent.Executor, android.app.role.RoleManagerCallback);
    method public boolean removeRoleHolderFromController(java.lang.String, java.lang.String);
    method public void setRoleNamesFromController(java.util.List<java.lang.String>);
    field public static final java.lang.String EXTRA_REQUEST_ROLE_NAME = "android.app.role.extra.REQUEST_ROLE_NAME";
  }

  public abstract interface RoleManagerCallback {
    method public abstract void onFailure();
    method public abstract void onSuccess();
  }

}

package android.app.usage {

  public final class CacheQuotaHint implements android.os.Parcelable {
    ctor public CacheQuotaHint(android.app.usage.CacheQuotaHint.Builder);
    method public int describeContents();
    method public long getQuota();
    method public int getUid();
    method public android.app.usage.UsageStats getUsageStats();
    method public java.lang.String getVolumeUuid();
    method public void writeToParcel(android.os.Parcel, int);
    field public static final android.os.Parcelable.Creator<android.app.usage.CacheQuotaHint> CREATOR;
    field public static final long QUOTA_NOT_SET = -1L; // 0xffffffffffffffffL
  }

  public static final class CacheQuotaHint.Builder {
    ctor public CacheQuotaHint.Builder();
    ctor public CacheQuotaHint.Builder(android.app.usage.CacheQuotaHint);
    method public android.app.usage.CacheQuotaHint build();
    method public android.app.usage.CacheQuotaHint.Builder setQuota(long);
    method public android.app.usage.CacheQuotaHint.Builder setUid(int);
    method public android.app.usage.CacheQuotaHint.Builder setUsageStats(android.app.usage.UsageStats);
    method public android.app.usage.CacheQuotaHint.Builder setVolumeUuid(java.lang.String);
  }

  public abstract class CacheQuotaService extends android.app.Service {
    ctor public CacheQuotaService();
    method public android.os.IBinder onBind(android.content.Intent);
    method public abstract java.util.List<android.app.usage.CacheQuotaHint> onComputeCacheQuotaHints(java.util.List<android.app.usage.CacheQuotaHint>);
    field public static final java.lang.String SERVICE_INTERFACE = "android.app.usage.CacheQuotaService";
  }

  public static final class UsageEvents.Event {
    method public java.lang.String getNotificationChannelId();
    field public static final int NOTIFICATION_INTERRUPTION = 12; // 0xc
    field public static final int NOTIFICATION_SEEN = 10; // 0xa
    field public static final int SLICE_PINNED = 14; // 0xe
    field public static final int SLICE_PINNED_PRIV = 13; // 0xd
    field public static final int SYSTEM_INTERACTION = 6; // 0x6
  }

  public final class UsageStats implements android.os.Parcelable {
    method public int getAppLaunchCount();
  }

  public final class UsageStatsManager {
    method public int getAppStandbyBucket(java.lang.String);
    method public java.util.Map<java.lang.String, java.lang.Integer> getAppStandbyBuckets();
    method public void registerAppUsageObserver(int, java.lang.String[], long, java.util.concurrent.TimeUnit, android.app.PendingIntent);
    method public void registerUsageSessionObserver(int, java.lang.String[], long, java.util.concurrent.TimeUnit, long, java.util.concurrent.TimeUnit, android.app.PendingIntent, android.app.PendingIntent);
    method public void setAppStandbyBucket(java.lang.String, int);
    method public void setAppStandbyBuckets(java.util.Map<java.lang.String, java.lang.Integer>);
    method public void unregisterAppUsageObserver(int);
    method public void unregisterUsageSessionObserver(int);
    method public void whitelistAppTemporarily(java.lang.String, long, android.os.UserHandle);
    field public static final java.lang.String EXTRA_OBSERVER_ID = "android.app.usage.extra.OBSERVER_ID";
    field public static final java.lang.String EXTRA_TIME_LIMIT = "android.app.usage.extra.TIME_LIMIT";
    field public static final java.lang.String EXTRA_TIME_USED = "android.app.usage.extra.TIME_USED";
    field public static final int STANDBY_BUCKET_EXEMPTED = 5; // 0x5
    field public static final int STANDBY_BUCKET_NEVER = 50; // 0x32
  }

}

package android.bluetooth {

  public final class BluetoothAdapter {
    method public boolean disableBLE();
    method public boolean enableBLE();
    method public boolean enableNoAutoConnect();
    method public boolean isBleScanAlwaysAvailable();
    method public boolean isLeEnabled();
    field public static final java.lang.String ACTION_BLE_STATE_CHANGED = "android.bluetooth.adapter.action.BLE_STATE_CHANGED";
    field public static final java.lang.String ACTION_REQUEST_BLE_SCAN_ALWAYS_AVAILABLE = "android.bluetooth.adapter.action.REQUEST_BLE_SCAN_ALWAYS_AVAILABLE";
  }

  public final class BluetoothDevice implements android.os.Parcelable {
    method public boolean cancelBondProcess();
    method public boolean isConnected();
    method public boolean isEncrypted();
    method public boolean removeBond();
    method public boolean setPhonebookAccessPermission(int);
    field public static final int ACCESS_ALLOWED = 1; // 0x1
    field public static final int ACCESS_REJECTED = 2; // 0x2
    field public static final int ACCESS_UNKNOWN = 0; // 0x0
  }

  public final class BluetoothHeadset implements android.bluetooth.BluetoothProfile {
    method public boolean connect(android.bluetooth.BluetoothDevice);
    method public boolean disconnect(android.bluetooth.BluetoothDevice);
    method public boolean setPriority(android.bluetooth.BluetoothDevice, int);
  }

  public abstract interface BluetoothProfile {
    field public static final int PRIORITY_OFF = 0; // 0x0
    field public static final int PRIORITY_ON = 100; // 0x64
  }

}

package android.bluetooth.le {

  public final class BluetoothLeScanner {
    method public void startScanFromSource(android.os.WorkSource, android.bluetooth.le.ScanCallback);
    method public void startScanFromSource(java.util.List<android.bluetooth.le.ScanFilter>, android.bluetooth.le.ScanSettings, android.os.WorkSource, android.bluetooth.le.ScanCallback);
    method public void startTruncatedScan(java.util.List<android.bluetooth.le.TruncatedFilter>, android.bluetooth.le.ScanSettings, android.bluetooth.le.ScanCallback);
  }

  public final class ResultStorageDescriptor implements android.os.Parcelable {
    ctor public ResultStorageDescriptor(int, int, int);
    method public int describeContents();
    method public int getLength();
    method public int getOffset();
    method public int getType();
    method public void writeToParcel(android.os.Parcel, int);
    field public static final android.os.Parcelable.Creator<android.bluetooth.le.ResultStorageDescriptor> CREATOR;
  }

  public final class ScanSettings implements android.os.Parcelable {
    field public static final int SCAN_RESULT_TYPE_ABBREVIATED = 1; // 0x1
    field public static final int SCAN_RESULT_TYPE_FULL = 0; // 0x0
  }

  public static final class ScanSettings.Builder {
    method public android.bluetooth.le.ScanSettings.Builder setScanResultType(int);
  }

  public final class TruncatedFilter {
    ctor public TruncatedFilter(android.bluetooth.le.ScanFilter, java.util.List<android.bluetooth.le.ResultStorageDescriptor>);
    method public android.bluetooth.le.ScanFilter getFilter();
    method public java.util.List<android.bluetooth.le.ResultStorageDescriptor> getStorageDescriptors();
  }

}

package android.content {

  public abstract class Context {
    method public boolean bindServiceAsUser(android.content.Intent, android.content.ServiceConnection, int, android.os.UserHandle);
    method public abstract android.content.Context createCredentialProtectedStorageContext();
    method public android.content.Context createPackageContextAsUser(java.lang.String, int, android.os.UserHandle) throws android.content.pm.PackageManager.NameNotFoundException;
    method public abstract java.io.File getPreloadsFileCache();
    method public abstract boolean isCredentialProtectedStorage();
    method public abstract void sendBroadcast(android.content.Intent, java.lang.String, android.os.Bundle);
    method public abstract void sendBroadcastAsUser(android.content.Intent, android.os.UserHandle, java.lang.String, android.os.Bundle);
    method public abstract void sendOrderedBroadcast(android.content.Intent, java.lang.String, android.os.Bundle, android.content.BroadcastReceiver, android.os.Handler, int, java.lang.String, android.os.Bundle);
    method public void startActivityAsUser(android.content.Intent, android.os.UserHandle);
    field public static final java.lang.String BACKUP_SERVICE = "backup";
    field public static final java.lang.String CONTEXTHUB_SERVICE = "contexthub";
    field public static final java.lang.String EUICC_CARD_SERVICE = "euicc_card";
    field public static final java.lang.String HDMI_CONTROL_SERVICE = "hdmi_control";
    field public static final java.lang.String NETWORK_SCORE_SERVICE = "network_score";
    field public static final java.lang.String OEM_LOCK_SERVICE = "oem_lock";
    field public static final java.lang.String PERMISSION_SERVICE = "permission";
    field public static final java.lang.String PERSISTENT_DATA_BLOCK_SERVICE = "persistent_data_block";
    field public static final java.lang.String SECURE_ELEMENT_SERVICE = "secure_element";
    field public static final java.lang.String STATS_MANAGER = "stats";
    field public static final java.lang.String SYSTEM_UPDATE_SERVICE = "system_update";
    field public static final java.lang.String VR_SERVICE = "vrmanager";
    field public static final deprecated java.lang.String WIFI_RTT_SERVICE = "rttmanager";
    field public static final java.lang.String WIFI_SCANNING_SERVICE = "wifiscanner";
  }

  public class ContextWrapper extends android.content.Context {
    method public android.content.Context createCredentialProtectedStorageContext();
    method public java.io.File getPreloadsFileCache();
    method public boolean isCredentialProtectedStorage();
    method public void sendBroadcast(android.content.Intent, java.lang.String, android.os.Bundle);
    method public void sendBroadcastAsUser(android.content.Intent, android.os.UserHandle, java.lang.String, android.os.Bundle);
    method public void sendOrderedBroadcast(android.content.Intent, java.lang.String, android.os.Bundle, android.content.BroadcastReceiver, android.os.Handler, int, java.lang.String, android.os.Bundle);
  }

  public class Intent implements java.lang.Cloneable android.os.Parcelable {
    field public static final java.lang.String ACTION_BATTERY_LEVEL_CHANGED = "android.intent.action.BATTERY_LEVEL_CHANGED";
    field public static final java.lang.String ACTION_CALL_EMERGENCY = "android.intent.action.CALL_EMERGENCY";
    field public static final java.lang.String ACTION_CALL_PRIVILEGED = "android.intent.action.CALL_PRIVILEGED";
    field public static final java.lang.String ACTION_DEVICE_CUSTOMIZATION_READY = "android.intent.action.DEVICE_CUSTOMIZATION_READY";
    field public static final java.lang.String ACTION_FACTORY_RESET = "android.intent.action.FACTORY_RESET";
    field public static final java.lang.String ACTION_GLOBAL_BUTTON = "android.intent.action.GLOBAL_BUTTON";
    field public static final java.lang.String ACTION_INSTALL_INSTANT_APP_PACKAGE = "android.intent.action.INSTALL_INSTANT_APP_PACKAGE";
    field public static final java.lang.String ACTION_INSTANT_APP_RESOLVER_SETTINGS = "android.intent.action.INSTANT_APP_RESOLVER_SETTINGS";
    field public static final java.lang.String ACTION_INTENT_FILTER_NEEDS_VERIFICATION = "android.intent.action.INTENT_FILTER_NEEDS_VERIFICATION";
    field public static final java.lang.String ACTION_MANAGE_APP_PERMISSIONS = "android.intent.action.MANAGE_APP_PERMISSIONS";
    field public static final java.lang.String ACTION_MANAGE_PERMISSIONS = "android.intent.action.MANAGE_PERMISSIONS";
    field public static final java.lang.String ACTION_MANAGE_PERMISSION_APPS = "android.intent.action.MANAGE_PERMISSION_APPS";
    field public static final java.lang.String ACTION_MASTER_CLEAR_NOTIFICATION = "android.intent.action.MASTER_CLEAR_NOTIFICATION";
    field public static final java.lang.String ACTION_PRE_BOOT_COMPLETED = "android.intent.action.PRE_BOOT_COMPLETED";
    field public static final java.lang.String ACTION_QUERY_PACKAGE_RESTART = "android.intent.action.QUERY_PACKAGE_RESTART";
    field public static final java.lang.String ACTION_RESOLVE_INSTANT_APP_PACKAGE = "android.intent.action.RESOLVE_INSTANT_APP_PACKAGE";
    field public static final java.lang.String ACTION_REVIEW_APP_PERMISSION_USAGE = "android.intent.action.REVIEW_APP_PERMISSION_USAGE";
    field public static final java.lang.String ACTION_REVIEW_PERMISSIONS = "android.intent.action.REVIEW_PERMISSIONS";
    field public static final java.lang.String ACTION_REVIEW_PERMISSION_USAGE = "android.intent.action.REVIEW_PERMISSION_USAGE";
    field public static final java.lang.String ACTION_SHOW_SUSPENDED_APP_DETAILS = "android.intent.action.SHOW_SUSPENDED_APP_DETAILS";
    field public static final deprecated java.lang.String ACTION_SIM_STATE_CHANGED = "android.intent.action.SIM_STATE_CHANGED";
    field public static final java.lang.String ACTION_SPLIT_CONFIGURATION_CHANGED = "android.intent.action.SPLIT_CONFIGURATION_CHANGED";
    field public static final java.lang.String ACTION_UPGRADE_SETUP = "android.intent.action.UPGRADE_SETUP";
    field public static final java.lang.String ACTION_USER_REMOVED = "android.intent.action.USER_REMOVED";
    field public static final java.lang.String ACTION_VOICE_ASSIST = "android.intent.action.VOICE_ASSIST";
    field public static final java.lang.String CATEGORY_LEANBACK_SETTINGS = "android.intent.category.LEANBACK_SETTINGS";
    field public static final java.lang.String EXTRA_CALLING_PACKAGE = "android.intent.extra.CALLING_PACKAGE";
    field public static final java.lang.String EXTRA_FORCE_FACTORY_RESET = "android.intent.extra.FORCE_FACTORY_RESET";
    field public static final java.lang.String EXTRA_INSTANT_APP_ACTION = "android.intent.extra.INSTANT_APP_ACTION";
    field public static final java.lang.String EXTRA_INSTANT_APP_BUNDLES = "android.intent.extra.INSTANT_APP_BUNDLES";
    field public static final java.lang.String EXTRA_INSTANT_APP_EXTRAS = "android.intent.extra.INSTANT_APP_EXTRAS";
    field public static final java.lang.String EXTRA_INSTANT_APP_FAILURE = "android.intent.extra.INSTANT_APP_FAILURE";
    field public static final java.lang.String EXTRA_INSTANT_APP_HOSTNAME = "android.intent.extra.INSTANT_APP_HOSTNAME";
    field public static final java.lang.String EXTRA_INSTANT_APP_SUCCESS = "android.intent.extra.INSTANT_APP_SUCCESS";
    field public static final java.lang.String EXTRA_INSTANT_APP_TOKEN = "android.intent.extra.INSTANT_APP_TOKEN";
    field public static final java.lang.String EXTRA_LONG_VERSION_CODE = "android.intent.extra.LONG_VERSION_CODE";
    field public static final java.lang.String EXTRA_ORIGINATING_UID = "android.intent.extra.ORIGINATING_UID";
    field public static final java.lang.String EXTRA_PACKAGES = "android.intent.extra.PACKAGES";
    field public static final java.lang.String EXTRA_PERMISSION_NAME = "android.intent.extra.PERMISSION_NAME";
    field public static final java.lang.String EXTRA_REASON = "android.intent.extra.REASON";
    field public static final java.lang.String EXTRA_REMOTE_CALLBACK = "android.intent.extra.REMOTE_CALLBACK";
    field public static final java.lang.String EXTRA_RESULT_NEEDED = "android.intent.extra.RESULT_NEEDED";
    field public static final java.lang.String EXTRA_UNKNOWN_INSTANT_APP = "android.intent.extra.UNKNOWN_INSTANT_APP";
    field public static final java.lang.String EXTRA_VERIFICATION_BUNDLE = "android.intent.extra.VERIFICATION_BUNDLE";
    field public static final java.lang.String METADATA_SETUP_VERSION = "android.SETUP_VERSION";
  }

  public class IntentFilter implements android.os.Parcelable {
    method public final int getOrder();
    method public final void setOrder(int);
  }

}

package android.content.pm {

  public class ApplicationInfo extends android.content.pm.PackageItemInfo implements android.os.Parcelable {
    method public boolean isInstantApp();
    field public java.lang.String credentialProtectedDataDir;
    field public int targetSandboxVersion;
  }

  public final class InstantAppInfo implements android.os.Parcelable {
    ctor public InstantAppInfo(android.content.pm.ApplicationInfo, java.lang.String[], java.lang.String[]);
    ctor public InstantAppInfo(java.lang.String, java.lang.CharSequence, java.lang.String[], java.lang.String[]);
    method public int describeContents();
    method public android.content.pm.ApplicationInfo getApplicationInfo();
    method public java.lang.String[] getGrantedPermissions();
    method public java.lang.String getPackageName();
    method public java.lang.String[] getRequestedPermissions();
    method public android.graphics.drawable.Drawable loadIcon(android.content.pm.PackageManager);
    method public java.lang.CharSequence loadLabel(android.content.pm.PackageManager);
    method public void writeToParcel(android.os.Parcel, int);
    field public static final android.os.Parcelable.Creator<android.content.pm.InstantAppInfo> CREATOR;
  }

  public final class InstantAppIntentFilter implements android.os.Parcelable {
    ctor public InstantAppIntentFilter(java.lang.String, java.util.List<android.content.IntentFilter>);
    method public int describeContents();
    method public java.util.List<android.content.IntentFilter> getFilters();
    method public java.lang.String getSplitName();
    method public void writeToParcel(android.os.Parcel, int);
    field public static final android.os.Parcelable.Creator<android.content.pm.InstantAppIntentFilter> CREATOR;
  }

  public final class InstantAppResolveInfo implements android.os.Parcelable {
    ctor public InstantAppResolveInfo(android.content.pm.InstantAppResolveInfo.InstantAppDigest, java.lang.String, java.util.List<android.content.pm.InstantAppIntentFilter>, int);
    ctor public InstantAppResolveInfo(android.content.pm.InstantAppResolveInfo.InstantAppDigest, java.lang.String, java.util.List<android.content.pm.InstantAppIntentFilter>, long, android.os.Bundle);
    ctor public InstantAppResolveInfo(java.lang.String, java.lang.String, java.util.List<android.content.pm.InstantAppIntentFilter>);
    ctor public InstantAppResolveInfo(android.os.Bundle);
    method public int describeContents();
    method public byte[] getDigestBytes();
    method public int getDigestPrefix();
    method public android.os.Bundle getExtras();
    method public java.util.List<android.content.pm.InstantAppIntentFilter> getIntentFilters();
    method public long getLongVersionCode();
    method public java.lang.String getPackageName();
    method public deprecated int getVersionCode();
    method public boolean shouldLetInstallerDecide();
    method public void writeToParcel(android.os.Parcel, int);
    field public static final android.os.Parcelable.Creator<android.content.pm.InstantAppResolveInfo> CREATOR;
  }

  public static final class InstantAppResolveInfo.InstantAppDigest implements android.os.Parcelable {
    ctor public InstantAppResolveInfo.InstantAppDigest(java.lang.String);
    method public int describeContents();
    method public byte[][] getDigestBytes();
    method public int[] getDigestPrefix();
    method public void writeToParcel(android.os.Parcel, int);
    field public static final android.os.Parcelable.Creator<android.content.pm.InstantAppResolveInfo.InstantAppDigest> CREATOR;
    field public static final android.content.pm.InstantAppResolveInfo.InstantAppDigest UNDEFINED;
  }

  public final class IntentFilterVerificationInfo implements android.os.Parcelable {
    method public int describeContents();
    method public java.util.Set<java.lang.String> getDomains();
    method public java.lang.String getPackageName();
    method public int getStatus();
    method public void writeToParcel(android.os.Parcel, int);
    field public static final android.os.Parcelable.Creator<android.content.pm.IntentFilterVerificationInfo> CREATOR;
  }

  public class PackageInstaller {
    method public void setPermissionsResult(int, boolean);
  }

  public static class PackageInstaller.Session implements java.io.Closeable {
    method public void commitTransferred(android.content.IntentSender);
  }

  public static class PackageInstaller.SessionInfo implements android.os.Parcelable {
    method public boolean getAllocateAggressive();
    method public boolean getAllowDowngrade();
    method public boolean getDontKillApp();
    method public java.lang.String[] getGrantedRuntimePermissions();
    method public boolean getInstallAsFullApp(boolean);
    method public boolean getInstallAsInstantApp(boolean);
    method public boolean getInstallAsVirtualPreload();
  }

  public static class PackageInstaller.SessionParams implements android.os.Parcelable {
    method public void setAllocateAggressive(boolean);
    method public void setAllowDowngrade(boolean);
    method public void setDontKillApp(boolean);
    method public void setGrantedRuntimePermissions(java.lang.String[]);
    method public void setInstallAsInstantApp(boolean);
    method public void setInstallAsVirtualPreload();
  }

  public class PackageItemInfo {
    method public static void forceSafeLabels();
    method public deprecated java.lang.CharSequence loadSafeLabel(android.content.pm.PackageManager);
    method public java.lang.CharSequence loadSafeLabel(android.content.pm.PackageManager, float, int);
    field public static final deprecated int SAFE_LABEL_FLAG_FIRST_LINE = 4; // 0x4
    field public static final deprecated int SAFE_LABEL_FLAG_SINGLE_LINE = 2; // 0x2
    field public static final deprecated int SAFE_LABEL_FLAG_TRIM = 1; // 0x1
  }

  public abstract class PackageManager {
    method public abstract void addOnPermissionsChangeListener(android.content.pm.PackageManager.OnPermissionsChangedListener);
    method public abstract boolean arePermissionsIndividuallyControlled();
    method public boolean canSuspendPackage(java.lang.String);
    method public abstract java.util.List<android.content.IntentFilter> getAllIntentFilters(java.lang.String);
    method public android.content.pm.dex.ArtManager getArtManager();
    method public abstract java.lang.String getDefaultBrowserPackageNameAsUser(int);
    method public java.lang.CharSequence getHarmfulAppWarning(java.lang.String);
    method public abstract java.util.List<android.content.pm.PackageInfo> getInstalledPackagesAsUser(int, int);
    method public abstract android.graphics.drawable.Drawable getInstantAppIcon(java.lang.String);
    method public abstract android.content.ComponentName getInstantAppInstallerComponent();
    method public abstract android.content.ComponentName getInstantAppResolverSettingsComponent();
    method public abstract java.util.List<android.content.pm.InstantAppInfo> getInstantApps();
    method public abstract java.util.List<android.content.pm.IntentFilterVerificationInfo> getIntentFilterVerifications(java.lang.String);
    method public abstract int getIntentVerificationStatusAsUser(java.lang.String, int);
    method public abstract int getPermissionFlags(java.lang.String, java.lang.String, android.os.UserHandle);
    method public abstract void grantRuntimePermission(java.lang.String, java.lang.String, android.os.UserHandle);
    method public abstract int installExistingPackage(java.lang.String) throws android.content.pm.PackageManager.NameNotFoundException;
    method public abstract int installExistingPackage(java.lang.String, int) throws android.content.pm.PackageManager.NameNotFoundException;
    method public java.util.List<android.content.pm.ResolveInfo> queryBroadcastReceiversAsUser(android.content.Intent, int, android.os.UserHandle);
    method public abstract void registerDexModule(java.lang.String, android.content.pm.PackageManager.DexModuleRegisterCallback);
    method public abstract void removeOnPermissionsChangeListener(android.content.pm.PackageManager.OnPermissionsChangedListener);
    method public deprecated void replacePreferredActivity(android.content.IntentFilter, int, java.util.List<android.content.ComponentName>, android.content.ComponentName);
    method public abstract void revokeRuntimePermission(java.lang.String, java.lang.String, android.os.UserHandle);
    method public void sendDeviceCustomizationReadyBroadcast();
    method public abstract boolean setDefaultBrowserPackageNameAsUser(java.lang.String, int);
    method public void setHarmfulAppWarning(java.lang.String, java.lang.CharSequence);
    method public deprecated java.lang.String[] setPackagesSuspended(java.lang.String[], boolean, android.os.PersistableBundle, android.os.PersistableBundle, java.lang.String);
    method public java.lang.String[] setPackagesSuspended(java.lang.String[], boolean, android.os.PersistableBundle, android.os.PersistableBundle, android.content.pm.SuspendDialogInfo);
    method public abstract void setUpdateAvailable(java.lang.String, boolean);
    method public abstract boolean updateIntentVerificationStatusAsUser(java.lang.String, int, int);
    method public abstract void updatePermissionFlags(java.lang.String, java.lang.String, int, int, android.os.UserHandle);
    method public abstract void verifyIntentFilter(int, int, java.util.List<java.lang.String>);
    field public static final java.lang.String ACTION_REQUEST_PERMISSIONS = "android.content.pm.action.REQUEST_PERMISSIONS";
    field public static final java.lang.String EXTRA_REQUEST_PERMISSIONS_NAMES = "android.content.pm.extra.REQUEST_PERMISSIONS_NAMES";
    field public static final java.lang.String EXTRA_REQUEST_PERMISSIONS_RESULTS = "android.content.pm.extra.REQUEST_PERMISSIONS_RESULTS";
    field public static final java.lang.String FEATURE_BROADCAST_RADIO = "android.hardware.broadcastradio";
    field public static final java.lang.String FEATURE_TELEPHONY_CARRIERLOCK = "android.hardware.telephony.carrierlock";
    field public static final int FLAG_PERMISSION_GRANTED_BY_DEFAULT = 32; // 0x20
    field public static final int FLAG_PERMISSION_POLICY_FIXED = 4; // 0x4
    field public static final int FLAG_PERMISSION_REVIEW_REQUIRED = 64; // 0x40
    field public static final int FLAG_PERMISSION_REVOKE_ON_UPGRADE = 8; // 0x8
    field public static final int FLAG_PERMISSION_SYSTEM_FIXED = 16; // 0x10
    field public static final int FLAG_PERMISSION_USER_FIXED = 2; // 0x2
    field public static final int FLAG_PERMISSION_USER_SET = 1; // 0x1
    field public static final int INSTALL_FAILED_ALREADY_EXISTS = -1; // 0xffffffff
    field public static final int INSTALL_FAILED_CONFLICTING_PROVIDER = -13; // 0xfffffff3
    field public static final int INSTALL_FAILED_CONTAINER_ERROR = -18; // 0xffffffee
    field public static final int INSTALL_FAILED_CPU_ABI_INCOMPATIBLE = -16; // 0xfffffff0
    field public static final int INSTALL_FAILED_DEXOPT = -11; // 0xfffffff5
    field public static final int INSTALL_FAILED_DUPLICATE_PACKAGE = -5; // 0xfffffffb
    field public static final int INSTALL_FAILED_INSUFFICIENT_STORAGE = -4; // 0xfffffffc
    field public static final int INSTALL_FAILED_INTERNAL_ERROR = -110; // 0xffffff92
    field public static final int INSTALL_FAILED_INVALID_APK = -2; // 0xfffffffe
    field public static final int INSTALL_FAILED_INVALID_INSTALL_LOCATION = -19; // 0xffffffed
    field public static final int INSTALL_FAILED_INVALID_URI = -3; // 0xfffffffd
    field public static final int INSTALL_FAILED_MEDIA_UNAVAILABLE = -20; // 0xffffffec
    field public static final int INSTALL_FAILED_MISSING_FEATURE = -17; // 0xffffffef
    field public static final int INSTALL_FAILED_MISSING_SHARED_LIBRARY = -9; // 0xfffffff7
    field public static final int INSTALL_FAILED_NEWER_SDK = -14; // 0xfffffff2
    field public static final int INSTALL_FAILED_NO_SHARED_USER = -6; // 0xfffffffa
    field public static final int INSTALL_FAILED_OLDER_SDK = -12; // 0xfffffff4
    field public static final int INSTALL_FAILED_PACKAGE_CHANGED = -23; // 0xffffffe9
    field public static final int INSTALL_FAILED_PERMISSION_MODEL_DOWNGRADE = -26; // 0xffffffe6
    field public static final int INSTALL_FAILED_REPLACE_COULDNT_DELETE = -10; // 0xfffffff6
    field public static final int INSTALL_FAILED_SANDBOX_VERSION_DOWNGRADE = -27; // 0xffffffe5
    field public static final int INSTALL_FAILED_SHARED_USER_INCOMPATIBLE = -8; // 0xfffffff8
    field public static final int INSTALL_FAILED_TEST_ONLY = -15; // 0xfffffff1
    field public static final int INSTALL_FAILED_UPDATE_INCOMPATIBLE = -7; // 0xfffffff9
    field public static final int INSTALL_FAILED_VERIFICATION_FAILURE = -22; // 0xffffffea
    field public static final int INSTALL_FAILED_VERIFICATION_TIMEOUT = -21; // 0xffffffeb
    field public static final int INSTALL_PARSE_FAILED_BAD_MANIFEST = -101; // 0xffffff9b
    field public static final int INSTALL_PARSE_FAILED_BAD_PACKAGE_NAME = -106; // 0xffffff96
    field public static final int INSTALL_PARSE_FAILED_BAD_SHARED_USER_ID = -107; // 0xffffff95
    field public static final int INSTALL_PARSE_FAILED_CERTIFICATE_ENCODING = -105; // 0xffffff97
    field public static final int INSTALL_PARSE_FAILED_INCONSISTENT_CERTIFICATES = -104; // 0xffffff98
    field public static final int INSTALL_PARSE_FAILED_MANIFEST_EMPTY = -109; // 0xffffff93
    field public static final int INSTALL_PARSE_FAILED_MANIFEST_MALFORMED = -108; // 0xffffff94
    field public static final int INSTALL_PARSE_FAILED_NOT_APK = -100; // 0xffffff9c
    field public static final int INSTALL_PARSE_FAILED_NO_CERTIFICATES = -103; // 0xffffff99
    field public static final int INSTALL_PARSE_FAILED_UNEXPECTED_EXCEPTION = -102; // 0xffffff9a
    field public static final int INSTALL_SUCCEEDED = 1; // 0x1
    field public static final int INTENT_FILTER_DOMAIN_VERIFICATION_STATUS_ALWAYS = 2; // 0x2
    field public static final int INTENT_FILTER_DOMAIN_VERIFICATION_STATUS_ALWAYS_ASK = 4; // 0x4
    field public static final int INTENT_FILTER_DOMAIN_VERIFICATION_STATUS_ASK = 1; // 0x1
    field public static final int INTENT_FILTER_DOMAIN_VERIFICATION_STATUS_NEVER = 3; // 0x3
    field public static final int INTENT_FILTER_DOMAIN_VERIFICATION_STATUS_UNDEFINED = 0; // 0x0
    field public static final int INTENT_FILTER_VERIFICATION_FAILURE = -1; // 0xffffffff
    field public static final int INTENT_FILTER_VERIFICATION_SUCCESS = 1; // 0x1
    field public static final int MASK_PERMISSION_FLAGS = 255; // 0xff
    field public static final int MATCH_ANY_USER = 4194304; // 0x400000
    field public static final int MATCH_FACTORY_ONLY = 2097152; // 0x200000
    field public static final int MATCH_INSTANT = 8388608; // 0x800000
  }

  public static abstract class PackageManager.DexModuleRegisterCallback {
    ctor public PackageManager.DexModuleRegisterCallback();
    method public abstract void onDexModuleRegistered(java.lang.String, boolean, java.lang.String);
  }

  public static abstract interface PackageManager.OnPermissionsChangedListener {
    method public abstract void onPermissionsChanged(int);
  }

  public static abstract class PackageManager.PermissionFlags implements java.lang.annotation.Annotation {
  }

  public class PermissionGroupInfo extends android.content.pm.PackageItemInfo implements android.os.Parcelable {
    field public int backgroundRequestDetailResourceId;
    field public int backgroundRequestResourceId;
    field public int requestDetailResourceId;
    field public int requestRes;
  }

  public class PermissionInfo extends android.content.pm.PackageItemInfo implements android.os.Parcelable {
    field public static final int FLAG_REMOVED = 2; // 0x2
    field public static final int PROTECTION_FLAG_OEM = 16384; // 0x4000
    field public static final int PROTECTION_FLAG_SYSTEM_TEXT_CLASSIFIER = 65536; // 0x10000
    field public java.lang.String backgroundPermission;
    field public int requestRes;
  }

  public final class SuspendDialogInfo implements android.os.Parcelable {
    method public int describeContents();
    method public void writeToParcel(android.os.Parcel, int);
    field public static final android.os.Parcelable.Creator<android.content.pm.SuspendDialogInfo> CREATOR;
  }

  public static final class SuspendDialogInfo.Builder {
    ctor public SuspendDialogInfo.Builder();
    method public android.content.pm.SuspendDialogInfo build();
    method public android.content.pm.SuspendDialogInfo.Builder setIcon(int);
    method public android.content.pm.SuspendDialogInfo.Builder setMessage(java.lang.String);
    method public android.content.pm.SuspendDialogInfo.Builder setMessage(int);
    method public android.content.pm.SuspendDialogInfo.Builder setNeutralButtonText(int);
    method public android.content.pm.SuspendDialogInfo.Builder setTitle(int);
  }

}

package android.content.pm.dex {

  public class ArtManager {
    method public boolean isRuntimeProfilingEnabled(int);
    method public void snapshotRuntimeProfile(int, java.lang.String, java.lang.String, java.util.concurrent.Executor, android.content.pm.dex.ArtManager.SnapshotRuntimeProfileCallback);
    field public static final int PROFILE_APPS = 0; // 0x0
    field public static final int PROFILE_BOOT_IMAGE = 1; // 0x1
    field public static final int SNAPSHOT_FAILED_CODE_PATH_NOT_FOUND = 1; // 0x1
    field public static final int SNAPSHOT_FAILED_INTERNAL_ERROR = 2; // 0x2
    field public static final int SNAPSHOT_FAILED_PACKAGE_NOT_FOUND = 0; // 0x0
  }

  public static abstract class ArtManager.SnapshotRuntimeProfileCallback {
    ctor public ArtManager.SnapshotRuntimeProfileCallback();
    method public abstract void onError(int);
    method public abstract void onSuccess(android.os.ParcelFileDescriptor);
  }

}

package android.content.pm.permission {

  public final class RuntimePermissionPresentationInfo implements android.os.Parcelable {
    ctor public RuntimePermissionPresentationInfo(java.lang.CharSequence, boolean, boolean);
    method public int describeContents();
    method public java.lang.CharSequence getLabel();
    method public boolean isGranted();
    method public boolean isStandard();
    method public void writeToParcel(android.os.Parcel, int);
    field public static final android.os.Parcelable.Creator<android.content.pm.permission.RuntimePermissionPresentationInfo> CREATOR;
  }

}

package android.hardware {

  public final class Sensor {
    method public java.util.UUID getUuid();
    method public boolean isDataInjectionSupported();
    field public static final java.lang.String STRING_TYPE_DYNAMIC_SENSOR_META = "android.sensor.dynamic_sensor_meta";
    field public static final java.lang.String STRING_TYPE_WRIST_TILT_GESTURE = "android.sensor.wrist_tilt_gesture";
    field public static final int TYPE_DYNAMIC_SENSOR_META = 32; // 0x20
    field public static final int TYPE_WRIST_TILT_GESTURE = 26; // 0x1a
  }

  public abstract class SensorManager {
    method public boolean initDataInjection(boolean);
    method public boolean injectSensorData(android.hardware.Sensor, float[], int, long);
  }

}

package android.hardware.camera2 {

  public abstract class CameraDevice implements java.lang.AutoCloseable {
    method public abstract void createCustomCaptureSession(android.hardware.camera2.params.InputConfiguration, java.util.List<android.hardware.camera2.params.OutputConfiguration>, int, android.hardware.camera2.CameraCaptureSession.StateCallback, android.os.Handler) throws android.hardware.camera2.CameraAccessException;
    field public static final int SESSION_OPERATION_MODE_CONSTRAINED_HIGH_SPEED = 1; // 0x1
    field public static final int SESSION_OPERATION_MODE_NORMAL = 0; // 0x0
    field public static final int SESSION_OPERATION_MODE_VENDOR_START = 32768; // 0x8000
  }

}

package android.hardware.camera2.params {

  public final class OutputConfiguration implements android.os.Parcelable {
    ctor public OutputConfiguration(android.view.Surface, int);
    ctor public OutputConfiguration(int, android.view.Surface, int);
    method public int getRotation();
    field public static final int ROTATION_0 = 0; // 0x0
    field public static final int ROTATION_180 = 2; // 0x2
    field public static final int ROTATION_270 = 3; // 0x3
    field public static final int ROTATION_90 = 1; // 0x1
  }

}

package android.hardware.display {

  public final class AmbientBrightnessDayStats implements android.os.Parcelable {
    method public int describeContents();
    method public float[] getBucketBoundaries();
    method public java.time.LocalDate getLocalDate();
    method public float[] getStats();
    method public void writeToParcel(android.os.Parcel, int);
    field public static final android.os.Parcelable.Creator<android.hardware.display.AmbientBrightnessDayStats> CREATOR;
  }

  public final class BrightnessChangeEvent implements android.os.Parcelable {
    method public int describeContents();
    method public void writeToParcel(android.os.Parcel, int);
    field public static final android.os.Parcelable.Creator<android.hardware.display.BrightnessChangeEvent> CREATOR;
    field public final float batteryLevel;
    field public final float brightness;
    field public final int colorTemperature;
    field public final boolean isDefaultBrightnessConfig;
    field public final boolean isUserSetBrightness;
    field public final float lastBrightness;
    field public final long[] luxTimestamps;
    field public final float[] luxValues;
    field public final boolean nightMode;
    field public final java.lang.String packageName;
    field public final float powerBrightnessFactor;
    field public final long timeStamp;
  }

  public final class BrightnessConfiguration implements android.os.Parcelable {
    method public int describeContents();
    method public android.util.Pair<float[], float[]> getCurve();
    method public void writeToParcel(android.os.Parcel, int);
    field public static final android.os.Parcelable.Creator<android.hardware.display.BrightnessConfiguration> CREATOR;
  }

  public static class BrightnessConfiguration.Builder {
    ctor public BrightnessConfiguration.Builder(float[], float[]);
    method public android.hardware.display.BrightnessConfiguration build();
    method public android.hardware.display.BrightnessConfiguration.Builder setDescription(java.lang.String);
  }

  public final class DisplayManager {
    method public java.util.List<android.hardware.display.AmbientBrightnessDayStats> getAmbientBrightnessStats();
    method public android.hardware.display.BrightnessConfiguration getBrightnessConfiguration();
    method public java.util.List<android.hardware.display.BrightnessChangeEvent> getBrightnessEvents();
    method public android.hardware.display.BrightnessConfiguration getDefaultBrightnessConfiguration();
    method public android.util.Pair<float[], float[]> getMinimumBrightnessCurve();
    method public android.graphics.Point getStableDisplaySize();
    method public void setBrightnessConfiguration(android.hardware.display.BrightnessConfiguration);
    method public void setSaturationLevel(float);
  }

}

package android.hardware.hdmi {

  public abstract class HdmiClient {
    method public android.hardware.hdmi.HdmiDeviceInfo getActiveSource();
    method public void sendKeyEvent(int, boolean);
    method public void sendVendorCommand(int, byte[], boolean);
    method public void setVendorCommandListener(android.hardware.hdmi.HdmiControlManager.VendorCommandListener);
  }

  public final class HdmiControlManager {
    method public void addHotplugEventListener(android.hardware.hdmi.HdmiControlManager.HotplugEventListener);
    method public android.hardware.hdmi.HdmiClient getClient(int);
    method public android.hardware.hdmi.HdmiPlaybackClient getPlaybackClient();
    method public android.hardware.hdmi.HdmiTvClient getTvClient();
    method public void removeHotplugEventListener(android.hardware.hdmi.HdmiControlManager.HotplugEventListener);
    method public void setStandbyMode(boolean);
    field public static final java.lang.String ACTION_OSD_MESSAGE = "android.hardware.hdmi.action.OSD_MESSAGE";
    field public static final int AVR_VOLUME_MUTED = 101; // 0x65
    field public static final int CLEAR_TIMER_STATUS_CEC_DISABLE = 162; // 0xa2
    field public static final int CLEAR_TIMER_STATUS_CHECK_RECORDER_CONNECTION = 160; // 0xa0
    field public static final int CLEAR_TIMER_STATUS_FAIL_TO_CLEAR_SELECTED_SOURCE = 161; // 0xa1
    field public static final int CLEAR_TIMER_STATUS_TIMER_CLEARED = 128; // 0x80
    field public static final int CLEAR_TIMER_STATUS_TIMER_NOT_CLEARED_NO_INFO_AVAILABLE = 2; // 0x2
    field public static final int CLEAR_TIMER_STATUS_TIMER_NOT_CLEARED_NO_MATCHING = 1; // 0x1
    field public static final int CLEAR_TIMER_STATUS_TIMER_NOT_CLEARED_RECORDING = 0; // 0x0
    field public static final int CONTROL_STATE_CHANGED_REASON_SETTING = 1; // 0x1
    field public static final int CONTROL_STATE_CHANGED_REASON_STANDBY = 3; // 0x3
    field public static final int CONTROL_STATE_CHANGED_REASON_START = 0; // 0x0
    field public static final int CONTROL_STATE_CHANGED_REASON_WAKEUP = 2; // 0x2
    field public static final int DEVICE_EVENT_ADD_DEVICE = 1; // 0x1
    field public static final int DEVICE_EVENT_REMOVE_DEVICE = 2; // 0x2
    field public static final int DEVICE_EVENT_UPDATE_DEVICE = 3; // 0x3
    field public static final java.lang.String EXTRA_MESSAGE_EXTRA_PARAM1 = "android.hardware.hdmi.extra.MESSAGE_EXTRA_PARAM1";
    field public static final java.lang.String EXTRA_MESSAGE_ID = "android.hardware.hdmi.extra.MESSAGE_ID";
    field public static final int ONE_TOUCH_RECORD_ALREADY_RECORDING = 18; // 0x12
    field public static final int ONE_TOUCH_RECORD_CEC_DISABLED = 51; // 0x33
    field public static final int ONE_TOUCH_RECORD_CHECK_RECORDER_CONNECTION = 49; // 0x31
    field public static final int ONE_TOUCH_RECORD_DISALLOW_TO_COPY = 13; // 0xd
    field public static final int ONE_TOUCH_RECORD_DISALLOW_TO_FUTHER_COPIES = 14; // 0xe
    field public static final int ONE_TOUCH_RECORD_FAIL_TO_RECORD_DISPLAYED_SCREEN = 50; // 0x32
    field public static final int ONE_TOUCH_RECORD_INVALID_EXTERNAL_PHYSICAL_ADDRESS = 10; // 0xa
    field public static final int ONE_TOUCH_RECORD_INVALID_EXTERNAL_PLUG_NUMBER = 9; // 0x9
    field public static final int ONE_TOUCH_RECORD_MEDIA_PROBLEM = 21; // 0x15
    field public static final int ONE_TOUCH_RECORD_MEDIA_PROTECTED = 19; // 0x13
    field public static final int ONE_TOUCH_RECORD_NOT_ENOUGH_SPACE = 22; // 0x16
    field public static final int ONE_TOUCH_RECORD_NO_MEDIA = 16; // 0x10
    field public static final int ONE_TOUCH_RECORD_NO_OR_INSUFFICIENT_CA_ENTITLEMENTS = 12; // 0xc
    field public static final int ONE_TOUCH_RECORD_NO_SOURCE_SIGNAL = 20; // 0x14
    field public static final int ONE_TOUCH_RECORD_OTHER_REASON = 31; // 0x1f
    field public static final int ONE_TOUCH_RECORD_PARENT_LOCK_ON = 23; // 0x17
    field public static final int ONE_TOUCH_RECORD_PLAYING = 17; // 0x11
    field public static final int ONE_TOUCH_RECORD_PREVIOUS_RECORDING_IN_PROGRESS = 48; // 0x30
    field public static final int ONE_TOUCH_RECORD_RECORDING_ALREADY_TERMINATED = 27; // 0x1b
    field public static final int ONE_TOUCH_RECORD_RECORDING_ANALOGUE_SERVICE = 3; // 0x3
    field public static final int ONE_TOUCH_RECORD_RECORDING_CURRENTLY_SELECTED_SOURCE = 1; // 0x1
    field public static final int ONE_TOUCH_RECORD_RECORDING_DIGITAL_SERVICE = 2; // 0x2
    field public static final int ONE_TOUCH_RECORD_RECORDING_EXTERNAL_INPUT = 4; // 0x4
    field public static final int ONE_TOUCH_RECORD_RECORDING_TERMINATED_NORMALLY = 26; // 0x1a
    field public static final int ONE_TOUCH_RECORD_UNABLE_ANALOGUE_SERVICE = 6; // 0x6
    field public static final int ONE_TOUCH_RECORD_UNABLE_DIGITAL_SERVICE = 5; // 0x5
    field public static final int ONE_TOUCH_RECORD_UNABLE_SELECTED_SERVICE = 7; // 0x7
    field public static final int ONE_TOUCH_RECORD_UNSUPPORTED_CA = 11; // 0xb
    field public static final int OSD_MESSAGE_ARC_CONNECTED_INVALID_PORT = 1; // 0x1
    field public static final int OSD_MESSAGE_AVR_VOLUME_CHANGED = 2; // 0x2
    field public static final int POWER_STATUS_ON = 0; // 0x0
    field public static final int POWER_STATUS_STANDBY = 1; // 0x1
    field public static final int POWER_STATUS_TRANSIENT_TO_ON = 2; // 0x2
    field public static final int POWER_STATUS_TRANSIENT_TO_STANDBY = 3; // 0x3
    field public static final int POWER_STATUS_UNKNOWN = -1; // 0xffffffff
    field public static final deprecated int RESULT_ALREADY_IN_PROGRESS = 4; // 0x4
    field public static final int RESULT_COMMUNICATION_FAILED = 7; // 0x7
    field public static final int RESULT_EXCEPTION = 5; // 0x5
    field public static final int RESULT_INCORRECT_MODE = 6; // 0x6
    field public static final int RESULT_SOURCE_NOT_AVAILABLE = 2; // 0x2
    field public static final int RESULT_SUCCESS = 0; // 0x0
    field public static final int RESULT_TARGET_NOT_AVAILABLE = 3; // 0x3
    field public static final int RESULT_TIMEOUT = 1; // 0x1
    field public static final int TIMER_RECORDING_RESULT_EXTRA_CEC_DISABLED = 3; // 0x3
    field public static final int TIMER_RECORDING_RESULT_EXTRA_CHECK_RECORDER_CONNECTION = 1; // 0x1
    field public static final int TIMER_RECORDING_RESULT_EXTRA_FAIL_TO_RECORD_SELECTED_SOURCE = 2; // 0x2
    field public static final int TIMER_RECORDING_RESULT_EXTRA_NO_ERROR = 0; // 0x0
    field public static final int TIMER_RECORDING_TYPE_ANALOGUE = 2; // 0x2
    field public static final int TIMER_RECORDING_TYPE_DIGITAL = 1; // 0x1
    field public static final int TIMER_RECORDING_TYPE_EXTERNAL = 3; // 0x3
    field public static final int TIMER_STATUS_MEDIA_INFO_NOT_PRESENT = 2; // 0x2
    field public static final int TIMER_STATUS_MEDIA_INFO_PRESENT_NOT_PROTECTED = 0; // 0x0
    field public static final int TIMER_STATUS_MEDIA_INFO_PRESENT_PROTECTED = 1; // 0x1
    field public static final int TIMER_STATUS_NOT_PROGRAMMED_CA_NOT_SUPPORTED = 6; // 0x6
    field public static final int TIMER_STATUS_NOT_PROGRAMMED_CLOCK_FAILURE = 10; // 0xa
    field public static final int TIMER_STATUS_NOT_PROGRAMMED_DATE_OUT_OF_RANGE = 2; // 0x2
    field public static final int TIMER_STATUS_NOT_PROGRAMMED_DUPLICATED = 14; // 0xe
    field public static final int TIMER_STATUS_NOT_PROGRAMMED_INVALID_EXTERNAL_PHYSICAL_NUMBER = 5; // 0x5
    field public static final int TIMER_STATUS_NOT_PROGRAMMED_INVALID_EXTERNAL_PLUG_NUMBER = 4; // 0x4
    field public static final int TIMER_STATUS_NOT_PROGRAMMED_INVALID_SEQUENCE = 3; // 0x3
    field public static final int TIMER_STATUS_NOT_PROGRAMMED_NO_CA_ENTITLEMENTS = 7; // 0x7
    field public static final int TIMER_STATUS_NOT_PROGRAMMED_NO_FREE_TIME = 1; // 0x1
    field public static final int TIMER_STATUS_NOT_PROGRAMMED_PARENTAL_LOCK_ON = 9; // 0x9
    field public static final int TIMER_STATUS_NOT_PROGRAMMED_UNSUPPORTED_RESOLUTION = 8; // 0x8
    field public static final int TIMER_STATUS_PROGRAMMED_INFO_ENOUGH_SPACE = 8; // 0x8
    field public static final int TIMER_STATUS_PROGRAMMED_INFO_MIGHT_NOT_ENOUGH_SPACE = 11; // 0xb
    field public static final int TIMER_STATUS_PROGRAMMED_INFO_NOT_ENOUGH_SPACE = 9; // 0x9
    field public static final int TIMER_STATUS_PROGRAMMED_INFO_NO_MEDIA_INFO = 10; // 0xa
  }

  public static abstract interface HdmiControlManager.HotplugEventListener {
    method public abstract void onReceived(android.hardware.hdmi.HdmiHotplugEvent);
  }

  public static abstract interface HdmiControlManager.VendorCommandListener {
    method public abstract void onControlStateChanged(boolean, int);
    method public abstract void onReceived(int, int, byte[], boolean);
  }

  public class HdmiDeviceInfo implements android.os.Parcelable {
    ctor public HdmiDeviceInfo();
    method public int describeContents();
    method public int getAdopterId();
    method public int getDeviceId();
    method public int getDevicePowerStatus();
    method public int getDeviceType();
    method public java.lang.String getDisplayName();
    method public int getId();
    method public int getLogicalAddress();
    method public int getPhysicalAddress();
    method public int getPortId();
    method public int getVendorId();
    method public static int idForCecDevice(int);
    method public static int idForHardware(int);
    method public static int idForMhlDevice(int);
    method public boolean isCecDevice();
    method public boolean isInactivated();
    method public boolean isMhlDevice();
    method public boolean isSourceType();
    method public void writeToParcel(android.os.Parcel, int);
    field public static final int ADDR_INTERNAL = 0; // 0x0
    field public static final android.os.Parcelable.Creator<android.hardware.hdmi.HdmiDeviceInfo> CREATOR;
    field public static final int DEVICE_AUDIO_SYSTEM = 5; // 0x5
    field public static final int DEVICE_INACTIVE = -1; // 0xffffffff
    field public static final int DEVICE_PLAYBACK = 4; // 0x4
    field public static final int DEVICE_RECORDER = 1; // 0x1
    field public static final int DEVICE_RESERVED = 2; // 0x2
    field public static final int DEVICE_TUNER = 3; // 0x3
    field public static final int DEVICE_TV = 0; // 0x0
    field public static final int ID_INVALID = 65535; // 0xffff
    field public static final android.hardware.hdmi.HdmiDeviceInfo INACTIVE_DEVICE;
    field public static final int PATH_INTERNAL = 0; // 0x0
    field public static final int PATH_INVALID = 65535; // 0xffff
    field public static final int PORT_INVALID = -1; // 0xffffffff
  }

  public final class HdmiHotplugEvent implements android.os.Parcelable {
    method public int describeContents();
    method public int getPort();
    method public boolean isConnected();
    method public void writeToParcel(android.os.Parcel, int);
    field public static final android.os.Parcelable.Creator<android.hardware.hdmi.HdmiHotplugEvent> CREATOR;
  }

  public final class HdmiPlaybackClient extends android.hardware.hdmi.HdmiClient {
    method public int getDeviceType();
    method public void oneTouchPlay(android.hardware.hdmi.HdmiPlaybackClient.OneTouchPlayCallback);
    method public void queryDisplayStatus(android.hardware.hdmi.HdmiPlaybackClient.DisplayStatusCallback);
    method public void sendStandby();
  }

  public static abstract interface HdmiPlaybackClient.DisplayStatusCallback {
    method public abstract void onComplete(int);
  }

  public static abstract interface HdmiPlaybackClient.OneTouchPlayCallback {
    method public abstract void onComplete(int);
  }

  public final class HdmiPortInfo implements android.os.Parcelable {
    ctor public HdmiPortInfo(int, int, int, boolean, boolean, boolean);
    method public int describeContents();
    method public int getAddress();
    method public int getId();
    method public int getType();
    method public boolean isArcSupported();
    method public boolean isCecSupported();
    method public boolean isMhlSupported();
    method public void writeToParcel(android.os.Parcel, int);
    field public static final android.os.Parcelable.Creator<android.hardware.hdmi.HdmiPortInfo> CREATOR;
    field public static final int PORT_INPUT = 0; // 0x0
    field public static final int PORT_OUTPUT = 1; // 0x1
  }

  public abstract class HdmiRecordListener {
    ctor public HdmiRecordListener();
    method public void onClearTimerRecordingResult(int, int);
    method public void onOneTouchRecordResult(int, int);
    method public abstract android.hardware.hdmi.HdmiRecordSources.RecordSource onOneTouchRecordSourceRequested(int);
    method public void onTimerRecordingResult(int, android.hardware.hdmi.HdmiRecordListener.TimerStatusData);
  }

  public static class HdmiRecordListener.TimerStatusData {
    method public int getDurationHour();
    method public int getDurationMinute();
    method public int getExtraError();
    method public int getMediaInfo();
    method public int getNotProgammedError();
    method public int getProgrammedInfo();
    method public boolean isOverlapped();
    method public boolean isProgrammed();
  }

  public final class HdmiRecordSources {
    method public static boolean checkRecordSource(byte[]);
    method public static android.hardware.hdmi.HdmiRecordSources.OwnSource ofOwnSource();
  }

  public static final class HdmiRecordSources.AnalogueServiceSource extends android.hardware.hdmi.HdmiRecordSources.RecordSource {
  }

  public static final class HdmiRecordSources.DigitalServiceSource extends android.hardware.hdmi.HdmiRecordSources.RecordSource {
  }

  public static final class HdmiRecordSources.ExternalPhysicalAddress extends android.hardware.hdmi.HdmiRecordSources.RecordSource {
  }

  public static final class HdmiRecordSources.ExternalPlugData extends android.hardware.hdmi.HdmiRecordSources.RecordSource {
  }

  public static final class HdmiRecordSources.OwnSource extends android.hardware.hdmi.HdmiRecordSources.RecordSource {
  }

  public static abstract class HdmiRecordSources.RecordSource {
  }

  public class HdmiTimerRecordSources {
    method public static boolean checkTimerRecordSource(int, byte[]);
    method public static android.hardware.hdmi.HdmiTimerRecordSources.Duration durationOf(int, int);
    method public static android.hardware.hdmi.HdmiTimerRecordSources.TimerRecordSource ofAnalogueSource(android.hardware.hdmi.HdmiTimerRecordSources.TimerInfo, android.hardware.hdmi.HdmiRecordSources.AnalogueServiceSource);
    method public static android.hardware.hdmi.HdmiTimerRecordSources.TimerRecordSource ofDigitalSource(android.hardware.hdmi.HdmiTimerRecordSources.TimerInfo, android.hardware.hdmi.HdmiRecordSources.DigitalServiceSource);
    method public static android.hardware.hdmi.HdmiTimerRecordSources.TimerRecordSource ofExternalPhysicalAddress(android.hardware.hdmi.HdmiTimerRecordSources.TimerInfo, android.hardware.hdmi.HdmiRecordSources.ExternalPhysicalAddress);
    method public static android.hardware.hdmi.HdmiTimerRecordSources.TimerRecordSource ofExternalPlug(android.hardware.hdmi.HdmiTimerRecordSources.TimerInfo, android.hardware.hdmi.HdmiRecordSources.ExternalPlugData);
    method public static android.hardware.hdmi.HdmiTimerRecordSources.Time timeOf(int, int);
    method public static android.hardware.hdmi.HdmiTimerRecordSources.TimerInfo timerInfoOf(int, int, android.hardware.hdmi.HdmiTimerRecordSources.Time, android.hardware.hdmi.HdmiTimerRecordSources.Duration, int);
    field public static final int RECORDING_SEQUENCE_REPEAT_FRIDAY = 32; // 0x20
    field public static final int RECORDING_SEQUENCE_REPEAT_MONDAY = 2; // 0x2
    field public static final int RECORDING_SEQUENCE_REPEAT_ONCE_ONLY = 0; // 0x0
    field public static final int RECORDING_SEQUENCE_REPEAT_SATUREDAY = 64; // 0x40
    field public static final int RECORDING_SEQUENCE_REPEAT_SUNDAY = 1; // 0x1
    field public static final int RECORDING_SEQUENCE_REPEAT_THURSDAY = 16; // 0x10
    field public static final int RECORDING_SEQUENCE_REPEAT_TUESDAY = 4; // 0x4
    field public static final int RECORDING_SEQUENCE_REPEAT_WEDNESDAY = 8; // 0x8
  }

  public static final class HdmiTimerRecordSources.Duration {
  }

  public static final class HdmiTimerRecordSources.Time {
  }

  public static final class HdmiTimerRecordSources.TimerInfo {
  }

  public static final class HdmiTimerRecordSources.TimerRecordSource {
  }

  public final class HdmiTvClient extends android.hardware.hdmi.HdmiClient {
    method public void clearTimerRecording(int, int, android.hardware.hdmi.HdmiTimerRecordSources.TimerRecordSource);
    method public void deviceSelect(int, android.hardware.hdmi.HdmiTvClient.SelectCallback);
    method public java.util.List<android.hardware.hdmi.HdmiDeviceInfo> getDeviceList();
    method public int getDeviceType();
    method public void portSelect(int, android.hardware.hdmi.HdmiTvClient.SelectCallback);
    method public void sendMhlVendorCommand(int, int, int, byte[]);
    method public void sendStandby(int);
    method public void setHdmiMhlVendorCommandListener(android.hardware.hdmi.HdmiTvClient.HdmiMhlVendorCommandListener);
    method public void setInputChangeListener(android.hardware.hdmi.HdmiTvClient.InputChangeListener);
    method public void setRecordListener(android.hardware.hdmi.HdmiRecordListener);
    method public void setSystemAudioMode(boolean, android.hardware.hdmi.HdmiTvClient.SelectCallback);
    method public void setSystemAudioMute(boolean);
    method public void setSystemAudioVolume(int, int, int);
    method public void startOneTouchRecord(int, android.hardware.hdmi.HdmiRecordSources.RecordSource);
    method public void startTimerRecording(int, int, android.hardware.hdmi.HdmiTimerRecordSources.TimerRecordSource);
    method public void stopOneTouchRecord(int);
    field public static final int VENDOR_DATA_SIZE = 16; // 0x10
  }

  public static abstract interface HdmiTvClient.HdmiMhlVendorCommandListener {
    method public abstract void onReceived(int, int, int, byte[]);
  }

  public static abstract interface HdmiTvClient.InputChangeListener {
    method public abstract void onChanged(android.hardware.hdmi.HdmiDeviceInfo);
  }

  public static abstract interface HdmiTvClient.SelectCallback {
    method public abstract void onComplete(int);
  }

}

package android.hardware.location {

  public class ContextHubClient implements java.io.Closeable {
    method public void close();
    method public android.hardware.location.ContextHubInfo getAttachedHub();
    method public int sendMessageToNanoApp(android.hardware.location.NanoAppMessage);
  }

  public class ContextHubClientCallback {
    ctor public ContextHubClientCallback();
    method public void onHubReset(android.hardware.location.ContextHubClient);
    method public void onMessageFromNanoApp(android.hardware.location.ContextHubClient, android.hardware.location.NanoAppMessage);
    method public void onNanoAppAborted(android.hardware.location.ContextHubClient, long, int);
    method public void onNanoAppDisabled(android.hardware.location.ContextHubClient, long);
    method public void onNanoAppEnabled(android.hardware.location.ContextHubClient, long);
    method public void onNanoAppLoaded(android.hardware.location.ContextHubClient, long);
    method public void onNanoAppUnloaded(android.hardware.location.ContextHubClient, long);
  }

  public class ContextHubInfo implements android.os.Parcelable {
    ctor public ContextHubInfo();
    method public int describeContents();
    method public byte getChreApiMajorVersion();
    method public byte getChreApiMinorVersion();
    method public short getChrePatchVersion();
    method public long getChrePlatformId();
    method public int getId();
    method public int getMaxPacketLengthBytes();
    method public android.hardware.location.MemoryRegion[] getMemoryRegions();
    method public java.lang.String getName();
    method public float getPeakMips();
    method public float getPeakPowerDrawMw();
    method public int getPlatformVersion();
    method public float getSleepPowerDrawMw();
    method public int getStaticSwVersion();
    method public float getStoppedPowerDrawMw();
    method public int[] getSupportedSensors();
    method public java.lang.String getToolchain();
    method public int getToolchainVersion();
    method public java.lang.String getVendor();
    method public void writeToParcel(android.os.Parcel, int);
    field public static final android.os.Parcelable.Creator<android.hardware.location.ContextHubInfo> CREATOR;
  }

  public class ContextHubIntentEvent {
    method public static android.hardware.location.ContextHubIntentEvent fromIntent(android.content.Intent);
    method public android.hardware.location.ContextHubInfo getContextHubInfo();
    method public int getEventType();
    method public int getNanoAppAbortCode();
    method public long getNanoAppId();
    method public android.hardware.location.NanoAppMessage getNanoAppMessage();
  }

  public final class ContextHubManager {
    method public android.hardware.location.ContextHubClient createClient(android.hardware.location.ContextHubInfo, android.hardware.location.ContextHubClientCallback, java.util.concurrent.Executor);
    method public android.hardware.location.ContextHubClient createClient(android.hardware.location.ContextHubInfo, android.hardware.location.ContextHubClientCallback);
    method public android.hardware.location.ContextHubClient createClient(android.hardware.location.ContextHubInfo, android.app.PendingIntent, long);
    method public android.hardware.location.ContextHubTransaction<java.lang.Void> disableNanoApp(android.hardware.location.ContextHubInfo, long);
    method public android.hardware.location.ContextHubTransaction<java.lang.Void> enableNanoApp(android.hardware.location.ContextHubInfo, long);
    method public deprecated int[] findNanoAppOnHub(int, android.hardware.location.NanoAppFilter);
    method public deprecated int[] getContextHubHandles();
    method public deprecated android.hardware.location.ContextHubInfo getContextHubInfo(int);
    method public java.util.List<android.hardware.location.ContextHubInfo> getContextHubs();
    method public deprecated android.hardware.location.NanoAppInstanceInfo getNanoAppInstanceInfo(int);
    method public deprecated int loadNanoApp(int, android.hardware.location.NanoApp);
    method public android.hardware.location.ContextHubTransaction<java.lang.Void> loadNanoApp(android.hardware.location.ContextHubInfo, android.hardware.location.NanoAppBinary);
    method public android.hardware.location.ContextHubTransaction<java.util.List<android.hardware.location.NanoAppState>> queryNanoApps(android.hardware.location.ContextHubInfo);
    method public deprecated int registerCallback(android.hardware.location.ContextHubManager.Callback);
    method public deprecated int registerCallback(android.hardware.location.ContextHubManager.Callback, android.os.Handler);
    method public deprecated int sendMessage(int, int, android.hardware.location.ContextHubMessage);
    method public deprecated int unloadNanoApp(int);
    method public android.hardware.location.ContextHubTransaction<java.lang.Void> unloadNanoApp(android.hardware.location.ContextHubInfo, long);
    method public deprecated int unregisterCallback(android.hardware.location.ContextHubManager.Callback);
    field public static final int EVENT_HUB_RESET = 6; // 0x6
    field public static final int EVENT_NANOAPP_ABORTED = 4; // 0x4
    field public static final int EVENT_NANOAPP_DISABLED = 3; // 0x3
    field public static final int EVENT_NANOAPP_ENABLED = 2; // 0x2
    field public static final int EVENT_NANOAPP_LOADED = 0; // 0x0
    field public static final int EVENT_NANOAPP_MESSAGE = 5; // 0x5
    field public static final int EVENT_NANOAPP_UNLOADED = 1; // 0x1
    field public static final java.lang.String EXTRA_CONTEXT_HUB_INFO = "android.hardware.location.extra.CONTEXT_HUB_INFO";
    field public static final java.lang.String EXTRA_EVENT_TYPE = "android.hardware.location.extra.EVENT_TYPE";
    field public static final java.lang.String EXTRA_MESSAGE = "android.hardware.location.extra.MESSAGE";
    field public static final java.lang.String EXTRA_NANOAPP_ABORT_CODE = "android.hardware.location.extra.NANOAPP_ABORT_CODE";
    field public static final java.lang.String EXTRA_NANOAPP_ID = "android.hardware.location.extra.NANOAPP_ID";
  }

  public static abstract deprecated class ContextHubManager.Callback {
    ctor protected ContextHubManager.Callback();
    method public abstract void onMessageReceipt(int, int, android.hardware.location.ContextHubMessage);
  }

  public deprecated class ContextHubMessage implements android.os.Parcelable {
    ctor public ContextHubMessage(int, int, byte[]);
    method public int describeContents();
    method public byte[] getData();
    method public int getMsgType();
    method public int getVersion();
    method public void setMsgData(byte[]);
    method public void setMsgType(int);
    method public void setVersion(int);
    method public void writeToParcel(android.os.Parcel, int);
    field public static final android.os.Parcelable.Creator<android.hardware.location.ContextHubMessage> CREATOR;
  }

  public class ContextHubTransaction<T> {
    method public int getType();
    method public void setOnCompleteListener(android.hardware.location.ContextHubTransaction.OnCompleteListener<T>, java.util.concurrent.Executor);
    method public void setOnCompleteListener(android.hardware.location.ContextHubTransaction.OnCompleteListener<T>);
    method public static java.lang.String typeToString(int, boolean);
    method public android.hardware.location.ContextHubTransaction.Response<T> waitForResponse(long, java.util.concurrent.TimeUnit) throws java.lang.InterruptedException, java.util.concurrent.TimeoutException;
    field public static final int RESULT_FAILED_AT_HUB = 5; // 0x5
    field public static final int RESULT_FAILED_BAD_PARAMS = 2; // 0x2
    field public static final int RESULT_FAILED_BUSY = 4; // 0x4
    field public static final int RESULT_FAILED_HAL_UNAVAILABLE = 8; // 0x8
    field public static final int RESULT_FAILED_SERVICE_INTERNAL_FAILURE = 7; // 0x7
    field public static final int RESULT_FAILED_TIMEOUT = 6; // 0x6
    field public static final int RESULT_FAILED_UNINITIALIZED = 3; // 0x3
    field public static final int RESULT_FAILED_UNKNOWN = 1; // 0x1
    field public static final int RESULT_SUCCESS = 0; // 0x0
    field public static final int TYPE_DISABLE_NANOAPP = 3; // 0x3
    field public static final int TYPE_ENABLE_NANOAPP = 2; // 0x2
    field public static final int TYPE_LOAD_NANOAPP = 0; // 0x0
    field public static final int TYPE_QUERY_NANOAPPS = 4; // 0x4
    field public static final int TYPE_UNLOAD_NANOAPP = 1; // 0x1
  }

  public static abstract interface ContextHubTransaction.OnCompleteListener<L> {
    method public abstract void onComplete(android.hardware.location.ContextHubTransaction<L>, android.hardware.location.ContextHubTransaction.Response<L>);
  }

  public static class ContextHubTransaction.Response<R> {
    method public R getContents();
    method public int getResult();
  }

  public final class GeofenceHardware {
    method public boolean addGeofence(int, int, android.hardware.location.GeofenceHardwareRequest, android.hardware.location.GeofenceHardwareCallback);
    method public int[] getMonitoringTypes();
    method public int getStatusOfMonitoringType(int);
    method public boolean pauseGeofence(int, int);
    method public boolean registerForMonitorStateChangeCallback(int, android.hardware.location.GeofenceHardwareMonitorCallback);
    method public boolean removeGeofence(int, int);
    method public boolean resumeGeofence(int, int, int);
    method public boolean unregisterForMonitorStateChangeCallback(int, android.hardware.location.GeofenceHardwareMonitorCallback);
    field public static final int GEOFENCE_ENTERED = 1; // 0x1
    field public static final int GEOFENCE_ERROR_ID_EXISTS = 2; // 0x2
    field public static final int GEOFENCE_ERROR_ID_UNKNOWN = 3; // 0x3
    field public static final int GEOFENCE_ERROR_INSUFFICIENT_MEMORY = 6; // 0x6
    field public static final int GEOFENCE_ERROR_INVALID_TRANSITION = 4; // 0x4
    field public static final int GEOFENCE_ERROR_TOO_MANY_GEOFENCES = 1; // 0x1
    field public static final int GEOFENCE_EXITED = 2; // 0x2
    field public static final int GEOFENCE_FAILURE = 5; // 0x5
    field public static final int GEOFENCE_SUCCESS = 0; // 0x0
    field public static final int GEOFENCE_UNCERTAIN = 4; // 0x4
    field public static final int MONITORING_TYPE_FUSED_HARDWARE = 1; // 0x1
    field public static final int MONITORING_TYPE_GPS_HARDWARE = 0; // 0x0
    field public static final int MONITOR_CURRENTLY_AVAILABLE = 0; // 0x0
    field public static final int MONITOR_CURRENTLY_UNAVAILABLE = 1; // 0x1
    field public static final int MONITOR_UNSUPPORTED = 2; // 0x2
    field public static final int SOURCE_TECHNOLOGY_BLUETOOTH = 16; // 0x10
    field public static final int SOURCE_TECHNOLOGY_CELL = 8; // 0x8
    field public static final int SOURCE_TECHNOLOGY_GNSS = 1; // 0x1
    field public static final int SOURCE_TECHNOLOGY_SENSORS = 4; // 0x4
    field public static final int SOURCE_TECHNOLOGY_WIFI = 2; // 0x2
  }

  public abstract class GeofenceHardwareCallback {
    ctor public GeofenceHardwareCallback();
    method public void onGeofenceAdd(int, int);
    method public void onGeofencePause(int, int);
    method public void onGeofenceRemove(int, int);
    method public void onGeofenceResume(int, int);
    method public void onGeofenceTransition(int, int, android.location.Location, long, int);
  }

  public abstract class GeofenceHardwareMonitorCallback {
    ctor public GeofenceHardwareMonitorCallback();
    method public deprecated void onMonitoringSystemChange(int, boolean, android.location.Location);
    method public void onMonitoringSystemChange(android.hardware.location.GeofenceHardwareMonitorEvent);
  }

  public class GeofenceHardwareMonitorEvent implements android.os.Parcelable {
    ctor public GeofenceHardwareMonitorEvent(int, int, int, android.location.Location);
    method public int describeContents();
    method public android.location.Location getLocation();
    method public int getMonitoringStatus();
    method public int getMonitoringType();
    method public int getSourceTechnologies();
    method public void writeToParcel(android.os.Parcel, int);
    field public static final android.os.Parcelable.Creator<android.hardware.location.GeofenceHardwareMonitorEvent> CREATOR;
  }

  public final class GeofenceHardwareRequest {
    ctor public GeofenceHardwareRequest();
    method public static android.hardware.location.GeofenceHardwareRequest createCircularGeofence(double, double, double);
    method public int getLastTransition();
    method public double getLatitude();
    method public double getLongitude();
    method public int getMonitorTransitions();
    method public int getNotificationResponsiveness();
    method public double getRadius();
    method public int getSourceTechnologies();
    method public int getUnknownTimer();
    method public void setLastTransition(int);
    method public void setMonitorTransitions(int);
    method public void setNotificationResponsiveness(int);
    method public void setSourceTechnologies(int);
    method public void setUnknownTimer(int);
  }

  public class MemoryRegion implements android.os.Parcelable {
    ctor public MemoryRegion(android.os.Parcel);
    method public int describeContents();
    method public int getCapacityBytes();
    method public int getFreeCapacityBytes();
    method public boolean isExecutable();
    method public boolean isReadable();
    method public boolean isWritable();
    method public void writeToParcel(android.os.Parcel, int);
    field public static final android.os.Parcelable.Creator<android.hardware.location.MemoryRegion> CREATOR;
  }

  public deprecated class NanoApp implements android.os.Parcelable {
    ctor public NanoApp();
    ctor public deprecated NanoApp(int, byte[]);
    ctor public NanoApp(long, byte[]);
    method public int describeContents();
    method public byte[] getAppBinary();
    method public long getAppId();
    method public int getAppVersion();
    method public java.lang.String getName();
    method public int getNeededExecMemBytes();
    method public int getNeededReadMemBytes();
    method public int[] getNeededSensors();
    method public int getNeededWriteMemBytes();
    method public int[] getOutputEvents();
    method public java.lang.String getPublisher();
    method public void setAppBinary(byte[]);
    method public void setAppId(long);
    method public void setAppVersion(int);
    method public void setName(java.lang.String);
    method public void setNeededExecMemBytes(int);
    method public void setNeededReadMemBytes(int);
    method public void setNeededSensors(int[]);
    method public void setNeededWriteMemBytes(int);
    method public void setOutputEvents(int[]);
    method public void setPublisher(java.lang.String);
    method public void writeToParcel(android.os.Parcel, int);
    field public static final android.os.Parcelable.Creator<android.hardware.location.NanoApp> CREATOR;
  }

  public final class NanoAppBinary implements android.os.Parcelable {
    ctor public NanoAppBinary(byte[]);
    method public int describeContents();
    method public byte[] getBinary();
    method public byte[] getBinaryNoHeader();
    method public int getFlags();
    method public int getHeaderVersion();
    method public long getHwHubType();
    method public long getNanoAppId();
    method public int getNanoAppVersion();
    method public byte getTargetChreApiMajorVersion();
    method public byte getTargetChreApiMinorVersion();
    method public boolean hasValidHeader();
    method public boolean isEncrypted();
    method public boolean isSigned();
    method public void writeToParcel(android.os.Parcel, int);
    field public static final android.os.Parcelable.Creator<android.hardware.location.NanoAppBinary> CREATOR;
  }

  public deprecated class NanoAppFilter implements android.os.Parcelable {
    ctor public NanoAppFilter(long, int, int, long);
    method public int describeContents();
    method public boolean testMatch(android.hardware.location.NanoAppInstanceInfo);
    method public void writeToParcel(android.os.Parcel, int);
    field public static final int APP_ANY = -1; // 0xffffffff
    field public static final android.os.Parcelable.Creator<android.hardware.location.NanoAppFilter> CREATOR;
    field public static final int FLAGS_VERSION_ANY = -1; // 0xffffffff
    field public static final int FLAGS_VERSION_GREAT_THAN = 2; // 0x2
    field public static final int FLAGS_VERSION_LESS_THAN = 4; // 0x4
    field public static final int FLAGS_VERSION_STRICTLY_EQUAL = 8; // 0x8
    field public static final int HUB_ANY = -1; // 0xffffffff
    field public static final int VENDOR_ANY = -1; // 0xffffffff
  }

  public deprecated class NanoAppInstanceInfo implements android.os.Parcelable {
    ctor public NanoAppInstanceInfo();
    method public int describeContents();
    method public long getAppId();
    method public int getAppVersion();
    method public int getContexthubId();
    method public int getHandle();
    method public java.lang.String getName();
    method public int getNeededExecMemBytes();
    method public int getNeededReadMemBytes();
    method public int[] getNeededSensors();
    method public int getNeededWriteMemBytes();
    method public int[] getOutputEvents();
    method public java.lang.String getPublisher();
    method public void writeToParcel(android.os.Parcel, int);
    field public static final android.os.Parcelable.Creator<android.hardware.location.NanoAppInstanceInfo> CREATOR;
  }

  public final class NanoAppMessage implements android.os.Parcelable {
    method public static android.hardware.location.NanoAppMessage createMessageFromNanoApp(long, int, byte[], boolean);
    method public static android.hardware.location.NanoAppMessage createMessageToNanoApp(long, int, byte[]);
    method public int describeContents();
    method public byte[] getMessageBody();
    method public int getMessageType();
    method public long getNanoAppId();
    method public boolean isBroadcastMessage();
    method public void writeToParcel(android.os.Parcel, int);
    field public static final android.os.Parcelable.Creator<android.hardware.location.NanoAppMessage> CREATOR;
  }

  public final class NanoAppState implements android.os.Parcelable {
    ctor public NanoAppState(long, int, boolean);
    method public int describeContents();
    method public long getNanoAppId();
    method public long getNanoAppVersion();
    method public boolean isEnabled();
    method public void writeToParcel(android.os.Parcel, int);
    field public static final android.os.Parcelable.Creator<android.hardware.location.NanoAppState> CREATOR;
  }

}

package android.hardware.radio {

  public final class Announcement implements android.os.Parcelable {
    method public int describeContents();
    method public android.hardware.radio.ProgramSelector getSelector();
    method public int getType();
    method public java.util.Map<java.lang.String, java.lang.String> getVendorInfo();
    method public void writeToParcel(android.os.Parcel, int);
    field public static final android.os.Parcelable.Creator<android.hardware.radio.Announcement> CREATOR;
    field public static final int TYPE_EMERGENCY = 1; // 0x1
    field public static final int TYPE_EVENT = 6; // 0x6
    field public static final int TYPE_MISC = 8; // 0x8
    field public static final int TYPE_NEWS = 5; // 0x5
    field public static final int TYPE_SPORT = 7; // 0x7
    field public static final int TYPE_TRAFFIC = 3; // 0x3
    field public static final int TYPE_WARNING = 2; // 0x2
    field public static final int TYPE_WEATHER = 4; // 0x4
  }

  public static abstract interface Announcement.OnListUpdatedListener {
    method public abstract void onListUpdated(java.util.Collection<android.hardware.radio.Announcement>);
  }

  public final class ProgramList implements java.lang.AutoCloseable {
    method public void addOnCompleteListener(java.util.concurrent.Executor, android.hardware.radio.ProgramList.OnCompleteListener);
    method public void addOnCompleteListener(android.hardware.radio.ProgramList.OnCompleteListener);
    method public void close();
    method public android.hardware.radio.RadioManager.ProgramInfo get(android.hardware.radio.ProgramSelector.Identifier);
    method public void registerListCallback(java.util.concurrent.Executor, android.hardware.radio.ProgramList.ListCallback);
    method public void registerListCallback(android.hardware.radio.ProgramList.ListCallback);
    method public void removeOnCompleteListener(android.hardware.radio.ProgramList.OnCompleteListener);
    method public java.util.List<android.hardware.radio.RadioManager.ProgramInfo> toList();
    method public void unregisterListCallback(android.hardware.radio.ProgramList.ListCallback);
  }

  public static final class ProgramList.Filter implements android.os.Parcelable {
    ctor public ProgramList.Filter(java.util.Set<java.lang.Integer>, java.util.Set<android.hardware.radio.ProgramSelector.Identifier>, boolean, boolean);
    method public boolean areCategoriesIncluded();
    method public boolean areModificationsExcluded();
    method public int describeContents();
    method public java.util.Set<java.lang.Integer> getIdentifierTypes();
    method public java.util.Set<android.hardware.radio.ProgramSelector.Identifier> getIdentifiers();
    method public void writeToParcel(android.os.Parcel, int);
    field public static final android.os.Parcelable.Creator<android.hardware.radio.ProgramList.Filter> CREATOR;
  }

  public static abstract class ProgramList.ListCallback {
    ctor public ProgramList.ListCallback();
    method public void onItemChanged(android.hardware.radio.ProgramSelector.Identifier);
    method public void onItemRemoved(android.hardware.radio.ProgramSelector.Identifier);
  }

  public static abstract interface ProgramList.OnCompleteListener {
    method public abstract void onComplete();
  }

  public final class ProgramSelector implements android.os.Parcelable {
    ctor public ProgramSelector(int, android.hardware.radio.ProgramSelector.Identifier, android.hardware.radio.ProgramSelector.Identifier[], long[]);
    method public static android.hardware.radio.ProgramSelector createAmFmSelector(int, int);
    method public static android.hardware.radio.ProgramSelector createAmFmSelector(int, int, int);
    method public int describeContents();
    method public android.hardware.radio.ProgramSelector.Identifier[] getAllIds(int);
    method public long getFirstId(int);
    method public android.hardware.radio.ProgramSelector.Identifier getPrimaryId();
    method public deprecated int getProgramType();
    method public android.hardware.radio.ProgramSelector.Identifier[] getSecondaryIds();
    method public deprecated long[] getVendorIds();
    method public android.hardware.radio.ProgramSelector withSecondaryPreferred(android.hardware.radio.ProgramSelector.Identifier);
    method public void writeToParcel(android.os.Parcel, int);
    field public static final android.os.Parcelable.Creator<android.hardware.radio.ProgramSelector> CREATOR;
    field public static final int IDENTIFIER_TYPE_AMFM_FREQUENCY = 1; // 0x1
    field public static final int IDENTIFIER_TYPE_DAB_ENSEMBLE = 6; // 0x6
    field public static final int IDENTIFIER_TYPE_DAB_FREQUENCY = 8; // 0x8
    field public static final int IDENTIFIER_TYPE_DAB_SCID = 7; // 0x7
    field public static final int IDENTIFIER_TYPE_DAB_SIDECC = 5; // 0x5
    field public static final int IDENTIFIER_TYPE_DAB_SID_EXT = 5; // 0x5
    field public static final int IDENTIFIER_TYPE_DRMO_FREQUENCY = 10; // 0xa
    field public static final deprecated int IDENTIFIER_TYPE_DRMO_MODULATION = 11; // 0xb
    field public static final int IDENTIFIER_TYPE_DRMO_SERVICE_ID = 9; // 0x9
    field public static final int IDENTIFIER_TYPE_HD_STATION_ID_EXT = 3; // 0x3
    field public static final int IDENTIFIER_TYPE_HD_STATION_NAME = 10004; // 0x2714
    field public static final deprecated int IDENTIFIER_TYPE_HD_SUBCHANNEL = 4; // 0x4
    field public static final int IDENTIFIER_TYPE_INVALID = 0; // 0x0
    field public static final int IDENTIFIER_TYPE_RDS_PI = 2; // 0x2
    field public static final int IDENTIFIER_TYPE_SXM_CHANNEL = 13; // 0xd
    field public static final int IDENTIFIER_TYPE_SXM_SERVICE_ID = 12; // 0xc
    field public static final int IDENTIFIER_TYPE_VENDOR_END = 1999; // 0x7cf
    field public static final deprecated int IDENTIFIER_TYPE_VENDOR_PRIMARY_END = 1999; // 0x7cf
    field public static final deprecated int IDENTIFIER_TYPE_VENDOR_PRIMARY_START = 1000; // 0x3e8
    field public static final int IDENTIFIER_TYPE_VENDOR_START = 1000; // 0x3e8
    field public static final deprecated int PROGRAM_TYPE_AM = 1; // 0x1
    field public static final deprecated int PROGRAM_TYPE_AM_HD = 3; // 0x3
    field public static final deprecated int PROGRAM_TYPE_DAB = 5; // 0x5
    field public static final deprecated int PROGRAM_TYPE_DRMO = 6; // 0x6
    field public static final deprecated int PROGRAM_TYPE_FM = 2; // 0x2
    field public static final deprecated int PROGRAM_TYPE_FM_HD = 4; // 0x4
    field public static final deprecated int PROGRAM_TYPE_INVALID = 0; // 0x0
    field public static final deprecated int PROGRAM_TYPE_SXM = 7; // 0x7
    field public static final deprecated int PROGRAM_TYPE_VENDOR_END = 1999; // 0x7cf
    field public static final deprecated int PROGRAM_TYPE_VENDOR_START = 1000; // 0x3e8
  }

  public static final class ProgramSelector.Identifier implements android.os.Parcelable {
    ctor public ProgramSelector.Identifier(int, long);
    method public int describeContents();
    method public int getType();
    method public long getValue();
    method public void writeToParcel(android.os.Parcel, int);
    field public static final android.os.Parcelable.Creator<android.hardware.radio.ProgramSelector.Identifier> CREATOR;
  }

  public static abstract class ProgramSelector.IdentifierType implements java.lang.annotation.Annotation {
  }

  public static abstract deprecated class ProgramSelector.ProgramType implements java.lang.annotation.Annotation {
  }

  public class RadioManager {
    method public void addAnnouncementListener(java.util.Set<java.lang.Integer>, android.hardware.radio.Announcement.OnListUpdatedListener);
    method public void addAnnouncementListener(java.util.concurrent.Executor, java.util.Set<java.lang.Integer>, android.hardware.radio.Announcement.OnListUpdatedListener);
    method public int listModules(java.util.List<android.hardware.radio.RadioManager.ModuleProperties>);
    method public android.hardware.radio.RadioTuner openTuner(int, android.hardware.radio.RadioManager.BandConfig, boolean, android.hardware.radio.RadioTuner.Callback, android.os.Handler);
    method public void removeAnnouncementListener(android.hardware.radio.Announcement.OnListUpdatedListener);
    field public static final int BAND_AM = 0; // 0x0
    field public static final int BAND_AM_HD = 3; // 0x3
    field public static final int BAND_FM = 1; // 0x1
    field public static final int BAND_FM_HD = 2; // 0x2
    field public static final int BAND_INVALID = -1; // 0xffffffff
    field public static final int CLASS_AM_FM = 0; // 0x0
    field public static final int CLASS_DT = 2; // 0x2
    field public static final int CLASS_SAT = 1; // 0x1
    field public static final int CONFIG_DAB_DAB_LINKING = 6; // 0x6
    field public static final int CONFIG_DAB_DAB_SOFT_LINKING = 8; // 0x8
    field public static final int CONFIG_DAB_FM_LINKING = 7; // 0x7
    field public static final int CONFIG_DAB_FM_SOFT_LINKING = 9; // 0x9
    field public static final int CONFIG_FORCE_ANALOG = 2; // 0x2
    field public static final int CONFIG_FORCE_DIGITAL = 3; // 0x3
    field public static final int CONFIG_FORCE_MONO = 1; // 0x1
    field public static final int CONFIG_RDS_AF = 4; // 0x4
    field public static final int CONFIG_RDS_REG = 5; // 0x5
    field public static final int REGION_ITU_1 = 0; // 0x0
    field public static final int REGION_ITU_2 = 1; // 0x1
    field public static final int REGION_JAPAN = 3; // 0x3
    field public static final int REGION_KOREA = 4; // 0x4
    field public static final int REGION_OIRT = 2; // 0x2
    field public static final int STATUS_BAD_VALUE = -22; // 0xffffffea
    field public static final int STATUS_DEAD_OBJECT = -32; // 0xffffffe0
    field public static final int STATUS_ERROR = -2147483648; // 0x80000000
    field public static final int STATUS_INVALID_OPERATION = -38; // 0xffffffda
    field public static final int STATUS_NO_INIT = -19; // 0xffffffed
    field public static final int STATUS_OK = 0; // 0x0
    field public static final int STATUS_PERMISSION_DENIED = -1; // 0xffffffff
    field public static final int STATUS_TIMED_OUT = -110; // 0xffffff92
  }

  public static class RadioManager.AmBandConfig extends android.hardware.radio.RadioManager.BandConfig {
    method public boolean getStereo();
    field public static final android.os.Parcelable.Creator<android.hardware.radio.RadioManager.AmBandConfig> CREATOR;
  }

  public static class RadioManager.AmBandConfig.Builder {
    ctor public RadioManager.AmBandConfig.Builder(android.hardware.radio.RadioManager.AmBandDescriptor);
    ctor public RadioManager.AmBandConfig.Builder(android.hardware.radio.RadioManager.AmBandConfig);
    method public android.hardware.radio.RadioManager.AmBandConfig build();
    method public android.hardware.radio.RadioManager.AmBandConfig.Builder setStereo(boolean);
  }

  public static class RadioManager.AmBandDescriptor extends android.hardware.radio.RadioManager.BandDescriptor {
    method public boolean isStereoSupported();
    field public static final android.os.Parcelable.Creator<android.hardware.radio.RadioManager.AmBandDescriptor> CREATOR;
  }

  public static abstract class RadioManager.Band implements java.lang.annotation.Annotation {
  }

  public static class RadioManager.BandConfig implements android.os.Parcelable {
    method public int describeContents();
    method public int getLowerLimit();
    method public int getRegion();
    method public int getSpacing();
    method public int getType();
    method public int getUpperLimit();
    method public void writeToParcel(android.os.Parcel, int);
    field public static final android.os.Parcelable.Creator<android.hardware.radio.RadioManager.BandConfig> CREATOR;
  }

  public static class RadioManager.BandDescriptor implements android.os.Parcelable {
    method public int describeContents();
    method public int getLowerLimit();
    method public int getRegion();
    method public int getSpacing();
    method public int getType();
    method public int getUpperLimit();
    method public boolean isAmBand();
    method public boolean isFmBand();
    method public void writeToParcel(android.os.Parcel, int);
    field public static final android.os.Parcelable.Creator<android.hardware.radio.RadioManager.BandDescriptor> CREATOR;
  }

  public static class RadioManager.FmBandConfig extends android.hardware.radio.RadioManager.BandConfig {
    method public boolean getAf();
    method public boolean getEa();
    method public boolean getRds();
    method public boolean getStereo();
    method public boolean getTa();
    field public static final android.os.Parcelable.Creator<android.hardware.radio.RadioManager.FmBandConfig> CREATOR;
  }

  public static class RadioManager.FmBandConfig.Builder {
    ctor public RadioManager.FmBandConfig.Builder(android.hardware.radio.RadioManager.FmBandDescriptor);
    ctor public RadioManager.FmBandConfig.Builder(android.hardware.radio.RadioManager.FmBandConfig);
    method public android.hardware.radio.RadioManager.FmBandConfig build();
    method public android.hardware.radio.RadioManager.FmBandConfig.Builder setAf(boolean);
    method public android.hardware.radio.RadioManager.FmBandConfig.Builder setEa(boolean);
    method public android.hardware.radio.RadioManager.FmBandConfig.Builder setRds(boolean);
    method public android.hardware.radio.RadioManager.FmBandConfig.Builder setStereo(boolean);
    method public android.hardware.radio.RadioManager.FmBandConfig.Builder setTa(boolean);
  }

  public static class RadioManager.FmBandDescriptor extends android.hardware.radio.RadioManager.BandDescriptor {
    method public boolean isAfSupported();
    method public boolean isEaSupported();
    method public boolean isRdsSupported();
    method public boolean isStereoSupported();
    method public boolean isTaSupported();
    field public static final android.os.Parcelable.Creator<android.hardware.radio.RadioManager.FmBandDescriptor> CREATOR;
  }

  public static class RadioManager.ModuleProperties implements android.os.Parcelable {
    method public int describeContents();
    method public android.hardware.radio.RadioManager.BandDescriptor[] getBands();
    method public int getClassId();
    method public java.util.Map<java.lang.String, java.lang.Integer> getDabFrequencyTable();
    method public int getId();
    method public java.lang.String getImplementor();
    method public int getNumAudioSources();
    method public int getNumTuners();
    method public java.lang.String getProduct();
    method public java.lang.String getSerial();
    method public java.lang.String getServiceName();
    method public java.util.Map<java.lang.String, java.lang.String> getVendorInfo();
    method public java.lang.String getVersion();
    method public boolean isBackgroundScanningSupported();
    method public boolean isCaptureSupported();
    method public boolean isInitializationRequired();
    method public boolean isProgramIdentifierSupported(int);
    method public boolean isProgramTypeSupported(int);
    method public void writeToParcel(android.os.Parcel, int);
    field public static final android.os.Parcelable.Creator<android.hardware.radio.RadioManager.ModuleProperties> CREATOR;
  }

  public static class RadioManager.ProgramInfo implements android.os.Parcelable {
    method public int describeContents();
    method public deprecated int getChannel();
    method public android.hardware.radio.ProgramSelector.Identifier getLogicallyTunedTo();
    method public android.hardware.radio.RadioMetadata getMetadata();
    method public android.hardware.radio.ProgramSelector.Identifier getPhysicallyTunedTo();
    method public java.util.Collection<android.hardware.radio.ProgramSelector.Identifier> getRelatedContent();
    method public android.hardware.radio.ProgramSelector getSelector();
    method public int getSignalStrength();
    method public deprecated int getSubChannel();
    method public java.util.Map<java.lang.String, java.lang.String> getVendorInfo();
    method public deprecated boolean isDigital();
    method public boolean isLive();
    method public boolean isMuted();
    method public boolean isStereo();
    method public boolean isTrafficAnnouncementActive();
    method public boolean isTrafficProgram();
    method public boolean isTuned();
    method public void writeToParcel(android.os.Parcel, int);
    field public static final android.os.Parcelable.Creator<android.hardware.radio.RadioManager.ProgramInfo> CREATOR;
  }

  public final class RadioMetadata implements android.os.Parcelable {
    method public boolean containsKey(java.lang.String);
    method public int describeContents();
    method public deprecated android.graphics.Bitmap getBitmap(java.lang.String);
    method public android.hardware.radio.RadioMetadata.Clock getClock(java.lang.String);
    method public int getInt(java.lang.String);
    method public java.lang.String getString(java.lang.String);
    method public java.util.Set<java.lang.String> keySet();
    method public int size();
    method public void writeToParcel(android.os.Parcel, int);
    field public static final android.os.Parcelable.Creator<android.hardware.radio.RadioMetadata> CREATOR;
    field public static final java.lang.String METADATA_KEY_ALBUM = "android.hardware.radio.metadata.ALBUM";
    field public static final java.lang.String METADATA_KEY_ART = "android.hardware.radio.metadata.ART";
    field public static final java.lang.String METADATA_KEY_ARTIST = "android.hardware.radio.metadata.ARTIST";
    field public static final java.lang.String METADATA_KEY_CLOCK = "android.hardware.radio.metadata.CLOCK";
    field public static final java.lang.String METADATA_KEY_DAB_COMPONENT_NAME = "android.hardware.radio.metadata.DAB_COMPONENT_NAME";
    field public static final java.lang.String METADATA_KEY_DAB_COMPONENT_NAME_SHORT = "android.hardware.radio.metadata.DAB_COMPONENT_NAME_SHORT";
    field public static final java.lang.String METADATA_KEY_DAB_ENSEMBLE_NAME = "android.hardware.radio.metadata.DAB_ENSEMBLE_NAME";
    field public static final java.lang.String METADATA_KEY_DAB_ENSEMBLE_NAME_SHORT = "android.hardware.radio.metadata.DAB_ENSEMBLE_NAME_SHORT";
    field public static final java.lang.String METADATA_KEY_DAB_SERVICE_NAME = "android.hardware.radio.metadata.DAB_SERVICE_NAME";
    field public static final java.lang.String METADATA_KEY_DAB_SERVICE_NAME_SHORT = "android.hardware.radio.metadata.DAB_SERVICE_NAME_SHORT";
    field public static final java.lang.String METADATA_KEY_GENRE = "android.hardware.radio.metadata.GENRE";
    field public static final java.lang.String METADATA_KEY_ICON = "android.hardware.radio.metadata.ICON";
    field public static final java.lang.String METADATA_KEY_PROGRAM_NAME = "android.hardware.radio.metadata.PROGRAM_NAME";
    field public static final java.lang.String METADATA_KEY_RBDS_PTY = "android.hardware.radio.metadata.RBDS_PTY";
    field public static final java.lang.String METADATA_KEY_RDS_PI = "android.hardware.radio.metadata.RDS_PI";
    field public static final java.lang.String METADATA_KEY_RDS_PS = "android.hardware.radio.metadata.RDS_PS";
    field public static final java.lang.String METADATA_KEY_RDS_PTY = "android.hardware.radio.metadata.RDS_PTY";
    field public static final java.lang.String METADATA_KEY_RDS_RT = "android.hardware.radio.metadata.RDS_RT";
    field public static final java.lang.String METADATA_KEY_TITLE = "android.hardware.radio.metadata.TITLE";
  }

  public static final class RadioMetadata.Builder {
    ctor public RadioMetadata.Builder();
    ctor public RadioMetadata.Builder(android.hardware.radio.RadioMetadata);
    method public android.hardware.radio.RadioMetadata build();
    method public android.hardware.radio.RadioMetadata.Builder putBitmap(java.lang.String, android.graphics.Bitmap);
    method public android.hardware.radio.RadioMetadata.Builder putClock(java.lang.String, long, int);
    method public android.hardware.radio.RadioMetadata.Builder putInt(java.lang.String, int);
    method public android.hardware.radio.RadioMetadata.Builder putString(java.lang.String, java.lang.String);
  }

  public static final class RadioMetadata.Clock implements android.os.Parcelable {
    ctor public RadioMetadata.Clock(long, int);
    method public int describeContents();
    method public int getTimezoneOffsetMinutes();
    method public long getUtcEpochSeconds();
    method public void writeToParcel(android.os.Parcel, int);
    field public static final android.os.Parcelable.Creator<android.hardware.radio.RadioMetadata.Clock> CREATOR;
  }

  public abstract class RadioTuner {
    ctor public RadioTuner();
    method public abstract int cancel();
    method public abstract void cancelAnnouncement();
    method public abstract void close();
    method public abstract deprecated int getConfiguration(android.hardware.radio.RadioManager.BandConfig[]);
    method public android.hardware.radio.ProgramList getDynamicProgramList(android.hardware.radio.ProgramList.Filter);
    method public abstract boolean getMute();
    method public java.util.Map<java.lang.String, java.lang.String> getParameters(java.util.List<java.lang.String>);
    method public abstract deprecated int getProgramInformation(android.hardware.radio.RadioManager.ProgramInfo[]);
    method public abstract deprecated java.util.List<android.hardware.radio.RadioManager.ProgramInfo> getProgramList(java.util.Map<java.lang.String, java.lang.String>);
    method public abstract boolean hasControl();
    method public abstract deprecated boolean isAnalogForced();
    method public abstract deprecated boolean isAntennaConnected();
    method public boolean isConfigFlagSet(int);
    method public boolean isConfigFlagSupported(int);
    method public abstract int scan(int, boolean);
    method public abstract deprecated void setAnalogForced(boolean);
    method public void setConfigFlag(int, boolean);
    method public abstract deprecated int setConfiguration(android.hardware.radio.RadioManager.BandConfig);
    method public abstract int setMute(boolean);
    method public java.util.Map<java.lang.String, java.lang.String> setParameters(java.util.Map<java.lang.String, java.lang.String>);
    method public abstract boolean startBackgroundScan();
    method public abstract int step(int, boolean);
    method public abstract deprecated int tune(int, int);
    method public abstract void tune(android.hardware.radio.ProgramSelector);
    field public static final int DIRECTION_DOWN = 1; // 0x1
    field public static final int DIRECTION_UP = 0; // 0x0
    field public static final deprecated int ERROR_BACKGROUND_SCAN_FAILED = 6; // 0x6
    field public static final deprecated int ERROR_BACKGROUND_SCAN_UNAVAILABLE = 5; // 0x5
    field public static final deprecated int ERROR_CANCELLED = 2; // 0x2
    field public static final deprecated int ERROR_CONFIG = 4; // 0x4
    field public static final deprecated int ERROR_HARDWARE_FAILURE = 0; // 0x0
    field public static final deprecated int ERROR_SCAN_TIMEOUT = 3; // 0x3
    field public static final deprecated int ERROR_SERVER_DIED = 1; // 0x1
  }

  public static abstract class RadioTuner.Callback {
    ctor public RadioTuner.Callback();
    method public void onAntennaState(boolean);
    method public void onBackgroundScanAvailabilityChange(boolean);
    method public void onBackgroundScanComplete();
    method public deprecated void onConfigurationChanged(android.hardware.radio.RadioManager.BandConfig);
    method public void onControlChanged(boolean);
    method public void onEmergencyAnnouncement(boolean);
    method public deprecated void onError(int);
    method public deprecated void onMetadataChanged(android.hardware.radio.RadioMetadata);
    method public void onParametersUpdated(java.util.Map<java.lang.String, java.lang.String>);
    method public void onProgramInfoChanged(android.hardware.radio.RadioManager.ProgramInfo);
    method public void onProgramListChanged();
    method public void onTrafficAnnouncement(boolean);
    method public void onTuneFailed(int, android.hardware.radio.ProgramSelector);
  }

}

package android.hardware.soundtrigger {

  public class SoundTrigger {
    field public static final int STATUS_OK = 0; // 0x0
  }

  public static class SoundTrigger.RecognitionEvent {
    method public android.media.AudioFormat getCaptureFormat();
    method public int getCaptureSession();
    method public byte[] getData();
    method public boolean isCaptureAvailable();
  }

}

package android.hardware.usb {

  public class UsbDeviceConnection {
    method public boolean resetDevice();
  }

  public class UsbManager {
    method public void grantPermission(android.hardware.usb.UsbDevice, java.lang.String);
  }

}

package android.location {

  public abstract class BatchedLocationCallback {
    ctor public BatchedLocationCallback();
    method public void onLocationBatch(java.util.List<android.location.Location>);
  }

  public class GpsClock implements android.os.Parcelable {
    method public int describeContents();
    method public double getBiasInNs();
    method public double getBiasUncertaintyInNs();
    method public double getDriftInNsPerSec();
    method public double getDriftUncertaintyInNsPerSec();
    method public long getFullBiasInNs();
    method public short getLeapSecond();
    method public long getTimeInNs();
    method public double getTimeUncertaintyInNs();
    method public byte getType();
    method public boolean hasBiasInNs();
    method public boolean hasBiasUncertaintyInNs();
    method public boolean hasDriftInNsPerSec();
    method public boolean hasDriftUncertaintyInNsPerSec();
    method public boolean hasFullBiasInNs();
    method public boolean hasLeapSecond();
    method public boolean hasTimeUncertaintyInNs();
    method public void reset();
    method public void resetBiasInNs();
    method public void resetBiasUncertaintyInNs();
    method public void resetDriftInNsPerSec();
    method public void resetDriftUncertaintyInNsPerSec();
    method public void resetFullBiasInNs();
    method public void resetLeapSecond();
    method public void resetTimeUncertaintyInNs();
    method public void set(android.location.GpsClock);
    method public void setBiasInNs(double);
    method public void setBiasUncertaintyInNs(double);
    method public void setDriftInNsPerSec(double);
    method public void setDriftUncertaintyInNsPerSec(double);
    method public void setFullBiasInNs(long);
    method public void setLeapSecond(short);
    method public void setTimeInNs(long);
    method public void setTimeUncertaintyInNs(double);
    method public void setType(byte);
    method public void writeToParcel(android.os.Parcel, int);
    field public static final android.os.Parcelable.Creator<android.location.GpsClock> CREATOR;
    field public static final byte TYPE_GPS_TIME = 2; // 0x2
    field public static final byte TYPE_LOCAL_HW_TIME = 1; // 0x1
    field public static final byte TYPE_UNKNOWN = 0; // 0x0
  }

  public class GpsMeasurement implements android.os.Parcelable {
    method public int describeContents();
    method public double getAccumulatedDeltaRangeInMeters();
    method public short getAccumulatedDeltaRangeState();
    method public double getAccumulatedDeltaRangeUncertaintyInMeters();
    method public double getAzimuthInDeg();
    method public double getAzimuthUncertaintyInDeg();
    method public int getBitNumber();
    method public long getCarrierCycles();
    method public float getCarrierFrequencyInHz();
    method public double getCarrierPhase();
    method public double getCarrierPhaseUncertainty();
    method public double getCn0InDbHz();
    method public double getCodePhaseInChips();
    method public double getCodePhaseUncertaintyInChips();
    method public double getDopplerShiftInHz();
    method public double getDopplerShiftUncertaintyInHz();
    method public double getElevationInDeg();
    method public double getElevationUncertaintyInDeg();
    method public byte getLossOfLock();
    method public byte getMultipathIndicator();
    method public byte getPrn();
    method public double getPseudorangeInMeters();
    method public double getPseudorangeRateInMetersPerSec();
    method public double getPseudorangeRateUncertaintyInMetersPerSec();
    method public double getPseudorangeUncertaintyInMeters();
    method public long getReceivedGpsTowInNs();
    method public long getReceivedGpsTowUncertaintyInNs();
    method public double getSnrInDb();
    method public short getState();
    method public short getTimeFromLastBitInMs();
    method public double getTimeOffsetInNs();
    method public boolean hasAzimuthInDeg();
    method public boolean hasAzimuthUncertaintyInDeg();
    method public boolean hasBitNumber();
    method public boolean hasCarrierCycles();
    method public boolean hasCarrierFrequencyInHz();
    method public boolean hasCarrierPhase();
    method public boolean hasCarrierPhaseUncertainty();
    method public boolean hasCodePhaseInChips();
    method public boolean hasCodePhaseUncertaintyInChips();
    method public boolean hasDopplerShiftInHz();
    method public boolean hasDopplerShiftUncertaintyInHz();
    method public boolean hasElevationInDeg();
    method public boolean hasElevationUncertaintyInDeg();
    method public boolean hasPseudorangeInMeters();
    method public boolean hasPseudorangeUncertaintyInMeters();
    method public boolean hasSnrInDb();
    method public boolean hasTimeFromLastBitInMs();
    method public boolean isPseudorangeRateCorrected();
    method public boolean isUsedInFix();
    method public void reset();
    method public void resetAzimuthInDeg();
    method public void resetAzimuthUncertaintyInDeg();
    method public void resetBitNumber();
    method public void resetCarrierCycles();
    method public void resetCarrierFrequencyInHz();
    method public void resetCarrierPhase();
    method public void resetCarrierPhaseUncertainty();
    method public void resetCodePhaseInChips();
    method public void resetCodePhaseUncertaintyInChips();
    method public void resetDopplerShiftInHz();
    method public void resetDopplerShiftUncertaintyInHz();
    method public void resetElevationInDeg();
    method public void resetElevationUncertaintyInDeg();
    method public void resetPseudorangeInMeters();
    method public void resetPseudorangeUncertaintyInMeters();
    method public void resetSnrInDb();
    method public void resetTimeFromLastBitInMs();
    method public void set(android.location.GpsMeasurement);
    method public void setAccumulatedDeltaRangeInMeters(double);
    method public void setAccumulatedDeltaRangeState(short);
    method public void setAccumulatedDeltaRangeUncertaintyInMeters(double);
    method public void setAzimuthInDeg(double);
    method public void setAzimuthUncertaintyInDeg(double);
    method public void setBitNumber(int);
    method public void setCarrierCycles(long);
    method public void setCarrierFrequencyInHz(float);
    method public void setCarrierPhase(double);
    method public void setCarrierPhaseUncertainty(double);
    method public void setCn0InDbHz(double);
    method public void setCodePhaseInChips(double);
    method public void setCodePhaseUncertaintyInChips(double);
    method public void setDopplerShiftInHz(double);
    method public void setDopplerShiftUncertaintyInHz(double);
    method public void setElevationInDeg(double);
    method public void setElevationUncertaintyInDeg(double);
    method public void setLossOfLock(byte);
    method public void setMultipathIndicator(byte);
    method public void setPrn(byte);
    method public void setPseudorangeInMeters(double);
    method public void setPseudorangeRateInMetersPerSec(double);
    method public void setPseudorangeRateUncertaintyInMetersPerSec(double);
    method public void setPseudorangeUncertaintyInMeters(double);
    method public void setReceivedGpsTowInNs(long);
    method public void setReceivedGpsTowUncertaintyInNs(long);
    method public void setSnrInDb(double);
    method public void setState(short);
    method public void setTimeFromLastBitInMs(short);
    method public void setTimeOffsetInNs(double);
    method public void setUsedInFix(boolean);
    method public void writeToParcel(android.os.Parcel, int);
    field public static final short ADR_STATE_CYCLE_SLIP = 4; // 0x4
    field public static final short ADR_STATE_RESET = 2; // 0x2
    field public static final short ADR_STATE_UNKNOWN = 0; // 0x0
    field public static final short ADR_STATE_VALID = 1; // 0x1
    field public static final android.os.Parcelable.Creator<android.location.GpsMeasurement> CREATOR;
    field public static final byte LOSS_OF_LOCK_CYCLE_SLIP = 2; // 0x2
    field public static final byte LOSS_OF_LOCK_OK = 1; // 0x1
    field public static final byte LOSS_OF_LOCK_UNKNOWN = 0; // 0x0
    field public static final byte MULTIPATH_INDICATOR_DETECTED = 1; // 0x1
    field public static final byte MULTIPATH_INDICATOR_NOT_USED = 2; // 0x2
    field public static final byte MULTIPATH_INDICATOR_UNKNOWN = 0; // 0x0
    field public static final short STATE_BIT_SYNC = 2; // 0x2
    field public static final short STATE_CODE_LOCK = 1; // 0x1
    field public static final short STATE_MSEC_AMBIGUOUS = 16; // 0x10
    field public static final short STATE_SUBFRAME_SYNC = 4; // 0x4
    field public static final short STATE_TOW_DECODED = 8; // 0x8
    field public static final short STATE_UNKNOWN = 0; // 0x0
  }

  public class GpsMeasurementsEvent implements android.os.Parcelable {
    ctor public GpsMeasurementsEvent(android.location.GpsClock, android.location.GpsMeasurement[]);
    method public int describeContents();
    method public android.location.GpsClock getClock();
    method public java.util.Collection<android.location.GpsMeasurement> getMeasurements();
    method public void writeToParcel(android.os.Parcel, int);
    field public static final android.os.Parcelable.Creator<android.location.GpsMeasurementsEvent> CREATOR;
    field public static final int STATUS_GPS_LOCATION_DISABLED = 2; // 0x2
    field public static final int STATUS_NOT_SUPPORTED = 0; // 0x0
    field public static final int STATUS_READY = 1; // 0x1
  }

  public static abstract interface GpsMeasurementsEvent.Listener {
    method public abstract void onGpsMeasurementsReceived(android.location.GpsMeasurementsEvent);
    method public abstract void onStatusChanged(int);
  }

  public class GpsNavigationMessage implements android.os.Parcelable {
    method public int describeContents();
    method public byte[] getData();
    method public short getMessageId();
    method public byte getPrn();
    method public short getStatus();
    method public short getSubmessageId();
    method public byte getType();
    method public void reset();
    method public void set(android.location.GpsNavigationMessage);
    method public void setData(byte[]);
    method public void setMessageId(short);
    method public void setPrn(byte);
    method public void setStatus(short);
    method public void setSubmessageId(short);
    method public void setType(byte);
    method public void writeToParcel(android.os.Parcel, int);
    field public static final android.os.Parcelable.Creator<android.location.GpsNavigationMessage> CREATOR;
    field public static final short STATUS_PARITY_PASSED = 1; // 0x1
    field public static final short STATUS_PARITY_REBUILT = 2; // 0x2
    field public static final short STATUS_UNKNOWN = 0; // 0x0
    field public static final byte TYPE_CNAV2 = 4; // 0x4
    field public static final byte TYPE_L1CA = 1; // 0x1
    field public static final byte TYPE_L2CNAV = 2; // 0x2
    field public static final byte TYPE_L5CNAV = 3; // 0x3
    field public static final byte TYPE_UNKNOWN = 0; // 0x0
  }

  public class GpsNavigationMessageEvent implements android.os.Parcelable {
    ctor public GpsNavigationMessageEvent(android.location.GpsNavigationMessage);
    method public int describeContents();
    method public android.location.GpsNavigationMessage getNavigationMessage();
    method public void writeToParcel(android.os.Parcel, int);
    field public static final android.os.Parcelable.Creator<android.location.GpsNavigationMessageEvent> CREATOR;
    field public static int STATUS_GPS_LOCATION_DISABLED;
    field public static int STATUS_NOT_SUPPORTED;
    field public static int STATUS_READY;
  }

  public static abstract interface GpsNavigationMessageEvent.Listener {
    method public abstract void onGpsNavigationMessageReceived(android.location.GpsNavigationMessageEvent);
    method public abstract void onStatusChanged(int);
  }

  public class Location implements android.os.Parcelable {
    method public boolean isComplete();
    method public void makeComplete();
    method public void setIsFromMockProvider(boolean);
  }

  public class LocationManager {
    method public deprecated boolean addGpsMeasurementListener(android.location.GpsMeasurementsEvent.Listener);
    method public deprecated boolean addGpsNavigationMessageListener(android.location.GpsNavigationMessageEvent.Listener);
    method public void flushGnssBatch();
    method public int getGnssBatchSize();
    method public java.lang.String getNetworkProviderPackage();
    method public boolean isLocationEnabledForUser(android.os.UserHandle);
    method public boolean isProviderEnabledForUser(java.lang.String, android.os.UserHandle);
    method public boolean registerGnssBatchedLocationCallback(long, boolean, android.location.BatchedLocationCallback, android.os.Handler);
    method public deprecated void removeGpsMeasurementListener(android.location.GpsMeasurementsEvent.Listener);
    method public deprecated void removeGpsNavigationMessageListener(android.location.GpsNavigationMessageEvent.Listener);
    method public void requestLocationUpdates(android.location.LocationRequest, android.location.LocationListener, android.os.Looper);
    method public void requestLocationUpdates(android.location.LocationRequest, android.app.PendingIntent);
    method public void setLocationEnabledForUser(boolean, android.os.UserHandle);
    method public boolean setProviderEnabledForUser(java.lang.String, boolean, android.os.UserHandle);
    method public boolean unregisterGnssBatchedLocationCallback(android.location.BatchedLocationCallback);
  }

  public final class LocationRequest implements android.os.Parcelable {
    method public static android.location.LocationRequest create();
    method public static android.location.LocationRequest createFromDeprecatedCriteria(android.location.Criteria, long, float, boolean);
    method public static android.location.LocationRequest createFromDeprecatedProvider(java.lang.String, long, float, boolean);
    method public int describeContents();
    method public long getExpireAt();
    method public long getFastestInterval();
    method public boolean getHideFromAppOps();
    method public long getInterval();
    method public int getNumUpdates();
    method public java.lang.String getProvider();
    method public int getQuality();
    method public float getSmallestDisplacement();
    method public android.os.WorkSource getWorkSource();
    method public boolean isLowPowerMode();
    method public android.location.LocationRequest setExpireAt(long);
    method public android.location.LocationRequest setExpireIn(long);
    method public android.location.LocationRequest setFastestInterval(long);
    method public void setHideFromAppOps(boolean);
    method public android.location.LocationRequest setInterval(long);
    method public android.location.LocationRequest setLowPowerMode(boolean);
    method public android.location.LocationRequest setNumUpdates(int);
    method public android.location.LocationRequest setProvider(java.lang.String);
    method public android.location.LocationRequest setQuality(int);
    method public android.location.LocationRequest setSmallestDisplacement(float);
    method public void setWorkSource(android.os.WorkSource);
    method public void writeToParcel(android.os.Parcel, int);
    field public static final int ACCURACY_BLOCK = 102; // 0x66
    field public static final int ACCURACY_CITY = 104; // 0x68
    field public static final int ACCURACY_FINE = 100; // 0x64
    field public static final android.os.Parcelable.Creator<android.location.LocationRequest> CREATOR;
    field public static final int POWER_HIGH = 203; // 0xcb
    field public static final int POWER_LOW = 201; // 0xc9
    field public static final int POWER_NONE = 200; // 0xc8
  }

}

package android.media {

  public final class AudioAttributes implements android.os.Parcelable {
    method public int getAllFlags();
    method public android.os.Bundle getBundle();
    method public int getCapturePreset();
    field public static final int FLAG_BEACON = 8; // 0x8
    field public static final int FLAG_BYPASS_INTERRUPTION_POLICY = 64; // 0x40
    field public static final int FLAG_BYPASS_MUTE = 128; // 0x80
    field public static final int FLAG_HW_HOTWORD = 32; // 0x20
  }

  public static class AudioAttributes.Builder {
    method public android.media.AudioAttributes.Builder addBundle(android.os.Bundle);
    method public android.media.AudioAttributes.Builder setCapturePreset(int);
    method public android.media.AudioAttributes.Builder setInternalCapturePreset(int);
  }

  public final class AudioFocusInfo implements android.os.Parcelable {
    method public int describeContents();
    method public android.media.AudioAttributes getAttributes();
    method public java.lang.String getClientId();
    method public int getClientUid();
    method public int getFlags();
    method public int getGainRequest();
    method public int getLossReceived();
    method public java.lang.String getPackageName();
    method public void writeToParcel(android.os.Parcel, int);
    field public static final android.os.Parcelable.Creator<android.media.AudioFocusInfo> CREATOR;
  }

  public final class AudioFocusRequest {
    method public boolean locksFocus();
  }

  public static final class AudioFocusRequest.Builder {
    method public android.media.AudioFocusRequest.Builder setLocksFocus(boolean);
  }

  public class AudioManager {
    method public deprecated int abandonAudioFocus(android.media.AudioManager.OnAudioFocusChangeListener, android.media.AudioAttributes);
    method public void clearAudioServerStateCallback();
    method public int dispatchAudioFocusChange(android.media.AudioFocusInfo, int, android.media.audiopolicy.AudioPolicy);
    method public boolean isAudioServerRunning();
    method public boolean isHdmiSystemAudioSupported();
    method public int registerAudioPolicy(android.media.audiopolicy.AudioPolicy);
    method public int requestAudioFocus(android.media.AudioManager.OnAudioFocusChangeListener, android.media.AudioAttributes, int, int) throws java.lang.IllegalArgumentException;
    method public deprecated int requestAudioFocus(android.media.AudioManager.OnAudioFocusChangeListener, android.media.AudioAttributes, int, int, android.media.audiopolicy.AudioPolicy) throws java.lang.IllegalArgumentException;
    method public int requestAudioFocus(android.media.AudioFocusRequest, android.media.audiopolicy.AudioPolicy);
    method public void setAudioServerStateCallback(java.util.concurrent.Executor, android.media.AudioManager.AudioServerStateCallback);
    method public void setFocusRequestResult(android.media.AudioFocusInfo, int, android.media.audiopolicy.AudioPolicy);
    method public void unregisterAudioPolicyAsync(android.media.audiopolicy.AudioPolicy);
    field public static final int AUDIOFOCUS_FLAG_DELAY_OK = 1; // 0x1
    field public static final int AUDIOFOCUS_FLAG_LOCK = 4; // 0x4
    field public static final int AUDIOFOCUS_FLAG_PAUSES_ON_DUCKABLE_LOSS = 2; // 0x2
    field public static final int FLAG_FROM_KEY = 4096; // 0x1000
  }

  public static abstract class AudioManager.AudioServerStateCallback {
    ctor public AudioManager.AudioServerStateCallback();
    method public void onAudioServerDown();
    method public void onAudioServerUp();
  }

  public final class AudioPlaybackConfiguration implements android.os.Parcelable {
    method public int getClientPid();
    method public int getClientUid();
    method public int getPlayerInterfaceId();
    method public android.media.PlayerProxy getPlayerProxy();
    method public int getPlayerState();
    method public int getPlayerType();
    field public static final int PLAYER_STATE_IDLE = 1; // 0x1
    field public static final int PLAYER_STATE_PAUSED = 3; // 0x3
    field public static final int PLAYER_STATE_RELEASED = 0; // 0x0
    field public static final int PLAYER_STATE_STARTED = 2; // 0x2
    field public static final int PLAYER_STATE_STOPPED = 4; // 0x4
    field public static final int PLAYER_STATE_UNKNOWN = -1; // 0xffffffff
    field public static final int PLAYER_TYPE_JAM_AUDIOTRACK = 1; // 0x1
    field public static final int PLAYER_TYPE_JAM_MEDIAPLAYER = 2; // 0x2
    field public static final int PLAYER_TYPE_JAM_SOUNDPOOL = 3; // 0x3
    field public static final int PLAYER_TYPE_SLES_AUDIOPLAYER_BUFFERQUEUE = 11; // 0xb
    field public static final int PLAYER_TYPE_SLES_AUDIOPLAYER_URI_FD = 12; // 0xc
    field public static final int PLAYER_TYPE_UNKNOWN = -1; // 0xffffffff
  }

  public class AudioRecord implements android.media.AudioRouting {
    ctor public AudioRecord(android.media.AudioAttributes, android.media.AudioFormat, int, int) throws java.lang.IllegalArgumentException;
  }

  public static class AudioRecord.Builder {
    method public android.media.AudioRecord.Builder setAudioAttributes(android.media.AudioAttributes) throws java.lang.IllegalArgumentException;
    method public android.media.AudioRecord.Builder setSessionId(int) throws java.lang.IllegalArgumentException;
  }

  public final class MediaRecorder.AudioSource {
    field public static final int HOTWORD = 1999; // 0x7cf
    field public static final int RADIO_TUNER = 1998; // 0x7ce
  }

  public class PlayerProxy {
    method public void pause();
    method public void setPan(float);
    method public void setStartDelayMs(int);
    method public void setVolume(float);
    method public void start();
    method public void stop();
  }

}

package android.media.audiopolicy {

  public class AudioMix {
    method public int getMixState();
    field public static final int MIX_STATE_DISABLED = -1; // 0xffffffff
    field public static final int MIX_STATE_IDLE = 0; // 0x0
    field public static final int MIX_STATE_MIXING = 1; // 0x1
    field public static final int ROUTE_FLAG_LOOP_BACK = 2; // 0x2
    field public static final int ROUTE_FLAG_RENDER = 1; // 0x1
  }

  public static class AudioMix.Builder {
    ctor public AudioMix.Builder(android.media.audiopolicy.AudioMixingRule) throws java.lang.IllegalArgumentException;
    method public android.media.audiopolicy.AudioMix build() throws java.lang.IllegalArgumentException;
    method public android.media.audiopolicy.AudioMix.Builder setDevice(android.media.AudioDeviceInfo) throws java.lang.IllegalArgumentException;
    method public android.media.audiopolicy.AudioMix.Builder setFormat(android.media.AudioFormat) throws java.lang.IllegalArgumentException;
    method public android.media.audiopolicy.AudioMix.Builder setRouteFlags(int) throws java.lang.IllegalArgumentException;
  }

  public class AudioMixingRule {
    field public static final int RULE_MATCH_ATTRIBUTE_CAPTURE_PRESET = 2; // 0x2
    field public static final int RULE_MATCH_ATTRIBUTE_USAGE = 1; // 0x1
    field public static final int RULE_MATCH_UID = 4; // 0x4
  }

  public static class AudioMixingRule.Builder {
    ctor public AudioMixingRule.Builder();
    method public android.media.audiopolicy.AudioMixingRule.Builder addMixRule(int, java.lang.Object) throws java.lang.IllegalArgumentException;
    method public android.media.audiopolicy.AudioMixingRule.Builder addRule(android.media.AudioAttributes, int) throws java.lang.IllegalArgumentException;
    method public android.media.audiopolicy.AudioMixingRule build();
    method public android.media.audiopolicy.AudioMixingRule.Builder excludeMixRule(int, java.lang.Object) throws java.lang.IllegalArgumentException;
    method public android.media.audiopolicy.AudioMixingRule.Builder excludeRule(android.media.AudioAttributes, int) throws java.lang.IllegalArgumentException;
  }

  public class AudioPolicy {
    method public int attachMixes(java.util.List<android.media.audiopolicy.AudioMix>);
    method public android.media.AudioRecord createAudioRecordSink(android.media.audiopolicy.AudioMix) throws java.lang.IllegalArgumentException;
    method public android.media.AudioTrack createAudioTrackSource(android.media.audiopolicy.AudioMix) throws java.lang.IllegalArgumentException;
    method public int detachMixes(java.util.List<android.media.audiopolicy.AudioMix>);
    method public int getFocusDuckingBehavior();
    method public int getStatus();
    method public int setFocusDuckingBehavior(int) throws java.lang.IllegalArgumentException, java.lang.IllegalStateException;
    method public void setRegistration(java.lang.String);
    method public java.lang.String toLogFriendlyString();
    field public static final int FOCUS_POLICY_DUCKING_DEFAULT = 0; // 0x0
    field public static final int FOCUS_POLICY_DUCKING_IN_APP = 0; // 0x0
    field public static final int FOCUS_POLICY_DUCKING_IN_POLICY = 1; // 0x1
    field public static final int POLICY_STATUS_REGISTERED = 2; // 0x2
    field public static final int POLICY_STATUS_UNREGISTERED = 1; // 0x1
  }

  public static abstract class AudioPolicy.AudioPolicyFocusListener {
    ctor public AudioPolicy.AudioPolicyFocusListener();
    method public void onAudioFocusAbandon(android.media.AudioFocusInfo);
    method public void onAudioFocusGrant(android.media.AudioFocusInfo, int);
    method public void onAudioFocusLoss(android.media.AudioFocusInfo, boolean);
    method public void onAudioFocusRequest(android.media.AudioFocusInfo, int);
  }

  public static abstract class AudioPolicy.AudioPolicyStatusListener {
    ctor public AudioPolicy.AudioPolicyStatusListener();
    method public void onMixStateUpdate(android.media.audiopolicy.AudioMix);
    method public void onStatusChange();
  }

  public static abstract class AudioPolicy.AudioPolicyVolumeCallback {
    method public void onVolumeAdjustment(int);
  }

  public static class AudioPolicy.Builder {
    ctor public AudioPolicy.Builder(android.content.Context);
    method public android.media.audiopolicy.AudioPolicy.Builder addMix(android.media.audiopolicy.AudioMix) throws java.lang.IllegalArgumentException;
    method public android.media.audiopolicy.AudioPolicy build();
    method public void setAudioPolicyFocusListener(android.media.audiopolicy.AudioPolicy.AudioPolicyFocusListener);
    method public void setAudioPolicyStatusListener(android.media.audiopolicy.AudioPolicy.AudioPolicyStatusListener);
    method public android.media.audiopolicy.AudioPolicy.Builder setAudioPolicyVolumeCallback(android.media.audiopolicy.AudioPolicy.AudioPolicyVolumeCallback);
    method public android.media.audiopolicy.AudioPolicy.Builder setIsAudioFocusPolicy(boolean);
    method public android.media.audiopolicy.AudioPolicy.Builder setLooper(android.os.Looper) throws java.lang.IllegalArgumentException;
  }

}

package android.media.session {

  public final class MediaSessionManager {
    method public void setOnMediaKeyListener(android.media.session.MediaSessionManager.OnMediaKeyListener, android.os.Handler);
    method public void setOnVolumeKeyLongPressListener(android.media.session.MediaSessionManager.OnVolumeKeyLongPressListener, android.os.Handler);
  }

  public static abstract interface MediaSessionManager.OnMediaKeyListener {
    method public abstract boolean onMediaKey(android.view.KeyEvent);
  }

  public static abstract interface MediaSessionManager.OnVolumeKeyLongPressListener {
    method public abstract void onVolumeKeyLongPress(android.view.KeyEvent);
  }

}

package android.media.soundtrigger {

  public abstract class SoundTriggerDetectionService extends android.app.Service {
    ctor public SoundTriggerDetectionService();
    method public void onConnected(java.util.UUID, android.os.Bundle);
    method public void onDisconnected(java.util.UUID, android.os.Bundle);
    method public void onError(java.util.UUID, android.os.Bundle, int, int);
    method public void onGenericRecognitionEvent(java.util.UUID, android.os.Bundle, int, android.hardware.soundtrigger.SoundTrigger.RecognitionEvent);
    method public abstract void onStopOperation(java.util.UUID, android.os.Bundle, int);
    method public final void operationFinished(java.util.UUID, int);
  }

  public final class SoundTriggerDetector {
    method public boolean startRecognition(int);
    method public boolean stopRecognition();
    field public static final int RECOGNITION_FLAG_ALLOW_MULTIPLE_TRIGGERS = 2; // 0x2
    field public static final int RECOGNITION_FLAG_CAPTURE_TRIGGER_AUDIO = 1; // 0x1
  }

  public static abstract class SoundTriggerDetector.Callback {
    ctor public SoundTriggerDetector.Callback();
    method public abstract void onAvailabilityChanged(int);
    method public abstract void onDetected(android.media.soundtrigger.SoundTriggerDetector.EventPayload);
    method public abstract void onError();
    method public abstract void onRecognitionPaused();
    method public abstract void onRecognitionResumed();
  }

  public static class SoundTriggerDetector.EventPayload {
    method public android.media.AudioFormat getCaptureAudioFormat();
    method public byte[] getTriggerAudio();
  }

  public final class SoundTriggerManager {
    method public android.media.soundtrigger.SoundTriggerDetector createSoundTriggerDetector(java.util.UUID, android.media.soundtrigger.SoundTriggerDetector.Callback, android.os.Handler);
    method public void deleteModel(java.util.UUID);
    method public int getDetectionServiceOperationsTimeout();
    method public android.media.soundtrigger.SoundTriggerManager.Model getModel(java.util.UUID);
    method public void updateModel(android.media.soundtrigger.SoundTriggerManager.Model);
  }

  public static class SoundTriggerManager.Model {
    method public static android.media.soundtrigger.SoundTriggerManager.Model create(java.util.UUID, java.util.UUID, byte[]);
    method public byte[] getModelData();
    method public java.util.UUID getModelUuid();
    method public java.util.UUID getVendorUuid();
  }

}

package android.media.tv {

  public final class TvContentRatingSystemInfo implements android.os.Parcelable {
    method public static android.media.tv.TvContentRatingSystemInfo createTvContentRatingSystemInfo(int, android.content.pm.ApplicationInfo);
    method public int describeContents();
    method public android.net.Uri getXmlUri();
    method public boolean isSystemDefined();
    method public void writeToParcel(android.os.Parcel, int);
  }

  public final class TvContract {
    method public static android.net.Uri buildChannelsUriForInput(java.lang.String, boolean);
    method public static android.net.Uri buildChannelsUriForInput(java.lang.String, java.lang.String, boolean);
    field public static final java.lang.String ACTION_CHANNEL_BROWSABLE_REQUESTED = "android.media.tv.action.CHANNEL_BROWSABLE_REQUESTED";
    field public static final java.lang.String EXTRA_BLOCKED_PACKAGES = "android.media.tv.extra.BLOCKED_PACKAGES";
    field public static final java.lang.String EXTRA_COLUMN_NAME = "android.media.tv.extra.COLUMN_NAME";
    field public static final java.lang.String EXTRA_DATA_TYPE = "android.media.tv.extra.DATA_TYPE";
    field public static final java.lang.String EXTRA_DEFAULT_VALUE = "android.media.tv.extra.DEFAULT_VALUE";
    field public static final java.lang.String EXTRA_EXISTING_COLUMN_NAMES = "android.media.tv.extra.EXISTING_COLUMN_NAMES";
    field public static final java.lang.String EXTRA_PACKAGE_NAME = "android.media.tv.extra.PACKAGE_NAME";
    field public static final java.lang.String EXTRA_RESULT_CODE = "android.media.tv.extra.RESULT_CODE";
    field public static final java.lang.String METHOD_ADD_COLUMN = "add_column";
    field public static final java.lang.String METHOD_BLOCK_PACKAGE = "block_package";
    field public static final java.lang.String METHOD_GET_BLOCKED_PACKAGES = "get_blocked_packages";
    field public static final java.lang.String METHOD_GET_COLUMNS = "get_columns";
    field public static final java.lang.String METHOD_UNBLOCK_PACKAGE = "unblock_package";
    field public static final int RESULT_ERROR_INVALID_ARGUMENT = 2; // 0x2
    field public static final int RESULT_ERROR_IO = 1; // 0x1
    field public static final int RESULT_OK = 0; // 0x0
  }

  public static final class TvContract.WatchedPrograms implements android.media.tv.TvContract.BaseTvColumns {
    field public static final java.lang.String COLUMN_CHANNEL_ID = "channel_id";
    field public static final java.lang.String COLUMN_DESCRIPTION = "description";
    field public static final java.lang.String COLUMN_END_TIME_UTC_MILLIS = "end_time_utc_millis";
    field public static final java.lang.String COLUMN_INTERNAL_SESSION_TOKEN = "session_token";
    field public static final java.lang.String COLUMN_INTERNAL_TUNE_PARAMS = "tune_params";
    field public static final java.lang.String COLUMN_START_TIME_UTC_MILLIS = "start_time_utc_millis";
    field public static final java.lang.String COLUMN_TITLE = "title";
    field public static final java.lang.String COLUMN_WATCH_END_TIME_UTC_MILLIS = "watch_end_time_utc_millis";
    field public static final java.lang.String COLUMN_WATCH_START_TIME_UTC_MILLIS = "watch_start_time_utc_millis";
    field public static final java.lang.String CONTENT_ITEM_TYPE = "vnd.android.cursor.item/watched_program";
    field public static final java.lang.String CONTENT_TYPE = "vnd.android.cursor.dir/watched_program";
    field public static final android.net.Uri CONTENT_URI;
  }

  public final class TvInputHardwareInfo implements android.os.Parcelable {
    method public int describeContents();
    method public java.lang.String getAudioAddress();
    method public int getAudioType();
    method public int getCableConnectionStatus();
    method public int getDeviceId();
    method public int getHdmiPortId();
    method public int getType();
    method public void readFromParcel(android.os.Parcel);
    method public void writeToParcel(android.os.Parcel, int);
    field public static final int CABLE_CONNECTION_STATUS_CONNECTED = 1; // 0x1
    field public static final int CABLE_CONNECTION_STATUS_DISCONNECTED = 2; // 0x2
    field public static final int CABLE_CONNECTION_STATUS_UNKNOWN = 0; // 0x0
    field public static final android.os.Parcelable.Creator<android.media.tv.TvInputHardwareInfo> CREATOR;
    field public static final int TV_INPUT_TYPE_COMPONENT = 6; // 0x6
    field public static final int TV_INPUT_TYPE_COMPOSITE = 3; // 0x3
    field public static final int TV_INPUT_TYPE_DISPLAY_PORT = 10; // 0xa
    field public static final int TV_INPUT_TYPE_DVI = 8; // 0x8
    field public static final int TV_INPUT_TYPE_HDMI = 9; // 0x9
    field public static final int TV_INPUT_TYPE_OTHER_HARDWARE = 1; // 0x1
    field public static final int TV_INPUT_TYPE_SCART = 5; // 0x5
    field public static final int TV_INPUT_TYPE_SVIDEO = 4; // 0x4
    field public static final int TV_INPUT_TYPE_TUNER = 2; // 0x2
    field public static final int TV_INPUT_TYPE_VGA = 7; // 0x7
  }

  public static final class TvInputHardwareInfo.Builder {
    ctor public TvInputHardwareInfo.Builder();
    method public android.media.tv.TvInputHardwareInfo.Builder audioAddress(java.lang.String);
    method public android.media.tv.TvInputHardwareInfo.Builder audioType(int);
    method public android.media.tv.TvInputHardwareInfo build();
    method public android.media.tv.TvInputHardwareInfo.Builder cableConnectionStatus(int);
    method public android.media.tv.TvInputHardwareInfo.Builder deviceId(int);
    method public android.media.tv.TvInputHardwareInfo.Builder hdmiPortId(int);
    method public android.media.tv.TvInputHardwareInfo.Builder type(int);
  }

  public final class TvInputInfo implements android.os.Parcelable {
    method public static deprecated android.media.tv.TvInputInfo createTvInputInfo(android.content.Context, android.content.pm.ResolveInfo, android.hardware.hdmi.HdmiDeviceInfo, java.lang.String, java.lang.String, android.net.Uri) throws java.io.IOException, org.xmlpull.v1.XmlPullParserException;
    method public static deprecated android.media.tv.TvInputInfo createTvInputInfo(android.content.Context, android.content.pm.ResolveInfo, android.hardware.hdmi.HdmiDeviceInfo, java.lang.String, int, android.graphics.drawable.Icon) throws java.io.IOException, org.xmlpull.v1.XmlPullParserException;
    method public static deprecated android.media.tv.TvInputInfo createTvInputInfo(android.content.Context, android.content.pm.ResolveInfo, android.media.tv.TvInputHardwareInfo, java.lang.String, android.net.Uri) throws java.io.IOException, org.xmlpull.v1.XmlPullParserException;
    method public static deprecated android.media.tv.TvInputInfo createTvInputInfo(android.content.Context, android.content.pm.ResolveInfo, android.media.tv.TvInputHardwareInfo, int, android.graphics.drawable.Icon) throws java.io.IOException, org.xmlpull.v1.XmlPullParserException;
    method public android.hardware.hdmi.HdmiDeviceInfo getHdmiDeviceInfo();
    method public boolean isConnectedToHdmiSwitch();
    method public boolean isHardwareInput();
    method public android.graphics.drawable.Drawable loadIcon(android.content.Context, int);
  }

  public static final class TvInputInfo.Builder {
    method public android.media.tv.TvInputInfo.Builder setHdmiDeviceInfo(android.hardware.hdmi.HdmiDeviceInfo);
    method public android.media.tv.TvInputInfo.Builder setIcon(android.graphics.drawable.Icon);
    method public android.media.tv.TvInputInfo.Builder setIcon(android.graphics.drawable.Icon, int);
    method public android.media.tv.TvInputInfo.Builder setLabel(java.lang.CharSequence);
    method public android.media.tv.TvInputInfo.Builder setLabel(int);
    method public android.media.tv.TvInputInfo.Builder setParentId(java.lang.String);
    method public android.media.tv.TvInputInfo.Builder setTvInputHardwareInfo(android.media.tv.TvInputHardwareInfo);
  }

  public static final class TvInputInfo.TvInputSettings {
    method public static java.util.Map<java.lang.String, java.lang.String> getCustomLabels(android.content.Context, int);
    method public static java.util.Set<java.lang.String> getHiddenTvInputIds(android.content.Context, int);
    method public static void putCustomLabels(android.content.Context, java.util.Map<java.lang.String, java.lang.String>, int);
    method public static void putHiddenTvInputs(android.content.Context, java.util.Set<java.lang.String>, int);
  }

  public final class TvInputManager {
    method public android.media.tv.TvInputManager.Hardware acquireTvInputHardware(int, android.media.tv.TvInputInfo, android.media.tv.TvInputManager.HardwareCallback);
    method public void addBlockedRating(android.media.tv.TvContentRating);
    method public boolean captureFrame(java.lang.String, android.view.Surface, android.media.tv.TvStreamConfig);
    method public java.util.List<android.media.tv.TvStreamConfig> getAvailableTvStreamConfigList(java.lang.String);
    method public java.util.List<android.media.tv.TvContentRating> getBlockedRatings();
    method public java.util.List<android.media.tv.TvInputHardwareInfo> getHardwareList();
    method public java.util.List<android.media.tv.TvContentRatingSystemInfo> getTvContentRatingSystemList();
    method public boolean isSingleSessionActive();
    method public void notifyPreviewProgramAddedToWatchNext(java.lang.String, long, long);
    method public void notifyPreviewProgramBrowsableDisabled(java.lang.String, long);
    method public void notifyWatchNextProgramBrowsableDisabled(java.lang.String, long);
    method public void releaseTvInputHardware(int, android.media.tv.TvInputManager.Hardware);
    method public void removeBlockedRating(android.media.tv.TvContentRating);
    method public void setParentalControlsEnabled(boolean);
  }

  public static final class TvInputManager.Hardware {
    method public void overrideAudioSink(int, java.lang.String, int, int, int);
    method public void setStreamVolume(float);
    method public boolean setSurface(android.view.Surface, android.media.tv.TvStreamConfig);
  }

  public static abstract class TvInputManager.HardwareCallback {
    ctor public TvInputManager.HardwareCallback();
    method public abstract void onReleased();
    method public abstract void onStreamConfigChanged(android.media.tv.TvStreamConfig[]);
  }

  public abstract class TvInputService extends android.app.Service {
    method public android.media.tv.TvInputInfo onHardwareAdded(android.media.tv.TvInputHardwareInfo);
    method public java.lang.String onHardwareRemoved(android.media.tv.TvInputHardwareInfo);
    method public android.media.tv.TvInputInfo onHdmiDeviceAdded(android.hardware.hdmi.HdmiDeviceInfo);
    method public java.lang.String onHdmiDeviceRemoved(android.hardware.hdmi.HdmiDeviceInfo);
  }

  public static abstract class TvInputService.RecordingSession {
    method public void notifySessionEvent(java.lang.String, android.os.Bundle);
  }

  public static abstract class TvInputService.Session implements android.view.KeyEvent.Callback {
    method public void notifySessionEvent(java.lang.String, android.os.Bundle);
    method public void onSetMain(boolean);
  }

  public static abstract class TvRecordingClient.RecordingCallback {
    method public void onEvent(java.lang.String, java.lang.String, android.os.Bundle);
  }

  public class TvStreamConfig implements android.os.Parcelable {
    method public int describeContents();
    method public int getGeneration();
    method public int getMaxHeight();
    method public int getMaxWidth();
    method public int getStreamId();
    method public int getType();
    method public void writeToParcel(android.os.Parcel, int);
    field public static final android.os.Parcelable.Creator<android.media.tv.TvStreamConfig> CREATOR;
    field public static final int STREAM_TYPE_BUFFER_PRODUCER = 2; // 0x2
    field public static final int STREAM_TYPE_INDEPENDENT_VIDEO_SOURCE = 1; // 0x1
  }

  public static final class TvStreamConfig.Builder {
    ctor public TvStreamConfig.Builder();
    method public android.media.tv.TvStreamConfig build();
    method public android.media.tv.TvStreamConfig.Builder generation(int);
    method public android.media.tv.TvStreamConfig.Builder maxHeight(int);
    method public android.media.tv.TvStreamConfig.Builder maxWidth(int);
    method public android.media.tv.TvStreamConfig.Builder streamId(int);
    method public android.media.tv.TvStreamConfig.Builder type(int);
  }

  public class TvView extends android.view.ViewGroup {
    method public void setMain();
    method public void unblockContent(android.media.tv.TvContentRating);
  }

  public static abstract class TvView.TvInputCallback {
    method public void onEvent(java.lang.String, java.lang.String, android.os.Bundle);
  }

}

package android.metrics {

  public class LogMaker {
    ctor public LogMaker(int);
    ctor public LogMaker(java.lang.Object[]);
    method public android.metrics.LogMaker addTaggedData(int, java.lang.Object);
    method public android.metrics.LogMaker clearCategory();
    method public android.metrics.LogMaker clearPackageName();
    method public android.metrics.LogMaker clearSubtype();
    method public android.metrics.LogMaker clearTaggedData(int);
    method public android.metrics.LogMaker clearType();
    method public void deserialize(java.lang.Object[]);
    method public int getCategory();
    method public long getCounterBucket();
    method public java.lang.String getCounterName();
    method public int getCounterValue();
    method public java.lang.String getPackageName();
    method public int getProcessId();
    method public int getSubtype();
    method public java.lang.Object getTaggedData(int);
    method public long getTimestamp();
    method public int getType();
    method public int getUid();
    method public boolean isLongCounterBucket();
    method public boolean isSubsetOf(android.metrics.LogMaker);
    method public boolean isValidValue(java.lang.Object);
    method public java.lang.Object[] serialize();
    method public android.metrics.LogMaker setCategory(int);
    method public android.metrics.LogMaker setPackageName(java.lang.String);
    method public android.metrics.LogMaker setSubtype(int);
    method public android.metrics.LogMaker setType(int);
  }

  public class MetricsReader {
    ctor public MetricsReader();
    method public void checkpoint();
    method public boolean hasNext();
    method public android.metrics.LogMaker next();
    method public void read(long);
    method public void reset();
  }

}

package android.net {

  public class ConnectivityManager {
    method public java.lang.String getCaptivePortalServerUrl();
    method public boolean isTetheringSupported();
    method public void setAirplaneMode(boolean);
    method public void startTethering(int, boolean, android.net.ConnectivityManager.OnStartTetheringCallback);
    method public void startTethering(int, boolean, android.net.ConnectivityManager.OnStartTetheringCallback, android.os.Handler);
    method public void stopTethering(int);
    field public static final int TETHERING_BLUETOOTH = 2; // 0x2
    field public static final int TETHERING_USB = 1; // 0x1
    field public static final int TETHERING_WIFI = 0; // 0x0
  }

  public static abstract class ConnectivityManager.OnStartTetheringCallback {
    ctor public ConnectivityManager.OnStartTetheringCallback();
    method public void onTetheringFailed();
    method public void onTetheringStarted();
  }

  public final class IpSecManager {
    method public void applyTunnelModeTransform(android.net.IpSecManager.IpSecTunnelInterface, int, android.net.IpSecTransform) throws java.io.IOException;
    method public android.net.IpSecManager.IpSecTunnelInterface createIpSecTunnelInterface(java.net.InetAddress, java.net.InetAddress, android.net.Network) throws java.io.IOException, android.net.IpSecManager.ResourceUnavailableException;
  }

  public static final class IpSecManager.IpSecTunnelInterface implements java.lang.AutoCloseable {
    method public void addAddress(java.net.InetAddress, int) throws java.io.IOException;
    method public void close();
    method public java.lang.String getInterfaceName();
    method public void removeAddress(java.net.InetAddress, int) throws java.io.IOException;
  }

  public final class IpSecTransform implements java.lang.AutoCloseable {
    method public void startNattKeepalive(android.net.IpSecTransform.NattKeepaliveCallback, int, android.os.Handler) throws java.io.IOException;
    method public void stopNattKeepalive();
  }

  public static class IpSecTransform.Builder {
    method public android.net.IpSecTransform buildTunnelModeTransform(java.net.InetAddress, android.net.IpSecManager.SecurityParameterIndex) throws java.io.IOException, android.net.IpSecManager.ResourceUnavailableException, android.net.IpSecManager.SpiUnavailableException;
  }

  public static class IpSecTransform.NattKeepaliveCallback {
    ctor public IpSecTransform.NattKeepaliveCallback();
    method public void onError(int);
    method public void onStarted();
    method public void onStopped();
    field public static final int ERROR_HARDWARE_ERROR = 3; // 0x3
    field public static final int ERROR_HARDWARE_UNSUPPORTED = 2; // 0x2
    field public static final int ERROR_INVALID_NETWORK = 1; // 0x1
  }

  public class LinkAddress implements android.os.Parcelable {
    ctor public LinkAddress(java.net.InetAddress, int);
    ctor public LinkAddress(java.lang.String);
  }

  public final class NetworkCapabilities implements android.os.Parcelable {
    field public static final int NET_CAPABILITY_OEM_PAID = 22; // 0x16
  }

  public class NetworkKey implements android.os.Parcelable {
    ctor public NetworkKey(android.net.WifiKey);
    method public int describeContents();
    method public void writeToParcel(android.os.Parcel, int);
    field public static final android.os.Parcelable.Creator<android.net.NetworkKey> CREATOR;
    field public static final int TYPE_WIFI = 1; // 0x1
    field public final int type;
    field public final android.net.WifiKey wifiKey;
  }

  public abstract class NetworkRecommendationProvider {
    ctor public NetworkRecommendationProvider(android.content.Context, java.util.concurrent.Executor);
    method public final android.os.IBinder getBinder();
    method public abstract void onRequestScores(android.net.NetworkKey[]);
  }

  public class NetworkScoreManager {
    method public boolean clearScores() throws java.lang.SecurityException;
    method public void disableScoring() throws java.lang.SecurityException;
    method public java.lang.String getActiveScorerPackage();
    method public boolean setActiveScorer(java.lang.String) throws java.lang.SecurityException;
    method public boolean updateScores(android.net.ScoredNetwork[]) throws java.lang.SecurityException;
    field public static final java.lang.String ACTION_CHANGE_ACTIVE = "android.net.scoring.CHANGE_ACTIVE";
    field public static final java.lang.String ACTION_CUSTOM_ENABLE = "android.net.scoring.CUSTOM_ENABLE";
    field public static final java.lang.String ACTION_RECOMMEND_NETWORKS = "android.net.action.RECOMMEND_NETWORKS";
    field public static final java.lang.String ACTION_SCORER_CHANGED = "android.net.scoring.SCORER_CHANGED";
    field public static final java.lang.String ACTION_SCORE_NETWORKS = "android.net.scoring.SCORE_NETWORKS";
    field public static final java.lang.String EXTRA_NETWORKS_TO_SCORE = "networksToScore";
    field public static final java.lang.String EXTRA_NEW_SCORER = "newScorer";
    field public static final java.lang.String EXTRA_PACKAGE_NAME = "packageName";
  }

  public class RssiCurve implements android.os.Parcelable {
    ctor public RssiCurve(int, int, byte[]);
    ctor public RssiCurve(int, int, byte[], int);
    method public int describeContents();
    method public byte lookupScore(int);
    method public byte lookupScore(int, boolean);
    method public void writeToParcel(android.os.Parcel, int);
    field public static final android.os.Parcelable.Creator<android.net.RssiCurve> CREATOR;
    field public final int activeNetworkRssiBoost;
    field public final int bucketWidth;
    field public final byte[] rssiBuckets;
    field public final int start;
  }

  public class ScoredNetwork implements android.os.Parcelable {
    ctor public ScoredNetwork(android.net.NetworkKey, android.net.RssiCurve);
    ctor public ScoredNetwork(android.net.NetworkKey, android.net.RssiCurve, boolean);
    ctor public ScoredNetwork(android.net.NetworkKey, android.net.RssiCurve, boolean, android.os.Bundle);
    method public int calculateBadge(int);
    method public int describeContents();
    method public void writeToParcel(android.os.Parcel, int);
    field public static final java.lang.String ATTRIBUTES_KEY_BADGING_CURVE = "android.net.attributes.key.BADGING_CURVE";
    field public static final java.lang.String ATTRIBUTES_KEY_HAS_CAPTIVE_PORTAL = "android.net.attributes.key.HAS_CAPTIVE_PORTAL";
    field public static final java.lang.String ATTRIBUTES_KEY_RANKING_SCORE_OFFSET = "android.net.attributes.key.RANKING_SCORE_OFFSET";
    field public static final android.os.Parcelable.Creator<android.net.ScoredNetwork> CREATOR;
    field public final android.os.Bundle attributes;
    field public final boolean meteredHint;
    field public final android.net.NetworkKey networkKey;
    field public final android.net.RssiCurve rssiCurve;
  }

  public class TrafficStats {
    method public static void clearThreadStatsUid();
    method public static void setThreadStatsTagApp();
    method public static void setThreadStatsTagBackup();
    method public static void setThreadStatsTagRestore();
    method public static void setThreadStatsUid(int);
  }

  public class VpnService extends android.app.Service {
    method public static void prepareAndAuthorize(android.content.Context);
  }

  public class WebAddress {
    ctor public WebAddress(java.lang.String) throws android.net.ParseException;
  }

  public class WifiKey implements android.os.Parcelable {
    ctor public WifiKey(java.lang.String, java.lang.String);
    method public int describeContents();
    method public void writeToParcel(android.os.Parcel, int);
    field public static final android.os.Parcelable.Creator<android.net.WifiKey> CREATOR;
    field public final java.lang.String bssid;
    field public final java.lang.String ssid;
  }

}

package android.net.http {

  public class X509TrustManagerExtensions {
    method public boolean isSameTrustConfiguration(java.lang.String, java.lang.String);
  }

}

package android.net.wifi {

  public deprecated class RttManager {
    method public void disableResponder(android.net.wifi.RttManager.ResponderCallback);
    method public void enableResponder(android.net.wifi.RttManager.ResponderCallback);
    method public deprecated android.net.wifi.RttManager.Capabilities getCapabilities();
    method public android.net.wifi.RttManager.RttCapabilities getRttCapabilities();
    method public void startRanging(android.net.wifi.RttManager.RttParams[], android.net.wifi.RttManager.RttListener);
    method public void stopRanging(android.net.wifi.RttManager.RttListener);
    field public static final int BASE = 160256; // 0x27200
    field public static final int CMD_OP_ABORTED = 160260; // 0x27204
    field public static final int CMD_OP_DISABLE_RESPONDER = 160262; // 0x27206
    field public static final int CMD_OP_ENABLE_RESPONDER = 160261; // 0x27205
    field public static final int CMD_OP_ENALBE_RESPONDER_FAILED = 160264; // 0x27208
    field public static final int CMD_OP_ENALBE_RESPONDER_SUCCEEDED = 160263; // 0x27207
    field public static final int CMD_OP_FAILED = 160258; // 0x27202
    field public static final int CMD_OP_START_RANGING = 160256; // 0x27200
    field public static final int CMD_OP_STOP_RANGING = 160257; // 0x27201
    field public static final int CMD_OP_SUCCEEDED = 160259; // 0x27203
    field public static final java.lang.String DESCRIPTION_KEY = "android.net.wifi.RttManager.Description";
    field public static final int PREAMBLE_HT = 2; // 0x2
    field public static final int PREAMBLE_LEGACY = 1; // 0x1
    field public static final int PREAMBLE_VHT = 4; // 0x4
    field public static final int REASON_INITIATOR_NOT_ALLOWED_WHEN_RESPONDER_ON = -6; // 0xfffffffa
    field public static final int REASON_INVALID_LISTENER = -3; // 0xfffffffd
    field public static final int REASON_INVALID_REQUEST = -4; // 0xfffffffc
    field public static final int REASON_NOT_AVAILABLE = -2; // 0xfffffffe
    field public static final int REASON_PERMISSION_DENIED = -5; // 0xfffffffb
    field public static final int REASON_UNSPECIFIED = -1; // 0xffffffff
    field public static final int RTT_BW_10_SUPPORT = 2; // 0x2
    field public static final int RTT_BW_160_SUPPORT = 32; // 0x20
    field public static final int RTT_BW_20_SUPPORT = 4; // 0x4
    field public static final int RTT_BW_40_SUPPORT = 8; // 0x8
    field public static final int RTT_BW_5_SUPPORT = 1; // 0x1
    field public static final int RTT_BW_80_SUPPORT = 16; // 0x10
    field public static final deprecated int RTT_CHANNEL_WIDTH_10 = 6; // 0x6
    field public static final deprecated int RTT_CHANNEL_WIDTH_160 = 3; // 0x3
    field public static final deprecated int RTT_CHANNEL_WIDTH_20 = 0; // 0x0
    field public static final deprecated int RTT_CHANNEL_WIDTH_40 = 1; // 0x1
    field public static final deprecated int RTT_CHANNEL_WIDTH_5 = 5; // 0x5
    field public static final deprecated int RTT_CHANNEL_WIDTH_80 = 2; // 0x2
    field public static final deprecated int RTT_CHANNEL_WIDTH_80P80 = 4; // 0x4
    field public static final deprecated int RTT_CHANNEL_WIDTH_UNSPECIFIED = -1; // 0xffffffff
    field public static final int RTT_PEER_NAN = 5; // 0x5
    field public static final int RTT_PEER_P2P_CLIENT = 4; // 0x4
    field public static final int RTT_PEER_P2P_GO = 3; // 0x3
    field public static final int RTT_PEER_TYPE_AP = 1; // 0x1
    field public static final int RTT_PEER_TYPE_STA = 2; // 0x2
    field public static final deprecated int RTT_PEER_TYPE_UNSPECIFIED = 0; // 0x0
    field public static final int RTT_STATUS_ABORTED = 8; // 0x8
    field public static final int RTT_STATUS_FAILURE = 1; // 0x1
    field public static final int RTT_STATUS_FAIL_AP_ON_DIFF_CHANNEL = 6; // 0x6
    field public static final int RTT_STATUS_FAIL_BUSY_TRY_LATER = 12; // 0xc
    field public static final int RTT_STATUS_FAIL_FTM_PARAM_OVERRIDE = 15; // 0xf
    field public static final int RTT_STATUS_FAIL_INVALID_TS = 9; // 0x9
    field public static final int RTT_STATUS_FAIL_NOT_SCHEDULED_YET = 4; // 0x4
    field public static final int RTT_STATUS_FAIL_NO_CAPABILITY = 7; // 0x7
    field public static final int RTT_STATUS_FAIL_NO_RSP = 2; // 0x2
    field public static final int RTT_STATUS_FAIL_PROTOCOL = 10; // 0xa
    field public static final int RTT_STATUS_FAIL_REJECTED = 3; // 0x3
    field public static final int RTT_STATUS_FAIL_SCHEDULE = 11; // 0xb
    field public static final int RTT_STATUS_FAIL_TM_TIMEOUT = 5; // 0x5
    field public static final int RTT_STATUS_INVALID_REQ = 13; // 0xd
    field public static final int RTT_STATUS_NO_WIFI = 14; // 0xe
    field public static final int RTT_STATUS_SUCCESS = 0; // 0x0
    field public static final deprecated int RTT_TYPE_11_MC = 4; // 0x4
    field public static final deprecated int RTT_TYPE_11_V = 2; // 0x2
    field public static final int RTT_TYPE_ONE_SIDED = 1; // 0x1
    field public static final int RTT_TYPE_TWO_SIDED = 2; // 0x2
    field public static final deprecated int RTT_TYPE_UNSPECIFIED = 0; // 0x0
  }

  public deprecated class RttManager.Capabilities {
    ctor public RttManager.Capabilities();
    field public int supportedPeerType;
    field public int supportedType;
  }

  public static deprecated class RttManager.ParcelableRttParams implements android.os.Parcelable {
    field public android.net.wifi.RttManager.RttParams[] mParams;
  }

  public static deprecated class RttManager.ParcelableRttResults implements android.os.Parcelable {
    ctor public RttManager.ParcelableRttResults(android.net.wifi.RttManager.RttResult[]);
    field public android.net.wifi.RttManager.RttResult[] mResults;
  }

  public static abstract deprecated class RttManager.ResponderCallback {
    ctor public RttManager.ResponderCallback();
    method public abstract void onResponderEnableFailure(int);
    method public abstract void onResponderEnabled(android.net.wifi.RttManager.ResponderConfig);
  }

  public static deprecated class RttManager.ResponderConfig implements android.os.Parcelable {
    ctor public RttManager.ResponderConfig();
    method public int describeContents();
    method public void writeToParcel(android.os.Parcel, int);
    field public static final android.os.Parcelable.Creator<android.net.wifi.RttManager.ResponderConfig> CREATOR;
    field public int centerFreq0;
    field public int centerFreq1;
    field public int channelWidth;
    field public int frequency;
    field public java.lang.String macAddress;
    field public int preamble;
  }

  public static deprecated class RttManager.RttCapabilities implements android.os.Parcelable {
    ctor public RttManager.RttCapabilities();
    field public int bwSupported;
    field public boolean lciSupported;
    field public boolean lcrSupported;
    field public int mcVersion;
    field public boolean oneSidedRttSupported;
    field public int preambleSupported;
    field public boolean responderSupported;
    field public boolean secureRttSupported;
    field public deprecated boolean supportedPeerType;
    field public deprecated boolean supportedType;
    field public boolean twoSided11McRttSupported;
  }

  public static abstract deprecated interface RttManager.RttListener {
    method public abstract void onAborted();
    method public abstract void onFailure(int, java.lang.String);
    method public abstract void onSuccess(android.net.wifi.RttManager.RttResult[]);
  }

  public static deprecated class RttManager.RttParams {
    ctor public RttManager.RttParams();
    field public boolean LCIRequest;
    field public boolean LCRRequest;
    field public int bandwidth;
    field public java.lang.String bssid;
    field public int burstTimeout;
    field public int centerFreq0;
    field public int centerFreq1;
    field public int channelWidth;
    field public int deviceType;
    field public int frequency;
    field public int interval;
    field public int numRetriesPerFTMR;
    field public int numRetriesPerMeasurementFrame;
    field public int numSamplesPerBurst;
    field public deprecated int num_retries;
    field public deprecated int num_samples;
    field public int numberBurst;
    field public int preamble;
    field public int requestType;
    field public boolean secure;
  }

  public static deprecated class RttManager.RttResult {
    ctor public RttManager.RttResult();
    field public android.net.wifi.RttManager.WifiInformationElement LCI;
    field public android.net.wifi.RttManager.WifiInformationElement LCR;
    field public java.lang.String bssid;
    field public int burstDuration;
    field public int burstNumber;
    field public int distance;
    field public int distanceSpread;
    field public int distanceStandardDeviation;
    field public deprecated int distance_cm;
    field public deprecated int distance_sd_cm;
    field public deprecated int distance_spread_cm;
    field public int frameNumberPerBurstPeer;
    field public int measurementFrameNumber;
    field public int measurementType;
    field public int negotiatedBurstNum;
    field public deprecated int requestType;
    field public int retryAfterDuration;
    field public int rssi;
    field public int rssiSpread;
    field public deprecated int rssi_spread;
    field public long rtt;
    field public long rttSpread;
    field public long rttStandardDeviation;
    field public deprecated long rtt_ns;
    field public deprecated long rtt_sd_ns;
    field public deprecated long rtt_spread_ns;
    field public int rxRate;
    field public boolean secure;
    field public int status;
    field public int successMeasurementFrameNumber;
    field public long ts;
    field public int txRate;
    field public deprecated int tx_rate;
  }

  public static deprecated class RttManager.WifiInformationElement {
    ctor public RttManager.WifiInformationElement();
    field public byte[] data;
    field public byte id;
  }

  public deprecated class WifiConfiguration implements android.os.Parcelable {
    method public boolean hasNoInternetAccess();
    method public boolean isEphemeral();
    method public boolean isNoInternetAccessExpected();
    field public java.lang.String creatorName;
    field public int creatorUid;
    field public java.lang.String lastUpdateName;
    field public int lastUpdateUid;
    field public boolean meteredHint;
    field public int numAssociation;
    field public int numScorerOverride;
    field public int numScorerOverrideAndSwitchedNetwork;
    field public boolean useExternalScores;
  }

  public static class WifiConfiguration.KeyMgmt {
    field public static final int WPA2_PSK = 4; // 0x4
  }

  public class WifiManager {
    method public void connect(android.net.wifi.WifiConfiguration, android.net.wifi.WifiManager.ActionListener);
    method public void connect(int, android.net.wifi.WifiManager.ActionListener);
    method public void disable(int, android.net.wifi.WifiManager.ActionListener);
    method public void disableEphemeralNetwork(java.lang.String);
    method public void forget(int, android.net.wifi.WifiManager.ActionListener);
    method public java.util.List<android.net.wifi.WifiConfiguration> getAllMatchingWifiConfigs(java.util.List<android.net.wifi.ScanResult>);
    method public java.util.List<android.net.wifi.WifiConfiguration> getPrivilegedConfiguredNetworks();
    method public android.net.wifi.WifiConfiguration getWifiApConfiguration();
    method public int getWifiApState();
    method public boolean isDeviceToApRttSupported();
    method public boolean isDeviceToDeviceRttSupported();
    method public boolean isPortableHotspotSupported();
    method public boolean isWifiApEnabled();
    method public boolean isWifiScannerSupported();
    method public void registerNetworkRequestMatchCallback(android.net.wifi.WifiManager.NetworkRequestMatchCallback, android.os.Handler);
    method public void save(android.net.wifi.WifiConfiguration, android.net.wifi.WifiManager.ActionListener);
    method public boolean setWifiApConfiguration(android.net.wifi.WifiConfiguration);
    method public boolean startScan(android.os.WorkSource);
    method public void unregisterNetworkRequestMatchCallback(android.net.wifi.WifiManager.NetworkRequestMatchCallback);
    field public static final int CHANGE_REASON_ADDED = 0; // 0x0
    field public static final int CHANGE_REASON_CONFIG_CHANGE = 2; // 0x2
    field public static final int CHANGE_REASON_REMOVED = 1; // 0x1
    field public static final java.lang.String CONFIGURED_NETWORKS_CHANGED_ACTION = "android.net.wifi.CONFIGURED_NETWORKS_CHANGE";
    field public static final java.lang.String EXTRA_CHANGE_REASON = "changeReason";
    field public static final java.lang.String EXTRA_MULTIPLE_NETWORKS_CHANGED = "multipleChanges";
    field public static final java.lang.String EXTRA_PREVIOUS_WIFI_AP_STATE = "previous_wifi_state";
    field public static final java.lang.String EXTRA_WIFI_AP_STATE = "wifi_state";
    field public static final java.lang.String EXTRA_WIFI_CONFIGURATION = "wifiConfiguration";
    field public static final java.lang.String EXTRA_WIFI_CREDENTIAL_EVENT_TYPE = "et";
    field public static final java.lang.String EXTRA_WIFI_CREDENTIAL_SSID = "ssid";
    field public static final java.lang.String WIFI_AP_STATE_CHANGED_ACTION = "android.net.wifi.WIFI_AP_STATE_CHANGED";
    field public static final int WIFI_AP_STATE_DISABLED = 11; // 0xb
    field public static final int WIFI_AP_STATE_DISABLING = 10; // 0xa
    field public static final int WIFI_AP_STATE_ENABLED = 13; // 0xd
    field public static final int WIFI_AP_STATE_ENABLING = 12; // 0xc
    field public static final int WIFI_AP_STATE_FAILED = 14; // 0xe
    field public static final java.lang.String WIFI_CREDENTIAL_CHANGED_ACTION = "android.net.wifi.WIFI_CREDENTIAL_CHANGED";
    field public static final int WIFI_CREDENTIAL_FORGOT = 1; // 0x1
    field public static final int WIFI_CREDENTIAL_SAVED = 0; // 0x0
  }

  public static abstract interface WifiManager.ActionListener {
    method public abstract void onFailure(int);
    method public abstract void onSuccess();
  }

  public static abstract interface WifiManager.NetworkRequestMatchCallback {
    method public abstract void onAbort();
    method public abstract void onMatch(java.util.List<android.net.wifi.ScanResult>);
    method public abstract void onUserSelectionCallbackRegistration(android.net.wifi.WifiManager.NetworkRequestUserSelectionCallback);
    method public abstract void onUserSelectionConnectFailure(android.net.wifi.WifiConfiguration);
    method public abstract void onUserSelectionConnectSuccess(android.net.wifi.WifiConfiguration);
  }

  public static abstract interface WifiManager.NetworkRequestUserSelectionCallback {
    method public abstract void reject();
    method public abstract void select(android.net.wifi.WifiConfiguration);
  }

  public class WifiNetworkConnectionStatistics implements android.os.Parcelable {
    ctor public WifiNetworkConnectionStatistics(int, int);
    ctor public WifiNetworkConnectionStatistics();
    ctor public WifiNetworkConnectionStatistics(android.net.wifi.WifiNetworkConnectionStatistics);
    method public int describeContents();
    method public void writeToParcel(android.os.Parcel, int);
    field public static final android.os.Parcelable.Creator<android.net.wifi.WifiNetworkConnectionStatistics> CREATOR;
    field public int numConnection;
    field public int numUsage;
  }

  public class WifiScanner {
    method public deprecated void configureWifiChange(int, int, int, int, int, android.net.wifi.WifiScanner.BssidInfo[]);
    method public deprecated void configureWifiChange(android.net.wifi.WifiScanner.WifiChangeSettings);
    method public boolean getScanResults();
    method public void startBackgroundScan(android.net.wifi.WifiScanner.ScanSettings, android.net.wifi.WifiScanner.ScanListener);
    method public void startBackgroundScan(android.net.wifi.WifiScanner.ScanSettings, android.net.wifi.WifiScanner.ScanListener, android.os.WorkSource);
    method public void startScan(android.net.wifi.WifiScanner.ScanSettings, android.net.wifi.WifiScanner.ScanListener);
    method public void startScan(android.net.wifi.WifiScanner.ScanSettings, android.net.wifi.WifiScanner.ScanListener, android.os.WorkSource);
    method public deprecated void startTrackingBssids(android.net.wifi.WifiScanner.BssidInfo[], int, android.net.wifi.WifiScanner.BssidListener);
    method public deprecated void startTrackingWifiChange(android.net.wifi.WifiScanner.WifiChangeListener);
    method public void stopBackgroundScan(android.net.wifi.WifiScanner.ScanListener);
    method public void stopScan(android.net.wifi.WifiScanner.ScanListener);
    method public deprecated void stopTrackingBssids(android.net.wifi.WifiScanner.BssidListener);
    method public deprecated void stopTrackingWifiChange(android.net.wifi.WifiScanner.WifiChangeListener);
    field public static final int MAX_SCAN_PERIOD_MS = 1024000; // 0xfa000
    field public static final int MIN_SCAN_PERIOD_MS = 1000; // 0x3e8
    field public static final int REASON_DUPLICATE_REQEUST = -5; // 0xfffffffb
    field public static final int REASON_INVALID_LISTENER = -2; // 0xfffffffe
    field public static final int REASON_INVALID_REQUEST = -3; // 0xfffffffd
    field public static final int REASON_NOT_AUTHORIZED = -4; // 0xfffffffc
    field public static final int REASON_SUCCEEDED = 0; // 0x0
    field public static final int REASON_UNSPECIFIED = -1; // 0xffffffff
    field public static final deprecated int REPORT_EVENT_AFTER_BUFFER_FULL = 0; // 0x0
    field public static final int REPORT_EVENT_AFTER_EACH_SCAN = 1; // 0x1
    field public static final int REPORT_EVENT_FULL_SCAN_RESULT = 2; // 0x2
    field public static final int REPORT_EVENT_NO_BATCH = 4; // 0x4
    field public static final int WIFI_BAND_24_GHZ = 1; // 0x1
    field public static final int WIFI_BAND_5_GHZ = 2; // 0x2
    field public static final int WIFI_BAND_5_GHZ_DFS_ONLY = 4; // 0x4
    field public static final int WIFI_BAND_5_GHZ_WITH_DFS = 6; // 0x6
    field public static final int WIFI_BAND_BOTH = 3; // 0x3
    field public static final int WIFI_BAND_BOTH_WITH_DFS = 7; // 0x7
    field public static final int WIFI_BAND_UNSPECIFIED = 0; // 0x0
  }

  public static abstract interface WifiScanner.ActionListener {
    method public abstract void onFailure(int, java.lang.String);
    method public abstract void onSuccess();
  }

  public static deprecated class WifiScanner.BssidInfo {
    ctor public WifiScanner.BssidInfo();
    field public java.lang.String bssid;
    field public int frequencyHint;
    field public int high;
    field public int low;
  }

  public static abstract deprecated interface WifiScanner.BssidListener implements android.net.wifi.WifiScanner.ActionListener {
    method public abstract void onFound(android.net.wifi.ScanResult[]);
    method public abstract void onLost(android.net.wifi.ScanResult[]);
  }

  public static class WifiScanner.ChannelSpec {
    ctor public WifiScanner.ChannelSpec(int);
    field public int frequency;
  }

  public static deprecated class WifiScanner.HotlistSettings implements android.os.Parcelable {
    ctor public WifiScanner.HotlistSettings();
    field public int apLostThreshold;
    field public android.net.wifi.WifiScanner.BssidInfo[] bssidInfos;
  }

  public static class WifiScanner.ParcelableScanData implements android.os.Parcelable {
    ctor public WifiScanner.ParcelableScanData(android.net.wifi.WifiScanner.ScanData[]);
    method public android.net.wifi.WifiScanner.ScanData[] getResults();
    field public android.net.wifi.WifiScanner.ScanData[] mResults;
  }

  public static class WifiScanner.ParcelableScanResults implements android.os.Parcelable {
    ctor public WifiScanner.ParcelableScanResults(android.net.wifi.ScanResult[]);
    method public android.net.wifi.ScanResult[] getResults();
    field public android.net.wifi.ScanResult[] mResults;
  }

  public static class WifiScanner.ScanData implements android.os.Parcelable {
    ctor public WifiScanner.ScanData(int, int, android.net.wifi.ScanResult[]);
    ctor public WifiScanner.ScanData(android.net.wifi.WifiScanner.ScanData);
    method public int getFlags();
    method public int getId();
    method public android.net.wifi.ScanResult[] getResults();
  }

  public static abstract interface WifiScanner.ScanListener implements android.net.wifi.WifiScanner.ActionListener {
    method public abstract void onFullResult(android.net.wifi.ScanResult);
    method public abstract void onPeriodChanged(int);
    method public abstract void onResults(android.net.wifi.WifiScanner.ScanData[]);
  }

  public static class WifiScanner.ScanSettings implements android.os.Parcelable {
    ctor public WifiScanner.ScanSettings();
    field public int band;
    field public android.net.wifi.WifiScanner.ChannelSpec[] channels;
    field public boolean ignoreLocationSettings;
    field public int maxPeriodInMs;
    field public int maxScansToCache;
    field public int numBssidsPerScan;
    field public int periodInMs;
    field public int reportEvents;
    field public int stepCount;
  }

  public static abstract deprecated interface WifiScanner.WifiChangeListener implements android.net.wifi.WifiScanner.ActionListener {
    method public abstract void onChanging(android.net.wifi.ScanResult[]);
    method public abstract void onQuiescence(android.net.wifi.ScanResult[]);
  }

  public static deprecated class WifiScanner.WifiChangeSettings implements android.os.Parcelable {
    ctor public WifiScanner.WifiChangeSettings();
    field public android.net.wifi.WifiScanner.BssidInfo[] bssidInfos;
    field public int lostApSampleSize;
    field public int minApsBreachingThreshold;
    field public int periodInMs;
    field public int rssiSampleSize;
    field public int unchangedSampleSize;
  }

}

package android.net.wifi.aware {

  public class DiscoverySession implements java.lang.AutoCloseable {
    method public android.net.NetworkSpecifier createNetworkSpecifierPmk(android.net.wifi.aware.PeerHandle, byte[]);
  }

  public class WifiAwareSession implements java.lang.AutoCloseable {
    method public android.net.NetworkSpecifier createNetworkSpecifierPmk(int, byte[], byte[]);
  }

}

package android.net.wifi.p2p {

  public class WifiP2pManager {
    method public void factoryReset(android.net.wifi.p2p.WifiP2pManager.Channel, android.net.wifi.p2p.WifiP2pManager.ActionListener);
  }

}

package android.net.wifi.rtt {

  public static final class RangingRequest.Builder {
    method public android.net.wifi.rtt.RangingRequest.Builder addResponder(android.net.wifi.rtt.ResponderConfig);
  }

  public final class RangingResult implements android.os.Parcelable {
    method public byte[] getLci();
    method public byte[] getLcr();
  }

  public final class ResponderConfig implements android.os.Parcelable {
    ctor public ResponderConfig(android.net.MacAddress, int, boolean, int, int, int, int, int);
    ctor public ResponderConfig(android.net.wifi.aware.PeerHandle, int, boolean, int, int, int, int, int);
    method public int describeContents();
    method public static android.net.wifi.rtt.ResponderConfig fromScanResult(android.net.wifi.ScanResult);
    method public static android.net.wifi.rtt.ResponderConfig fromWifiAwarePeerHandleWithDefaults(android.net.wifi.aware.PeerHandle);
    method public static android.net.wifi.rtt.ResponderConfig fromWifiAwarePeerMacAddressWithDefaults(android.net.MacAddress);
    method public void writeToParcel(android.os.Parcel, int);
    field public static final int CHANNEL_WIDTH_160MHZ = 3; // 0x3
    field public static final int CHANNEL_WIDTH_20MHZ = 0; // 0x0
    field public static final int CHANNEL_WIDTH_40MHZ = 1; // 0x1
    field public static final int CHANNEL_WIDTH_80MHZ = 2; // 0x2
    field public static final int CHANNEL_WIDTH_80MHZ_PLUS_MHZ = 4; // 0x4
    field public static final android.os.Parcelable.Creator<android.net.wifi.rtt.ResponderConfig> CREATOR;
    field public static final int PREAMBLE_HT = 1; // 0x1
    field public static final int PREAMBLE_LEGACY = 0; // 0x0
    field public static final int PREAMBLE_VHT = 2; // 0x2
    field public static final int RESPONDER_AP = 0; // 0x0
    field public static final int RESPONDER_AWARE = 4; // 0x4
    field public static final int RESPONDER_P2P_CLIENT = 3; // 0x3
    field public static final int RESPONDER_P2P_GO = 2; // 0x2
    field public static final int RESPONDER_STA = 1; // 0x1
    field public final int centerFreq0;
    field public final int centerFreq1;
    field public final int channelWidth;
    field public final int frequency;
    field public final android.net.MacAddress macAddress;
    field public final android.net.wifi.aware.PeerHandle peerHandle;
    field public final int preamble;
    field public final int responderType;
    field public final boolean supports80211mc;
  }

  public class WifiRttManager {
    method public void cancelRanging(android.os.WorkSource);
    method public void startRanging(android.os.WorkSource, android.net.wifi.rtt.RangingRequest, java.util.concurrent.Executor, android.net.wifi.rtt.RangingResultCallback);
  }

}

package android.nfc {

  public final class NfcAdapter {
    method public boolean addNfcUnlockHandler(android.nfc.NfcAdapter.NfcUnlockHandler, java.lang.String[]);
    method public boolean disable();
    method public boolean disable(boolean);
    method public boolean disableNdefPush();
    method public boolean enable();
    method public boolean enableNdefPush();
    method public boolean removeNfcUnlockHandler(android.nfc.NfcAdapter.NfcUnlockHandler);
    method public void setNdefPushMessage(android.nfc.NdefMessage, android.app.Activity, int);
    field public static final int FLAG_NDEF_PUSH_NO_CONFIRM = 1; // 0x1
  }

  public static abstract interface NfcAdapter.NfcUnlockHandler {
    method public abstract boolean onUnlockAttempted(android.nfc.Tag);
  }

}

package android.os {

  public class BatteryManager {
    field public static final java.lang.String EXTRA_EVENTS = "android.os.extra.EVENTS";
    field public static final java.lang.String EXTRA_EVENT_TIMESTAMP = "android.os.extra.EVENT_TIMESTAMP";
  }

  public final class ConfigUpdate {
    field public static final java.lang.String ACTION_UPDATE_CARRIER_ID_DB = "android.os.action.UPDATE_CARRIER_ID_DB";
    field public static final java.lang.String ACTION_UPDATE_CARRIER_PROVISIONING_URLS = "android.intent.action.UPDATE_CARRIER_PROVISIONING_URLS";
    field public static final java.lang.String ACTION_UPDATE_CONVERSATION_ACTIONS = "android.intent.action.UPDATE_CONVERSATION_ACTIONS";
    field public static final java.lang.String ACTION_UPDATE_CT_LOGS = "android.intent.action.UPDATE_CT_LOGS";
    field public static final java.lang.String ACTION_UPDATE_INTENT_FIREWALL = "android.intent.action.UPDATE_INTENT_FIREWALL";
    field public static final java.lang.String ACTION_UPDATE_LANG_ID = "android.intent.action.UPDATE_LANG_ID";
    field public static final java.lang.String ACTION_UPDATE_NETWORK_WATCHLIST = "android.intent.action.UPDATE_NETWORK_WATCHLIST";
    field public static final java.lang.String ACTION_UPDATE_PINS = "android.intent.action.UPDATE_PINS";
    field public static final java.lang.String ACTION_UPDATE_SMART_SELECTION = "android.intent.action.UPDATE_SMART_SELECTION";
    field public static final java.lang.String ACTION_UPDATE_SMS_SHORT_CODES = "android.intent.action.UPDATE_SMS_SHORT_CODES";
  }

  public class Environment {
    method public static java.io.File getOdmDirectory();
    method public static java.io.File getOemDirectory();
    method public static java.io.File getProductDirectory();
    method public static java.io.File getProductServicesDirectory();
    method public static java.io.File getVendorDirectory();
  }

  public class HidlSupport {
    method public static boolean deepEquals(java.lang.Object, java.lang.Object);
    method public static int deepHashCode(java.lang.Object);
    method public static int getPidIfSharable();
    method public static boolean interfacesEqual(android.os.IHwInterface, java.lang.Object);
  }

  public abstract class HwBinder implements android.os.IHwBinder {
    ctor public HwBinder();
    method public static final void configureRpcThreadpool(long, boolean);
    method public static void enableInstrumentation();
    method public static final android.os.IHwBinder getService(java.lang.String, java.lang.String) throws java.util.NoSuchElementException, android.os.RemoteException;
    method public static final android.os.IHwBinder getService(java.lang.String, java.lang.String, boolean) throws java.util.NoSuchElementException, android.os.RemoteException;
    method public static final void joinRpcThreadpool();
    method public abstract void onTransact(int, android.os.HwParcel, android.os.HwParcel, int) throws android.os.RemoteException;
    method public final void registerService(java.lang.String) throws android.os.RemoteException;
    method public final void transact(int, android.os.HwParcel, android.os.HwParcel, int) throws android.os.RemoteException;
  }

  public class HwBlob {
    ctor public HwBlob(int);
    method public final void copyToBoolArray(long, boolean[], int);
    method public final void copyToDoubleArray(long, double[], int);
    method public final void copyToFloatArray(long, float[], int);
    method public final void copyToInt16Array(long, short[], int);
    method public final void copyToInt32Array(long, int[], int);
    method public final void copyToInt64Array(long, long[], int);
    method public final void copyToInt8Array(long, byte[], int);
    method public final boolean getBool(long);
    method public final double getDouble(long);
    method public final float getFloat(long);
    method public final short getInt16(long);
    method public final int getInt32(long);
    method public final long getInt64(long);
    method public final byte getInt8(long);
    method public final java.lang.String getString(long);
    method public final long handle();
    method public final void putBlob(long, android.os.HwBlob);
    method public final void putBool(long, boolean);
    method public final void putBoolArray(long, boolean[]);
    method public final void putDouble(long, double);
    method public final void putDoubleArray(long, double[]);
    method public final void putFloat(long, float);
    method public final void putFloatArray(long, float[]);
    method public final void putInt16(long, short);
    method public final void putInt16Array(long, short[]);
    method public final void putInt32(long, int);
    method public final void putInt32Array(long, int[]);
    method public final void putInt64(long, long);
    method public final void putInt64Array(long, long[]);
    method public final void putInt8(long, byte);
    method public final void putInt8Array(long, byte[]);
    method public final void putNativeHandle(long, android.os.NativeHandle);
    method public final void putString(long, java.lang.String);
    method public static java.lang.Boolean[] wrapArray(boolean[]);
    method public static java.lang.Long[] wrapArray(long[]);
    method public static java.lang.Byte[] wrapArray(byte[]);
    method public static java.lang.Short[] wrapArray(short[]);
    method public static java.lang.Integer[] wrapArray(int[]);
    method public static java.lang.Float[] wrapArray(float[]);
    method public static java.lang.Double[] wrapArray(double[]);
  }

  public class HwParcel {
    ctor public HwParcel();
    method public final void enforceInterface(java.lang.String);
    method public final boolean readBool();
    method public final java.util.ArrayList<java.lang.Boolean> readBoolVector();
    method public final android.os.HwBlob readBuffer(long);
    method public final double readDouble();
    method public final java.util.ArrayList<java.lang.Double> readDoubleVector();
    method public final android.os.HwBlob readEmbeddedBuffer(long, long, long, boolean);
    method public final android.os.NativeHandle readEmbeddedNativeHandle(long, long);
    method public final float readFloat();
    method public final java.util.ArrayList<java.lang.Float> readFloatVector();
    method public final short readInt16();
    method public final java.util.ArrayList<java.lang.Short> readInt16Vector();
    method public final int readInt32();
    method public final java.util.ArrayList<java.lang.Integer> readInt32Vector();
    method public final long readInt64();
    method public final java.util.ArrayList<java.lang.Long> readInt64Vector();
    method public final byte readInt8();
    method public final java.util.ArrayList<java.lang.Byte> readInt8Vector();
    method public final android.os.NativeHandle readNativeHandle();
    method public final java.util.ArrayList<android.os.NativeHandle> readNativeHandleVector();
    method public final java.lang.String readString();
    method public final java.util.ArrayList<java.lang.String> readStringVector();
    method public final android.os.IHwBinder readStrongBinder();
    method public final void release();
    method public final void releaseTemporaryStorage();
    method public final void send();
    method public final void verifySuccess();
    method public final void writeBool(boolean);
    method public final void writeBoolVector(java.util.ArrayList<java.lang.Boolean>);
    method public final void writeBuffer(android.os.HwBlob);
    method public final void writeDouble(double);
    method public final void writeDoubleVector(java.util.ArrayList<java.lang.Double>);
    method public final void writeFloat(float);
    method public final void writeFloatVector(java.util.ArrayList<java.lang.Float>);
    method public final void writeInt16(short);
    method public final void writeInt16Vector(java.util.ArrayList<java.lang.Short>);
    method public final void writeInt32(int);
    method public final void writeInt32Vector(java.util.ArrayList<java.lang.Integer>);
    method public final void writeInt64(long);
    method public final void writeInt64Vector(java.util.ArrayList<java.lang.Long>);
    method public final void writeInt8(byte);
    method public final void writeInt8Vector(java.util.ArrayList<java.lang.Byte>);
    method public final void writeInterfaceToken(java.lang.String);
    method public final void writeNativeHandle(android.os.NativeHandle);
    method public final void writeNativeHandleVector(java.util.ArrayList<android.os.NativeHandle>);
    method public final void writeStatus(int);
    method public final void writeString(java.lang.String);
    method public final void writeStringVector(java.util.ArrayList<java.lang.String>);
    method public final void writeStrongBinder(android.os.IHwBinder);
    field public static final int STATUS_SUCCESS = 0; // 0x0
  }

  public static abstract class HwParcel.Status implements java.lang.annotation.Annotation {
  }

  public abstract interface IHwBinder {
    method public abstract boolean linkToDeath(android.os.IHwBinder.DeathRecipient, long);
    method public abstract android.os.IHwInterface queryLocalInterface(java.lang.String);
    method public abstract void transact(int, android.os.HwParcel, android.os.HwParcel, int) throws android.os.RemoteException;
    method public abstract boolean unlinkToDeath(android.os.IHwBinder.DeathRecipient);
  }

  public static abstract interface IHwBinder.DeathRecipient {
    method public abstract void serviceDied(long);
  }

  public abstract interface IHwInterface {
    method public abstract android.os.IHwBinder asBinder();
  }

  public class IncidentManager {
    method public void reportIncident(android.os.IncidentReportArgs);
  }

  public final class IncidentReportArgs implements android.os.Parcelable {
    ctor public IncidentReportArgs();
    ctor public IncidentReportArgs(android.os.Parcel);
    method public void addHeader(byte[]);
    method public void addSection(int);
    method public boolean containsSection(int);
    method public int describeContents();
    method public boolean isAll();
    method public void readFromParcel(android.os.Parcel);
    method public int sectionCount();
    method public void setAll(boolean);
    method public void setPrivacyPolicy(int);
    method public void writeToParcel(android.os.Parcel, int);
    field public static final android.os.Parcelable.Creator<android.os.IncidentReportArgs> CREATOR;
  }

  public final class NativeHandle implements java.io.Closeable {
    ctor public NativeHandle();
    ctor public NativeHandle(java.io.FileDescriptor, boolean);
    ctor public NativeHandle(java.io.FileDescriptor[], int[], boolean);
    method public void close() throws java.io.IOException;
    method public android.os.NativeHandle dup() throws java.io.IOException;
    method public java.io.FileDescriptor getFileDescriptor();
    method public java.io.FileDescriptor[] getFileDescriptors();
    method public int[] getInts();
    method public boolean hasSingleFileDescriptor();
  }

  public final class PowerManager {
    method public void dream(long);
    method public int getPowerSaveMode();
    method public boolean setDynamicPowerSavings(boolean, int);
    method public boolean setPowerSaveMode(boolean);
    method public void userActivity(long, int, int);
    field public static final int POWER_SAVER_MODE_DYNAMIC = 1; // 0x1
    field public static final int POWER_SAVER_MODE_PERCENTAGE = 0; // 0x0
    field public static final int USER_ACTIVITY_EVENT_ACCESSIBILITY = 3; // 0x3
    field public static final int USER_ACTIVITY_EVENT_BUTTON = 1; // 0x1
    field public static final int USER_ACTIVITY_EVENT_OTHER = 0; // 0x0
    field public static final int USER_ACTIVITY_EVENT_TOUCH = 2; // 0x2
    field public static final int USER_ACTIVITY_FLAG_INDIRECT = 2; // 0x2
    field public static final int USER_ACTIVITY_FLAG_NO_CHANGE_LIGHTS = 1; // 0x1
  }

  public class RecoverySystem {
    method public static void cancelScheduledUpdate(android.content.Context) throws java.io.IOException;
    method public static void installPackage(android.content.Context, java.io.File, boolean) throws java.io.IOException;
    method public static void processPackage(android.content.Context, java.io.File, android.os.RecoverySystem.ProgressListener, android.os.Handler) throws java.io.IOException;
    method public static void processPackage(android.content.Context, java.io.File, android.os.RecoverySystem.ProgressListener) throws java.io.IOException;
    method public static void rebootWipeAb(android.content.Context, java.io.File, java.lang.String) throws java.io.IOException;
    method public static void scheduleUpdateOnBoot(android.content.Context, java.io.File) throws java.io.IOException;
    method public static boolean verifyPackageCompatibility(java.io.File) throws java.io.IOException;
  }

  public final class RemoteCallback implements android.os.Parcelable {
    ctor public RemoteCallback(android.os.RemoteCallback.OnResultListener);
    ctor public RemoteCallback(android.os.RemoteCallback.OnResultListener, android.os.Handler);
    method public int describeContents();
    method public void sendResult(android.os.Bundle);
    method public void writeToParcel(android.os.Parcel, int);
    field public static final android.os.Parcelable.Creator<android.os.RemoteCallback> CREATOR;
  }

  public static abstract interface RemoteCallback.OnResultListener {
    method public abstract void onResult(android.os.Bundle);
  }

  public final class StatsDimensionsValue implements android.os.Parcelable {
    method public int describeContents();
    method public boolean getBooleanValue();
    method public int getField();
    method public float getFloatValue();
    method public int getIntValue();
    method public long getLongValue();
    method public java.lang.String getStringValue();
    method public java.util.List<android.os.StatsDimensionsValue> getTupleValueList();
    method public int getValueType();
    method public boolean isValueType(int);
    method public void writeToParcel(android.os.Parcel, int);
    field public static final int BOOLEAN_VALUE_TYPE = 5; // 0x5
    field public static final android.os.Parcelable.Creator<android.os.StatsDimensionsValue> CREATOR;
    field public static final int FLOAT_VALUE_TYPE = 6; // 0x6
    field public static final int INT_VALUE_TYPE = 3; // 0x3
    field public static final int LONG_VALUE_TYPE = 4; // 0x4
    field public static final int STRING_VALUE_TYPE = 2; // 0x2
    field public static final int TUPLE_VALUE_TYPE = 7; // 0x7
  }

  public class SystemProperties {
    method public static java.lang.String get(java.lang.String);
    method public static java.lang.String get(java.lang.String, java.lang.String);
    method public static boolean getBoolean(java.lang.String, boolean);
    method public static int getInt(java.lang.String, int);
    method public static long getLong(java.lang.String, long);
  }

  public class SystemUpdateManager {
    method public android.os.Bundle retrieveSystemUpdateInfo();
    method public void updateSystemUpdateInfo(android.os.PersistableBundle);
    field public static final java.lang.String KEY_IS_SECURITY_UPDATE = "is_security_update";
    field public static final java.lang.String KEY_STATUS = "status";
    field public static final java.lang.String KEY_TARGET_BUILD_FINGERPRINT = "target_build_fingerprint";
    field public static final java.lang.String KEY_TARGET_SECURITY_PATCH_LEVEL = "target_security_patch_level";
    field public static final java.lang.String KEY_TITLE = "title";
    field public static final int STATUS_IDLE = 1; // 0x1
    field public static final int STATUS_IN_PROGRESS = 3; // 0x3
    field public static final int STATUS_UNKNOWN = 0; // 0x0
    field public static final int STATUS_WAITING_DOWNLOAD = 2; // 0x2
    field public static final int STATUS_WAITING_INSTALL = 4; // 0x4
    field public static final int STATUS_WAITING_REBOOT = 5; // 0x5
  }

  public class UpdateEngine {
    ctor public UpdateEngine();
    method public void applyPayload(java.lang.String, long, long, java.lang.String[]);
    method public boolean bind(android.os.UpdateEngineCallback, android.os.Handler);
    method public boolean bind(android.os.UpdateEngineCallback);
    method public void cancel();
    method public void resetStatus();
    method public void resume();
    method public void suspend();
    method public boolean unbind();
    method public boolean verifyPayloadMetadata(java.lang.String);
  }

  public static final class UpdateEngine.ErrorCodeConstants {
    ctor public UpdateEngine.ErrorCodeConstants();
    field public static final int DOWNLOAD_PAYLOAD_VERIFICATION_ERROR = 12; // 0xc
    field public static final int DOWNLOAD_TRANSFER_ERROR = 9; // 0x9
    field public static final int ERROR = 1; // 0x1
    field public static final int FILESYSTEM_COPIER_ERROR = 4; // 0x4
    field public static final int INSTALL_DEVICE_OPEN_ERROR = 7; // 0x7
    field public static final int KERNEL_DEVICE_OPEN_ERROR = 8; // 0x8
    field public static final int PAYLOAD_HASH_MISMATCH_ERROR = 10; // 0xa
    field public static final int PAYLOAD_MISMATCHED_TYPE_ERROR = 6; // 0x6
    field public static final int PAYLOAD_SIZE_MISMATCH_ERROR = 11; // 0xb
    field public static final int POST_INSTALL_RUNNER_ERROR = 5; // 0x5
    field public static final int SUCCESS = 0; // 0x0
    field public static final int UPDATED_BUT_NOT_ACTIVE = 52; // 0x34
  }

  public static final class UpdateEngine.UpdateStatusConstants {
    ctor public UpdateEngine.UpdateStatusConstants();
    field public static final int ATTEMPTING_ROLLBACK = 8; // 0x8
    field public static final int CHECKING_FOR_UPDATE = 1; // 0x1
    field public static final int DISABLED = 9; // 0x9
    field public static final int DOWNLOADING = 3; // 0x3
    field public static final int FINALIZING = 5; // 0x5
    field public static final int IDLE = 0; // 0x0
    field public static final int REPORTING_ERROR_EVENT = 7; // 0x7
    field public static final int UPDATED_NEED_REBOOT = 6; // 0x6
    field public static final int UPDATE_AVAILABLE = 2; // 0x2
    field public static final int VERIFYING = 4; // 0x4
  }

  public abstract class UpdateEngineCallback {
    ctor public UpdateEngineCallback();
    method public abstract void onPayloadApplicationComplete(int);
    method public abstract void onStatusUpdate(int, float);
  }

  public final class UserHandle implements android.os.Parcelable {
    method public int getIdentifier();
    method public deprecated boolean isOwner();
    method public boolean isSystem();
    method public static int myUserId();
    method public static android.os.UserHandle of(int);
    field public static final android.os.UserHandle ALL;
    field public static final android.os.UserHandle CURRENT;
    field public static final android.os.UserHandle SYSTEM;
  }

  public class UserManager {
    method public void clearSeedAccountData();
    method public android.os.UserHandle getProfileParent(android.os.UserHandle);
    method public java.lang.String getSeedAccountName();
    method public android.os.PersistableBundle getSeedAccountOptions();
    method public java.lang.String getSeedAccountType();
    method public long[] getSerialNumbersOfUsers(boolean);
    method public deprecated int getUserRestrictionSource(java.lang.String, android.os.UserHandle);
    method public java.util.List<android.os.UserManager.EnforcingUser> getUserRestrictionSources(java.lang.String, android.os.UserHandle);
    method public boolean hasRestrictedProfiles();
    method public boolean isAdminUser();
    method public boolean isGuestUser();
    method public boolean isManagedProfile();
    method public boolean isManagedProfile(int);
    method public boolean isPrimaryUser();
    method public boolean isRestrictedProfile();
    field public static final java.lang.String ACTION_USER_RESTRICTIONS_CHANGED = "android.os.action.USER_RESTRICTIONS_CHANGED";
    field public static final deprecated java.lang.String DISALLOW_OEM_UNLOCK = "no_oem_unlock";
    field public static final java.lang.String DISALLOW_RUN_IN_BACKGROUND = "no_run_in_background";
    field public static final int RESTRICTION_NOT_SET = 0; // 0x0
    field public static final int RESTRICTION_SOURCE_DEVICE_OWNER = 2; // 0x2
    field public static final int RESTRICTION_SOURCE_PROFILE_OWNER = 4; // 0x4
    field public static final int RESTRICTION_SOURCE_SYSTEM = 1; // 0x1
  }

  public static final class UserManager.EnforcingUser implements android.os.Parcelable {
    method public int describeContents();
    method public android.os.UserHandle getUserHandle();
    method public int getUserRestrictionSource();
    method public void writeToParcel(android.os.Parcel, int);
    field public static final android.os.Parcelable.Creator<android.os.UserManager.EnforcingUser> CREATOR;
  }

  public static abstract class UserManager.UserRestrictionSource implements java.lang.annotation.Annotation {
  }

  public class WorkSource implements android.os.Parcelable {
    method public android.os.WorkSource.WorkChain createWorkChain();
  }

  public static final class WorkSource.WorkChain implements android.os.Parcelable {
    ctor public WorkSource.WorkChain();
    method public android.os.WorkSource.WorkChain addNode(int, java.lang.String);
    method public int describeContents();
    method public java.lang.String getAttributionTag();
    method public int getAttributionUid();
    method public void writeToParcel(android.os.Parcel, int);
    field public static final android.os.Parcelable.Creator<android.os.WorkSource.WorkChain> CREATOR;
  }

}

package android.os.storage {

  public class StorageManager {
    method public void allocateBytes(java.util.UUID, long, int) throws java.io.IOException;
    method public void allocateBytes(java.io.FileDescriptor, long, int) throws java.io.IOException;
    method public long getAllocatableBytes(java.util.UUID, int) throws java.io.IOException;
    field public static final int FLAG_ALLOCATE_AGGRESSIVE = 1; // 0x1
  }

}

package android.permission {

  public final class PermissionManager {
    method public java.util.List<android.permission.PermissionManager.SplitPermissionInfo> getSplitPermissions();
  }

  public static final class PermissionManager.SplitPermissionInfo {
    method public java.util.List<java.lang.String> getNewPermissions();
    method public java.lang.String getSplitPermission();
    method public int getTargetSdk();
  }

}

package android.permissionpresenterservice {

  public abstract class RuntimePermissionPresenterService extends android.app.Service {
    ctor public RuntimePermissionPresenterService();
    method public final void attachBaseContext(android.content.Context);
    method public final android.os.IBinder onBind(android.content.Intent);
    method public abstract java.util.List<android.content.pm.permission.RuntimePermissionPresentationInfo> onGetAppPermissions(java.lang.String);
    method public abstract void onRevokeRuntimePermission(java.lang.String, java.lang.String);
    field public static final java.lang.String SERVICE_INTERFACE = "android.permissionpresenterservice.RuntimePermissionPresenterService";
  }

}

package android.preference {

  public deprecated class PreferenceManager {
    method public boolean isStorageCredentialProtected();
    method public void setStorageCredentialProtected();
  }

}

package android.print {

  public final class PrintManager {
    method public void addPrintServiceRecommendationsChangeListener(android.print.PrintManager.PrintServiceRecommendationsChangeListener, android.os.Handler);
    method public void addPrintServicesChangeListener(android.print.PrintManager.PrintServicesChangeListener, android.os.Handler);
    method public java.util.List<android.printservice.recommendation.RecommendationInfo> getPrintServiceRecommendations();
    method public java.util.List<android.printservice.PrintServiceInfo> getPrintServices(int);
    method public void removePrintServiceRecommendationsChangeListener(android.print.PrintManager.PrintServiceRecommendationsChangeListener);
    method public void removePrintServicesChangeListener(android.print.PrintManager.PrintServicesChangeListener);
    field public static final int ENABLED_SERVICES = 1; // 0x1
  }

  public static abstract interface PrintManager.PrintServiceRecommendationsChangeListener {
    method public abstract void onPrintServiceRecommendationsChanged();
  }

  public static abstract interface PrintManager.PrintServicesChangeListener {
    method public abstract void onPrintServicesChanged();
  }

}

package android.printservice {

  public final class PrintServiceInfo implements android.os.Parcelable {
    method public int describeContents();
    method public android.content.ComponentName getComponentName();
    method public void writeToParcel(android.os.Parcel, int);
    field public static final android.os.Parcelable.Creator<android.printservice.PrintServiceInfo> CREATOR;
  }

}

package android.printservice.recommendation {

  public final class RecommendationInfo implements android.os.Parcelable {
    ctor public RecommendationInfo(java.lang.CharSequence, java.lang.CharSequence, java.util.List<java.net.InetAddress>, boolean);
    ctor public deprecated RecommendationInfo(java.lang.CharSequence, java.lang.CharSequence, int, boolean);
    method public int describeContents();
    method public java.util.List<java.net.InetAddress> getDiscoveredPrinters();
    method public java.lang.CharSequence getName();
    method public int getNumDiscoveredPrinters();
    method public java.lang.CharSequence getPackageName();
    method public boolean recommendsMultiVendorService();
    method public void writeToParcel(android.os.Parcel, int);
    field public static final android.os.Parcelable.Creator<android.printservice.recommendation.RecommendationInfo> CREATOR;
  }

  public abstract class RecommendationService extends android.app.Service {
    ctor public RecommendationService();
    method public final android.os.IBinder onBind(android.content.Intent);
    method public abstract void onConnected();
    method public abstract void onDisconnected();
    method public final void updateRecommendations(java.util.List<android.printservice.recommendation.RecommendationInfo>);
    field public static final java.lang.String SERVICE_INTERFACE = "android.printservice.recommendation.RecommendationService";
  }

}

package android.provider {

  public static final class ContactsContract.MetadataSync implements android.provider.BaseColumns android.provider.ContactsContract.MetadataSyncColumns {
    field public static final java.lang.String CONTENT_ITEM_TYPE = "vnd.android.cursor.item/contact_metadata";
    field public static final java.lang.String CONTENT_TYPE = "vnd.android.cursor.dir/contact_metadata";
    field public static final android.net.Uri CONTENT_URI;
    field public static final java.lang.String METADATA_AUTHORITY = "com.android.contacts.metadata";
    field public static final android.net.Uri METADATA_AUTHORITY_URI;
  }

  protected static abstract interface ContactsContract.MetadataSyncColumns {
    field public static final java.lang.String ACCOUNT_NAME = "account_name";
    field public static final java.lang.String ACCOUNT_TYPE = "account_type";
    field public static final java.lang.String DATA = "data";
    field public static final java.lang.String DATA_SET = "data_set";
    field public static final java.lang.String DELETED = "deleted";
    field public static final java.lang.String RAW_CONTACT_BACKUP_ID = "raw_contact_backup_id";
  }

  public static final class ContactsContract.MetadataSyncState implements android.provider.BaseColumns android.provider.ContactsContract.MetadataSyncStateColumns {
    field public static final java.lang.String CONTENT_ITEM_TYPE = "vnd.android.cursor.item/contact_metadata_sync_state";
    field public static final java.lang.String CONTENT_TYPE = "vnd.android.cursor.dir/contact_metadata_sync_state";
    field public static final android.net.Uri CONTENT_URI;
  }

  protected static abstract interface ContactsContract.MetadataSyncStateColumns {
    field public static final java.lang.String ACCOUNT_NAME = "account_name";
    field public static final java.lang.String ACCOUNT_TYPE = "account_type";
    field public static final java.lang.String DATA_SET = "data_set";
    field public static final java.lang.String STATE = "state";
  }

  public abstract class SearchIndexableData {
    ctor public SearchIndexableData();
    ctor public SearchIndexableData(android.content.Context);
    field public java.lang.String className;
    field public android.content.Context context;
    field public boolean enabled;
    field public int iconResId;
    field public java.lang.String intentAction;
    field public java.lang.String intentTargetClass;
    field public java.lang.String intentTargetPackage;
    field public java.lang.String key;
    field public java.util.Locale locale;
    field public java.lang.String packageName;
    field public int rank;
    field public int userId;
  }

  public class SearchIndexableResource extends android.provider.SearchIndexableData {
    ctor public SearchIndexableResource(int, int, java.lang.String, int);
    ctor public SearchIndexableResource(android.content.Context);
    field public int xmlResId;
  }

  public class SearchIndexablesContract {
    ctor public SearchIndexablesContract();
    field public static final int COLUMN_INDEX_NON_INDEXABLE_KEYS_KEY_VALUE = 0; // 0x0
    field public static final int COLUMN_INDEX_RAW_CLASS_NAME = 7; // 0x7
    field public static final int COLUMN_INDEX_RAW_ENTRIES = 4; // 0x4
    field public static final int COLUMN_INDEX_RAW_ICON_RESID = 8; // 0x8
    field public static final int COLUMN_INDEX_RAW_INTENT_ACTION = 9; // 0x9
    field public static final int COLUMN_INDEX_RAW_INTENT_TARGET_CLASS = 11; // 0xb
    field public static final int COLUMN_INDEX_RAW_INTENT_TARGET_PACKAGE = 10; // 0xa
    field public static final int COLUMN_INDEX_RAW_KEY = 12; // 0xc
    field public static final int COLUMN_INDEX_RAW_KEYWORDS = 5; // 0x5
    field public static final int COLUMN_INDEX_RAW_RANK = 0; // 0x0
    field public static final int COLUMN_INDEX_RAW_SCREEN_TITLE = 6; // 0x6
    field public static final int COLUMN_INDEX_RAW_SUMMARY_OFF = 3; // 0x3
    field public static final int COLUMN_INDEX_RAW_SUMMARY_ON = 2; // 0x2
    field public static final int COLUMN_INDEX_RAW_TITLE = 1; // 0x1
    field public static final int COLUMN_INDEX_RAW_USER_ID = 13; // 0xd
    field public static final int COLUMN_INDEX_XML_RES_CLASS_NAME = 2; // 0x2
    field public static final int COLUMN_INDEX_XML_RES_ICON_RESID = 3; // 0x3
    field public static final int COLUMN_INDEX_XML_RES_INTENT_ACTION = 4; // 0x4
    field public static final int COLUMN_INDEX_XML_RES_INTENT_TARGET_CLASS = 6; // 0x6
    field public static final int COLUMN_INDEX_XML_RES_INTENT_TARGET_PACKAGE = 5; // 0x5
    field public static final int COLUMN_INDEX_XML_RES_RANK = 0; // 0x0
    field public static final int COLUMN_INDEX_XML_RES_RESID = 1; // 0x1
    field public static final java.lang.String INDEXABLES_RAW = "indexables_raw";
    field public static final java.lang.String[] INDEXABLES_RAW_COLUMNS;
    field public static final java.lang.String INDEXABLES_RAW_PATH = "settings/indexables_raw";
    field public static final java.lang.String INDEXABLES_XML_RES = "indexables_xml_res";
    field public static final java.lang.String[] INDEXABLES_XML_RES_COLUMNS;
    field public static final java.lang.String INDEXABLES_XML_RES_PATH = "settings/indexables_xml_res";
    field public static final java.lang.String NON_INDEXABLES_KEYS = "non_indexables_key";
    field public static final java.lang.String[] NON_INDEXABLES_KEYS_COLUMNS;
    field public static final java.lang.String NON_INDEXABLES_KEYS_PATH = "settings/non_indexables_key";
    field public static final java.lang.String PROVIDER_INTERFACE = "android.content.action.SEARCH_INDEXABLES_PROVIDER";
  }

  public static class SearchIndexablesContract.BaseColumns {
    field public static final java.lang.String COLUMN_CLASS_NAME = "className";
    field public static final java.lang.String COLUMN_ICON_RESID = "iconResId";
    field public static final java.lang.String COLUMN_INTENT_ACTION = "intentAction";
    field public static final java.lang.String COLUMN_INTENT_TARGET_CLASS = "intentTargetClass";
    field public static final java.lang.String COLUMN_INTENT_TARGET_PACKAGE = "intentTargetPackage";
    field public static final java.lang.String COLUMN_RANK = "rank";
  }

  public static final class SearchIndexablesContract.NonIndexableKey extends android.provider.SearchIndexablesContract.BaseColumns {
    field public static final java.lang.String COLUMN_KEY_VALUE = "key";
    field public static final java.lang.String MIME_TYPE = "vnd.android.cursor.dir/non_indexables_key";
  }

  public static final class SearchIndexablesContract.RawData extends android.provider.SearchIndexablesContract.BaseColumns {
    field public static final java.lang.String COLUMN_ENTRIES = "entries";
    field public static final java.lang.String COLUMN_KEY = "key";
    field public static final java.lang.String COLUMN_KEYWORDS = "keywords";
    field public static final java.lang.String COLUMN_SCREEN_TITLE = "screenTitle";
    field public static final java.lang.String COLUMN_SUMMARY_OFF = "summaryOff";
    field public static final java.lang.String COLUMN_SUMMARY_ON = "summaryOn";
    field public static final java.lang.String COLUMN_TITLE = "title";
    field public static final java.lang.String COLUMN_USER_ID = "user_id";
    field public static final java.lang.String MIME_TYPE = "vnd.android.cursor.dir/indexables_raw";
  }

  public static final class SearchIndexablesContract.XmlResource extends android.provider.SearchIndexablesContract.BaseColumns {
    field public static final java.lang.String COLUMN_XML_RESID = "xmlResId";
    field public static final java.lang.String MIME_TYPE = "vnd.android.cursor.dir/indexables_xml_res";
  }

  public abstract class SearchIndexablesProvider extends android.content.ContentProvider {
    ctor public SearchIndexablesProvider();
    method public final int delete(android.net.Uri, java.lang.String, java.lang.String[]);
    method public java.lang.String getType(android.net.Uri);
    method public final android.net.Uri insert(android.net.Uri, android.content.ContentValues);
    method public android.database.Cursor query(android.net.Uri, java.lang.String[], java.lang.String, java.lang.String[], java.lang.String);
    method public abstract android.database.Cursor queryNonIndexableKeys(java.lang.String[]);
    method public abstract android.database.Cursor queryRawData(java.lang.String[]);
    method public abstract android.database.Cursor queryXmlResources(java.lang.String[]);
    method public final int update(android.net.Uri, android.content.ContentValues, java.lang.String, java.lang.String[]);
  }

  public final class Settings {
    field public static final java.lang.String ACTION_ENTERPRISE_PRIVACY_SETTINGS = "android.settings.ENTERPRISE_PRIVACY_SETTINGS";
    field public static final java.lang.String ACTION_SHOW_ADMIN_SUPPORT_DETAILS = "android.settings.SHOW_ADMIN_SUPPORT_DETAILS";
  }

  public static final class Settings.Global extends android.provider.Settings.NameValueTable {
    method public static boolean putString(android.content.ContentResolver, java.lang.String, java.lang.String, java.lang.String, boolean);
    method public static void resetToDefaults(android.content.ContentResolver, java.lang.String);
    field public static final java.lang.String APP_STANDBY_ENABLED = "app_standby_enabled";
    field public static final java.lang.String AUTOFILL_COMPAT_MODE_ALLOWED_PACKAGES = "autofill_compat_mode_allowed_packages";
    field public static final java.lang.String CARRIER_APP_NAMES = "carrier_app_names";
    field public static final java.lang.String CARRIER_APP_WHITELIST = "carrier_app_whitelist";
    field public static final java.lang.String DEFAULT_SM_DP_PLUS = "default_sm_dp_plus";
    field public static final java.lang.String DEVICE_DEMO_MODE = "device_demo_mode";
    field public static final java.lang.String DEVICE_PROVISIONING_MOBILE_DATA_ENABLED = "device_provisioning_mobile_data";
    field public static final java.lang.String EUICC_PROVISIONED = "euicc_provisioned";
    field public static final java.lang.String INSTALL_CARRIER_APP_NOTIFICATION_PERSISTENT = "install_carrier_app_notification_persistent";
    field public static final java.lang.String INSTALL_CARRIER_APP_NOTIFICATION_SLEEP_MILLIS = "install_carrier_app_notification_sleep_millis";
    field public static final java.lang.String OTA_DISABLE_AUTOMATIC_UPDATE = "ota_disable_automatic_update";
    field public static final java.lang.String REQUIRE_PASSWORD_TO_DECRYPT = "require_password_to_decrypt";
    field public static final java.lang.String SMS_ACCESS_RESTRICTION_ENABLED = "sms_access_restriction_enabled";
    field public static final java.lang.String THEATER_MODE_ON = "theater_mode_on";
    field public static final java.lang.String WEBVIEW_MULTIPROCESS = "webview_multiprocess";
    field public static final java.lang.String WIFI_BADGING_THRESHOLDS = "wifi_badging_thresholds";
    field public static final java.lang.String WIFI_WAKEUP_ENABLED = "wifi_wakeup_enabled";
  }

  public static final class Settings.Secure extends android.provider.Settings.NameValueTable {
    method public static boolean putString(android.content.ContentResolver, java.lang.String, java.lang.String, java.lang.String, boolean);
    method public static void resetToDefaults(android.content.ContentResolver, java.lang.String);
    field public static final java.lang.String ASSIST_GESTURE_SETUP_COMPLETE = "assist_gesture_setup_complete";
    field public static final java.lang.String AUTOFILL_FEATURE_FIELD_CLASSIFICATION = "autofill_field_classification";
    field public static final java.lang.String AUTOFILL_USER_DATA_MAX_CATEGORY_COUNT = "autofill_user_data_max_category_count";
    field public static final java.lang.String AUTOFILL_USER_DATA_MAX_FIELD_CLASSIFICATION_IDS_SIZE = "autofill_user_data_max_field_classification_size";
    field public static final java.lang.String AUTOFILL_USER_DATA_MAX_USER_DATA_SIZE = "autofill_user_data_max_user_data_size";
    field public static final java.lang.String AUTOFILL_USER_DATA_MAX_VALUE_LENGTH = "autofill_user_data_max_value_length";
    field public static final java.lang.String AUTOFILL_USER_DATA_MIN_VALUE_LENGTH = "autofill_user_data_min_value_length";
    field public static final java.lang.String COMPLETED_CATEGORY_PREFIX = "suggested.completed_category.";
    field public static final java.lang.String DOZE_ALWAYS_ON = "doze_always_on";
    field public static final java.lang.String HUSH_GESTURE_USED = "hush_gesture_used";
    field public static final java.lang.String INSTANT_APPS_ENABLED = "instant_apps_enabled";
    field public static final java.lang.String LAST_SETUP_SHOWN = "last_setup_shown";
    field public static final java.lang.String LOCATION_ACCESS_CHECK_DELAY_MILLIS = "location_access_check_delay_millis";
    field public static final java.lang.String LOCATION_ACCESS_CHECK_INTERVAL_MILLIS = "location_access_check_interval_millis";
    field public static final java.lang.String LOCK_SCREEN_ALLOW_PRIVATE_NOTIFICATIONS = "lock_screen_allow_private_notifications";
    field public static final java.lang.String LOCK_SCREEN_SHOW_NOTIFICATIONS = "lock_screen_show_notifications";
    field public static final java.lang.String MANUAL_RINGER_TOGGLE_COUNT = "manual_ringer_toggle_count";
    field public static final java.lang.String USER_SETUP_COMPLETE = "user_setup_complete";
    field public static final int USER_SETUP_PERSONALIZATION_COMPLETE = 10; // 0xa
    field public static final int USER_SETUP_PERSONALIZATION_NOT_STARTED = 0; // 0x0
    field public static final int USER_SETUP_PERSONALIZATION_PAUSED = 2; // 0x2
    field public static final int USER_SETUP_PERSONALIZATION_STARTED = 1; // 0x1
    field public static final java.lang.String USER_SETUP_PERSONALIZATION_STATE = "user_setup_personalization_state";
    field public static final java.lang.String VOLUME_HUSH_GESTURE = "volume_hush_gesture";
  }

  public static final class Telephony.Carriers implements android.provider.BaseColumns {
    field public static final java.lang.String APN_SET_ID = "apn_set_id";
    field public static final int CARRIER_EDITED = 4; // 0x4
    field public static final java.lang.String EDITED = "edited";
    field public static final java.lang.String MAX_CONNS = "max_conns";
    field public static final java.lang.String MAX_CONNS_TIME = "max_conns_time";
    field public static final java.lang.String MODEM_COGNITIVE = "modem_cognitive";
    field public static final java.lang.String MTU = "mtu";
    field public static final int NO_SET_SET = 0; // 0x0
    field public static final int UNEDITED = 0; // 0x0
    field public static final int USER_DELETED = 2; // 0x2
    field public static final java.lang.String USER_EDITABLE = "user_editable";
    field public static final int USER_EDITED = 1; // 0x1
    field public static final java.lang.String USER_VISIBLE = "user_visible";
    field public static final java.lang.String WAIT_TIME = "wait_time";
  }

  public final class TimeZoneRulesDataContract {
    field public static final java.lang.String AUTHORITY = "com.android.timezone";
  }

  public static final class TimeZoneRulesDataContract.Operation {
    field public static final java.lang.String COLUMN_DISTRO_MAJOR_VERSION = "distro_major_version";
    field public static final java.lang.String COLUMN_DISTRO_MINOR_VERSION = "distro_minor_version";
    field public static final java.lang.String COLUMN_REVISION = "revision";
    field public static final java.lang.String COLUMN_RULES_VERSION = "rules_version";
    field public static final java.lang.String COLUMN_TYPE = "type";
    field public static final android.net.Uri CONTENT_URI;
    field public static final java.lang.String TYPE_INSTALL = "INSTALL";
    field public static final java.lang.String TYPE_NO_OP = "NOOP";
    field public static final java.lang.String TYPE_UNINSTALL = "UNINSTALL";
  }

}

package android.rolecontrollerservice {

  public abstract class RoleControllerService extends android.app.Service {
    ctor public RoleControllerService();
    method public abstract void onAddRoleHolder(java.lang.String, java.lang.String, android.app.role.RoleManagerCallback);
    method public final android.os.IBinder onBind(android.content.Intent);
    method public abstract void onClearRoleHolders(java.lang.String, android.app.role.RoleManagerCallback);
    method public abstract void onGrantDefaultRoles(android.app.role.RoleManagerCallback);
    method public abstract void onRemoveRoleHolder(java.lang.String, java.lang.String, android.app.role.RoleManagerCallback);
    field public static final java.lang.String SERVICE_INTERFACE = "android.rolecontrollerservice.RoleControllerService";
  }

}

package android.security.keystore {

  public abstract class AttestationUtils {
    method public static java.security.cert.X509Certificate[] attestDeviceIds(android.content.Context, int[], byte[]) throws android.security.keystore.DeviceIdAttestationException;
    field public static final int ID_TYPE_IMEI = 2; // 0x2
    field public static final int ID_TYPE_MEID = 3; // 0x3
    field public static final int ID_TYPE_SERIAL = 1; // 0x1
  }

  public class DeviceIdAttestationException extends java.lang.Exception {
    ctor public DeviceIdAttestationException(java.lang.String);
    ctor public DeviceIdAttestationException(java.lang.String, java.lang.Throwable);
  }

}

package android.security.keystore.recovery {

  public class DecryptionFailedException extends java.security.GeneralSecurityException {
    ctor public DecryptionFailedException(java.lang.String);
  }

  public class InternalRecoveryServiceException extends java.security.GeneralSecurityException {
    ctor public InternalRecoveryServiceException(java.lang.String);
    ctor public InternalRecoveryServiceException(java.lang.String, java.lang.Throwable);
  }

  public final class KeyChainProtectionParams implements android.os.Parcelable {
    method public void clearSecret();
    method public int describeContents();
    method public android.security.keystore.recovery.KeyDerivationParams getKeyDerivationParams();
    method public int getLockScreenUiFormat();
    method public byte[] getSecret();
    method public int getUserSecretType();
    method public void writeToParcel(android.os.Parcel, int);
    field public static final android.os.Parcelable.Creator<android.security.keystore.recovery.KeyChainProtectionParams> CREATOR;
    field public static final int TYPE_LOCKSCREEN = 100; // 0x64
    field public static final int UI_FORMAT_PASSWORD = 2; // 0x2
    field public static final int UI_FORMAT_PATTERN = 3; // 0x3
    field public static final int UI_FORMAT_PIN = 1; // 0x1
  }

  public static class KeyChainProtectionParams.Builder {
    ctor public KeyChainProtectionParams.Builder();
    method public android.security.keystore.recovery.KeyChainProtectionParams build();
    method public android.security.keystore.recovery.KeyChainProtectionParams.Builder setKeyDerivationParams(android.security.keystore.recovery.KeyDerivationParams);
    method public android.security.keystore.recovery.KeyChainProtectionParams.Builder setLockScreenUiFormat(int);
    method public android.security.keystore.recovery.KeyChainProtectionParams.Builder setSecret(byte[]);
    method public android.security.keystore.recovery.KeyChainProtectionParams.Builder setUserSecretType(int);
  }

  public final class KeyChainSnapshot implements android.os.Parcelable {
    method public int describeContents();
    method public long getCounterId();
    method public byte[] getEncryptedRecoveryKeyBlob();
    method public java.util.List<android.security.keystore.recovery.KeyChainProtectionParams> getKeyChainProtectionParams();
    method public int getMaxAttempts();
    method public byte[] getServerParams();
    method public int getSnapshotVersion();
    method public java.security.cert.CertPath getTrustedHardwareCertPath();
    method public java.util.List<android.security.keystore.recovery.WrappedApplicationKey> getWrappedApplicationKeys();
    method public void writeToParcel(android.os.Parcel, int);
    field public static final android.os.Parcelable.Creator<android.security.keystore.recovery.KeyChainSnapshot> CREATOR;
  }

  public final class KeyDerivationParams implements android.os.Parcelable {
    method public static android.security.keystore.recovery.KeyDerivationParams createScryptParams(byte[], int);
    method public static android.security.keystore.recovery.KeyDerivationParams createSha256Params(byte[]);
    method public int describeContents();
    method public int getAlgorithm();
    method public int getMemoryDifficulty();
    method public byte[] getSalt();
    method public void writeToParcel(android.os.Parcel, int);
    field public static final int ALGORITHM_SCRYPT = 2; // 0x2
    field public static final int ALGORITHM_SHA256 = 1; // 0x1
    field public static final android.os.Parcelable.Creator<android.security.keystore.recovery.KeyDerivationParams> CREATOR;
  }

  public class LockScreenRequiredException extends java.security.GeneralSecurityException {
    ctor public LockScreenRequiredException(java.lang.String);
  }

  public class RecoveryController {
    method public android.security.keystore.recovery.RecoverySession createRecoverySession();
    method public java.security.Key generateKey(java.lang.String) throws android.security.keystore.recovery.InternalRecoveryServiceException, android.security.keystore.recovery.LockScreenRequiredException;
    method public java.util.List<java.lang.String> getAliases() throws android.security.keystore.recovery.InternalRecoveryServiceException;
    method public static android.security.keystore.recovery.RecoveryController getInstance(android.content.Context);
    method public java.security.Key getKey(java.lang.String) throws android.security.keystore.recovery.InternalRecoveryServiceException, java.security.UnrecoverableKeyException;
    method public android.security.keystore.recovery.KeyChainSnapshot getKeyChainSnapshot() throws android.security.keystore.recovery.InternalRecoveryServiceException;
    method public int[] getRecoverySecretTypes() throws android.security.keystore.recovery.InternalRecoveryServiceException;
    method public int getRecoveryStatus(java.lang.String) throws android.security.keystore.recovery.InternalRecoveryServiceException;
    method public java.util.Map<java.lang.String, java.security.cert.X509Certificate> getRootCertificates();
    method public java.security.Key importKey(java.lang.String, byte[]) throws android.security.keystore.recovery.InternalRecoveryServiceException, android.security.keystore.recovery.LockScreenRequiredException;
    method public void initRecoveryService(java.lang.String, byte[], byte[]) throws java.security.cert.CertificateException, android.security.keystore.recovery.InternalRecoveryServiceException;
    method public static boolean isRecoverableKeyStoreEnabled(android.content.Context);
    method public void removeKey(java.lang.String) throws android.security.keystore.recovery.InternalRecoveryServiceException;
    method public void setRecoverySecretTypes(int[]) throws android.security.keystore.recovery.InternalRecoveryServiceException;
    method public void setRecoveryStatus(java.lang.String, int) throws android.security.keystore.recovery.InternalRecoveryServiceException;
    method public void setServerParams(byte[]) throws android.security.keystore.recovery.InternalRecoveryServiceException;
    method public void setSnapshotCreatedPendingIntent(android.app.PendingIntent) throws android.security.keystore.recovery.InternalRecoveryServiceException;
    field public static final int RECOVERY_STATUS_PERMANENT_FAILURE = 3; // 0x3
    field public static final int RECOVERY_STATUS_SYNCED = 0; // 0x0
    field public static final int RECOVERY_STATUS_SYNC_IN_PROGRESS = 1; // 0x1
  }

  public class RecoverySession implements java.lang.AutoCloseable {
    method public void close();
    method public java.util.Map<java.lang.String, java.security.Key> recoverKeyChainSnapshot(byte[], java.util.List<android.security.keystore.recovery.WrappedApplicationKey>) throws android.security.keystore.recovery.DecryptionFailedException, android.security.keystore.recovery.InternalRecoveryServiceException, android.security.keystore.recovery.SessionExpiredException;
    method public byte[] start(java.lang.String, java.security.cert.CertPath, byte[], byte[], java.util.List<android.security.keystore.recovery.KeyChainProtectionParams>) throws java.security.cert.CertificateException, android.security.keystore.recovery.InternalRecoveryServiceException;
  }

  public class SessionExpiredException extends java.security.GeneralSecurityException {
    ctor public SessionExpiredException(java.lang.String);
  }

  public final class WrappedApplicationKey implements android.os.Parcelable {
    method public int describeContents();
    method public java.lang.String getAlias();
    method public byte[] getEncryptedKeyMaterial();
    method public void writeToParcel(android.os.Parcel, int);
    field public static final android.os.Parcelable.Creator<android.security.keystore.recovery.WrappedApplicationKey> CREATOR;
  }

  public static class WrappedApplicationKey.Builder {
    ctor public WrappedApplicationKey.Builder();
    method public android.security.keystore.recovery.WrappedApplicationKey build();
    method public android.security.keystore.recovery.WrappedApplicationKey.Builder setAlias(java.lang.String);
    method public android.security.keystore.recovery.WrappedApplicationKey.Builder setEncryptedKeyMaterial(byte[]);
  }

}

package android.service.autofill {

  public abstract class AutofillFieldClassificationService extends android.app.Service {
    method public android.os.IBinder onBind(android.content.Intent);
    method public float[][] onGetScores(java.lang.String, android.os.Bundle, java.util.List<android.view.autofill.AutofillValue>, java.util.List<java.lang.String>);
    field public static final java.lang.String SERVICE_INTERFACE = "android.service.autofill.AutofillFieldClassificationService";
    field public static final java.lang.String SERVICE_META_DATA_KEY_AVAILABLE_ALGORITHMS = "android.autofill.field_classification.available_algorithms";
    field public static final java.lang.String SERVICE_META_DATA_KEY_DEFAULT_ALGORITHM = "android.autofill.field_classification.default_algorithm";
  }

}

package android.service.carrier {

  public abstract class ApnService extends android.app.Service {
    ctor public ApnService();
    method public android.os.IBinder onBind(android.content.Intent);
    method public abstract java.util.List<android.content.ContentValues> onRestoreApns(int);
  }

}

package android.service.euicc {

  public final class EuiccProfileInfo implements android.os.Parcelable {
    method public int describeContents();
    method public android.service.carrier.CarrierIdentifier getCarrierIdentifier();
    method public java.lang.String getIccid();
    method public java.lang.String getNickname();
    method public int getPolicyRules();
    method public int getProfileClass();
    method public java.lang.String getProfileName();
    method public java.lang.String getServiceProviderName();
    method public int getState();
    method public java.util.List<android.telephony.UiccAccessRule> getUiccAccessRules();
    method public boolean hasPolicyRule(int);
    method public boolean hasPolicyRules();
    method public void writeToParcel(android.os.Parcel, int);
    field public static final android.os.Parcelable.Creator<android.service.euicc.EuiccProfileInfo> CREATOR;
    field public static final int POLICY_RULE_DELETE_AFTER_DISABLING = 4; // 0x4
    field public static final int POLICY_RULE_DO_NOT_DELETE = 2; // 0x2
    field public static final int POLICY_RULE_DO_NOT_DISABLE = 1; // 0x1
    field public static final int PROFILE_CLASS_OPERATIONAL = 2; // 0x2
    field public static final int PROFILE_CLASS_PROVISIONING = 1; // 0x1
    field public static final int PROFILE_CLASS_TESTING = 0; // 0x0
    field public static final int PROFILE_STATE_DISABLED = 0; // 0x0
    field public static final int PROFILE_STATE_ENABLED = 1; // 0x1
  }

  public static final class EuiccProfileInfo.Builder {
    ctor public EuiccProfileInfo.Builder(java.lang.String);
    ctor public EuiccProfileInfo.Builder(android.service.euicc.EuiccProfileInfo);
    method public android.service.euicc.EuiccProfileInfo build();
    method public android.service.euicc.EuiccProfileInfo.Builder setCarrierIdentifier(android.service.carrier.CarrierIdentifier);
    method public android.service.euicc.EuiccProfileInfo.Builder setIccid(java.lang.String);
    method public android.service.euicc.EuiccProfileInfo.Builder setNickname(java.lang.String);
    method public android.service.euicc.EuiccProfileInfo.Builder setPolicyRules(int);
    method public android.service.euicc.EuiccProfileInfo.Builder setProfileClass(int);
    method public android.service.euicc.EuiccProfileInfo.Builder setProfileName(java.lang.String);
    method public android.service.euicc.EuiccProfileInfo.Builder setServiceProviderName(java.lang.String);
    method public android.service.euicc.EuiccProfileInfo.Builder setState(int);
    method public android.service.euicc.EuiccProfileInfo.Builder setUiccAccessRule(java.util.List<android.telephony.UiccAccessRule>);
  }

  public static abstract class EuiccProfileInfo.PolicyRule implements java.lang.annotation.Annotation {
  }

  public static abstract class EuiccProfileInfo.ProfileClass implements java.lang.annotation.Annotation {
  }

  public static abstract class EuiccProfileInfo.ProfileState implements java.lang.annotation.Annotation {
  }

  public abstract class EuiccService extends android.app.Service {
    ctor public EuiccService();
    method public android.os.IBinder onBind(android.content.Intent);
    method public abstract int onDeleteSubscription(int, java.lang.String);
    method public abstract int onDownloadSubscription(int, android.telephony.euicc.DownloadableSubscription, boolean, boolean);
    method public abstract int onEraseSubscriptions(int);
    method public abstract android.service.euicc.GetDefaultDownloadableSubscriptionListResult onGetDefaultDownloadableSubscriptionList(int, boolean);
    method public abstract android.service.euicc.GetDownloadableSubscriptionMetadataResult onGetDownloadableSubscriptionMetadata(int, android.telephony.euicc.DownloadableSubscription, boolean);
    method public abstract java.lang.String onGetEid(int);
    method public abstract android.telephony.euicc.EuiccInfo onGetEuiccInfo(int);
    method public abstract android.service.euicc.GetEuiccProfileInfoListResult onGetEuiccProfileInfoList(int);
    method public abstract int onGetOtaStatus(int);
    method public abstract int onRetainSubscriptionsForFactoryReset(int);
    method public abstract void onStartOtaIfNecessary(int, android.service.euicc.EuiccService.OtaStatusChangedCallback);
    method public abstract int onSwitchToSubscription(int, java.lang.String, boolean);
    method public abstract int onUpdateSubscriptionNickname(int, java.lang.String, java.lang.String);
    field public static final java.lang.String ACTION_BIND_CARRIER_PROVISIONING_SERVICE = "android.service.euicc.action.BIND_CARRIER_PROVISIONING_SERVICE";
    field public static final java.lang.String ACTION_MANAGE_EMBEDDED_SUBSCRIPTIONS = "android.service.euicc.action.MANAGE_EMBEDDED_SUBSCRIPTIONS";
    field public static final java.lang.String ACTION_PROVISION_EMBEDDED_SUBSCRIPTION = "android.service.euicc.action.PROVISION_EMBEDDED_SUBSCRIPTION";
    field public static final java.lang.String ACTION_RESOLVE_CONFIRMATION_CODE = "android.service.euicc.action.RESOLVE_CONFIRMATION_CODE";
    field public static final java.lang.String ACTION_RESOLVE_DEACTIVATE_SIM = "android.service.euicc.action.RESOLVE_DEACTIVATE_SIM";
    field public static final java.lang.String ACTION_RESOLVE_NO_PRIVILEGES = "android.service.euicc.action.RESOLVE_NO_PRIVILEGES";
    field public static final java.lang.String CATEGORY_EUICC_UI = "android.service.euicc.category.EUICC_UI";
    field public static final java.lang.String EUICC_SERVICE_INTERFACE = "android.service.euicc.EuiccService";
    field public static final java.lang.String EXTRA_RESOLUTION_CALLING_PACKAGE = "android.service.euicc.extra.RESOLUTION_CALLING_PACKAGE";
    field public static final java.lang.String EXTRA_RESOLUTION_CONFIRMATION_CODE = "android.service.euicc.extra.RESOLUTION_CONFIRMATION_CODE";
    field public static final java.lang.String EXTRA_RESOLUTION_CONFIRMATION_CODE_RETRIED = "android.service.euicc.extra.RESOLUTION_CONFIRMATION_CODE_RETRIED";
    field public static final java.lang.String EXTRA_RESOLUTION_CONSENT = "android.service.euicc.extra.RESOLUTION_CONSENT";
    field public static final int RESULT_FIRST_USER = 1; // 0x1
    field public static final int RESULT_MUST_DEACTIVATE_SIM = -1; // 0xffffffff
    field public static final int RESULT_NEED_CONFIRMATION_CODE = -2; // 0xfffffffe
    field public static final int RESULT_OK = 0; // 0x0
  }

  public static abstract class EuiccService.OtaStatusChangedCallback {
    ctor public EuiccService.OtaStatusChangedCallback();
    method public abstract void onOtaStatusChanged(int);
  }

  public final class GetDefaultDownloadableSubscriptionListResult implements android.os.Parcelable {
    ctor public GetDefaultDownloadableSubscriptionListResult(int, android.telephony.euicc.DownloadableSubscription[]);
    method public int describeContents();
    method public java.util.List<android.telephony.euicc.DownloadableSubscription> getDownloadableSubscriptions();
    method public int getResult();
    method public void writeToParcel(android.os.Parcel, int);
    field public static final android.os.Parcelable.Creator<android.service.euicc.GetDefaultDownloadableSubscriptionListResult> CREATOR;
  }

  public final class GetDownloadableSubscriptionMetadataResult implements android.os.Parcelable {
    ctor public GetDownloadableSubscriptionMetadataResult(int, android.telephony.euicc.DownloadableSubscription);
    method public int describeContents();
    method public android.telephony.euicc.DownloadableSubscription getDownloadableSubscription();
    method public int getResult();
    method public void writeToParcel(android.os.Parcel, int);
    field public static final android.os.Parcelable.Creator<android.service.euicc.GetDownloadableSubscriptionMetadataResult> CREATOR;
  }

  public final class GetEuiccProfileInfoListResult implements android.os.Parcelable {
    ctor public GetEuiccProfileInfoListResult(int, android.service.euicc.EuiccProfileInfo[], boolean);
    method public int describeContents();
    method public boolean getIsRemovable();
    method public java.util.List<android.service.euicc.EuiccProfileInfo> getProfiles();
    method public int getResult();
    method public void writeToParcel(android.os.Parcel, int);
    field public static final android.os.Parcelable.Creator<android.service.euicc.GetEuiccProfileInfoListResult> CREATOR;
  }

}

package android.service.intelligence {

  public final class ContentCaptureEventsRequest implements android.os.Parcelable {
    method public int describeContents();
    method public java.util.List<android.view.intelligence.ContentCaptureEvent> getEvents();
    method public void writeToParcel(android.os.Parcel, int);
    field public static final android.os.Parcelable.Creator<android.service.intelligence.ContentCaptureEventsRequest> CREATOR;
  }

  public final class FillCallback {
    method public void onSuccess(android.service.intelligence.FillResponse);
  }

  public final class FillController {
    method public void autofill(java.util.List<android.util.Pair<android.view.autofill.AutofillId, android.view.autofill.AutofillValue>>);
  }

  public final class FillRequest {
    method public android.view.autofill.AutofillId getFocusedId();
    method public android.service.intelligence.PresentationParams getPresentationParams();
    method public android.service.intelligence.InteractionSessionId getSessionId();
  }

  public final class FillResponse implements android.os.Parcelable {
    method public int describeContents();
    method public void writeToParcel(android.os.Parcel, int);
    field public static final android.os.Parcelable.Creator<android.service.intelligence.FillResponse> CREATOR;
  }

  public static class FillResponse.Builder {
    ctor public FillResponse.Builder();
    method public android.service.intelligence.FillResponse build();
    method public android.service.intelligence.FillResponse.Builder setFillWindow(android.service.intelligence.FillWindow);
    method public android.service.intelligence.FillResponse.Builder setIgnoredIds(java.util.List<android.view.autofill.AutofillId>);
  }

  public final class FillWindow {
    ctor public FillWindow();
    method public void destroy();
    method public boolean update(android.service.intelligence.PresentationParams.Area, android.view.View, long);
    field public static final long FLAG_METADATA_ADDRESS = 1L; // 0x1L
  }

  public final class InteractionContext implements android.os.Parcelable {
    method public int describeContents();
    method public android.content.ComponentName getActivityComponent();
    method public int getDisplayId();
    method public int getFlags();
    method public int getTaskId();
    method public void writeToParcel(android.os.Parcel, int);
    field public static final android.os.Parcelable.Creator<android.service.intelligence.InteractionContext> CREATOR;
    field public static final int FLAG_DISABLED_BY_APP = 1; // 0x1
    field public static final int FLAG_DISABLED_BY_FLAG_SECURE = 2; // 0x2
  }

  public final class InteractionSessionId implements android.os.Parcelable {
    method public int describeContents();
    method public void writeToParcel(android.os.Parcel, int);
    field public static final android.os.Parcelable.Creator<android.service.intelligence.InteractionSessionId> CREATOR;
  }

  public abstract class PresentationParams {
    method public int getFlags();
    method public android.service.intelligence.PresentationParams.Area getFullArea();
    method public android.service.intelligence.PresentationParams.Area getSuggestionArea();
    field public static final int FLAG_HINT_GRAVITY_BOTTOM = 2; // 0x2
    field public static final int FLAG_HINT_GRAVITY_LEFT = 4; // 0x4
    field public static final int FLAG_HINT_GRAVITY_RIGHT = 8; // 0x8
    field public static final int FLAG_HINT_GRAVITY_TOP = 1; // 0x1
    field public static final int FLAG_HOST_IME = 16; // 0x10
    field public static final int FLAG_HOST_SYSTEM = 32; // 0x20
  }

  public static abstract class PresentationParams.Area {
    method public android.graphics.Rect getBounds();
    method public android.service.intelligence.PresentationParams.Area getSubArea(android.graphics.Rect);
  }

  public abstract class SmartSuggestionsService extends android.app.Service {
    ctor public SmartSuggestionsService();
    method public final java.util.Set<android.content.ComponentName> getContentCaptureDisabledActivities();
    method public final java.util.Set<java.lang.String> getContentCaptureDisabledPackages();
    method public void onActivitySnapshot(android.service.intelligence.InteractionSessionId, android.service.intelligence.SnapshotData);
    method public abstract void onContentCaptureEventsRequest(android.service.intelligence.InteractionSessionId, android.service.intelligence.ContentCaptureEventsRequest);
    method public void onCreateInteractionSession(android.service.intelligence.InteractionContext, android.service.intelligence.InteractionSessionId);
    method public void onDestroyInteractionSession(android.service.intelligence.InteractionSessionId);
    method public void onFillRequest(android.service.intelligence.InteractionSessionId, android.service.intelligence.FillRequest, android.os.CancellationSignal, android.service.intelligence.FillController, android.service.intelligence.FillCallback);
    method public final void setActivityContentCaptureEnabled(android.content.ComponentName, boolean);
    method public final void setContentCaptureWhitelist(java.util.List<java.lang.String>, java.util.List<android.content.ComponentName>);
    method public final void setPackageContentCaptureEnabled(java.lang.String, boolean);
    field public static final java.lang.String SERVICE_INTERFACE = "android.service.intelligence.SmartSuggestionsService";
  }

  public final class SnapshotData implements android.os.Parcelable {
    method public int describeContents();
    method public android.app.assist.AssistContent getAssistContent();
    method public android.os.Bundle getAssistData();
    method public android.app.assist.AssistStructure getAssistStructure();
    method public void writeToParcel(android.os.Parcel, int);
    field public static final android.os.Parcelable.Creator<android.service.intelligence.SnapshotData> CREATOR;
  }

}

package android.service.notification {

  public final class Adjustment implements android.os.Parcelable {
    ctor public Adjustment(java.lang.String, java.lang.String, android.os.Bundle, java.lang.CharSequence, int);
    ctor protected Adjustment(android.os.Parcel);
    method public int describeContents();
    method public java.lang.CharSequence getExplanation();
    method public java.lang.String getKey();
    method public java.lang.String getPackage();
    method public android.os.Bundle getSignals();
    method public int getUser();
    method public void writeToParcel(android.os.Parcel, int);
    field public static final android.os.Parcelable.Creator<android.service.notification.Adjustment> CREATOR;
    field public static final java.lang.String KEY_IMPORTANCE = "key_importance";
    field public static final java.lang.String KEY_PEOPLE = "key_people";
    field public static final java.lang.String KEY_SMART_ACTIONS = "key_smart_actions";
    field public static final java.lang.String KEY_SMART_REPLIES = "key_smart_replies";
    field public static final java.lang.String KEY_SNOOZE_CRITERIA = "key_snooze_criteria";
    field public static final java.lang.String KEY_USER_SENTIMENT = "key_user_sentiment";
  }

  public final class Condition implements android.os.Parcelable {
    ctor public Condition(android.net.Uri, java.lang.String, java.lang.String, java.lang.String, int, int, int);
    method public android.service.notification.Condition copy();
    method public static boolean isValidId(android.net.Uri, java.lang.String);
    method public static android.net.Uri.Builder newId(android.content.Context);
    method public static java.lang.String relevanceToString(int);
    method public static java.lang.String stateToString(int);
    field public static final int FLAG_RELEVANT_ALWAYS = 2; // 0x2
    field public static final int FLAG_RELEVANT_NOW = 1; // 0x1
    field public static final java.lang.String SCHEME = "condition";
    field public static final int STATE_ERROR = 3; // 0x3
    field public static final int STATE_UNKNOWN = 2; // 0x2
    field public final int flags;
    field public final int icon;
    field public final java.lang.String line1;
    field public final java.lang.String line2;
  }

  public abstract class ConditionProviderService extends android.app.Service {
    method public void onRequestConditions(int);
  }

  public abstract class NotificationAssistantService extends android.service.notification.NotificationListenerService {
    ctor public NotificationAssistantService();
    method public final void adjustNotification(android.service.notification.Adjustment);
    method public final void adjustNotifications(java.util.List<android.service.notification.Adjustment>);
    method public void onActionClicked(java.lang.String, android.app.Notification.Action, int);
    method public final android.os.IBinder onBind(android.content.Intent);
    method public void onNotificationDirectReply(java.lang.String);
    method public android.service.notification.Adjustment onNotificationEnqueued(android.service.notification.StatusBarNotification);
    method public android.service.notification.Adjustment onNotificationEnqueued(android.service.notification.StatusBarNotification, android.app.NotificationChannel);
    method public void onNotificationExpansionChanged(java.lang.String, boolean, boolean);
    method public void onNotificationRemoved(android.service.notification.StatusBarNotification, android.service.notification.NotificationListenerService.RankingMap, android.service.notification.NotificationStats, int);
    method public abstract void onNotificationSnoozedUntilContext(android.service.notification.StatusBarNotification, java.lang.String);
    method public void onNotificationsSeen(java.util.List<java.lang.String>);
    method public void onSuggestedReplySent(java.lang.String, java.lang.CharSequence, int);
    method public final void unsnoozeNotification(java.lang.String);
    field public static final java.lang.String SERVICE_INTERFACE = "android.service.notification.NotificationAssistantService";
    field public static final int SOURCE_FROM_APP = 0; // 0x0
    field public static final int SOURCE_FROM_ASSISTANT = 1; // 0x1
  }

  public final class NotificationStats implements android.os.Parcelable {
    ctor public NotificationStats();
    ctor protected NotificationStats(android.os.Parcel);
    method public int describeContents();
    method public int getDismissalSentiment();
    method public int getDismissalSurface();
    method public boolean hasDirectReplied();
    method public boolean hasExpanded();
    method public boolean hasInteracted();
    method public boolean hasSeen();
    method public boolean hasSnoozed();
    method public boolean hasViewedSettings();
    method public void setDirectReplied();
    method public void setDismissalSentiment(int);
    method public void setDismissalSurface(int);
    method public void setExpanded();
    method public void setSeen();
    method public void setSnoozed();
    method public void setViewedSettings();
    method public void writeToParcel(android.os.Parcel, int);
    field public static final android.os.Parcelable.Creator<android.service.notification.NotificationStats> CREATOR;
    field public static final int DISMISSAL_AOD = 2; // 0x2
    field public static final int DISMISSAL_NOT_DISMISSED = -1; // 0xffffffff
    field public static final int DISMISSAL_OTHER = 0; // 0x0
    field public static final int DISMISSAL_PEEK = 1; // 0x1
    field public static final int DISMISSAL_SHADE = 3; // 0x3
    field public static final int DISMISS_SENTIMENT_NEGATIVE = 0; // 0x0
    field public static final int DISMISS_SENTIMENT_NEUTRAL = 1; // 0x1
    field public static final int DISMISS_SENTIMENT_POSITIVE = 2; // 0x2
    field public static final int DISMISS_SENTIMENT_UNKNOWN = -1000; // 0xfffffc18
  }

  public final class SnoozeCriterion implements android.os.Parcelable {
    ctor public SnoozeCriterion(java.lang.String, java.lang.CharSequence, java.lang.CharSequence);
    ctor protected SnoozeCriterion(android.os.Parcel);
    method public int describeContents();
    method public java.lang.CharSequence getConfirmation();
    method public java.lang.CharSequence getExplanation();
    method public java.lang.String getId();
    method public void writeToParcel(android.os.Parcel, int);
    field public static final android.os.Parcelable.Creator<android.service.notification.SnoozeCriterion> CREATOR;
  }

}

package android.service.oemlock {

  public class OemLockManager {
    method public java.lang.String getLockName();
    method public boolean isOemUnlockAllowedByCarrier();
    method public boolean isOemUnlockAllowedByUser();
    method public void setOemUnlockAllowedByCarrier(boolean, byte[]);
    method public void setOemUnlockAllowedByUser(boolean);
  }

}

package android.service.persistentdata {

  public class PersistentDataBlockManager {
    method public int getDataBlockSize();
    method public int getFlashLockState();
    method public long getMaximumDataBlockSize();
    method public deprecated boolean getOemUnlockEnabled();
    method public byte[] read();
    method public deprecated void setOemUnlockEnabled(boolean);
    method public void wipe();
    method public int write(byte[]);
    field public static final int FLASH_LOCK_LOCKED = 1; // 0x1
    field public static final int FLASH_LOCK_UNKNOWN = -1; // 0xffffffff
    field public static final int FLASH_LOCK_UNLOCKED = 0; // 0x0
  }

  public static abstract class PersistentDataBlockManager.FlashLockState implements java.lang.annotation.Annotation {
  }

}

package android.service.quicksettings {

  public class TileService extends android.app.Service {
    method public final void setStatusIcon(android.graphics.drawable.Icon, java.lang.String);
  }

}

package android.service.resolver {

  public abstract class ResolverRankerService extends android.app.Service {
    ctor public ResolverRankerService();
    method public android.os.IBinder onBind(android.content.Intent);
    method public void onPredictSharingProbabilities(java.util.List<android.service.resolver.ResolverTarget>);
    method public void onTrainRankingModel(java.util.List<android.service.resolver.ResolverTarget>, int);
    field public static final java.lang.String BIND_PERMISSION = "android.permission.BIND_RESOLVER_RANKER_SERVICE";
    field public static final java.lang.String HOLD_PERMISSION = "android.permission.PROVIDE_RESOLVER_RANKER_SERVICE";
    field public static final java.lang.String SERVICE_INTERFACE = "android.service.resolver.ResolverRankerService";
  }

  public final class ResolverTarget implements android.os.Parcelable {
    ctor public ResolverTarget();
    method public int describeContents();
    method public float getChooserScore();
    method public float getLaunchScore();
    method public float getRecencyScore();
    method public float getSelectProbability();
    method public float getTimeSpentScore();
    method public void setChooserScore(float);
    method public void setLaunchScore(float);
    method public void setRecencyScore(float);
    method public void setSelectProbability(float);
    method public void setTimeSpentScore(float);
    method public void writeToParcel(android.os.Parcel, int);
    field public static final android.os.Parcelable.Creator<android.service.resolver.ResolverTarget> CREATOR;
  }

}

package android.service.settings.suggestions {

  public final class Suggestion implements android.os.Parcelable {
    method public int describeContents();
    method public int getFlags();
    method public android.graphics.drawable.Icon getIcon();
    method public java.lang.String getId();
    method public android.app.PendingIntent getPendingIntent();
    method public java.lang.CharSequence getSummary();
    method public java.lang.CharSequence getTitle();
    method public void writeToParcel(android.os.Parcel, int);
    field public static final android.os.Parcelable.Creator<android.service.settings.suggestions.Suggestion> CREATOR;
    field public static final int FLAG_HAS_BUTTON = 1; // 0x1
  }

  public static class Suggestion.Builder {
    ctor public Suggestion.Builder(java.lang.String);
    method public android.service.settings.suggestions.Suggestion build();
    method public android.service.settings.suggestions.Suggestion.Builder setFlags(int);
    method public android.service.settings.suggestions.Suggestion.Builder setIcon(android.graphics.drawable.Icon);
    method public android.service.settings.suggestions.Suggestion.Builder setPendingIntent(android.app.PendingIntent);
    method public android.service.settings.suggestions.Suggestion.Builder setSummary(java.lang.CharSequence);
    method public android.service.settings.suggestions.Suggestion.Builder setTitle(java.lang.CharSequence);
  }

  public abstract class SuggestionService extends android.app.Service {
    ctor public SuggestionService();
    method public android.os.IBinder onBind(android.content.Intent);
    method public abstract java.util.List<android.service.settings.suggestions.Suggestion> onGetSuggestions();
    method public abstract void onSuggestionDismissed(android.service.settings.suggestions.Suggestion);
    method public abstract void onSuggestionLaunched(android.service.settings.suggestions.Suggestion);
  }

}

package android.service.sms {

  public abstract class FinancialSmsService extends android.app.Service {
    method public android.os.IBinder onBind(android.content.Intent);
    method public abstract android.database.CursorWindow onGetSmsMessages(android.os.Bundle);
    field public static final java.lang.String ACTION_FINANCIAL_SERVICE_INTENT = "android.service.sms.action.FINANCIAL_SERVICE_INTENT";
  }

}

package android.service.textclassifier {

  public abstract class TextClassifierService extends android.app.Service {
    ctor public TextClassifierService();
    method public final android.view.textclassifier.TextClassifier getLocalTextClassifier();
    method public final android.os.IBinder onBind(android.content.Intent);
    method public abstract void onClassifyText(android.view.textclassifier.TextClassificationSessionId, android.view.textclassifier.TextClassification.Request, android.os.CancellationSignal, android.service.textclassifier.TextClassifierService.Callback<android.view.textclassifier.TextClassification>);
    method public void onCreateTextClassificationSession(android.view.textclassifier.TextClassificationContext, android.view.textclassifier.TextClassificationSessionId);
    method public void onDestroyTextClassificationSession(android.view.textclassifier.TextClassificationSessionId);
    method public void onDetectLanguage(android.view.textclassifier.TextClassificationSessionId, android.view.textclassifier.TextLanguage.Request, android.os.CancellationSignal, android.service.textclassifier.TextClassifierService.Callback<android.view.textclassifier.TextLanguage>);
    method public abstract void onGenerateLinks(android.view.textclassifier.TextClassificationSessionId, android.view.textclassifier.TextLinks.Request, android.os.CancellationSignal, android.service.textclassifier.TextClassifierService.Callback<android.view.textclassifier.TextLinks>);
    method public void onSelectionEvent(android.view.textclassifier.TextClassificationSessionId, android.view.textclassifier.SelectionEvent);
    method public void onSuggestConversationActions(android.view.textclassifier.TextClassificationSessionId, android.view.textclassifier.ConversationActions.Request, android.os.CancellationSignal, android.service.textclassifier.TextClassifierService.Callback<android.view.textclassifier.ConversationActions>);
    method public abstract void onSuggestSelection(android.view.textclassifier.TextClassificationSessionId, android.view.textclassifier.TextSelection.Request, android.os.CancellationSignal, android.service.textclassifier.TextClassifierService.Callback<android.view.textclassifier.TextSelection>);
    field public static final java.lang.String SERVICE_INTERFACE = "android.service.textclassifier.TextClassifierService";
  }

  public static abstract interface TextClassifierService.Callback<T> {
    method public abstract void onFailure(java.lang.CharSequence);
    method public abstract void onSuccess(T);
  }

}

package android.service.trust {

  public class TrustAgentService extends android.app.Service {
    ctor public TrustAgentService();
    method public final void addEscrowToken(byte[], android.os.UserHandle);
    method public final deprecated void grantTrust(java.lang.CharSequence, long, boolean);
    method public final void grantTrust(java.lang.CharSequence, long, int);
    method public final void isEscrowTokenActive(long, android.os.UserHandle);
    method public final android.os.IBinder onBind(android.content.Intent);
    method public boolean onConfigure(java.util.List<android.os.PersistableBundle>);
    method public void onDeviceLocked();
    method public void onDeviceUnlockLockout(long);
    method public void onDeviceUnlocked();
    method public void onEscrowTokenAdded(byte[], long, android.os.UserHandle);
    method public void onEscrowTokenRemoved(long, boolean);
    method public void onEscrowTokenStateReceived(long, int);
    method public void onTrustTimeout();
    method public void onUnlockAttempt(boolean);
    method public final void removeEscrowToken(long, android.os.UserHandle);
    method public final void revokeTrust();
    method public final void setManagingTrust(boolean);
    method public final void showKeyguardErrorMessage(java.lang.CharSequence);
    method public final void unlockUserWithToken(long, byte[], android.os.UserHandle);
    field public static final int FLAG_GRANT_TRUST_DISMISS_KEYGUARD = 2; // 0x2
    field public static final int FLAG_GRANT_TRUST_INITIATED_BY_USER = 1; // 0x1
    field public static final java.lang.String SERVICE_INTERFACE = "android.service.trust.TrustAgentService";
    field public static final int TOKEN_STATE_ACTIVE = 1; // 0x1
    field public static final int TOKEN_STATE_INACTIVE = 0; // 0x0
    field public static final java.lang.String TRUST_AGENT_META_DATA = "android.service.trust.trustagent";
  }

}

package android.service.wallpaper {

  public class WallpaperService.Engine {
    method public boolean isInAmbientMode();
    method public void onAmbientModeChanged(boolean, long);
  }

}

package android.telecom {

  public deprecated class AudioState implements android.os.Parcelable {
    ctor public AudioState(boolean, int, int);
    ctor public AudioState(android.telecom.AudioState);
    ctor public AudioState(android.telecom.CallAudioState);
    method public static java.lang.String audioRouteToString(int);
    method public int describeContents();
    method public int getRoute();
    method public int getSupportedRouteMask();
    method public boolean isMuted();
    method public void writeToParcel(android.os.Parcel, int);
    field public static final android.os.Parcelable.Creator<android.telecom.AudioState> CREATOR;
    field public static final int ROUTE_BLUETOOTH = 2; // 0x2
    field public static final int ROUTE_EARPIECE = 1; // 0x1
    field public static final int ROUTE_SPEAKER = 8; // 0x8
    field public static final int ROUTE_WIRED_HEADSET = 4; // 0x4
    field public static final int ROUTE_WIRED_OR_EARPIECE = 5; // 0x5
  }

  public final class Call {
    method public deprecated void addListener(android.telecom.Call.Listener);
    method public deprecated void removeListener(android.telecom.Call.Listener);
    field public static final deprecated int STATE_PRE_DIAL_WAIT = 8; // 0x8
  }

  public static abstract deprecated class Call.Listener extends android.telecom.Call.Callback {
    ctor public Call.Listener();
  }

  public abstract class Conference extends android.telecom.Conferenceable {
    method public final deprecated android.telecom.AudioState getAudioState();
    method public final deprecated long getConnectTimeMillis();
    method public android.telecom.Connection getPrimaryConnection();
    method public deprecated void onAudioStateChanged(android.telecom.AudioState);
    method public final deprecated void setConnectTimeMillis(long);
  }

  public abstract class Connection extends android.telecom.Conferenceable {
    method public final deprecated android.telecom.AudioState getAudioState();
    method public deprecated void onAudioStateChanged(android.telecom.AudioState);
  }

  public abstract class InCallService extends android.app.Service {
    method public deprecated android.telecom.Phone getPhone();
    method public deprecated void onPhoneCreated(android.telecom.Phone);
    method public deprecated void onPhoneDestroyed(android.telecom.Phone);
  }

  public class ParcelableCallAnalytics implements android.os.Parcelable {
    ctor public ParcelableCallAnalytics(long, long, int, boolean, boolean, int, int, boolean, java.lang.String, boolean, java.util.List<android.telecom.ParcelableCallAnalytics.AnalyticsEvent>, java.util.List<android.telecom.ParcelableCallAnalytics.EventTiming>);
    ctor public ParcelableCallAnalytics(android.os.Parcel);
    method public java.util.List<android.telecom.ParcelableCallAnalytics.AnalyticsEvent> analyticsEvents();
    method public int describeContents();
    method public long getCallDurationMillis();
    method public int getCallTechnologies();
    method public int getCallTerminationCode();
    method public int getCallType();
    method public java.lang.String getConnectionService();
    method public java.util.List<android.telecom.ParcelableCallAnalytics.EventTiming> getEventTimings();
    method public long getStartTimeMillis();
    method public boolean isAdditionalCall();
    method public boolean isCreatedFromExistingConnection();
    method public boolean isEmergencyCall();
    method public boolean isInterrupted();
    method public void writeToParcel(android.os.Parcel, int);
    field public static final int CALLTYPE_INCOMING = 1; // 0x1
    field public static final int CALLTYPE_OUTGOING = 2; // 0x2
    field public static final int CALLTYPE_UNKNOWN = 0; // 0x0
    field public static final int CDMA_PHONE = 1; // 0x1
    field public static final android.os.Parcelable.Creator<android.telecom.ParcelableCallAnalytics> CREATOR;
    field public static final int GSM_PHONE = 2; // 0x2
    field public static final int IMS_PHONE = 4; // 0x4
    field public static final long MILLIS_IN_1_SECOND = 1000L; // 0x3e8L
    field public static final long MILLIS_IN_5_MINUTES = 300000L; // 0x493e0L
    field public static final int SIP_PHONE = 8; // 0x8
    field public static final int STILL_CONNECTED = -1; // 0xffffffff
    field public static final int THIRD_PARTY_PHONE = 16; // 0x10
  }

  public static final class ParcelableCallAnalytics.AnalyticsEvent implements android.os.Parcelable {
    ctor public ParcelableCallAnalytics.AnalyticsEvent(int, long);
    method public int describeContents();
    method public int getEventName();
    method public long getTimeSinceLastEvent();
    method public void writeToParcel(android.os.Parcel, int);
    field public static final int AUDIO_ROUTE_BT = 204; // 0xcc
    field public static final int AUDIO_ROUTE_EARPIECE = 205; // 0xcd
    field public static final int AUDIO_ROUTE_HEADSET = 206; // 0xce
    field public static final int AUDIO_ROUTE_SPEAKER = 207; // 0xcf
    field public static final int BIND_CS = 5; // 0x5
    field public static final int BLOCK_CHECK_FINISHED = 105; // 0x69
    field public static final int BLOCK_CHECK_INITIATED = 104; // 0x68
    field public static final int CONFERENCE_WITH = 300; // 0x12c
    field public static final android.os.Parcelable.Creator<android.telecom.ParcelableCallAnalytics.AnalyticsEvent> CREATOR;
    field public static final int CS_BOUND = 6; // 0x6
    field public static final int DIRECT_TO_VM_FINISHED = 103; // 0x67
    field public static final int DIRECT_TO_VM_INITIATED = 102; // 0x66
    field public static final int FILTERING_COMPLETED = 107; // 0x6b
    field public static final int FILTERING_INITIATED = 106; // 0x6a
    field public static final int FILTERING_TIMED_OUT = 108; // 0x6c
    field public static final int MUTE = 202; // 0xca
    field public static final int REMOTELY_HELD = 402; // 0x192
    field public static final int REMOTELY_UNHELD = 403; // 0x193
    field public static final int REQUEST_ACCEPT = 7; // 0x7
    field public static final int REQUEST_HOLD = 400; // 0x190
    field public static final int REQUEST_PULL = 500; // 0x1f4
    field public static final int REQUEST_REJECT = 8; // 0x8
    field public static final int REQUEST_UNHOLD = 401; // 0x191
    field public static final int SCREENING_COMPLETED = 101; // 0x65
    field public static final int SCREENING_SENT = 100; // 0x64
    field public static final int SET_ACTIVE = 1; // 0x1
    field public static final int SET_DIALING = 4; // 0x4
    field public static final int SET_DISCONNECTED = 2; // 0x2
    field public static final int SET_HOLD = 404; // 0x194
    field public static final int SET_PARENT = 302; // 0x12e
    field public static final int SET_SELECT_PHONE_ACCOUNT = 0; // 0x0
    field public static final int SILENCE = 201; // 0xc9
    field public static final int SKIP_RINGING = 200; // 0xc8
    field public static final int SPLIT_CONFERENCE = 301; // 0x12d
    field public static final int START_CONNECTION = 3; // 0x3
    field public static final int SWAP = 405; // 0x195
    field public static final int UNMUTE = 203; // 0xcb
  }

  public static final class ParcelableCallAnalytics.EventTiming implements android.os.Parcelable {
    ctor public ParcelableCallAnalytics.EventTiming(int, long);
    method public int describeContents();
    method public int getName();
    method public long getTime();
    method public void writeToParcel(android.os.Parcel, int);
    field public static final int ACCEPT_TIMING = 0; // 0x0
    field public static final int BIND_CS_TIMING = 6; // 0x6
    field public static final int BLOCK_CHECK_FINISHED_TIMING = 9; // 0x9
    field public static final android.os.Parcelable.Creator<android.telecom.ParcelableCallAnalytics.EventTiming> CREATOR;
    field public static final int DIRECT_TO_VM_FINISHED_TIMING = 8; // 0x8
    field public static final int DISCONNECT_TIMING = 2; // 0x2
    field public static final int FILTERING_COMPLETED_TIMING = 10; // 0xa
    field public static final int FILTERING_TIMED_OUT_TIMING = 11; // 0xb
    field public static final int HOLD_TIMING = 3; // 0x3
    field public static final int INVALID = 999999; // 0xf423f
    field public static final int OUTGOING_TIME_TO_DIALING_TIMING = 5; // 0x5
    field public static final int REJECT_TIMING = 1; // 0x1
    field public static final int SCREENING_COMPLETED_TIMING = 7; // 0x7
    field public static final int UNHOLD_TIMING = 4; // 0x4
  }

  public final deprecated class Phone {
    method public void addListener(android.telecom.Phone.Listener);
    method public boolean canAddCall();
    method public deprecated android.telecom.AudioState getAudioState();
    method public android.telecom.CallAudioState getCallAudioState();
    method public java.util.List<android.telecom.Call> getCalls();
    method public void removeListener(android.telecom.Phone.Listener);
    method public void requestBluetoothAudio(java.lang.String);
    method public void setAudioRoute(int);
    method public void setMuted(boolean);
  }

  public static abstract class Phone.Listener {
    ctor public Phone.Listener();
    method public deprecated void onAudioStateChanged(android.telecom.Phone, android.telecom.AudioState);
    method public void onBringToForeground(android.telecom.Phone, boolean);
    method public void onCallAdded(android.telecom.Phone, android.telecom.Call);
    method public void onCallAudioStateChanged(android.telecom.Phone, android.telecom.CallAudioState);
    method public void onCallRemoved(android.telecom.Phone, android.telecom.Call);
    method public void onCanAddCallChanged(android.telecom.Phone, boolean);
    method public void onSilenceRinger(android.telecom.Phone);
  }

  public final class PhoneAccount implements android.os.Parcelable {
    field public static final int CAPABILITY_MULTI_USER = 32; // 0x20
  }

  public final class RemoteConference {
    method public deprecated void setAudioState(android.telecom.AudioState);
  }

  public final class RemoteConnection {
    method public deprecated void setAudioState(android.telecom.AudioState);
  }

  public final class StatusHints implements android.os.Parcelable {
    ctor public deprecated StatusHints(android.content.ComponentName, java.lang.CharSequence, int, android.os.Bundle);
    method public deprecated android.graphics.drawable.Drawable getIcon(android.content.Context);
    method public deprecated int getIconResId();
    method public deprecated android.content.ComponentName getPackageName();
  }

  public final class TelecomAnalytics implements android.os.Parcelable {
    ctor public TelecomAnalytics(java.util.List<android.telecom.TelecomAnalytics.SessionTiming>, java.util.List<android.telecom.ParcelableCallAnalytics>);
    method public int describeContents();
    method public java.util.List<android.telecom.ParcelableCallAnalytics> getCallAnalytics();
    method public java.util.List<android.telecom.TelecomAnalytics.SessionTiming> getSessionTimings();
    method public void writeToParcel(android.os.Parcel, int);
    field public static final android.os.Parcelable.Creator<android.telecom.TelecomAnalytics> CREATOR;
  }

  public static final class TelecomAnalytics.SessionTiming implements android.os.Parcelable {
    ctor public TelecomAnalytics.SessionTiming(int, long);
    method public int describeContents();
    method public java.lang.Integer getKey();
    method public long getTime();
    method public void writeToParcel(android.os.Parcel, int);
    field public static final android.os.Parcelable.Creator<android.telecom.TelecomAnalytics.SessionTiming> CREATOR;
    field public static final int CSW_ADD_CONFERENCE_CALL = 108; // 0x6c
    field public static final int CSW_HANDLE_CREATE_CONNECTION_COMPLETE = 100; // 0x64
    field public static final int CSW_REMOVE_CALL = 106; // 0x6a
    field public static final int CSW_SET_ACTIVE = 101; // 0x65
    field public static final int CSW_SET_DIALING = 103; // 0x67
    field public static final int CSW_SET_DISCONNECTED = 104; // 0x68
    field public static final int CSW_SET_IS_CONFERENCED = 107; // 0x6b
    field public static final int CSW_SET_ON_HOLD = 105; // 0x69
    field public static final int CSW_SET_RINGING = 102; // 0x66
    field public static final int ICA_ANSWER_CALL = 1; // 0x1
    field public static final int ICA_CONFERENCE = 8; // 0x8
    field public static final int ICA_DISCONNECT_CALL = 3; // 0x3
    field public static final int ICA_HOLD_CALL = 4; // 0x4
    field public static final int ICA_MUTE = 6; // 0x6
    field public static final int ICA_REJECT_CALL = 2; // 0x2
    field public static final int ICA_SET_AUDIO_ROUTE = 7; // 0x7
    field public static final int ICA_UNHOLD_CALL = 5; // 0x5
  }

  public class TelecomManager {
    method public void addNewUnknownCall(android.telecom.PhoneAccountHandle, android.os.Bundle);
    method public deprecated void clearAccounts();
    method public void clearPhoneAccounts();
    method public android.telecom.TelecomAnalytics dumpAnalytics();
    method public void enablePhoneAccount(android.telecom.PhoneAccountHandle, boolean);
    method public boolean endCall();
    method public java.util.List<android.telecom.PhoneAccountHandle> getAllPhoneAccountHandles();
    method public java.util.List<android.telecom.PhoneAccount> getAllPhoneAccounts();
    method public int getAllPhoneAccountsCount();
    method public int getCallState();
    method public android.telecom.PhoneAccountHandle getConnectionManager();
    method public int getCurrentTtyMode();
    method public deprecated android.content.ComponentName getDefaultPhoneApp();
    method public java.util.List<android.telecom.PhoneAccountHandle> getPhoneAccountsForPackage();
    method public java.util.List<android.telecom.PhoneAccountHandle> getPhoneAccountsSupportingScheme(java.lang.String);
    method public boolean isInEmergencyCall();
    method public boolean isRinging();
    method public boolean isTtySupported();
    method public boolean setDefaultDialer(java.lang.String);
    field public static final java.lang.String EXTRA_CALL_BACK_INTENT = "android.telecom.extra.CALL_BACK_INTENT";
    field public static final java.lang.String EXTRA_CLEAR_MISSED_CALLS_INTENT = "android.telecom.extra.CLEAR_MISSED_CALLS_INTENT";
    field public static final java.lang.String EXTRA_CONNECTION_SERVICE = "android.telecom.extra.CONNECTION_SERVICE";
    field public static final int TTY_MODE_FULL = 1; // 0x1
    field public static final int TTY_MODE_HCO = 2; // 0x2
    field public static final int TTY_MODE_OFF = 0; // 0x0
    field public static final int TTY_MODE_VCO = 3; // 0x3
  }

}

package android.telephony {

  public static final class AccessNetworkConstants.TransportType {
    field public static final int WLAN = 2; // 0x2
    field public static final int WWAN = 1; // 0x1
  }

  public class CarrierConfigManager {
    method public static android.os.PersistableBundle getDefaultConfig();
    method public void overrideConfig(int, android.os.PersistableBundle);
    method public void updateConfigForPhoneId(int, java.lang.String);
    field public static final java.lang.String KEY_CARRIER_SETUP_APP_STRING = "carrier_setup_app_string";
    field public static final java.lang.String KEY_CONFIG_PLANS_PACKAGE_OVERRIDE_STRING = "config_plans_package_override_string";
  }

  public class MbmsDownloadSession implements java.lang.AutoCloseable {
    field public static final java.lang.String MBMS_DOWNLOAD_SERVICE_ACTION = "android.telephony.action.EmbmsDownload";
  }

  public class MbmsGroupCallSession implements java.lang.AutoCloseable {
    field public static final java.lang.String MBMS_GROUP_CALL_SERVICE_ACTION = "android.telephony.action.EmbmsGroupCall";
  }

  public class MbmsStreamingSession implements java.lang.AutoCloseable {
    field public static final java.lang.String MBMS_STREAMING_SERVICE_ACTION = "android.telephony.action.EmbmsStreaming";
  }

  public class NetworkRegistrationState implements android.os.Parcelable {
    ctor public NetworkRegistrationState(int, int, int, int, int, boolean, int[], android.telephony.CellIdentity);
    ctor protected NetworkRegistrationState(android.os.Parcel);
    method public int describeContents();
    method public int getAccessNetworkTechnology();
    method public int[] getAvailableServices();
    method public android.telephony.CellIdentity getCellIdentity();
    method public int getDomain();
    method public int getRegState();
    method public int getRejectCause();
    method public int getRoamingType();
    method public int getTransportType();
    method public boolean isEmergencyEnabled();
    method public boolean isRoaming();
    method public void writeToParcel(android.os.Parcel, int);
    field public static final android.os.Parcelable.Creator<android.telephony.NetworkRegistrationState> CREATOR;
    field public static final int DOMAIN_CS = 1; // 0x1
    field public static final int DOMAIN_PS = 2; // 0x2
    field public static final int REG_STATE_DENIED = 3; // 0x3
    field public static final int REG_STATE_HOME = 1; // 0x1
    field public static final int REG_STATE_NOT_REG_NOT_SEARCHING = 0; // 0x0
    field public static final int REG_STATE_NOT_REG_SEARCHING = 2; // 0x2
    field public static final int REG_STATE_ROAMING = 5; // 0x5
    field public static final int REG_STATE_UNKNOWN = 4; // 0x4
    field public static final int SERVICE_TYPE_DATA = 2; // 0x2
    field public static final int SERVICE_TYPE_EMERGENCY = 5; // 0x5
    field public static final int SERVICE_TYPE_SMS = 3; // 0x3
    field public static final int SERVICE_TYPE_VIDEO = 4; // 0x4
    field public static final int SERVICE_TYPE_VOICE = 1; // 0x1
  }

  public abstract class NetworkService extends android.app.Service {
    ctor public NetworkService();
    method protected abstract android.telephony.NetworkService.NetworkServiceProvider createNetworkServiceProvider(int);
    field public static final java.lang.String NETWORK_SERVICE_EXTRA_SLOT_ID = "android.telephony.extra.SLOT_ID";
    field public static final java.lang.String NETWORK_SERVICE_INTERFACE = "android.telephony.NetworkService";
  }

  public class NetworkService.NetworkServiceProvider {
    ctor public NetworkService.NetworkServiceProvider(int);
    method public void getNetworkRegistrationState(int, android.telephony.NetworkServiceCallback);
    method public final int getSlotId();
    method public final void notifyNetworkRegistrationStateChanged();
    method protected void onDestroy();
  }

  public class NetworkServiceCallback {
    method public void onGetNetworkRegistrationStateComplete(int, android.telephony.NetworkRegistrationState);
    field public static final int RESULT_ERROR_BUSY = 3; // 0x3
    field public static final int RESULT_ERROR_FAILED = 5; // 0x5
    field public static final int RESULT_ERROR_ILLEGAL_STATE = 4; // 0x4
    field public static final int RESULT_ERROR_INVALID_ARG = 2; // 0x2
    field public static final int RESULT_ERROR_UNSUPPORTED = 1; // 0x1
    field public static final int RESULT_SUCCESS = 0; // 0x0
  }

  public abstract interface NumberVerificationCallback {
    method public default void onCallReceived(java.lang.String);
    method public default void onVerificationFailed(int);
    field public static final int REASON_CONCURRENT_REQUESTS = 4; // 0x4
    field public static final int REASON_IN_ECBM = 5; // 0x5
    field public static final int REASON_IN_EMERGENCY_CALL = 6; // 0x6
    field public static final int REASON_NETWORK_NOT_AVAILABLE = 2; // 0x2
    field public static final int REASON_TIMED_OUT = 1; // 0x1
    field public static final int REASON_TOO_MANY_CALLS = 3; // 0x3
    field public static final int REASON_UNSPECIFIED = 0; // 0x0
  }

  public final class PhoneNumberRange implements android.os.Parcelable {
    ctor public PhoneNumberRange(java.lang.String, java.lang.String, java.lang.String, java.lang.String);
    method public int describeContents();
    method public boolean matches(java.lang.String);
    method public void writeToParcel(android.os.Parcel, int);
    field public static final android.os.Parcelable.Creator<android.telephony.PhoneNumberRange> CREATOR;
  }

  public class PhoneStateListener {
    method public void onRadioPowerStateChanged(int);
    method public void onSrvccStateChanged(int);
    method public void onVoiceActivationStateChanged(int);
    field public static final int LISTEN_RADIO_POWER_STATE_CHANGED = 8388608; // 0x800000
    field public static final int LISTEN_SRVCC_STATE_CHANGED = 16384; // 0x4000
    field public static final int LISTEN_VOICE_ACTIVATION_STATE = 131072; // 0x20000
  }

  public class ServiceState implements android.os.Parcelable {
    method public android.telephony.NetworkRegistrationState getNetworkRegistrationState(int, int);
    method public java.util.List<android.telephony.NetworkRegistrationState> getNetworkRegistrationStates();
    method public deprecated java.util.List<android.telephony.NetworkRegistrationState> getNetworkRegistrationStates(int);
    method public deprecated android.telephony.NetworkRegistrationState getNetworkRegistrationStates(int, int);
    method public java.util.List<android.telephony.NetworkRegistrationState> getNetworkRegistrationStatesForDomain(int);
    method public java.util.List<android.telephony.NetworkRegistrationState> getNetworkRegistrationStatesForTransportType(int);
    field public static final int ROAMING_TYPE_DOMESTIC = 2; // 0x2
    field public static final int ROAMING_TYPE_INTERNATIONAL = 3; // 0x3
    field public static final int ROAMING_TYPE_NOT_ROAMING = 0; // 0x0
    field public static final int ROAMING_TYPE_UNKNOWN = 1; // 0x1
  }

  public final class SmsManager {
    method public void sendMultipartTextMessageWithoutPersisting(java.lang.String, java.lang.String, java.util.List<java.lang.String>, java.util.List<android.app.PendingIntent>, java.util.List<android.app.PendingIntent>);
    method public void sendTextMessageWithoutPersisting(java.lang.String, java.lang.String, java.lang.String, android.app.PendingIntent, android.app.PendingIntent);
    field public static final int RESULT_CANCELLED = 23; // 0x17
    field public static final int RESULT_ENCODING_ERROR = 18; // 0x12
    field public static final int RESULT_ERROR_FDN_CHECK_FAILURE = 6; // 0x6
    field public static final int RESULT_ERROR_NONE = 0; // 0x0
    field public static final int RESULT_INTERNAL_ERROR = 21; // 0x15
    field public static final int RESULT_INVALID_ARGUMENTS = 11; // 0xb
    field public static final int RESULT_INVALID_SMSC_ADDRESS = 19; // 0x13
    field public static final int RESULT_INVALID_SMS_FORMAT = 14; // 0xe
    field public static final int RESULT_INVALID_STATE = 12; // 0xc
    field public static final int RESULT_MODEM_ERROR = 16; // 0x10
    field public static final int RESULT_NETWORK_ERROR = 17; // 0x11
    field public static final int RESULT_NETWORK_REJECT = 10; // 0xa
    field public static final int RESULT_NO_MEMORY = 13; // 0xd
    field public static final int RESULT_NO_RESOURCES = 22; // 0x16
    field public static final int RESULT_OPERATION_NOT_ALLOWED = 20; // 0x14
    field public static final int RESULT_RADIO_NOT_AVAILABLE = 9; // 0x9
    field public static final int RESULT_REQUEST_NOT_SUPPORTED = 24; // 0x18
    field public static final int RESULT_SYSTEM_ERROR = 15; // 0xf
  }

  public class SubscriptionInfo implements android.os.Parcelable {
    method public java.util.List<android.telephony.UiccAccessRule> getAccessRules();
  }

  public class SubscriptionManager {
    method public java.util.List<android.telephony.SubscriptionInfo> getAvailableSubscriptionInfoList();
    method public java.util.List<android.telephony.SubscriptionPlan> getSubscriptionPlans(int);
    method public void requestEmbeddedSubscriptionInfoListRefresh();
    method public void setSubscriptionOverrideCongested(int, boolean, long);
    method public void setSubscriptionOverrideUnmetered(int, boolean, long);
    method public void setSubscriptionPlans(int, java.util.List<android.telephony.SubscriptionPlan>);
    field public static final java.lang.String ACTION_MANAGE_SUBSCRIPTION_PLANS = "android.telephony.action.MANAGE_SUBSCRIPTION_PLANS";
    field public static final java.lang.String ACTION_REFRESH_SUBSCRIPTION_PLANS = "android.telephony.action.REFRESH_SUBSCRIPTION_PLANS";
    field public static final android.net.Uri ADVANCED_CALLING_ENABLED_CONTENT_URI;
    field public static final android.net.Uri VT_ENABLED_CONTENT_URI;
    field public static final android.net.Uri WFC_ENABLED_CONTENT_URI;
    field public static final android.net.Uri WFC_MODE_CONTENT_URI;
    field public static final android.net.Uri WFC_ROAMING_ENABLED_CONTENT_URI;
    field public static final android.net.Uri WFC_ROAMING_MODE_CONTENT_URI;
  }

  public final class SubscriptionPlan implements android.os.Parcelable {
    method public java.util.Iterator<android.util.Range<java.time.ZonedDateTime>> cycleIterator();
    method public int describeContents();
    method public int getDataLimitBehavior();
    method public long getDataLimitBytes();
    method public long getDataUsageBytes();
    method public long getDataUsageTime();
    method public java.lang.CharSequence getSummary();
    method public java.lang.CharSequence getTitle();
    method public void writeToParcel(android.os.Parcel, int);
    field public static final long BYTES_UNKNOWN = -1L; // 0xffffffffffffffffL
    field public static final long BYTES_UNLIMITED = 9223372036854775807L; // 0x7fffffffffffffffL
    field public static final android.os.Parcelable.Creator<android.telephony.SubscriptionPlan> CREATOR;
    field public static final int LIMIT_BEHAVIOR_BILLED = 1; // 0x1
    field public static final int LIMIT_BEHAVIOR_DISABLED = 0; // 0x0
    field public static final int LIMIT_BEHAVIOR_THROTTLED = 2; // 0x2
    field public static final int LIMIT_BEHAVIOR_UNKNOWN = -1; // 0xffffffff
    field public static final long TIME_UNKNOWN = -1L; // 0xffffffffffffffffL
  }

  public static class SubscriptionPlan.Builder {
    method public android.telephony.SubscriptionPlan build();
    method public static android.telephony.SubscriptionPlan.Builder createNonrecurring(java.time.ZonedDateTime, java.time.ZonedDateTime);
    method public static android.telephony.SubscriptionPlan.Builder createRecurring(java.time.ZonedDateTime, java.time.Period);
    method public static deprecated android.telephony.SubscriptionPlan.Builder createRecurringDaily(java.time.ZonedDateTime);
    method public static deprecated android.telephony.SubscriptionPlan.Builder createRecurringMonthly(java.time.ZonedDateTime);
    method public static deprecated android.telephony.SubscriptionPlan.Builder createRecurringWeekly(java.time.ZonedDateTime);
    method public android.telephony.SubscriptionPlan.Builder setDataLimit(long, int);
    method public android.telephony.SubscriptionPlan.Builder setDataUsage(long, long);
    method public android.telephony.SubscriptionPlan.Builder setSummary(java.lang.CharSequence);
    method public android.telephony.SubscriptionPlan.Builder setTitle(java.lang.CharSequence);
  }

  public final class TelephonyHistogram implements android.os.Parcelable {
    ctor public TelephonyHistogram(int, int, int);
    ctor public TelephonyHistogram(android.telephony.TelephonyHistogram);
    ctor public TelephonyHistogram(android.os.Parcel);
    method public void addTimeTaken(int);
    method public int describeContents();
    method public int getAverageTime();
    method public int getBucketCount();
    method public int[] getBucketCounters();
    method public int[] getBucketEndPoints();
    method public int getCategory();
    method public int getId();
    method public int getMaxTime();
    method public int getMinTime();
    method public int getSampleCount();
    method public void writeToParcel(android.os.Parcel, int);
    field public static final android.os.Parcelable.Creator<android.telephony.TelephonyHistogram> CREATOR;
    field public static final int TELEPHONY_CATEGORY_RIL = 1; // 0x1
  }

  public class TelephonyManager {
    method public deprecated void call(java.lang.String, java.lang.String);
    method public int checkCarrierPrivilegesForPackage(java.lang.String);
    method public int checkCarrierPrivilegesForPackageAnyPhone(java.lang.String);
    method public void dial(java.lang.String);
    method public boolean disableDataConnectivity();
    method public boolean enableDataConnectivity();
    method public void enableVideoCalling(boolean);
    method public java.lang.String getAidForAppType(int);
    method public java.util.List<android.service.carrier.CarrierIdentifier> getAllowedCarriers(int);
    method public java.util.List<java.lang.String> getCarrierPackageNamesForIntent(android.content.Intent);
    method public java.util.List<java.lang.String> getCarrierPackageNamesForIntentAndPhone(android.content.Intent, int);
    method public java.lang.String getCdmaMdn();
    method public java.lang.String getCdmaMdn(int);
    method public java.lang.String getCdmaMin();
    method public java.lang.String getCdmaMin(int);
    method public java.lang.String getCdmaPrlVersion();
    method public int getCurrentPhoneType();
    method public int getCurrentPhoneType(int);
    method public int getDataActivationState();
    method public deprecated boolean getDataEnabled();
    method public deprecated boolean getDataEnabled(int);
    method public boolean getEmergencyCallbackMode();
    method public java.lang.String getIsimDomain();
    method public int getPreferredNetworkType(int);
    method public int getRadioPowerState();
    method public int getSimApplicationState();
    method public int getSimCardState();
    method public int getSupportedRadioAccessFamily();
    method public java.util.List<android.telephony.TelephonyHistogram> getTelephonyHistograms();
    method public android.telephony.UiccSlotInfo[] getUiccSlotsInfo();
    method public android.os.Bundle getVisualVoicemailSettings();
    method public int getVoiceActivationState();
    method public boolean handlePinMmi(java.lang.String);
    method public boolean handlePinMmiForSubscriber(int, java.lang.String);
    method public boolean isDataConnectivityPossible();
    method public deprecated boolean isIdle();
    method public deprecated boolean isOffhook();
    method public deprecated boolean isRadioOn();
    method public deprecated boolean isRinging();
    method public boolean isVideoCallingEnabled();
    method public deprecated boolean isVisualVoicemailEnabled(android.telecom.PhoneAccountHandle);
    method public boolean needsOtaServiceProvisioning();
    method public boolean rebootRadio();
    method public void requestCellInfoUpdate(android.os.WorkSource, java.util.concurrent.Executor, android.telephony.TelephonyManager.CellInfoCallback);
    method public void requestNumberVerification(android.telephony.PhoneNumberRange, long, java.util.concurrent.Executor, android.telephony.NumberVerificationCallback);
    method public boolean resetRadioConfig();
    method public int setAllowedCarriers(int, java.util.List<android.service.carrier.CarrierIdentifier>);
    method public void setCarrierDataEnabled(boolean);
    method public void setDataActivationState(int);
    method public deprecated void setDataEnabled(int, boolean);
    method public void setDataRoamingEnabled(boolean);
    method public boolean setRadio(boolean);
    method public boolean setRadioPower(boolean);
    method public void setSimPowerState(int);
    method public void setSimPowerStateForSlot(int, int);
    method public deprecated void setVisualVoicemailEnabled(android.telecom.PhoneAccountHandle, boolean);
    method public void setVoiceActivationState(int);
    method public boolean supplyPin(java.lang.String);
    method public int[] supplyPinReportResult(java.lang.String);
    method public boolean supplyPuk(java.lang.String, java.lang.String);
    method public int[] supplyPukReportResult(java.lang.String, java.lang.String);
    method public boolean switchSlots(int[]);
    method public void toggleRadioOnOff();
    method public void updateServiceLocation();
    field public static final java.lang.String ACTION_SIM_APPLICATION_STATE_CHANGED = "android.telephony.action.SIM_APPLICATION_STATE_CHANGED";
    field public static final java.lang.String ACTION_SIM_CARD_STATE_CHANGED = "android.telephony.action.SIM_CARD_STATE_CHANGED";
    field public static final java.lang.String ACTION_SIM_SLOT_STATUS_CHANGED = "android.telephony.action.SIM_SLOT_STATUS_CHANGED";
    field public static final int CARRIER_PRIVILEGE_STATUS_ERROR_LOADING_RULES = -2; // 0xfffffffe
    field public static final int CARRIER_PRIVILEGE_STATUS_HAS_ACCESS = 1; // 0x1
    field public static final int CARRIER_PRIVILEGE_STATUS_NO_ACCESS = 0; // 0x0
    field public static final int CARRIER_PRIVILEGE_STATUS_RULES_NOT_LOADED = -1; // 0xffffffff
    field public static final java.lang.String EXTRA_SIM_STATE = "android.telephony.extra.SIM_STATE";
    field public static final java.lang.String EXTRA_VISUAL_VOICEMAIL_ENABLED_BY_USER_BOOL = "android.telephony.extra.VISUAL_VOICEMAIL_ENABLED_BY_USER_BOOL";
    field public static final java.lang.String EXTRA_VOICEMAIL_SCRAMBLED_PIN_STRING = "android.telephony.extra.VOICEMAIL_SCRAMBLED_PIN_STRING";
<<<<<<< HEAD
=======
    field public static final long MAX_NUMBER_VERIFICATION_TIMEOUT_MILLIS = 60000L; // 0xea60L
>>>>>>> 78128395
    field public static final int NETWORK_MODE_CDMA_EVDO = 4; // 0x4
    field public static final int NETWORK_MODE_CDMA_NO_EVDO = 5; // 0x5
    field public static final int NETWORK_MODE_EVDO_NO_CDMA = 6; // 0x6
    field public static final int NETWORK_MODE_GLOBAL = 7; // 0x7
    field public static final int NETWORK_MODE_GSM_ONLY = 1; // 0x1
    field public static final int NETWORK_MODE_GSM_UMTS = 3; // 0x3
    field public static final int NETWORK_MODE_LTE_CDMA_EVDO = 8; // 0x8
    field public static final int NETWORK_MODE_LTE_CDMA_EVDO_GSM_WCDMA = 10; // 0xa
    field public static final int NETWORK_MODE_LTE_GSM_WCDMA = 9; // 0x9
    field public static final int NETWORK_MODE_LTE_ONLY = 11; // 0xb
    field public static final int NETWORK_MODE_LTE_TDSCDMA = 15; // 0xf
    field public static final int NETWORK_MODE_LTE_TDSCDMA_CDMA_EVDO_GSM_WCDMA = 22; // 0x16
    field public static final int NETWORK_MODE_LTE_TDSCDMA_GSM = 17; // 0x11
    field public static final int NETWORK_MODE_LTE_TDSCDMA_GSM_WCDMA = 20; // 0x14
    field public static final int NETWORK_MODE_LTE_TDSCDMA_WCDMA = 19; // 0x13
    field public static final int NETWORK_MODE_LTE_WCDMA = 12; // 0xc
    field public static final int NETWORK_MODE_TDSCDMA_CDMA_EVDO_GSM_WCDMA = 21; // 0x15
    field public static final int NETWORK_MODE_TDSCDMA_GSM = 16; // 0x10
    field public static final int NETWORK_MODE_TDSCDMA_GSM_WCDMA = 18; // 0x12
    field public static final int NETWORK_MODE_TDSCDMA_ONLY = 13; // 0xd
    field public static final int NETWORK_MODE_TDSCDMA_WCDMA = 14; // 0xe
    field public static final int NETWORK_MODE_WCDMA_ONLY = 2; // 0x2
    field public static final int NETWORK_MODE_WCDMA_PREF = 0; // 0x0
    field public static final int NETWORK_TYPE_BITMASK_1xRTT = 128; // 0x80
    field public static final int NETWORK_TYPE_BITMASK_CDMA = 16; // 0x10
    field public static final int NETWORK_TYPE_BITMASK_EDGE = 4; // 0x4
    field public static final int NETWORK_TYPE_BITMASK_EHRPD = 16384; // 0x4000
    field public static final int NETWORK_TYPE_BITMASK_EVDO_0 = 32; // 0x20
    field public static final int NETWORK_TYPE_BITMASK_EVDO_A = 64; // 0x40
    field public static final int NETWORK_TYPE_BITMASK_EVDO_B = 4096; // 0x1000
    field public static final int NETWORK_TYPE_BITMASK_GPRS = 2; // 0x2
    field public static final int NETWORK_TYPE_BITMASK_GSM = 65536; // 0x10000
    field public static final int NETWORK_TYPE_BITMASK_HSDPA = 256; // 0x100
    field public static final int NETWORK_TYPE_BITMASK_HSPA = 1024; // 0x400
    field public static final int NETWORK_TYPE_BITMASK_HSPAP = 32768; // 0x8000
    field public static final int NETWORK_TYPE_BITMASK_HSUPA = 512; // 0x200
    field public static final int NETWORK_TYPE_BITMASK_LTE = 8192; // 0x2000
    field public static final int NETWORK_TYPE_BITMASK_LTE_CA = 524288; // 0x80000
    field public static final int NETWORK_TYPE_BITMASK_NR = 1048576; // 0x100000
    field public static final int NETWORK_TYPE_BITMASK_TD_SCDMA = 131072; // 0x20000
    field public static final int NETWORK_TYPE_BITMASK_UMTS = 8; // 0x8
    field public static final int NETWORK_TYPE_BITMASK_UNKNOWN = 1; // 0x1
    field public static final int RADIO_POWER_OFF = 0; // 0x0
    field public static final int RADIO_POWER_ON = 1; // 0x1
    field public static final int RADIO_POWER_UNAVAILABLE = 2; // 0x2
    field public static final int SIM_ACTIVATION_STATE_ACTIVATED = 2; // 0x2
    field public static final int SIM_ACTIVATION_STATE_ACTIVATING = 1; // 0x1
    field public static final int SIM_ACTIVATION_STATE_DEACTIVATED = 3; // 0x3
    field public static final int SIM_ACTIVATION_STATE_RESTRICTED = 4; // 0x4
    field public static final int SIM_ACTIVATION_STATE_UNKNOWN = 0; // 0x0
    field public static final int SIM_STATE_LOADED = 10; // 0xa
    field public static final int SIM_STATE_PRESENT = 11; // 0xb
    field public static final int SRVCC_STATE_HANDOVER_CANCELED = 3; // 0x3
    field public static final int SRVCC_STATE_HANDOVER_COMPLETED = 1; // 0x1
    field public static final int SRVCC_STATE_HANDOVER_FAILED = 2; // 0x2
    field public static final int SRVCC_STATE_HANDOVER_NONE = -1; // 0xffffffff
    field public static final int SRVCC_STATE_HANDOVER_STARTED = 0; // 0x0
  }

  public final class UiccAccessRule implements android.os.Parcelable {
    ctor public UiccAccessRule(byte[], java.lang.String, long);
    method public int describeContents();
    method public int getCarrierPrivilegeStatus(android.content.pm.PackageInfo);
    method public int getCarrierPrivilegeStatus(android.content.pm.Signature, java.lang.String);
    method public java.lang.String getCertificateHexString();
    method public java.lang.String getPackageName();
    method public void writeToParcel(android.os.Parcel, int);
    field public static final android.os.Parcelable.Creator<android.telephony.UiccAccessRule> CREATOR;
  }

  public class UiccSlotInfo implements android.os.Parcelable {
    ctor public UiccSlotInfo(boolean, boolean, java.lang.String, int, int, boolean);
    method public int describeContents();
    method public java.lang.String getCardId();
    method public int getCardStateInfo();
    method public boolean getIsActive();
    method public boolean getIsEuicc();
    method public boolean getIsExtendedApduSupported();
    method public int getLogicalSlotIdx();
    method public void writeToParcel(android.os.Parcel, int);
    field public static final int CARD_STATE_INFO_ABSENT = 1; // 0x1
    field public static final int CARD_STATE_INFO_ERROR = 3; // 0x3
    field public static final int CARD_STATE_INFO_PRESENT = 2; // 0x2
    field public static final int CARD_STATE_INFO_RESTRICTED = 4; // 0x4
    field public static final android.os.Parcelable.Creator<android.telephony.UiccSlotInfo> CREATOR;
  }

  public abstract class VisualVoicemailService extends android.app.Service {
    method public static final void sendVisualVoicemailSms(android.content.Context, android.telecom.PhoneAccountHandle, java.lang.String, short, java.lang.String, android.app.PendingIntent);
    method public static final void setSmsFilterSettings(android.content.Context, android.telecom.PhoneAccountHandle, android.telephony.VisualVoicemailSmsFilterSettings);
  }

}

package android.telephony.data {

  public final class DataCallResponse implements android.os.Parcelable {
    ctor public DataCallResponse(int, int, int, int, java.lang.String, java.lang.String, java.util.List<android.net.LinkAddress>, java.util.List<java.net.InetAddress>, java.util.List<java.net.InetAddress>, java.util.List<java.lang.String>, int);
    ctor public DataCallResponse(android.os.Parcel);
    method public int describeContents();
    method public int getActive();
    method public java.util.List<android.net.LinkAddress> getAddresses();
    method public int getCallId();
    method public java.util.List<java.net.InetAddress> getDnses();
    method public java.util.List<java.net.InetAddress> getGateways();
    method public java.lang.String getIfname();
    method public int getMtu();
    method public java.util.List<java.lang.String> getPcscfs();
    method public int getStatus();
    method public int getSuggestedRetryTime();
    method public java.lang.String getType();
    method public void writeToParcel(android.os.Parcel, int);
    field public static final android.os.Parcelable.Creator<android.telephony.data.DataCallResponse> CREATOR;
  }

  public final class DataProfile implements android.os.Parcelable {
    method public java.lang.String getApn();
    method public int getAuthType();
    method public int getBearerBitmap();
    method public int getMaxConns();
    method public int getMaxConnsTime();
    method public int getMtu();
    method public java.lang.String getPassword();
    method public int getProfileId();
    method public java.lang.String getProtocol();
    method public java.lang.String getRoamingProtocol();
    method public int getSupportedApnTypesBitmap();
    method public int getType();
    method public java.lang.String getUserName();
    method public int getWaitTime();
    method public boolean isEnabled();
    method public boolean isPersistent();
    method public boolean isPreferred();
    field public static final int TYPE_3GPP = 1; // 0x1
    field public static final int TYPE_3GPP2 = 2; // 0x2
    field public static final int TYPE_COMMON = 0; // 0x0
  }

  public abstract class DataService extends android.app.Service {
    ctor public DataService();
    method public abstract android.telephony.data.DataService.DataServiceProvider createDataServiceProvider(int);
    field public static final java.lang.String DATA_SERVICE_EXTRA_SLOT_ID = "android.telephony.data.extra.SLOT_ID";
    field public static final java.lang.String DATA_SERVICE_INTERFACE = "android.telephony.data.DataService";
    field public static final int REQUEST_REASON_HANDOVER = 3; // 0x3
    field public static final int REQUEST_REASON_NORMAL = 1; // 0x1
    field public static final int REQUEST_REASON_SHUTDOWN = 2; // 0x2
  }

  public class DataService.DataServiceProvider {
    ctor public DataService.DataServiceProvider(int);
    method public void deactivateDataCall(int, int, android.telephony.data.DataServiceCallback);
    method public void getDataCallList(android.telephony.data.DataServiceCallback);
    method public final int getSlotId();
    method public final void notifyDataCallListChanged(java.util.List<android.telephony.data.DataCallResponse>);
    method protected void onDestroy();
    method public void setDataProfile(java.util.List<android.telephony.data.DataProfile>, boolean, android.telephony.data.DataServiceCallback);
    method public void setInitialAttachApn(android.telephony.data.DataProfile, boolean, android.telephony.data.DataServiceCallback);
    method public void setupDataCall(int, android.telephony.data.DataProfile, boolean, boolean, int, android.net.LinkProperties, android.telephony.data.DataServiceCallback);
  }

  public class DataServiceCallback {
    method public void onDataCallListChanged(java.util.List<android.telephony.data.DataCallResponse>);
    method public void onDeactivateDataCallComplete(int);
    method public void onGetDataCallListComplete(int, java.util.List<android.telephony.data.DataCallResponse>);
    method public void onSetDataProfileComplete(int);
    method public void onSetInitialAttachApnComplete(int);
    method public void onSetupDataCallComplete(int, android.telephony.data.DataCallResponse);
    field public static final int RESULT_ERROR_BUSY = 3; // 0x3
    field public static final int RESULT_ERROR_ILLEGAL_STATE = 4; // 0x4
    field public static final int RESULT_ERROR_INVALID_ARG = 2; // 0x2
    field public static final int RESULT_ERROR_UNSUPPORTED = 1; // 0x1
    field public static final int RESULT_SUCCESS = 0; // 0x0
  }

  public abstract class QualifiedNetworksService extends android.app.Service {
    ctor public QualifiedNetworksService();
    method public abstract android.telephony.data.QualifiedNetworksService.NetworkAvailabilityUpdater createNetworkAvailabilityUpdater(int);
    field public static final java.lang.String QUALIFIED_NETWORKS_SERVICE_INTERFACE = "android.telephony.data.QualifiedNetworksService";
  }

  public abstract class QualifiedNetworksService.NetworkAvailabilityUpdater implements java.lang.AutoCloseable {
    ctor public QualifiedNetworksService.NetworkAvailabilityUpdater(int);
    method public abstract void close();
    method public final int getSlotIndex();
    method public final void updateQualifiedNetworkTypes(int, int[]);
  }

}

package android.telephony.euicc {

  public final class DownloadableSubscription implements android.os.Parcelable {
    method public java.util.List<android.telephony.UiccAccessRule> getAccessRules();
    method public java.lang.String getCarrierName();
  }

  public static final class DownloadableSubscription.Builder {
    ctor public DownloadableSubscription.Builder();
    ctor public DownloadableSubscription.Builder(android.telephony.euicc.DownloadableSubscription);
    method public android.telephony.euicc.DownloadableSubscription build();
    method public android.telephony.euicc.DownloadableSubscription.Builder setAccessRules(java.util.List<android.telephony.UiccAccessRule>);
    method public android.telephony.euicc.DownloadableSubscription.Builder setCarrierName(java.lang.String);
    method public android.telephony.euicc.DownloadableSubscription.Builder setConfirmationCode(java.lang.String);
    method public android.telephony.euicc.DownloadableSubscription.Builder setEncodedActivationCode(java.lang.String);
  }

  public class EuiccCardManager {
    method public void authenticateServer(java.lang.String, java.lang.String, byte[], byte[], byte[], byte[], java.util.concurrent.Executor, android.telephony.euicc.EuiccCardManager.ResultCallback<byte[]>);
    method public void cancelSession(java.lang.String, byte[], int, java.util.concurrent.Executor, android.telephony.euicc.EuiccCardManager.ResultCallback<byte[]>);
    method public void deleteProfile(java.lang.String, java.lang.String, java.util.concurrent.Executor, android.telephony.euicc.EuiccCardManager.ResultCallback<java.lang.Void>);
    method public void disableProfile(java.lang.String, java.lang.String, boolean, java.util.concurrent.Executor, android.telephony.euicc.EuiccCardManager.ResultCallback<java.lang.Void>);
    method public void listNotifications(java.lang.String, int, java.util.concurrent.Executor, android.telephony.euicc.EuiccCardManager.ResultCallback<android.telephony.euicc.EuiccNotification[]>);
    method public void loadBoundProfilePackage(java.lang.String, byte[], java.util.concurrent.Executor, android.telephony.euicc.EuiccCardManager.ResultCallback<byte[]>);
    method public void prepareDownload(java.lang.String, byte[], byte[], byte[], byte[], java.util.concurrent.Executor, android.telephony.euicc.EuiccCardManager.ResultCallback<byte[]>);
    method public void removeNotificationFromList(java.lang.String, int, java.util.concurrent.Executor, android.telephony.euicc.EuiccCardManager.ResultCallback<java.lang.Void>);
    method public void requestAllProfiles(java.lang.String, java.util.concurrent.Executor, android.telephony.euicc.EuiccCardManager.ResultCallback<android.service.euicc.EuiccProfileInfo[]>);
    method public void requestDefaultSmdpAddress(java.lang.String, java.util.concurrent.Executor, android.telephony.euicc.EuiccCardManager.ResultCallback<java.lang.String>);
    method public void requestEuiccChallenge(java.lang.String, java.util.concurrent.Executor, android.telephony.euicc.EuiccCardManager.ResultCallback<byte[]>);
    method public void requestEuiccInfo1(java.lang.String, java.util.concurrent.Executor, android.telephony.euicc.EuiccCardManager.ResultCallback<byte[]>);
    method public void requestEuiccInfo2(java.lang.String, java.util.concurrent.Executor, android.telephony.euicc.EuiccCardManager.ResultCallback<byte[]>);
    method public void requestProfile(java.lang.String, java.lang.String, java.util.concurrent.Executor, android.telephony.euicc.EuiccCardManager.ResultCallback<android.service.euicc.EuiccProfileInfo>);
    method public void requestRulesAuthTable(java.lang.String, java.util.concurrent.Executor, android.telephony.euicc.EuiccCardManager.ResultCallback<android.telephony.euicc.EuiccRulesAuthTable>);
    method public void requestSmdsAddress(java.lang.String, java.util.concurrent.Executor, android.telephony.euicc.EuiccCardManager.ResultCallback<java.lang.String>);
    method public void resetMemory(java.lang.String, int, java.util.concurrent.Executor, android.telephony.euicc.EuiccCardManager.ResultCallback<java.lang.Void>);
    method public void retrieveNotification(java.lang.String, int, java.util.concurrent.Executor, android.telephony.euicc.EuiccCardManager.ResultCallback<android.telephony.euicc.EuiccNotification>);
    method public void retrieveNotificationList(java.lang.String, int, java.util.concurrent.Executor, android.telephony.euicc.EuiccCardManager.ResultCallback<android.telephony.euicc.EuiccNotification[]>);
    method public void setDefaultSmdpAddress(java.lang.String, java.lang.String, java.util.concurrent.Executor, android.telephony.euicc.EuiccCardManager.ResultCallback<java.lang.Void>);
    method public void setNickname(java.lang.String, java.lang.String, java.lang.String, java.util.concurrent.Executor, android.telephony.euicc.EuiccCardManager.ResultCallback<java.lang.Void>);
    method public void switchToProfile(java.lang.String, java.lang.String, boolean, java.util.concurrent.Executor, android.telephony.euicc.EuiccCardManager.ResultCallback<android.service.euicc.EuiccProfileInfo>);
    field public static final int CANCEL_REASON_END_USER_REJECTED = 0; // 0x0
    field public static final int CANCEL_REASON_POSTPONED = 1; // 0x1
    field public static final int CANCEL_REASON_PPR_NOT_ALLOWED = 3; // 0x3
    field public static final int CANCEL_REASON_TIMEOUT = 2; // 0x2
    field public static final int RESET_OPTION_DELETE_FIELD_LOADED_TEST_PROFILES = 2; // 0x2
    field public static final int RESET_OPTION_DELETE_OPERATIONAL_PROFILES = 1; // 0x1
    field public static final int RESET_OPTION_RESET_DEFAULT_SMDP_ADDRESS = 4; // 0x4
    field public static final int RESULT_CALLER_NOT_ALLOWED = -3; // 0xfffffffd
    field public static final int RESULT_EUICC_NOT_FOUND = -2; // 0xfffffffe
    field public static final int RESULT_OK = 0; // 0x0
    field public static final int RESULT_UNKNOWN_ERROR = -1; // 0xffffffff
  }

  public static abstract class EuiccCardManager.CancelReason implements java.lang.annotation.Annotation {
  }

  public static abstract class EuiccCardManager.ResetOption implements java.lang.annotation.Annotation {
  }

  public static abstract interface EuiccCardManager.ResultCallback<T> {
    method public abstract void onComplete(int, T);
  }

  public class EuiccManager {
    method public void continueOperation(android.content.Intent, android.os.Bundle);
    method public void eraseSubscriptions(android.app.PendingIntent);
    method public void getDefaultDownloadableSubscriptionList(android.app.PendingIntent);
    method public void getDownloadableSubscriptionMetadata(android.telephony.euicc.DownloadableSubscription, android.app.PendingIntent);
    method public int getOtaStatus();
    field public static final java.lang.String ACTION_OTA_STATUS_CHANGED = "android.telephony.euicc.action.OTA_STATUS_CHANGED";
    field public static final java.lang.String ACTION_PROVISION_EMBEDDED_SUBSCRIPTION = "android.telephony.euicc.action.PROVISION_EMBEDDED_SUBSCRIPTION";
    field public static final int EUICC_OTA_FAILED = 2; // 0x2
    field public static final int EUICC_OTA_IN_PROGRESS = 1; // 0x1
    field public static final int EUICC_OTA_NOT_NEEDED = 4; // 0x4
    field public static final int EUICC_OTA_STATUS_UNAVAILABLE = 5; // 0x5
    field public static final int EUICC_OTA_SUCCEEDED = 3; // 0x3
    field public static final java.lang.String EXTRA_EMBEDDED_SUBSCRIPTION_DOWNLOADABLE_SUBSCRIPTIONS = "android.telephony.euicc.extra.EMBEDDED_SUBSCRIPTION_DOWNLOADABLE_SUBSCRIPTIONS";
    field public static final java.lang.String EXTRA_FORCE_PROVISION = "android.telephony.euicc.extra.FORCE_PROVISION";
  }

  public static abstract class EuiccManager.OtaStatus implements java.lang.annotation.Annotation {
  }

  public final class EuiccNotification implements android.os.Parcelable {
    ctor public EuiccNotification(int, java.lang.String, int, byte[]);
    method public int describeContents();
    method public byte[] getData();
    method public int getEvent();
    method public int getSeq();
    method public java.lang.String getTargetAddr();
    method public void writeToParcel(android.os.Parcel, int);
    field public static final int ALL_EVENTS = 15; // 0xf
    field public static final android.os.Parcelable.Creator<android.telephony.euicc.EuiccNotification> CREATOR;
    field public static final int EVENT_DELETE = 8; // 0x8
    field public static final int EVENT_DISABLE = 4; // 0x4
    field public static final int EVENT_ENABLE = 2; // 0x2
    field public static final int EVENT_INSTALL = 1; // 0x1
  }

  public static abstract class EuiccNotification.Event implements java.lang.annotation.Annotation {
  }

  public final class EuiccRulesAuthTable implements android.os.Parcelable {
    method public int describeContents();
    method public int findIndex(int, android.service.carrier.CarrierIdentifier);
    method public boolean hasPolicyRuleFlag(int, int);
    method public void writeToParcel(android.os.Parcel, int);
    field public static final android.os.Parcelable.Creator<android.telephony.euicc.EuiccRulesAuthTable> CREATOR;
    field public static final int POLICY_RULE_FLAG_CONSENT_REQUIRED = 1; // 0x1
  }

  public static final class EuiccRulesAuthTable.Builder {
    ctor public EuiccRulesAuthTable.Builder(int);
    method public android.telephony.euicc.EuiccRulesAuthTable.Builder add(int, java.util.List<android.service.carrier.CarrierIdentifier>, int);
    method public android.telephony.euicc.EuiccRulesAuthTable build();
  }

  public static abstract class EuiccRulesAuthTable.PolicyRuleFlag implements java.lang.annotation.Annotation {
  }

}

package android.telephony.ims {

  public final class ImsCallForwardInfo implements android.os.Parcelable {
    ctor public ImsCallForwardInfo(int, int, int, int, java.lang.String, int);
    method public int describeContents();
    method public int getCondition();
    method public java.lang.String getNumber();
    method public int getServiceClass();
    method public int getStatus();
    method public int getTimeSeconds();
    method public int getToA();
    method public void writeToParcel(android.os.Parcel, int);
    field public static final int CDIV_CF_REASON_ALL = 4; // 0x4
    field public static final int CDIV_CF_REASON_ALL_CONDITIONAL = 5; // 0x5
    field public static final int CDIV_CF_REASON_BUSY = 1; // 0x1
    field public static final int CDIV_CF_REASON_NOT_LOGGED_IN = 6; // 0x6
    field public static final int CDIV_CF_REASON_NOT_REACHABLE = 3; // 0x3
    field public static final int CDIV_CF_REASON_NO_REPLY = 2; // 0x2
    field public static final int CDIV_CF_REASON_UNCONDITIONAL = 0; // 0x0
    field public static final android.os.Parcelable.Creator<android.telephony.ims.ImsCallForwardInfo> CREATOR;
    field public static final int STATUS_ACTIVE = 1; // 0x1
    field public static final int STATUS_NOT_ACTIVE = 0; // 0x0
    field public static final int TYPE_OF_ADDRESS_INTERNATIONAL = 145; // 0x91
    field public static final int TYPE_OF_ADDRESS_UNKNOWN = 129; // 0x81
  }

  public final class ImsCallProfile implements android.os.Parcelable {
    ctor public ImsCallProfile();
    ctor public ImsCallProfile(int, int);
    ctor public ImsCallProfile(int, int, android.os.Bundle, android.telephony.ims.ImsStreamMediaProfile);
    method public int describeContents();
    method public java.lang.String getCallExtra(java.lang.String);
    method public java.lang.String getCallExtra(java.lang.String, java.lang.String);
    method public boolean getCallExtraBoolean(java.lang.String);
    method public boolean getCallExtraBoolean(java.lang.String, boolean);
    method public int getCallExtraInt(java.lang.String);
    method public int getCallExtraInt(java.lang.String, int);
    method public android.os.Bundle getCallExtras();
    method public int getCallType();
    method public static int getCallTypeFromVideoState(int);
    method public int getEmergencyServiceCategories();
    method public android.telephony.ims.ImsStreamMediaProfile getMediaProfile();
    method public int getRestrictCause();
    method public int getServiceType();
    method public static int getVideoStateFromCallType(int);
    method public static int getVideoStateFromImsCallProfile(android.telephony.ims.ImsCallProfile);
    method public boolean isVideoCall();
    method public boolean isVideoPaused();
    method public static int presentationToOir(int);
    method public void setCallExtra(java.lang.String, java.lang.String);
    method public void setCallExtraBoolean(java.lang.String, boolean);
    method public void setCallExtraInt(java.lang.String, int);
    method public void setCallRestrictCause(int);
    method public void setEmergencyServiceCategories(int);
    method public void updateCallExtras(android.telephony.ims.ImsCallProfile);
    method public void updateCallType(android.telephony.ims.ImsCallProfile);
    method public void updateMediaProfile(android.telephony.ims.ImsCallProfile);
    method public void writeToParcel(android.os.Parcel, int);
    field public static final int CALL_RESTRICT_CAUSE_DISABLED = 2; // 0x2
    field public static final int CALL_RESTRICT_CAUSE_HD = 3; // 0x3
    field public static final int CALL_RESTRICT_CAUSE_NONE = 0; // 0x0
    field public static final int CALL_RESTRICT_CAUSE_RAT = 1; // 0x1
    field public static final int CALL_TYPE_VIDEO_N_VOICE = 3; // 0x3
    field public static final int CALL_TYPE_VOICE = 2; // 0x2
    field public static final int CALL_TYPE_VOICE_N_VIDEO = 1; // 0x1
    field public static final int CALL_TYPE_VS = 8; // 0x8
    field public static final int CALL_TYPE_VS_RX = 10; // 0xa
    field public static final int CALL_TYPE_VS_TX = 9; // 0x9
    field public static final int CALL_TYPE_VT = 4; // 0x4
    field public static final int CALL_TYPE_VT_NODIR = 7; // 0x7
    field public static final int CALL_TYPE_VT_RX = 6; // 0x6
    field public static final int CALL_TYPE_VT_TX = 5; // 0x5
    field public static final android.os.Parcelable.Creator<android.telephony.ims.ImsCallProfile> CREATOR;
    field public static final int DIALSTRING_NORMAL = 0; // 0x0
    field public static final int DIALSTRING_SS_CONF = 1; // 0x1
    field public static final int DIALSTRING_USSD = 2; // 0x2
    field public static final java.lang.String EXTRA_ADDITIONAL_CALL_INFO = "AdditionalCallInfo";
    field public static final java.lang.String EXTRA_CALL_RAT_TYPE = "CallRadioTech";
    field public static final java.lang.String EXTRA_CHILD_NUMBER = "ChildNum";
    field public static final java.lang.String EXTRA_CNA = "cna";
    field public static final java.lang.String EXTRA_CNAP = "cnap";
    field public static final java.lang.String EXTRA_CODEC = "Codec";
    field public static final java.lang.String EXTRA_DIALSTRING = "dialstring";
    field public static final java.lang.String EXTRA_DISPLAY_TEXT = "DisplayText";
    field public static final java.lang.String EXTRA_EMERGENCY_CALL = "e_call";
    field public static final java.lang.String EXTRA_IS_CALL_PULL = "CallPull";
    field public static final java.lang.String EXTRA_OI = "oi";
    field public static final java.lang.String EXTRA_OIR = "oir";
    field public static final java.lang.String EXTRA_REMOTE_URI = "remote_uri";
    field public static final java.lang.String EXTRA_USSD = "ussd";
    field public static final int OIR_DEFAULT = 0; // 0x0
    field public static final int OIR_PRESENTATION_NOT_RESTRICTED = 2; // 0x2
    field public static final int OIR_PRESENTATION_PAYPHONE = 4; // 0x4
    field public static final int OIR_PRESENTATION_RESTRICTED = 1; // 0x1
    field public static final int OIR_PRESENTATION_UNKNOWN = 3; // 0x3
    field public static final int SERVICE_TYPE_EMERGENCY = 2; // 0x2
    field public static final int SERVICE_TYPE_NONE = 0; // 0x0
    field public static final int SERVICE_TYPE_NORMAL = 1; // 0x1
  }

  public class ImsCallSessionListener {
    method public void callSessionConferenceExtendFailed(android.telephony.ims.ImsReasonInfo);
    method public void callSessionConferenceExtendReceived(android.telephony.ims.stub.ImsCallSessionImplBase, android.telephony.ims.ImsCallProfile);
    method public void callSessionConferenceExtended(android.telephony.ims.stub.ImsCallSessionImplBase, android.telephony.ims.ImsCallProfile);
    method public void callSessionConferenceStateUpdated(android.telephony.ims.ImsConferenceState);
    method public void callSessionHandover(int, int, android.telephony.ims.ImsReasonInfo);
    method public void callSessionHandoverFailed(int, int, android.telephony.ims.ImsReasonInfo);
    method public void callSessionHeld(android.telephony.ims.ImsCallProfile);
    method public void callSessionHoldFailed(android.telephony.ims.ImsReasonInfo);
    method public void callSessionHoldReceived(android.telephony.ims.ImsCallProfile);
    method public void callSessionInitiated(android.telephony.ims.ImsCallProfile);
    method public void callSessionInitiatedFailed(android.telephony.ims.ImsReasonInfo);
    method public void callSessionInviteParticipantsRequestDelivered();
    method public void callSessionInviteParticipantsRequestFailed(android.telephony.ims.ImsReasonInfo);
    method public void callSessionMayHandover(int, int);
    method public void callSessionMergeComplete(android.telephony.ims.stub.ImsCallSessionImplBase);
    method public void callSessionMergeFailed(android.telephony.ims.ImsReasonInfo);
    method public void callSessionMergeStarted(android.telephony.ims.stub.ImsCallSessionImplBase, android.telephony.ims.ImsCallProfile);
    method public void callSessionMultipartyStateChanged(boolean);
    method public void callSessionProgressing(android.telephony.ims.ImsStreamMediaProfile);
    method public void callSessionRemoveParticipantsRequestDelivered();
    method public void callSessionRemoveParticipantsRequestFailed(android.telephony.ims.ImsReasonInfo);
    method public void callSessionResumeFailed(android.telephony.ims.ImsReasonInfo);
    method public void callSessionResumeReceived(android.telephony.ims.ImsCallProfile);
    method public void callSessionResumed(android.telephony.ims.ImsCallProfile);
    method public void callSessionRttMessageReceived(java.lang.String);
    method public void callSessionRttModifyRequestReceived(android.telephony.ims.ImsCallProfile);
    method public void callSessionRttModifyResponseReceived(int);
    method public void callSessionSuppServiceReceived(android.telephony.ims.ImsSuppServiceNotification);
    method public void callSessionTerminated(android.telephony.ims.ImsReasonInfo);
    method public void callSessionTtyModeReceived(int);
    method public void callSessionUpdateFailed(android.telephony.ims.ImsReasonInfo);
    method public void callSessionUpdateReceived(android.telephony.ims.ImsCallProfile);
    method public void callSessionUpdated(android.telephony.ims.ImsCallProfile);
    method public void callSessionUssdMessageReceived(int, java.lang.String);
  }

  public final class ImsConferenceState implements android.os.Parcelable {
    method public int describeContents();
    method public static int getConnectionStateForStatus(java.lang.String);
    method public void writeToParcel(android.os.Parcel, int);
    field public static final android.os.Parcelable.Creator<android.telephony.ims.ImsConferenceState> CREATOR;
    field public static final java.lang.String DISPLAY_TEXT = "display-text";
    field public static final java.lang.String ENDPOINT = "endpoint";
    field public static final java.lang.String SIP_STATUS_CODE = "sipstatuscode";
    field public static final java.lang.String STATUS = "status";
    field public static final java.lang.String STATUS_ALERTING = "alerting";
    field public static final java.lang.String STATUS_CONNECTED = "connected";
    field public static final java.lang.String STATUS_CONNECT_FAIL = "connect-fail";
    field public static final java.lang.String STATUS_DIALING_IN = "dialing-in";
    field public static final java.lang.String STATUS_DIALING_OUT = "dialing-out";
    field public static final java.lang.String STATUS_DISCONNECTED = "disconnected";
    field public static final java.lang.String STATUS_DISCONNECTING = "disconnecting";
    field public static final java.lang.String STATUS_MUTED_VIA_FOCUS = "muted-via-focus";
    field public static final java.lang.String STATUS_ON_HOLD = "on-hold";
    field public static final java.lang.String STATUS_PENDING = "pending";
    field public static final java.lang.String STATUS_SEND_ONLY = "sendonly";
    field public static final java.lang.String STATUS_SEND_RECV = "sendrecv";
    field public static final java.lang.String USER = "user";
    field public final java.util.HashMap<java.lang.String, android.os.Bundle> mParticipants;
  }

  public final class ImsExternalCallState implements android.os.Parcelable {
    ctor public ImsExternalCallState(java.lang.String, android.net.Uri, android.net.Uri, boolean, int, int, boolean);
    method public int describeContents();
    method public android.net.Uri getAddress();
    method public int getCallId();
    method public int getCallState();
    method public int getCallType();
    method public android.net.Uri getLocalAddress();
    method public boolean isCallHeld();
    method public boolean isCallPullable();
    method public void writeToParcel(android.os.Parcel, int);
    field public static final int CALL_STATE_CONFIRMED = 1; // 0x1
    field public static final int CALL_STATE_TERMINATED = 2; // 0x2
    field public static final android.os.Parcelable.Creator<android.telephony.ims.ImsExternalCallState> CREATOR;
  }

  public class ImsMmTelManager {
    method public static android.telephony.ims.ImsMmTelManager createForSubscriptionId(android.content.Context, int);
    method public int getVoWiFiModeSetting();
    method public boolean isAdvancedCallingSettingEnabled();
    method public boolean isAvailable(int, int);
    method public boolean isCapable(int, int);
    method public boolean isVoWiFiRoamingSettingEnabled();
    method public boolean isVoWiFiSettingEnabled();
    method public boolean isVtSettingEnabled();
    method public void registerImsRegistrationCallback(java.util.concurrent.Executor, android.telephony.ims.ImsMmTelManager.RegistrationCallback);
    method public void registerMmTelCapabilityCallback(java.util.concurrent.Executor, android.telephony.ims.ImsMmTelManager.CapabilityCallback);
    method public void setAdvancedCallingSetting(boolean);
    method public void setRttCapabilitySetting(boolean);
    method public void setVoWiFiModeSetting(int);
    method public void setVoWiFiNonPersistent(boolean, int);
    method public void setVoWiFiRoamingModeSetting(int);
    method public void setVoWiFiRoamingSetting(boolean);
    method public void setVoWiFiSetting(boolean);
    method public void setVtSetting(boolean);
    method public void unregisterImsRegistrationCallback(android.telephony.ims.ImsMmTelManager.RegistrationCallback);
    method public void unregisterMmTelCapabilityCallback(android.telephony.ims.ImsMmTelManager.CapabilityCallback);
    field public static final int WIFI_MODE_CELLULAR_PREFERRED = 1; // 0x1
    field public static final int WIFI_MODE_WIFI_ONLY = 0; // 0x0
    field public static final int WIFI_MODE_WIFI_PREFERRED = 2; // 0x2
  }

  public static class ImsMmTelManager.CapabilityCallback {
    ctor public ImsMmTelManager.CapabilityCallback();
    method public void onCapabilitiesStatusChanged(android.telephony.ims.feature.MmTelFeature.MmTelCapabilities);
  }

  public static class ImsMmTelManager.RegistrationCallback {
    ctor public ImsMmTelManager.RegistrationCallback();
    method public void onDeregistered(android.telephony.ims.ImsReasonInfo);
    method public void onRegistered(int);
    method public void onRegistering(int);
    method public void onTechnologyChangeFailed(int, android.telephony.ims.ImsReasonInfo);
  }

  public final class ImsReasonInfo implements android.os.Parcelable {
    ctor public ImsReasonInfo(int, int, java.lang.String);
    method public int describeContents();
    method public int getCode();
    method public int getExtraCode();
    method public java.lang.String getExtraMessage();
    method public void writeToParcel(android.os.Parcel, int);
    field public static final int CODE_ACCESS_CLASS_BLOCKED = 1512; // 0x5e8
    field public static final int CODE_ANSWERED_ELSEWHERE = 1014; // 0x3f6
    field public static final int CODE_BLACKLISTED_CALL_ID = 506; // 0x1fa
    field public static final int CODE_CALL_BARRED = 240; // 0xf0
    field public static final int CODE_CALL_DROP_IWLAN_TO_LTE_UNAVAILABLE = 1100; // 0x44c
    field public static final int CODE_CALL_END_CAUSE_CALL_PULL = 1016; // 0x3f8
    field public static final int CODE_CALL_PULL_OUT_OF_SYNC = 1015; // 0x3f7
    field public static final int CODE_DATA_DISABLED = 1406; // 0x57e
    field public static final int CODE_DATA_LIMIT_REACHED = 1405; // 0x57d
    field public static final int CODE_DIAL_MODIFIED_TO_DIAL = 246; // 0xf6
    field public static final int CODE_DIAL_MODIFIED_TO_DIAL_VIDEO = 247; // 0xf7
    field public static final int CODE_DIAL_MODIFIED_TO_SS = 245; // 0xf5
    field public static final int CODE_DIAL_MODIFIED_TO_USSD = 244; // 0xf4
    field public static final int CODE_DIAL_VIDEO_MODIFIED_TO_DIAL = 248; // 0xf8
    field public static final int CODE_DIAL_VIDEO_MODIFIED_TO_DIAL_VIDEO = 249; // 0xf9
    field public static final int CODE_DIAL_VIDEO_MODIFIED_TO_SS = 250; // 0xfa
    field public static final int CODE_DIAL_VIDEO_MODIFIED_TO_USSD = 251; // 0xfb
    field public static final int CODE_ECBM_NOT_SUPPORTED = 901; // 0x385
    field public static final int CODE_EMERGENCY_PERM_FAILURE = 364; // 0x16c
    field public static final int CODE_EMERGENCY_TEMP_FAILURE = 363; // 0x16b
    field public static final int CODE_EPDG_TUNNEL_ESTABLISH_FAILURE = 1400; // 0x578
    field public static final int CODE_EPDG_TUNNEL_LOST_CONNECTION = 1402; // 0x57a
    field public static final int CODE_EPDG_TUNNEL_REKEY_FAILURE = 1401; // 0x579
    field public static final int CODE_FDN_BLOCKED = 241; // 0xf1
    field public static final int CODE_IKEV2_AUTH_FAILURE = 1408; // 0x580
    field public static final int CODE_IMEI_NOT_ACCEPTED = 243; // 0xf3
    field public static final int CODE_IWLAN_DPD_FAILURE = 1300; // 0x514
    field public static final int CODE_LOCAL_CALL_BUSY = 142; // 0x8e
    field public static final int CODE_LOCAL_CALL_CS_RETRY_REQUIRED = 146; // 0x92
    field public static final int CODE_LOCAL_CALL_DECLINE = 143; // 0x8f
    field public static final int CODE_LOCAL_CALL_EXCEEDED = 141; // 0x8d
    field public static final int CODE_LOCAL_CALL_RESOURCE_RESERVATION_FAILED = 145; // 0x91
    field public static final int CODE_LOCAL_CALL_TERMINATED = 148; // 0x94
    field public static final int CODE_LOCAL_CALL_VCC_ON_PROGRESSING = 144; // 0x90
    field public static final int CODE_LOCAL_CALL_VOLTE_RETRY_REQUIRED = 147; // 0x93
    field public static final int CODE_LOCAL_ENDED_BY_CONFERENCE_MERGE = 108; // 0x6c
    field public static final int CODE_LOCAL_HO_NOT_FEASIBLE = 149; // 0x95
    field public static final int CODE_LOCAL_ILLEGAL_ARGUMENT = 101; // 0x65
    field public static final int CODE_LOCAL_ILLEGAL_STATE = 102; // 0x66
    field public static final int CODE_LOCAL_IMS_SERVICE_DOWN = 106; // 0x6a
    field public static final int CODE_LOCAL_INTERNAL_ERROR = 103; // 0x67
    field public static final int CODE_LOCAL_LOW_BATTERY = 112; // 0x70
    field public static final int CODE_LOCAL_NETWORK_IP_CHANGED = 124; // 0x7c
    field public static final int CODE_LOCAL_NETWORK_NO_LTE_COVERAGE = 122; // 0x7a
    field public static final int CODE_LOCAL_NETWORK_NO_SERVICE = 121; // 0x79
    field public static final int CODE_LOCAL_NETWORK_ROAMING = 123; // 0x7b
    field public static final int CODE_LOCAL_NOT_REGISTERED = 132; // 0x84
    field public static final int CODE_LOCAL_NO_PENDING_CALL = 107; // 0x6b
    field public static final int CODE_LOCAL_POWER_OFF = 111; // 0x6f
    field public static final int CODE_LOCAL_SERVICE_UNAVAILABLE = 131; // 0x83
    field public static final int CODE_LOW_BATTERY = 505; // 0x1f9
    field public static final int CODE_MAXIMUM_NUMBER_OF_CALLS_REACHED = 1403; // 0x57b
    field public static final int CODE_MEDIA_INIT_FAILED = 401; // 0x191
    field public static final int CODE_MEDIA_NOT_ACCEPTABLE = 403; // 0x193
    field public static final int CODE_MEDIA_NO_DATA = 402; // 0x192
    field public static final int CODE_MEDIA_UNSPECIFIED = 404; // 0x194
    field public static final int CODE_MULTIENDPOINT_NOT_SUPPORTED = 902; // 0x386
    field public static final int CODE_NETWORK_DETACH = 1513; // 0x5e9
    field public static final int CODE_NETWORK_REJECT = 1504; // 0x5e0
    field public static final int CODE_NETWORK_RESP_TIMEOUT = 1503; // 0x5df
    field public static final int CODE_NO_CSFB_IN_CS_ROAM = 1516; // 0x5ec
    field public static final int CODE_NO_VALID_SIM = 1501; // 0x5dd
    field public static final int CODE_OEM_CAUSE_1 = 61441; // 0xf001
    field public static final int CODE_OEM_CAUSE_10 = 61450; // 0xf00a
    field public static final int CODE_OEM_CAUSE_11 = 61451; // 0xf00b
    field public static final int CODE_OEM_CAUSE_12 = 61452; // 0xf00c
    field public static final int CODE_OEM_CAUSE_13 = 61453; // 0xf00d
    field public static final int CODE_OEM_CAUSE_14 = 61454; // 0xf00e
    field public static final int CODE_OEM_CAUSE_15 = 61455; // 0xf00f
    field public static final int CODE_OEM_CAUSE_2 = 61442; // 0xf002
    field public static final int CODE_OEM_CAUSE_3 = 61443; // 0xf003
    field public static final int CODE_OEM_CAUSE_4 = 61444; // 0xf004
    field public static final int CODE_OEM_CAUSE_5 = 61445; // 0xf005
    field public static final int CODE_OEM_CAUSE_6 = 61446; // 0xf006
    field public static final int CODE_OEM_CAUSE_7 = 61447; // 0xf007
    field public static final int CODE_OEM_CAUSE_8 = 61448; // 0xf008
    field public static final int CODE_OEM_CAUSE_9 = 61449; // 0xf009
    field public static final int CODE_RADIO_ACCESS_FAILURE = 1505; // 0x5e1
    field public static final int CODE_RADIO_INTERNAL_ERROR = 1502; // 0x5de
    field public static final int CODE_RADIO_LINK_FAILURE = 1506; // 0x5e2
    field public static final int CODE_RADIO_LINK_LOST = 1507; // 0x5e3
    field public static final int CODE_RADIO_OFF = 1500; // 0x5dc
    field public static final int CODE_RADIO_RELEASE_ABNORMAL = 1511; // 0x5e7
    field public static final int CODE_RADIO_RELEASE_NORMAL = 1510; // 0x5e6
    field public static final int CODE_RADIO_SETUP_FAILURE = 1509; // 0x5e5
    field public static final int CODE_RADIO_UPLINK_FAILURE = 1508; // 0x5e4
    field public static final int CODE_REGISTRATION_ERROR = 1000; // 0x3e8
    field public static final int CODE_REJECT_1X_COLLISION = 1603; // 0x643
    field public static final int CODE_REJECT_CALL_ON_OTHER_SUB = 1602; // 0x642
    field public static final int CODE_REJECT_CALL_TYPE_NOT_ALLOWED = 1605; // 0x645
    field public static final int CODE_REJECT_CONFERENCE_TTY_NOT_ALLOWED = 1617; // 0x651
    field public static final int CODE_REJECT_INTERNAL_ERROR = 1612; // 0x64c
    field public static final int CODE_REJECT_MAX_CALL_LIMIT_REACHED = 1608; // 0x648
    field public static final int CODE_REJECT_ONGOING_CALL_SETUP = 1607; // 0x647
    field public static final int CODE_REJECT_ONGOING_CALL_TRANSFER = 1611; // 0x64b
    field public static final int CODE_REJECT_ONGOING_CALL_UPGRADE = 1616; // 0x650
    field public static final int CODE_REJECT_ONGOING_CALL_WAITING_DISABLED = 1601; // 0x641
    field public static final int CODE_REJECT_ONGOING_CONFERENCE_CALL = 1618; // 0x652
    field public static final int CODE_REJECT_ONGOING_CS_CALL = 1621; // 0x655
    field public static final int CODE_REJECT_ONGOING_E911_CALL = 1606; // 0x646
    field public static final int CODE_REJECT_ONGOING_ENCRYPTED_CALL = 1620; // 0x654
    field public static final int CODE_REJECT_ONGOING_HANDOVER = 1614; // 0x64e
    field public static final int CODE_REJECT_QOS_FAILURE = 1613; // 0x64d
    field public static final int CODE_REJECT_SERVICE_NOT_REGISTERED = 1604; // 0x644
    field public static final int CODE_REJECT_UNKNOWN = 1600; // 0x640
    field public static final int CODE_REJECT_UNSUPPORTED_SDP_HEADERS = 1610; // 0x64a
    field public static final int CODE_REJECT_UNSUPPORTED_SIP_HEADERS = 1609; // 0x649
    field public static final int CODE_REJECT_VT_AVPF_NOT_ALLOWED = 1619; // 0x653
    field public static final int CODE_REJECT_VT_TTY_NOT_ALLOWED = 1615; // 0x64f
    field public static final int CODE_REMOTE_CALL_DECLINE = 1404; // 0x57c
    field public static final int CODE_SIP_ALTERNATE_EMERGENCY_CALL = 1514; // 0x5ea
    field public static final int CODE_SIP_BAD_ADDRESS = 337; // 0x151
    field public static final int CODE_SIP_BAD_REQUEST = 331; // 0x14b
    field public static final int CODE_SIP_BUSY = 338; // 0x152
    field public static final int CODE_SIP_CLIENT_ERROR = 342; // 0x156
    field public static final int CODE_SIP_FORBIDDEN = 332; // 0x14c
    field public static final int CODE_SIP_GLOBAL_ERROR = 362; // 0x16a
    field public static final int CODE_SIP_NOT_ACCEPTABLE = 340; // 0x154
    field public static final int CODE_SIP_NOT_FOUND = 333; // 0x14d
    field public static final int CODE_SIP_NOT_REACHABLE = 341; // 0x155
    field public static final int CODE_SIP_NOT_SUPPORTED = 334; // 0x14e
    field public static final int CODE_SIP_REDIRECTED = 321; // 0x141
    field public static final int CODE_SIP_REQUEST_CANCELLED = 339; // 0x153
    field public static final int CODE_SIP_REQUEST_TIMEOUT = 335; // 0x14f
    field public static final int CODE_SIP_SERVER_ERROR = 354; // 0x162
    field public static final int CODE_SIP_SERVER_INTERNAL_ERROR = 351; // 0x15f
    field public static final int CODE_SIP_SERVER_TIMEOUT = 353; // 0x161
    field public static final int CODE_SIP_SERVICE_UNAVAILABLE = 352; // 0x160
    field public static final int CODE_SIP_TEMPRARILY_UNAVAILABLE = 336; // 0x150
    field public static final int CODE_SIP_TRANSACTION_DOES_NOT_EXIST = 343; // 0x157
    field public static final int CODE_SIP_USER_MARKED_UNWANTED = 365; // 0x16d
    field public static final int CODE_SIP_USER_REJECTED = 361; // 0x169
    field public static final int CODE_SUPP_SVC_CANCELLED = 1202; // 0x4b2
    field public static final int CODE_SUPP_SVC_FAILED = 1201; // 0x4b1
    field public static final int CODE_SUPP_SVC_REINVITE_COLLISION = 1203; // 0x4b3
    field public static final int CODE_TIMEOUT_1XX_WAITING = 201; // 0xc9
    field public static final int CODE_TIMEOUT_NO_ANSWER = 202; // 0xca
    field public static final int CODE_TIMEOUT_NO_ANSWER_CALL_UPDATE = 203; // 0xcb
    field public static final int CODE_UNSPECIFIED = 0; // 0x0
    field public static final int CODE_USER_DECLINE = 504; // 0x1f8
    field public static final int CODE_USER_IGNORE = 503; // 0x1f7
    field public static final int CODE_USER_NOANSWER = 502; // 0x1f6
    field public static final int CODE_USER_TERMINATED = 501; // 0x1f5
    field public static final int CODE_USER_TERMINATED_BY_REMOTE = 510; // 0x1fe
    field public static final int CODE_UT_CB_PASSWORD_MISMATCH = 821; // 0x335
    field public static final int CODE_UT_NETWORK_ERROR = 804; // 0x324
    field public static final int CODE_UT_NOT_SUPPORTED = 801; // 0x321
    field public static final int CODE_UT_OPERATION_NOT_ALLOWED = 803; // 0x323
    field public static final int CODE_UT_SERVICE_UNAVAILABLE = 802; // 0x322
    field public static final int CODE_UT_SS_MODIFIED_TO_DIAL = 822; // 0x336
    field public static final int CODE_UT_SS_MODIFIED_TO_DIAL_VIDEO = 825; // 0x339
    field public static final int CODE_UT_SS_MODIFIED_TO_SS = 824; // 0x338
    field public static final int CODE_UT_SS_MODIFIED_TO_USSD = 823; // 0x337
    field public static final int CODE_WIFI_LOST = 1407; // 0x57f
    field public static final android.os.Parcelable.Creator<android.telephony.ims.ImsReasonInfo> CREATOR;
    field public static final int EXTRA_CODE_CALL_RETRY_BY_SETTINGS = 3; // 0x3
    field public static final int EXTRA_CODE_CALL_RETRY_NORMAL = 1; // 0x1
    field public static final int EXTRA_CODE_CALL_RETRY_SILENT_REDIAL = 2; // 0x2
    field public static final java.lang.String EXTRA_MSG_SERVICE_NOT_AUTHORIZED = "Forbidden. Not Authorized for Service";
  }

  public class ImsService extends android.app.Service {
    ctor public ImsService();
    method public android.telephony.ims.feature.MmTelFeature createMmTelFeature(int);
    method public android.telephony.ims.feature.RcsFeature createRcsFeature(int);
    method public void disableIms(int);
    method public void enableIms(int);
    method public android.telephony.ims.stub.ImsConfigImplBase getConfig(int);
    method public android.telephony.ims.stub.ImsRegistrationImplBase getRegistration(int);
    method public final void onUpdateSupportedImsFeatures(android.telephony.ims.stub.ImsFeatureConfiguration) throws android.os.RemoteException;
    method public android.telephony.ims.stub.ImsFeatureConfiguration querySupportedImsFeatures();
    method public void readyForFeatureCreation();
  }

  public final class ImsSsData implements android.os.Parcelable {
    ctor public ImsSsData(int, int, int, int, int);
    method public int describeContents();
    method public android.telephony.ims.ImsCallForwardInfo[] getCallForwardInfo();
    method public int getRequestType();
    method public int getResult();
    method public int getServiceClass();
    method public int getServiceType();
    method public android.telephony.ims.ImsSsInfo[] getSuppServiceInfo();
    method public int getTeleserviceType();
    method public boolean isTypeBarring();
    method public boolean isTypeCf();
    method public boolean isTypeClip();
    method public boolean isTypeClir();
    method public boolean isTypeColp();
    method public boolean isTypeColr();
    method public boolean isTypeCw();
    method public boolean isTypeIcb();
    method public boolean isTypeInterrogation();
    method public boolean isTypeUnConditional();
    method public void writeToParcel(android.os.Parcel, int);
    field public static final android.os.Parcelable.Creator<android.telephony.ims.ImsSsData> CREATOR;
    field public static final int RESULT_SUCCESS = 0; // 0x0
    field public static final int SERVICE_CLASS_DATA = 2; // 0x2
    field public static final int SERVICE_CLASS_DATA_CIRCUIT_ASYNC = 32; // 0x20
    field public static final int SERVICE_CLASS_DATA_CIRCUIT_SYNC = 16; // 0x10
    field public static final int SERVICE_CLASS_DATA_PACKET_ACCESS = 64; // 0x40
    field public static final int SERVICE_CLASS_DATA_PAD = 128; // 0x80
    field public static final int SERVICE_CLASS_FAX = 4; // 0x4
    field public static final int SERVICE_CLASS_NONE = 0; // 0x0
    field public static final int SERVICE_CLASS_SMS = 8; // 0x8
    field public static final int SERVICE_CLASS_VOICE = 1; // 0x1
    field public static final int SS_ACTIVATION = 0; // 0x0
    field public static final int SS_ALL_BARRING = 18; // 0x12
    field public static final int SS_ALL_DATA_TELESERVICES = 3; // 0x3
    field public static final int SS_ALL_TELESERVICES_EXCEPT_SMS = 5; // 0x5
    field public static final int SS_ALL_TELESEVICES = 1; // 0x1
    field public static final int SS_ALL_TELE_AND_BEARER_SERVICES = 0; // 0x0
    field public static final int SS_BAIC = 16; // 0x10
    field public static final int SS_BAIC_ROAMING = 17; // 0x11
    field public static final int SS_BAOC = 13; // 0xd
    field public static final int SS_BAOIC = 14; // 0xe
    field public static final int SS_BAOIC_EXC_HOME = 15; // 0xf
    field public static final int SS_CFU = 0; // 0x0
    field public static final int SS_CFUT = 6; // 0x6
    field public static final int SS_CF_ALL = 4; // 0x4
    field public static final int SS_CF_ALL_CONDITIONAL = 5; // 0x5
    field public static final int SS_CF_BUSY = 1; // 0x1
    field public static final int SS_CF_NOT_REACHABLE = 3; // 0x3
    field public static final int SS_CF_NO_REPLY = 2; // 0x2
    field public static final int SS_CLIP = 7; // 0x7
    field public static final int SS_CLIR = 8; // 0x8
    field public static final int SS_CNAP = 11; // 0xb
    field public static final int SS_COLP = 9; // 0x9
    field public static final int SS_COLR = 10; // 0xa
    field public static final int SS_DEACTIVATION = 1; // 0x1
    field public static final int SS_ERASURE = 4; // 0x4
    field public static final int SS_INCOMING_BARRING = 20; // 0x14
    field public static final int SS_INCOMING_BARRING_ANONYMOUS = 22; // 0x16
    field public static final int SS_INCOMING_BARRING_DN = 21; // 0x15
    field public static final int SS_INTERROGATION = 2; // 0x2
    field public static final int SS_OUTGOING_BARRING = 19; // 0x13
    field public static final int SS_REGISTRATION = 3; // 0x3
    field public static final int SS_SMS_SERVICES = 4; // 0x4
    field public static final int SS_TELEPHONY = 2; // 0x2
    field public static final int SS_WAIT = 12; // 0xc
  }

  public static class ImsSsData.Builder {
    ctor public ImsSsData.Builder(int, int, int, int, int);
    method public android.telephony.ims.ImsSsData build();
    method public android.telephony.ims.ImsSsData.Builder setCallForwardingInfo(android.telephony.ims.ImsCallForwardInfo[]);
    method public android.telephony.ims.ImsSsData.Builder setSuppServiceInfo(android.telephony.ims.ImsSsInfo[]);
  }

  public final class ImsSsInfo implements android.os.Parcelable {
    ctor public deprecated ImsSsInfo(int, java.lang.String);
    method public int describeContents();
    method public int getClirInterrogationStatus();
    method public int getClirOutgoingState();
    method public deprecated java.lang.String getIcbNum();
    method public java.lang.String getIncomingCommunicationBarringNumber();
    method public int getProvisionStatus();
    method public int getStatus();
    method public void writeToParcel(android.os.Parcel, int);
    field public static final int CLIR_OUTGOING_DEFAULT = 0; // 0x0
    field public static final int CLIR_OUTGOING_INVOCATION = 1; // 0x1
    field public static final int CLIR_OUTGOING_SUPPRESSION = 2; // 0x2
    field public static final int CLIR_STATUS_NOT_PROVISIONED = 0; // 0x0
    field public static final int CLIR_STATUS_PROVISIONED_PERMANENT = 1; // 0x1
    field public static final int CLIR_STATUS_TEMPORARILY_ALLOWED = 4; // 0x4
    field public static final int CLIR_STATUS_TEMPORARILY_RESTRICTED = 3; // 0x3
    field public static final int CLIR_STATUS_UNKNOWN = 2; // 0x2
    field public static final android.os.Parcelable.Creator<android.telephony.ims.ImsSsInfo> CREATOR;
    field public static final int DISABLED = 0; // 0x0
    field public static final int ENABLED = 1; // 0x1
    field public static final int NOT_REGISTERED = -1; // 0xffffffff
    field public static final int SERVICE_NOT_PROVISIONED = 0; // 0x0
    field public static final int SERVICE_PROVISIONED = 1; // 0x1
    field public static final int SERVICE_PROVISIONING_UNKNOWN = -1; // 0xffffffff
  }

  public static class ImsSsInfo.Builder {
    ctor public ImsSsInfo.Builder(int);
    method public android.telephony.ims.ImsSsInfo build();
    method public android.telephony.ims.ImsSsInfo.Builder setClirInterrogationStatus(int);
    method public android.telephony.ims.ImsSsInfo.Builder setClirOutgoingState(int);
    method public android.telephony.ims.ImsSsInfo.Builder setIncomingCommunicationBarringNumber(java.lang.String);
    method public android.telephony.ims.ImsSsInfo.Builder setProvisionStatus(int);
  }

  public static abstract class ImsSsInfo.ClirInterrogationStatus implements java.lang.annotation.Annotation {
  }

  public static abstract class ImsSsInfo.ClirOutgoingState implements java.lang.annotation.Annotation {
  }

  public final class ImsStreamMediaProfile implements android.os.Parcelable {
    ctor public ImsStreamMediaProfile(int, int, int, int, int);
    method public void copyFrom(android.telephony.ims.ImsStreamMediaProfile);
    method public int describeContents();
    method public int getAudioDirection();
    method public int getAudioQuality();
    method public int getRttMode();
    method public int getVideoDirection();
    method public int getVideoQuality();
    method public boolean isRttCall();
    method public void setRttMode(int);
    method public void writeToParcel(android.os.Parcel, int);
    field public static final int AUDIO_QUALITY_AMR = 1; // 0x1
    field public static final int AUDIO_QUALITY_AMR_WB = 2; // 0x2
    field public static final int AUDIO_QUALITY_EVRC = 4; // 0x4
    field public static final int AUDIO_QUALITY_EVRC_B = 5; // 0x5
    field public static final int AUDIO_QUALITY_EVRC_NW = 7; // 0x7
    field public static final int AUDIO_QUALITY_EVRC_WB = 6; // 0x6
    field public static final int AUDIO_QUALITY_EVS_FB = 20; // 0x14
    field public static final int AUDIO_QUALITY_EVS_NB = 17; // 0x11
    field public static final int AUDIO_QUALITY_EVS_SWB = 19; // 0x13
    field public static final int AUDIO_QUALITY_EVS_WB = 18; // 0x12
    field public static final int AUDIO_QUALITY_G711A = 13; // 0xd
    field public static final int AUDIO_QUALITY_G711AB = 15; // 0xf
    field public static final int AUDIO_QUALITY_G711U = 11; // 0xb
    field public static final int AUDIO_QUALITY_G722 = 14; // 0xe
    field public static final int AUDIO_QUALITY_G723 = 12; // 0xc
    field public static final int AUDIO_QUALITY_G729 = 16; // 0x10
    field public static final int AUDIO_QUALITY_GSM_EFR = 8; // 0x8
    field public static final int AUDIO_QUALITY_GSM_FR = 9; // 0x9
    field public static final int AUDIO_QUALITY_GSM_HR = 10; // 0xa
    field public static final int AUDIO_QUALITY_NONE = 0; // 0x0
    field public static final int AUDIO_QUALITY_QCELP13K = 3; // 0x3
    field public static final android.os.Parcelable.Creator<android.telephony.ims.ImsStreamMediaProfile> CREATOR;
    field public static final int DIRECTION_INACTIVE = 0; // 0x0
    field public static final int DIRECTION_INVALID = -1; // 0xffffffff
    field public static final int DIRECTION_RECEIVE = 1; // 0x1
    field public static final int DIRECTION_SEND = 2; // 0x2
    field public static final int DIRECTION_SEND_RECEIVE = 3; // 0x3
    field public static final int RTT_MODE_DISABLED = 0; // 0x0
    field public static final int RTT_MODE_FULL = 1; // 0x1
    field public static final int VIDEO_QUALITY_NONE = 0; // 0x0
    field public static final int VIDEO_QUALITY_QCIF = 1; // 0x1
    field public static final int VIDEO_QUALITY_QVGA_LANDSCAPE = 2; // 0x2
    field public static final int VIDEO_QUALITY_QVGA_PORTRAIT = 4; // 0x4
    field public static final int VIDEO_QUALITY_VGA_LANDSCAPE = 8; // 0x8
    field public static final int VIDEO_QUALITY_VGA_PORTRAIT = 16; // 0x10
  }

  public final class ImsSuppServiceNotification implements android.os.Parcelable {
    ctor public ImsSuppServiceNotification(int, int, int, int, java.lang.String, java.lang.String[]);
    method public int describeContents();
    method public void writeToParcel(android.os.Parcel, int);
    field public static final android.os.Parcelable.Creator<android.telephony.ims.ImsSuppServiceNotification> CREATOR;
    field public final int code;
    field public final java.lang.String[] history;
    field public final int index;
    field public final int notificationType;
    field public final java.lang.String number;
    field public final int type;
  }

  public class ImsUtListener {
    method public void onSupplementaryServiceIndication(android.telephony.ims.ImsSsData);
    method public void onUtConfigurationCallBarringQueried(int, android.telephony.ims.ImsSsInfo[]);
    method public void onUtConfigurationCallForwardQueried(int, android.telephony.ims.ImsCallForwardInfo[]);
    method public void onUtConfigurationCallWaitingQueried(int, android.telephony.ims.ImsSsInfo[]);
    method public void onUtConfigurationQueried(int, android.os.Bundle);
    method public void onUtConfigurationQueryFailed(int, android.telephony.ims.ImsReasonInfo);
    method public void onUtConfigurationUpdateFailed(int, android.telephony.ims.ImsReasonInfo);
    method public void onUtConfigurationUpdated(int);
  }

  public abstract class ImsVideoCallProvider {
    ctor public ImsVideoCallProvider();
    method public void changeCallDataUsage(long);
    method public void changeCameraCapabilities(android.telecom.VideoProfile.CameraCapabilities);
    method public void changePeerDimensions(int, int);
    method public void changeVideoQuality(int);
    method public void handleCallSessionEvent(int);
    method public abstract void onRequestCallDataUsage();
    method public abstract void onRequestCameraCapabilities();
    method public abstract void onSendSessionModifyRequest(android.telecom.VideoProfile, android.telecom.VideoProfile);
    method public abstract void onSendSessionModifyResponse(android.telecom.VideoProfile);
    method public abstract void onSetCamera(java.lang.String);
    method public void onSetCamera(java.lang.String, int);
    method public abstract void onSetDeviceOrientation(int);
    method public abstract void onSetDisplaySurface(android.view.Surface);
    method public abstract void onSetPauseImage(android.net.Uri);
    method public abstract void onSetPreviewSurface(android.view.Surface);
    method public abstract void onSetZoom(float);
    method public void receiveSessionModifyRequest(android.telecom.VideoProfile);
    method public void receiveSessionModifyResponse(int, android.telecom.VideoProfile, android.telecom.VideoProfile);
  }

  public class ProvisioningManager {
    method public static android.telephony.ims.ProvisioningManager createForSubscriptionId(android.content.Context, int);
    method public int getProvisioningIntValue(int);
    method public java.lang.String getProvisioningStringValue(int);
    method public void registerProvisioningChangedCallback(java.util.concurrent.Executor, android.telephony.ims.ProvisioningManager.Callback);
    method public int setProvisioningIntValue(int, int);
    method public int setProvisioningStringValue(int, java.lang.String);
    method public void unregisterProvisioningChangedCallback(android.telephony.ims.ProvisioningManager.Callback);
  }

  public static class ProvisioningManager.Callback {
    ctor public ProvisioningManager.Callback();
    method public void onProvisioningIntChanged(int, int);
    method public void onProvisioningStringChanged(int, java.lang.String);
  }

}

package android.telephony.ims.feature {

  public final class CapabilityChangeRequest implements android.os.Parcelable {
    method public void addCapabilitiesToDisableForTech(int, int);
    method public void addCapabilitiesToEnableForTech(int, int);
    method public int describeContents();
    method public java.util.List<android.telephony.ims.feature.CapabilityChangeRequest.CapabilityPair> getCapabilitiesToDisable();
    method public java.util.List<android.telephony.ims.feature.CapabilityChangeRequest.CapabilityPair> getCapabilitiesToEnable();
    method public void writeToParcel(android.os.Parcel, int);
    field public static final android.os.Parcelable.Creator<android.telephony.ims.feature.CapabilityChangeRequest> CREATOR;
  }

  public static class CapabilityChangeRequest.CapabilityPair {
    ctor public CapabilityChangeRequest.CapabilityPair(int, int);
    method public int getCapability();
    method public int getRadioTech();
  }

  public abstract class ImsFeature {
    ctor public ImsFeature();
    method public abstract void changeEnabledCapabilities(android.telephony.ims.feature.CapabilityChangeRequest, android.telephony.ims.feature.ImsFeature.CapabilityCallbackProxy);
    method public abstract void onFeatureReady();
    method public abstract void onFeatureRemoved();
    method public final void setFeatureState(int);
    field public static final int CAPABILITY_ERROR_GENERIC = -1; // 0xffffffff
    field public static final int CAPABILITY_SUCCESS = 0; // 0x0
    field public static final int FEATURE_EMERGENCY_MMTEL = 0; // 0x0
    field public static final int FEATURE_MMTEL = 1; // 0x1
    field public static final int FEATURE_RCS = 2; // 0x2
    field public static final int STATE_INITIALIZING = 1; // 0x1
    field public static final int STATE_READY = 2; // 0x2
    field public static final int STATE_UNAVAILABLE = 0; // 0x0
  }

  public static class ImsFeature.Capabilities {
    field protected int mCapabilities;
  }

  protected static class ImsFeature.CapabilityCallbackProxy {
    method public void onChangeCapabilityConfigurationError(int, int, int);
  }

  public class MmTelFeature extends android.telephony.ims.feature.ImsFeature {
    ctor public MmTelFeature();
    method public void changeEnabledCapabilities(android.telephony.ims.feature.CapabilityChangeRequest, android.telephony.ims.feature.ImsFeature.CapabilityCallbackProxy);
    method public android.telephony.ims.ImsCallProfile createCallProfile(int, int);
    method public android.telephony.ims.stub.ImsCallSessionImplBase createCallSession(android.telephony.ims.ImsCallProfile);
    method public android.telephony.ims.stub.ImsEcbmImplBase getEcbm();
    method public android.telephony.ims.stub.ImsMultiEndpointImplBase getMultiEndpoint();
    method public android.telephony.ims.stub.ImsSmsImplBase getSmsImplementation();
    method public android.telephony.ims.stub.ImsUtImplBase getUt();
    method public final void notifyCapabilitiesStatusChanged(android.telephony.ims.feature.MmTelFeature.MmTelCapabilities);
    method public final void notifyIncomingCall(android.telephony.ims.stub.ImsCallSessionImplBase, android.os.Bundle);
    method public final void notifyRejectedCall(android.telephony.ims.ImsCallProfile, android.telephony.ims.ImsReasonInfo);
    method public final void notifyVoiceMessageCountUpdate(int);
    method public void onFeatureReady();
    method public void onFeatureRemoved();
    method public boolean queryCapabilityConfiguration(int, int);
    method public final android.telephony.ims.feature.MmTelFeature.MmTelCapabilities queryCapabilityStatus();
    method public void setUiTtyMode(int, android.os.Message);
    method public int shouldProcessCall(java.lang.String[]);
    field public static final int PROCESS_CALL_CSFB = 1; // 0x1
    field public static final int PROCESS_CALL_IMS = 0; // 0x0
  }

  public static class MmTelFeature.MmTelCapabilities extends android.telephony.ims.feature.ImsFeature.Capabilities {
    ctor public MmTelFeature.MmTelCapabilities();
    ctor public deprecated MmTelFeature.MmTelCapabilities(android.telephony.ims.feature.ImsFeature.Capabilities);
    ctor public MmTelFeature.MmTelCapabilities(int);
    method public final void addCapabilities(int);
    method public final boolean isCapable(int);
    method public final void removeCapabilities(int);
    field public static final int CAPABILITY_TYPE_SMS = 8; // 0x8
    field public static final int CAPABILITY_TYPE_UT = 4; // 0x4
    field public static final int CAPABILITY_TYPE_VIDEO = 2; // 0x2
    field public static final int CAPABILITY_TYPE_VOICE = 1; // 0x1
  }

  public static abstract class MmTelFeature.MmTelCapabilities.MmTelCapability implements java.lang.annotation.Annotation {
  }

  public static abstract class MmTelFeature.ProcessCallResult implements java.lang.annotation.Annotation {
  }

  public class RcsFeature extends android.telephony.ims.feature.ImsFeature {
    ctor public RcsFeature();
    method public void changeEnabledCapabilities(android.telephony.ims.feature.CapabilityChangeRequest, android.telephony.ims.feature.ImsFeature.CapabilityCallbackProxy);
    method public void onFeatureReady();
    method public void onFeatureRemoved();
  }

}

package android.telephony.ims.stub {

  public class ImsCallSessionImplBase implements java.lang.AutoCloseable {
    ctor public ImsCallSessionImplBase();
    method public void accept(int, android.telephony.ims.ImsStreamMediaProfile);
    method public void close();
    method public void deflect(java.lang.String);
    method public void extendToConference(java.lang.String[]);
    method public java.lang.String getCallId();
    method public android.telephony.ims.ImsCallProfile getCallProfile();
    method public android.telephony.ims.ImsVideoCallProvider getImsVideoCallProvider();
    method public android.telephony.ims.ImsCallProfile getLocalCallProfile();
    method public java.lang.String getProperty(java.lang.String);
    method public android.telephony.ims.ImsCallProfile getRemoteCallProfile();
    method public int getState();
    method public void hold(android.telephony.ims.ImsStreamMediaProfile);
    method public void inviteParticipants(java.lang.String[]);
    method public boolean isInCall();
    method public boolean isMultiparty();
    method public void merge();
    method public void reject(int);
    method public void removeParticipants(java.lang.String[]);
    method public void resume(android.telephony.ims.ImsStreamMediaProfile);
    method public void sendDtmf(char, android.os.Message);
    method public void sendRttMessage(java.lang.String);
    method public void sendRttModifyRequest(android.telephony.ims.ImsCallProfile);
    method public void sendRttModifyResponse(boolean);
    method public void sendUssd(java.lang.String);
    method public void setListener(android.telephony.ims.ImsCallSessionListener);
    method public void setMute(boolean);
    method public void start(java.lang.String, android.telephony.ims.ImsCallProfile);
    method public void startConference(java.lang.String[], android.telephony.ims.ImsCallProfile);
    method public void startDtmf(char);
    method public void stopDtmf();
    method public void terminate(int);
    method public void update(int, android.telephony.ims.ImsStreamMediaProfile);
    field public static final int USSD_MODE_NOTIFY = 0; // 0x0
    field public static final int USSD_MODE_REQUEST = 1; // 0x1
  }

  public static class ImsCallSessionImplBase.State {
    method public static java.lang.String toString(int);
    field public static final int ESTABLISHED = 4; // 0x4
    field public static final int ESTABLISHING = 3; // 0x3
    field public static final int IDLE = 0; // 0x0
    field public static final int INITIATED = 1; // 0x1
    field public static final int INVALID = -1; // 0xffffffff
    field public static final int NEGOTIATING = 2; // 0x2
    field public static final int REESTABLISHING = 6; // 0x6
    field public static final int RENEGOTIATING = 5; // 0x5
    field public static final int TERMINATED = 8; // 0x8
    field public static final int TERMINATING = 7; // 0x7
  }

  public class ImsConfigImplBase {
    ctor public ImsConfigImplBase();
    method public int getConfigInt(int);
    method public java.lang.String getConfigString(int);
    method public final void notifyProvisionedValueChanged(int, int);
    method public final void notifyProvisionedValueChanged(int, java.lang.String);
    method public int setConfig(int, int);
    method public int setConfig(int, java.lang.String);
    field public static final int CONFIG_RESULT_FAILED = 1; // 0x1
    field public static final int CONFIG_RESULT_SUCCESS = 0; // 0x0
    field public static final int CONFIG_RESULT_UNKNOWN = -1; // 0xffffffff
  }

  public class ImsEcbmImplBase {
    ctor public ImsEcbmImplBase();
    method public final void enteredEcbm();
    method public void exitEmergencyCallbackMode();
    method public final void exitedEcbm();
  }

  public final class ImsFeatureConfiguration implements android.os.Parcelable {
    method public int describeContents();
    method public java.util.Set<android.telephony.ims.stub.ImsFeatureConfiguration.FeatureSlotPair> getServiceFeatures();
    method public void writeToParcel(android.os.Parcel, int);
    field public static final android.os.Parcelable.Creator<android.telephony.ims.stub.ImsFeatureConfiguration> CREATOR;
  }

  public static class ImsFeatureConfiguration.Builder {
    ctor public ImsFeatureConfiguration.Builder();
    method public android.telephony.ims.stub.ImsFeatureConfiguration.Builder addFeature(int, int);
    method public android.telephony.ims.stub.ImsFeatureConfiguration build();
  }

  public static final class ImsFeatureConfiguration.FeatureSlotPair {
    ctor public ImsFeatureConfiguration.FeatureSlotPair(int, int);
    field public final int featureType;
    field public final int slotId;
  }

  public class ImsMultiEndpointImplBase {
    ctor public ImsMultiEndpointImplBase();
    method public final void onImsExternalCallStateUpdate(java.util.List<android.telephony.ims.ImsExternalCallState>);
    method public void requestImsExternalCallStateInfo();
  }

  public class ImsRegistrationImplBase {
    ctor public ImsRegistrationImplBase();
    method public final void onDeregistered(android.telephony.ims.ImsReasonInfo);
    method public final void onRegistered(int);
    method public final void onRegistering(int);
    method public final void onSubscriberAssociatedUriChanged(android.net.Uri[]);
    method public final void onTechnologyChangeFailed(int, android.telephony.ims.ImsReasonInfo);
    field public static final int REGISTRATION_TECH_IWLAN = 1; // 0x1
    field public static final int REGISTRATION_TECH_LTE = 0; // 0x0
    field public static final int REGISTRATION_TECH_NONE = -1; // 0xffffffff
  }

  public class ImsSmsImplBase {
    ctor public ImsSmsImplBase();
    method public void acknowledgeSms(int, int, int);
    method public void acknowledgeSmsReport(int, int, int);
    method public java.lang.String getSmsFormat();
    method public void onReady();
    method public final void onSendSmsResult(int, int, int, int) throws java.lang.RuntimeException;
    method public final void onSmsReceived(int, java.lang.String, byte[]) throws java.lang.RuntimeException;
    method public final void onSmsStatusReportReceived(int, int, java.lang.String, byte[]) throws java.lang.RuntimeException;
    method public void sendSms(int, int, java.lang.String, java.lang.String, boolean, byte[]);
    field public static final int DELIVER_STATUS_ERROR_GENERIC = 2; // 0x2
    field public static final int DELIVER_STATUS_ERROR_NO_MEMORY = 3; // 0x3
    field public static final int DELIVER_STATUS_ERROR_REQUEST_NOT_SUPPORTED = 4; // 0x4
    field public static final int DELIVER_STATUS_OK = 1; // 0x1
    field public static final int SEND_STATUS_ERROR = 2; // 0x2
    field public static final int SEND_STATUS_ERROR_FALLBACK = 4; // 0x4
    field public static final int SEND_STATUS_ERROR_RETRY = 3; // 0x3
    field public static final int SEND_STATUS_OK = 1; // 0x1
    field public static final int STATUS_REPORT_STATUS_ERROR = 2; // 0x2
    field public static final int STATUS_REPORT_STATUS_OK = 1; // 0x1
  }

  public class ImsUtImplBase {
    ctor public ImsUtImplBase();
    method public void close();
    method public int queryCallBarring(int);
    method public int queryCallBarringForServiceClass(int, int);
    method public int queryCallForward(int, java.lang.String);
    method public int queryCallWaiting();
    method public int queryClip();
    method public int queryClir();
    method public int queryColp();
    method public int queryColr();
    method public void setListener(android.telephony.ims.ImsUtListener);
    method public int transact(android.os.Bundle);
    method public int updateCallBarring(int, int, java.lang.String[]);
    method public int updateCallBarringForServiceClass(int, int, java.lang.String[], int);
    method public int updateCallForward(int, int, java.lang.String, int, int);
    method public int updateCallWaiting(boolean, int);
    method public int updateClip(boolean);
    method public int updateClir(int);
    method public int updateColp(boolean);
    method public int updateColr(int);
  }

}

package android.telephony.mbms {

  public static class DownloadRequest.Builder {
    method public android.telephony.mbms.DownloadRequest.Builder setServiceId(java.lang.String);
  }

  public final class FileInfo implements android.os.Parcelable {
    ctor public FileInfo(android.net.Uri, java.lang.String);
  }

  public final class FileServiceInfo extends android.telephony.mbms.ServiceInfo implements android.os.Parcelable {
    ctor public FileServiceInfo(java.util.Map<java.util.Locale, java.lang.String>, java.lang.String, java.util.List<java.util.Locale>, java.lang.String, java.util.Date, java.util.Date, java.util.List<android.telephony.mbms.FileInfo>);
  }

  public class MbmsDownloadReceiver extends android.content.BroadcastReceiver {
    field public static final int RESULT_APP_NOTIFICATION_ERROR = 6; // 0x6
    field public static final int RESULT_BAD_TEMP_FILE_ROOT = 3; // 0x3
    field public static final int RESULT_DOWNLOAD_FINALIZATION_ERROR = 4; // 0x4
    field public static final int RESULT_INVALID_ACTION = 1; // 0x1
    field public static final int RESULT_MALFORMED_INTENT = 2; // 0x2
    field public static final int RESULT_OK = 0; // 0x0
    field public static final int RESULT_TEMP_FILE_GENERATION_ERROR = 5; // 0x5
  }

  public final class StreamingServiceInfo extends android.telephony.mbms.ServiceInfo implements android.os.Parcelable {
    ctor public StreamingServiceInfo(java.util.Map<java.util.Locale, java.lang.String>, java.lang.String, java.util.List<java.util.Locale>, java.lang.String, java.util.Date, java.util.Date);
  }

  public final class UriPathPair implements android.os.Parcelable {
    method public int describeContents();
    method public android.net.Uri getContentUri();
    method public android.net.Uri getFilePathUri();
    method public void writeToParcel(android.os.Parcel, int);
    field public static final android.os.Parcelable.Creator<android.telephony.mbms.UriPathPair> CREATOR;
  }

}

package android.telephony.mbms.vendor {

  public class MbmsDownloadServiceBase extends android.os.Binder {
    ctor public MbmsDownloadServiceBase();
    method public int addProgressListener(android.telephony.mbms.DownloadRequest, android.telephony.mbms.DownloadProgressListener) throws android.os.RemoteException;
    method public int addStatusListener(android.telephony.mbms.DownloadRequest, android.telephony.mbms.DownloadStatusListener) throws android.os.RemoteException;
    method public int cancelDownload(android.telephony.mbms.DownloadRequest) throws android.os.RemoteException;
    method public void dispose(int) throws android.os.RemoteException;
    method public int download(android.telephony.mbms.DownloadRequest) throws android.os.RemoteException;
    method public int initialize(int, android.telephony.mbms.MbmsDownloadSessionCallback) throws android.os.RemoteException;
    method public java.util.List<android.telephony.mbms.DownloadRequest> listPendingDownloads(int) throws android.os.RemoteException;
    method public void onAppCallbackDied(int, int);
    method public int removeProgressListener(android.telephony.mbms.DownloadRequest, android.telephony.mbms.DownloadProgressListener) throws android.os.RemoteException;
    method public int removeStatusListener(android.telephony.mbms.DownloadRequest, android.telephony.mbms.DownloadStatusListener) throws android.os.RemoteException;
    method public int requestDownloadState(android.telephony.mbms.DownloadRequest, android.telephony.mbms.FileInfo) throws android.os.RemoteException;
    method public int requestUpdateFileServices(int, java.util.List<java.lang.String>) throws android.os.RemoteException;
    method public int resetDownloadKnowledge(android.telephony.mbms.DownloadRequest) throws android.os.RemoteException;
    method public int setTempFileRootDirectory(int, java.lang.String) throws android.os.RemoteException;
  }

  public class MbmsGroupCallServiceBase extends android.app.Service {
    ctor public MbmsGroupCallServiceBase();
    method public void dispose(int) throws android.os.RemoteException;
    method public int initialize(android.telephony.mbms.MbmsGroupCallSessionCallback, int) throws android.os.RemoteException;
    method public void onAppCallbackDied(int, int);
    method public android.os.IBinder onBind(android.content.Intent);
    method public int startGroupCall(int, long, java.util.List<java.lang.Integer>, java.util.List<java.lang.Integer>, android.telephony.mbms.GroupCallCallback);
    method public void stopGroupCall(int, long);
    method public void updateGroupCall(int, long, java.util.List<java.lang.Integer>, java.util.List<java.lang.Integer>);
  }

  public class MbmsStreamingServiceBase extends android.os.Binder {
    ctor public MbmsStreamingServiceBase();
    method public void dispose(int) throws android.os.RemoteException;
    method public android.net.Uri getPlaybackUri(int, java.lang.String) throws android.os.RemoteException;
    method public int initialize(android.telephony.mbms.MbmsStreamingSessionCallback, int) throws android.os.RemoteException;
    method public void onAppCallbackDied(int, int);
    method public int requestUpdateStreamingServices(int, java.util.List<java.lang.String>) throws android.os.RemoteException;
    method public int startStreaming(int, java.lang.String, android.telephony.mbms.StreamingServiceCallback) throws android.os.RemoteException;
    method public void stopStreaming(int, java.lang.String) throws android.os.RemoteException;
  }

  public class VendorUtils {
    ctor public VendorUtils();
    method public static android.content.ComponentName getAppReceiverFromPackageName(android.content.Context, java.lang.String);
    field public static final java.lang.String ACTION_CLEANUP = "android.telephony.mbms.action.CLEANUP";
    field public static final java.lang.String ACTION_DOWNLOAD_RESULT_INTERNAL = "android.telephony.mbms.action.DOWNLOAD_RESULT_INTERNAL";
    field public static final java.lang.String ACTION_FILE_DESCRIPTOR_REQUEST = "android.telephony.mbms.action.FILE_DESCRIPTOR_REQUEST";
    field public static final java.lang.String EXTRA_FD_COUNT = "android.telephony.mbms.extra.FD_COUNT";
    field public static final java.lang.String EXTRA_FINAL_URI = "android.telephony.mbms.extra.FINAL_URI";
    field public static final java.lang.String EXTRA_FREE_URI_LIST = "android.telephony.mbms.extra.FREE_URI_LIST";
    field public static final java.lang.String EXTRA_PAUSED_LIST = "android.telephony.mbms.extra.PAUSED_LIST";
    field public static final java.lang.String EXTRA_PAUSED_URI_LIST = "android.telephony.mbms.extra.PAUSED_URI_LIST";
    field public static final java.lang.String EXTRA_SERVICE_ID = "android.telephony.mbms.extra.SERVICE_ID";
    field public static final java.lang.String EXTRA_TEMP_FILES_IN_USE = "android.telephony.mbms.extra.TEMP_FILES_IN_USE";
    field public static final java.lang.String EXTRA_TEMP_FILE_ROOT = "android.telephony.mbms.extra.TEMP_FILE_ROOT";
    field public static final java.lang.String EXTRA_TEMP_LIST = "android.telephony.mbms.extra.TEMP_LIST";
  }

}

package android.util {

  public class EventLog {
    method public static void readEventsOnWrapping(int[], long, java.util.Collection<android.util.EventLog.Event>) throws java.io.IOException;
  }

  public static final class EventLog.Event {
    method public int getUid();
  }

}

package android.view {

  public abstract class Window {
    method public void addSystemFlags(int);
  }

  public abstract interface WindowManager implements android.view.ViewManager {
    method public abstract android.graphics.Region getCurrentImeTouchRegion();
  }

  public static class WindowManager.LayoutParams extends android.view.ViewGroup.LayoutParams implements android.os.Parcelable {
    method public final long getUserActivityTimeout();
    method public final void setUserActivityTimeout(long);
    field public static final int SYSTEM_FLAG_HIDE_NON_SYSTEM_OVERLAY_WINDOWS = 524288; // 0x80000
  }

  public static abstract class WindowManager.LayoutParams.SystemFlags implements java.lang.annotation.Annotation {
  }

}

package android.view.accessibility {

  public final class AccessibilityManager {
    method public void performAccessibilityShortcut();
  }

}

package android.view.intelligence {

  public final class ContentCaptureEvent implements android.os.Parcelable {
    method public int describeContents();
    method public long getEventTime();
    method public int getFlags();
    method public android.view.autofill.AutofillId getId();
    method public java.lang.CharSequence getText();
    method public int getType();
    method public android.view.intelligence.ViewNode getViewNode();
    method public void writeToParcel(android.os.Parcel, int);
    field public static final android.os.Parcelable.Creator<android.view.intelligence.ContentCaptureEvent> CREATOR;
    field public static final int TYPE_ACTIVITY_PAUSED = 3; // 0x3
    field public static final int TYPE_ACTIVITY_RESUMED = 2; // 0x2
    field public static final int TYPE_ACTIVITY_STARTED = 1; // 0x1
    field public static final int TYPE_ACTIVITY_STOPPED = 4; // 0x4
    field public static final int TYPE_VIEW_APPEARED = 5; // 0x5
    field public static final int TYPE_VIEW_DISAPPEARED = 6; // 0x6
    field public static final int TYPE_VIEW_TEXT_CHANGED = 7; // 0x7
  }

  public final class ViewNode extends android.app.assist.AssistStructure.ViewNode {
    method public android.view.autofill.AutofillId getParentAutofillId();
  }

}

package android.webkit {

  public abstract class CookieManager {
    method protected abstract boolean allowFileSchemeCookiesImpl();
    method public abstract java.lang.String getCookie(java.lang.String, boolean);
    method public synchronized java.lang.String getCookie(android.net.WebAddress);
    method public abstract boolean hasCookies(boolean);
    method protected abstract void setAcceptFileSchemeCookiesImpl(boolean);
  }

  public class FindActionModeCallback implements android.view.ActionMode.Callback android.text.TextWatcher android.view.View.OnClickListener android.webkit.WebView.FindListener {
    ctor public FindActionModeCallback(android.content.Context);
    method public void afterTextChanged(android.text.Editable);
    method public void beforeTextChanged(java.lang.CharSequence, int, int, int);
    method public void findAll();
    method public void finish();
    method public int getActionModeGlobalBottom();
    method public boolean onActionItemClicked(android.view.ActionMode, android.view.MenuItem);
    method public void onClick(android.view.View);
    method public boolean onCreateActionMode(android.view.ActionMode, android.view.Menu);
    method public void onDestroyActionMode(android.view.ActionMode);
    method public void onFindResultReceived(int, int, boolean);
    method public boolean onPrepareActionMode(android.view.ActionMode, android.view.Menu);
    method public void onTextChanged(java.lang.CharSequence, int, int, int);
    method public void setText(java.lang.String);
    method public void setWebView(android.webkit.WebView);
    method public void showSoftInput();
    method public void updateMatchCount(int, int, boolean);
  }

  public static class FindActionModeCallback.NoAction implements android.view.ActionMode.Callback {
    ctor public FindActionModeCallback.NoAction();
    method public boolean onActionItemClicked(android.view.ActionMode, android.view.MenuItem);
    method public boolean onCreateActionMode(android.view.ActionMode, android.view.Menu);
    method public void onDestroyActionMode(android.view.ActionMode);
    method public boolean onPrepareActionMode(android.view.ActionMode, android.view.Menu);
  }

  public class GeolocationPermissions {
    ctor public GeolocationPermissions();
  }

  public class HttpAuthHandler extends android.os.Handler {
    ctor public HttpAuthHandler();
  }

  public class JsDialogHelper {
    ctor public JsDialogHelper(android.webkit.JsPromptResult, int, java.lang.String, java.lang.String, java.lang.String);
    ctor public JsDialogHelper(android.webkit.JsPromptResult, android.os.Message);
    method public boolean invokeCallback(android.webkit.WebChromeClient, android.webkit.WebView);
    method public void showDialog(android.content.Context);
    field public static final int ALERT = 1; // 0x1
    field public static final int CONFIRM = 2; // 0x2
    field public static final int PROMPT = 3; // 0x3
    field public static final int UNLOAD = 4; // 0x4
  }

  public class JsPromptResult extends android.webkit.JsResult {
    ctor public JsPromptResult(android.webkit.JsResult.ResultReceiver);
    method public java.lang.String getStringResult();
  }

  public class JsResult {
    ctor public JsResult(android.webkit.JsResult.ResultReceiver);
    method public final boolean getResult();
  }

  public static abstract interface JsResult.ResultReceiver {
    method public abstract void onJsResultComplete(android.webkit.JsResult);
  }

  public class SslErrorHandler extends android.os.Handler {
    ctor public SslErrorHandler();
  }

  public abstract class TokenBindingService {
    ctor public TokenBindingService();
    method public abstract void deleteAllKeys(android.webkit.ValueCallback<java.lang.Boolean>);
    method public abstract void deleteKey(android.net.Uri, android.webkit.ValueCallback<java.lang.Boolean>);
    method public abstract void enableTokenBinding();
    method public static android.webkit.TokenBindingService getInstance();
    method public abstract void getKey(android.net.Uri, java.lang.String[], android.webkit.ValueCallback<android.webkit.TokenBindingService.TokenBindingKey>);
    field public static final java.lang.String KEY_ALGORITHM_ECDSAP256 = "ECDSAP256";
    field public static final java.lang.String KEY_ALGORITHM_RSA2048_PKCS_1_5 = "RSA2048_PKCS_1.5";
    field public static final java.lang.String KEY_ALGORITHM_RSA2048_PSS = "RSA2048PSS";
  }

  public static abstract class TokenBindingService.TokenBindingKey {
    ctor public TokenBindingService.TokenBindingKey();
    method public abstract java.lang.String getAlgorithm();
    method public abstract java.security.KeyPair getKeyPair();
  }

  public class WebChromeClient {
    method public deprecated void openFileChooser(android.webkit.ValueCallback<android.net.Uri>, java.lang.String, java.lang.String);
  }

  public abstract class WebHistoryItem implements java.lang.Cloneable {
    method public abstract deprecated int getId();
  }

  public abstract deprecated class WebIconDatabase {
    method public abstract void bulkRequestIconForPageUrl(android.content.ContentResolver, java.lang.String, android.webkit.WebIconDatabase.IconListener);
  }

  public abstract class WebMessagePort {
    ctor public WebMessagePort();
  }

  public abstract class WebResourceError {
    ctor public WebResourceError();
  }

  public class WebResourceResponse {
    ctor public WebResourceResponse(boolean, java.lang.String, java.lang.String, int, java.lang.String, java.util.Map<java.lang.String, java.lang.String>, java.io.InputStream);
  }

  public abstract class WebSettings {
    method public abstract boolean getAcceptThirdPartyCookies();
    method public abstract deprecated boolean getNavDump();
    method public abstract deprecated boolean getPluginsEnabled();
    method public abstract deprecated boolean getUseWebViewBackgroundForOverscrollBackground();
    method public abstract deprecated int getUserAgent();
    method public abstract boolean getVideoOverlayForEmbeddedEncryptedVideoEnabled();
    method public abstract void setAcceptThirdPartyCookies(boolean);
    method public abstract deprecated void setNavDump(boolean);
    method public abstract deprecated void setPluginsEnabled(boolean);
    method public abstract deprecated void setUseWebViewBackgroundForOverscrollBackground(boolean);
    method public abstract deprecated void setUserAgent(int);
    method public abstract void setVideoOverlayForEmbeddedEncryptedVideoEnabled(boolean);
  }

  public class WebStorage {
    ctor public WebStorage();
  }

  public static class WebStorage.Origin {
    ctor protected WebStorage.Origin(java.lang.String, long, long);
  }

  public class WebView extends android.widget.AbsoluteLayout implements android.view.ViewGroup.OnHierarchyChangeListener android.view.ViewTreeObserver.OnGlobalFocusChangeListener {
    method public android.webkit.WebViewProvider getWebViewProvider();
  }

  public static class WebView.HitTestResult {
    ctor public WebView.HitTestResult();
    method public void setExtra(java.lang.String);
    method public void setType(int);
  }

  public class WebView.PrivateAccess {
    ctor public WebView.PrivateAccess();
    method public void awakenScrollBars(int);
    method public void awakenScrollBars(int, boolean);
    method public float getHorizontalScrollFactor();
    method public int getHorizontalScrollbarHeight();
    method public float getVerticalScrollFactor();
    method public void onScrollChanged(int, int, int, int);
    method public void overScrollBy(int, int, int, int, int, int, int, int, boolean);
    method public void setMeasuredDimension(int, int);
    method public void setScrollXRaw(int);
    method public void setScrollYRaw(int);
    method public void super_computeScroll();
    method public boolean super_dispatchKeyEvent(android.view.KeyEvent);
    method public int super_getScrollBarStyle();
    method public void super_onDrawVerticalScrollBar(android.graphics.Canvas, android.graphics.drawable.Drawable, int, int, int, int);
    method public boolean super_onGenericMotionEvent(android.view.MotionEvent);
    method public boolean super_onHoverEvent(android.view.MotionEvent);
    method public boolean super_performAccessibilityAction(int, android.os.Bundle);
    method public boolean super_performLongClick();
    method public boolean super_requestFocus(int, android.graphics.Rect);
    method public void super_scrollTo(int, int);
    method public boolean super_setFrame(int, int, int, int);
    method public void super_setLayoutParams(android.view.ViewGroup.LayoutParams);
    method public void super_startActivityForResult(android.content.Intent, int);
  }

  public final class WebViewDelegate {
    method public void addWebViewAssetPath(android.content.Context);
    method public void callDrawGlFunction(android.graphics.Canvas, long);
    method public void callDrawGlFunction(android.graphics.Canvas, long, java.lang.Runnable);
    method public boolean canInvokeDrawGlFunctor(android.view.View);
    method public void detachDrawGlFunctor(android.view.View, long);
    method public android.app.Application getApplication();
    method public java.lang.String getDataDirectorySuffix();
    method public java.lang.String getErrorString(android.content.Context, int);
    method public int getPackageId(android.content.res.Resources, java.lang.String);
    method public void invokeDrawGlFunctor(android.view.View, long, boolean);
    method public boolean isMultiProcessEnabled();
    method public boolean isTraceTagEnabled();
    method public void setOnTraceEnabledChangeListener(android.webkit.WebViewDelegate.OnTraceEnabledChangeListener);
  }

  public static abstract interface WebViewDelegate.OnTraceEnabledChangeListener {
    method public abstract void onTraceEnabledChange(boolean);
  }

  public final class WebViewFactory {
    ctor public WebViewFactory();
    method public static android.content.pm.PackageInfo getLoadedPackageInfo();
    method public static int loadWebViewNativeLibraryFromPackage(java.lang.String, java.lang.ClassLoader);
    method public static void prepareWebViewInZygote();
    field public static final int LIBLOAD_ADDRESS_SPACE_NOT_RESERVED = 2; // 0x2
    field public static final int LIBLOAD_FAILED_JNI_CALL = 7; // 0x7
    field public static final int LIBLOAD_FAILED_LISTING_WEBVIEW_PACKAGES = 4; // 0x4
    field public static final int LIBLOAD_FAILED_TO_FIND_NAMESPACE = 10; // 0xa
    field public static final int LIBLOAD_FAILED_TO_LOAD_LIBRARY = 6; // 0x6
    field public static final int LIBLOAD_FAILED_TO_OPEN_RELRO_FILE = 5; // 0x5
    field public static final int LIBLOAD_FAILED_WAITING_FOR_RELRO = 3; // 0x3
    field public static final int LIBLOAD_FAILED_WAITING_FOR_WEBVIEW_REASON_UNKNOWN = 8; // 0x8
    field public static final int LIBLOAD_SUCCESS = 0; // 0x0
    field public static final int LIBLOAD_WRONG_PACKAGE_NAME = 1; // 0x1
  }

  public abstract interface WebViewFactoryProvider {
    method public abstract android.webkit.WebViewProvider createWebView(android.webkit.WebView, android.webkit.WebView.PrivateAccess);
    method public abstract android.webkit.CookieManager getCookieManager();
    method public abstract android.webkit.GeolocationPermissions getGeolocationPermissions();
    method public abstract android.webkit.ServiceWorkerController getServiceWorkerController();
    method public abstract android.webkit.WebViewFactoryProvider.Statics getStatics();
    method public abstract android.webkit.TokenBindingService getTokenBindingService();
    method public abstract android.webkit.TracingController getTracingController();
    method public abstract android.webkit.WebIconDatabase getWebIconDatabase();
    method public abstract android.webkit.WebStorage getWebStorage();
    method public abstract java.lang.ClassLoader getWebViewClassLoader();
    method public abstract android.webkit.WebViewDatabase getWebViewDatabase(android.content.Context);
  }

  public static abstract interface WebViewFactoryProvider.Statics {
    method public abstract void clearClientCertPreferences(java.lang.Runnable);
    method public abstract void enableSlowWholeDocumentDraw();
    method public abstract java.lang.String findAddress(java.lang.String);
    method public abstract void freeMemoryForTests();
    method public abstract java.lang.String getDefaultUserAgent(android.content.Context);
    method public abstract android.net.Uri getSafeBrowsingPrivacyPolicyUrl();
    method public abstract void initSafeBrowsing(android.content.Context, android.webkit.ValueCallback<java.lang.Boolean>);
    method public abstract android.net.Uri[] parseFileChooserResult(int, android.content.Intent);
    method public abstract void setSafeBrowsingWhitelist(java.util.List<java.lang.String>, android.webkit.ValueCallback<java.lang.Boolean>);
    method public abstract void setWebContentsDebuggingEnabled(boolean);
  }

  public abstract interface WebViewProvider {
    method public abstract void addJavascriptInterface(java.lang.Object, java.lang.String);
    method public abstract boolean canGoBack();
    method public abstract boolean canGoBackOrForward(int);
    method public abstract boolean canGoForward();
    method public abstract boolean canZoomIn();
    method public abstract boolean canZoomOut();
    method public abstract android.graphics.Picture capturePicture();
    method public abstract void clearCache(boolean);
    method public abstract void clearFormData();
    method public abstract void clearHistory();
    method public abstract void clearMatches();
    method public abstract void clearSslPreferences();
    method public abstract void clearView();
    method public abstract android.webkit.WebBackForwardList copyBackForwardList();
    method public abstract android.print.PrintDocumentAdapter createPrintDocumentAdapter(java.lang.String);
    method public abstract android.webkit.WebMessagePort[] createWebMessageChannel();
    method public abstract void destroy();
    method public abstract void documentHasImages(android.os.Message);
    method public abstract void dumpViewHierarchyWithProperties(java.io.BufferedWriter, int);
    method public abstract void evaluateJavaScript(java.lang.String, android.webkit.ValueCallback<java.lang.String>);
    method public abstract int findAll(java.lang.String);
    method public abstract void findAllAsync(java.lang.String);
    method public abstract android.view.View findHierarchyView(java.lang.String, int);
    method public abstract void findNext(boolean);
    method public abstract void flingScroll(int, int);
    method public abstract void freeMemory();
    method public abstract android.net.http.SslCertificate getCertificate();
    method public abstract int getContentHeight();
    method public abstract int getContentWidth();
    method public abstract android.graphics.Bitmap getFavicon();
    method public abstract android.webkit.WebView.HitTestResult getHitTestResult();
    method public abstract java.lang.String[] getHttpAuthUsernamePassword(java.lang.String, java.lang.String);
    method public abstract java.lang.String getOriginalUrl();
    method public abstract int getProgress();
    method public abstract boolean getRendererPriorityWaivedWhenNotVisible();
    method public abstract int getRendererRequestedPriority();
    method public abstract float getScale();
    method public abstract android.webkit.WebViewProvider.ScrollDelegate getScrollDelegate();
    method public abstract android.webkit.WebSettings getSettings();
    method public default android.view.textclassifier.TextClassifier getTextClassifier();
    method public abstract java.lang.String getTitle();
    method public abstract java.lang.String getTouchIconUrl();
    method public abstract java.lang.String getUrl();
    method public abstract android.webkit.WebViewProvider.ViewDelegate getViewDelegate();
    method public abstract int getVisibleTitleHeight();
    method public abstract android.webkit.WebChromeClient getWebChromeClient();
    method public abstract android.webkit.WebViewClient getWebViewClient();
    method public abstract android.view.View getZoomControls();
    method public abstract void goBack();
    method public abstract void goBackOrForward(int);
    method public abstract void goForward();
    method public abstract void init(java.util.Map<java.lang.String, java.lang.Object>, boolean);
    method public abstract void insertVisualStateCallback(long, android.webkit.WebView.VisualStateCallback);
    method public abstract void invokeZoomPicker();
    method public abstract boolean isPaused();
    method public abstract boolean isPrivateBrowsingEnabled();
    method public abstract void loadData(java.lang.String, java.lang.String, java.lang.String);
    method public abstract void loadDataWithBaseURL(java.lang.String, java.lang.String, java.lang.String, java.lang.String, java.lang.String);
    method public abstract void loadUrl(java.lang.String, java.util.Map<java.lang.String, java.lang.String>);
    method public abstract void loadUrl(java.lang.String);
    method public abstract void notifyFindDialogDismissed();
    method public abstract void onPause();
    method public abstract void onResume();
    method public abstract boolean overlayHorizontalScrollbar();
    method public abstract boolean overlayVerticalScrollbar();
    method public abstract boolean pageDown(boolean);
    method public abstract boolean pageUp(boolean);
    method public abstract void pauseTimers();
    method public abstract void postMessageToMainFrame(android.webkit.WebMessage, android.net.Uri);
    method public abstract void postUrl(java.lang.String, byte[]);
    method public abstract void reload();
    method public abstract void removeJavascriptInterface(java.lang.String);
    method public abstract void requestFocusNodeHref(android.os.Message);
    method public abstract void requestImageRef(android.os.Message);
    method public abstract boolean restorePicture(android.os.Bundle, java.io.File);
    method public abstract android.webkit.WebBackForwardList restoreState(android.os.Bundle);
    method public abstract void resumeTimers();
    method public abstract void savePassword(java.lang.String, java.lang.String, java.lang.String);
    method public abstract boolean savePicture(android.os.Bundle, java.io.File);
    method public abstract android.webkit.WebBackForwardList saveState(android.os.Bundle);
    method public abstract void saveWebArchive(java.lang.String);
    method public abstract void saveWebArchive(java.lang.String, boolean, android.webkit.ValueCallback<java.lang.String>);
    method public abstract void setCertificate(android.net.http.SslCertificate);
    method public abstract void setDownloadListener(android.webkit.DownloadListener);
    method public abstract void setFindListener(android.webkit.WebView.FindListener);
    method public abstract void setHorizontalScrollbarOverlay(boolean);
    method public abstract void setHttpAuthUsernamePassword(java.lang.String, java.lang.String, java.lang.String, java.lang.String);
    method public abstract void setInitialScale(int);
    method public abstract void setMapTrackballToArrowKeys(boolean);
    method public abstract void setNetworkAvailable(boolean);
    method public abstract void setPictureListener(android.webkit.WebView.PictureListener);
    method public abstract void setRendererPriorityPolicy(int, boolean);
    method public default void setTextClassifier(android.view.textclassifier.TextClassifier);
    method public abstract void setVerticalScrollbarOverlay(boolean);
    method public abstract void setWebChromeClient(android.webkit.WebChromeClient);
    method public abstract void setWebViewClient(android.webkit.WebViewClient);
    method public abstract boolean showFindDialog(java.lang.String, boolean);
    method public abstract void stopLoading();
    method public abstract boolean zoomBy(float);
    method public abstract boolean zoomIn();
    method public abstract boolean zoomOut();
  }

  public static abstract interface WebViewProvider.ScrollDelegate {
    method public abstract int computeHorizontalScrollOffset();
    method public abstract int computeHorizontalScrollRange();
    method public abstract void computeScroll();
    method public abstract int computeVerticalScrollExtent();
    method public abstract int computeVerticalScrollOffset();
    method public abstract int computeVerticalScrollRange();
  }

  public static abstract interface WebViewProvider.ViewDelegate {
    method public default void autofill(android.util.SparseArray<android.view.autofill.AutofillValue>);
    method public abstract boolean dispatchKeyEvent(android.view.KeyEvent);
    method public abstract android.view.View findFocus(android.view.View);
    method public abstract android.view.accessibility.AccessibilityNodeProvider getAccessibilityNodeProvider();
    method public abstract android.os.Handler getHandler(android.os.Handler);
    method public default boolean isVisibleToUserForAutofill(int);
    method public abstract void onActivityResult(int, int, android.content.Intent);
    method public abstract void onAttachedToWindow();
    method public default boolean onCheckIsTextEditor();
    method public abstract void onConfigurationChanged(android.content.res.Configuration);
    method public abstract android.view.inputmethod.InputConnection onCreateInputConnection(android.view.inputmethod.EditorInfo);
    method public abstract void onDetachedFromWindow();
    method public abstract boolean onDragEvent(android.view.DragEvent);
    method public abstract void onDraw(android.graphics.Canvas);
    method public abstract void onDrawVerticalScrollBar(android.graphics.Canvas, android.graphics.drawable.Drawable, int, int, int, int);
    method public abstract void onFinishTemporaryDetach();
    method public abstract void onFocusChanged(boolean, int, android.graphics.Rect);
    method public abstract boolean onGenericMotionEvent(android.view.MotionEvent);
    method public abstract boolean onHoverEvent(android.view.MotionEvent);
    method public abstract void onInitializeAccessibilityEvent(android.view.accessibility.AccessibilityEvent);
    method public abstract void onInitializeAccessibilityNodeInfo(android.view.accessibility.AccessibilityNodeInfo);
    method public abstract boolean onKeyDown(int, android.view.KeyEvent);
    method public abstract boolean onKeyMultiple(int, int, android.view.KeyEvent);
    method public abstract boolean onKeyUp(int, android.view.KeyEvent);
    method public abstract void onMeasure(int, int);
    method public default void onMovedToDisplay(int, android.content.res.Configuration);
    method public abstract void onOverScrolled(int, int, boolean, boolean);
    method public default void onProvideAutofillVirtualStructure(android.view.ViewStructure, int);
    method public default void onProvideContentCaptureStructure(android.view.ViewStructure, int);
    method public abstract void onProvideVirtualStructure(android.view.ViewStructure);
    method public abstract void onScrollChanged(int, int, int, int);
    method public abstract void onSizeChanged(int, int, int, int);
    method public abstract void onStartTemporaryDetach();
    method public abstract boolean onTouchEvent(android.view.MotionEvent);
    method public abstract boolean onTrackballEvent(android.view.MotionEvent);
    method public abstract void onVisibilityChanged(android.view.View, int);
    method public abstract void onWindowFocusChanged(boolean);
    method public abstract void onWindowVisibilityChanged(int);
    method public abstract boolean performAccessibilityAction(int, android.os.Bundle);
    method public abstract boolean performLongClick();
    method public abstract void preDispatchDraw(android.graphics.Canvas);
    method public abstract boolean requestChildRectangleOnScreen(android.view.View, android.graphics.Rect, boolean);
    method public abstract boolean requestFocus(int, android.graphics.Rect);
    method public abstract void setBackgroundColor(int);
    method public abstract boolean setFrame(int, int, int, int);
    method public abstract void setLayerType(int, android.graphics.Paint);
    method public abstract void setLayoutParams(android.view.ViewGroup.LayoutParams);
    method public abstract void setOverScrollMode(int);
    method public abstract void setScrollBarStyle(int);
    method public abstract boolean shouldDelayChildPressedState();
  }

  public final class WebViewProviderInfo implements android.os.Parcelable {
    ctor public WebViewProviderInfo(java.lang.String, java.lang.String, boolean, boolean, java.lang.String[]);
    method public int describeContents();
    method public void writeToParcel(android.os.Parcel, int);
    field public static final android.os.Parcelable.Creator<android.webkit.WebViewProviderInfo> CREATOR;
    field public final boolean availableByDefault;
    field public final java.lang.String description;
    field public final boolean isFallback;
    field public final java.lang.String packageName;
    field public final android.content.pm.Signature[] signatures;
  }

  public final class WebViewUpdateService {
    method public static android.webkit.WebViewProviderInfo[] getAllWebViewPackages();
    method public static java.lang.String getCurrentWebViewPackageName();
    method public static android.webkit.WebViewProviderInfo[] getValidWebViewPackages();
  }

}
<|MERGE_RESOLUTION|>--- conflicted
+++ resolved
@@ -5925,10 +5925,7 @@
     field public static final java.lang.String EXTRA_SIM_STATE = "android.telephony.extra.SIM_STATE";
     field public static final java.lang.String EXTRA_VISUAL_VOICEMAIL_ENABLED_BY_USER_BOOL = "android.telephony.extra.VISUAL_VOICEMAIL_ENABLED_BY_USER_BOOL";
     field public static final java.lang.String EXTRA_VOICEMAIL_SCRAMBLED_PIN_STRING = "android.telephony.extra.VOICEMAIL_SCRAMBLED_PIN_STRING";
-<<<<<<< HEAD
-=======
     field public static final long MAX_NUMBER_VERIFICATION_TIMEOUT_MILLIS = 60000L; // 0xea60L
->>>>>>> 78128395
     field public static final int NETWORK_MODE_CDMA_EVDO = 4; // 0x4
     field public static final int NETWORK_MODE_CDMA_NO_EVDO = 5; // 0x5
     field public static final int NETWORK_MODE_EVDO_NO_CDMA = 6; // 0x6
