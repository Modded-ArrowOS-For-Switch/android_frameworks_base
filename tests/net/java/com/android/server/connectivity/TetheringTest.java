/*
 * Copyright (C) 2016 The Android Open Source Project
 *
 * Licensed under the Apache License, Version 2.0 (the "License");
 * you may not use this file except in compliance with the License.
 * You may obtain a copy of the License at
 *
 *      http://www.apache.org/licenses/LICENSE-2.0
 *
 * Unless required by applicable law or agreed to in writing, software
 * distributed under the License is distributed on an "AS IS" BASIS,
 * WITHOUT WARRANTIES OR CONDITIONS OF ANY KIND, either express or implied.
 * See the License for the specific language governing permissions and
 * limitations under the License.
 */

package com.android.server.connectivity;

import static android.hardware.usb.UsbManager.USB_CONFIGURED;
import static android.hardware.usb.UsbManager.USB_CONNECTED;
import static android.hardware.usb.UsbManager.USB_FUNCTION_RNDIS;
import static android.net.ConnectivityManager.TETHERING_WIFI;
import static android.net.ConnectivityManager.TETHERING_USB;
import static android.net.wifi.WifiManager.IFACE_IP_MODE_LOCAL_ONLY;
import static android.net.wifi.WifiManager.IFACE_IP_MODE_TETHERED;
import static android.net.wifi.WifiManager.EXTRA_WIFI_AP_INTERFACE_NAME;
import static android.net.wifi.WifiManager.EXTRA_WIFI_AP_MODE;
import static android.net.wifi.WifiManager.EXTRA_WIFI_AP_STATE;
import static android.net.wifi.WifiManager.WIFI_AP_STATE_ENABLED;

import static org.junit.Assert.assertEquals;
import static org.junit.Assert.assertNotNull;
import static org.junit.Assert.assertTrue;
import static org.mockito.ArgumentMatchers.argThat;
import static org.mockito.ArgumentMatchers.notNull;
import static org.mockito.Matchers.anyBoolean;
import static org.mockito.Matchers.anyInt;
import static org.mockito.Matchers.anyString;
import static org.mockito.Matchers.eq;
import static org.mockito.Mockito.any;
import static org.mockito.Mockito.atLeastOnce;
import static org.mockito.Mockito.doThrow;
import static org.mockito.Mockito.never;
import static org.mockito.Mockito.times;
import static org.mockito.Mockito.verify;
import static org.mockito.Mockito.verifyNoMoreInteractions;
import static org.mockito.Mockito.when;

import android.content.BroadcastReceiver;
import android.content.ContentResolver;
import android.content.Context;
import android.content.Intent;
import android.content.IntentFilter;
import android.content.pm.ApplicationInfo;
import android.content.res.Resources;
import android.hardware.usb.UsbManager;
import android.net.ConnectivityManager;
import android.net.INetd;
import android.net.INetworkPolicyManager;
import android.net.INetworkStatsService;
import android.net.InterfaceConfiguration;
import android.net.IpPrefix;
import android.net.LinkAddress;
import android.net.LinkProperties;
import android.net.MacAddress;
import android.net.Network;
import android.net.NetworkCapabilities;
import android.net.NetworkInfo;
import android.net.NetworkState;
import android.net.NetworkUtils;
import android.net.RouteInfo;
import android.net.ip.RouterAdvertisementDaemon;
import android.net.util.InterfaceParams;
import android.net.util.NetworkConstants;
import android.net.util.SharedLog;
import android.net.wifi.WifiConfiguration;
import android.net.wifi.WifiManager;
import android.os.Handler;
import android.os.INetworkManagementService;
import android.os.PersistableBundle;
import android.os.RemoteException;
import android.os.test.TestLooper;
import android.os.UserHandle;
import android.provider.Settings;
import android.support.test.filters.SmallTest;
import android.support.test.runner.AndroidJUnit4;
import android.telephony.CarrierConfigManager;
import android.test.mock.MockContentResolver;

import com.android.internal.util.ArrayUtils;
import com.android.internal.util.StateMachine;
import com.android.internal.util.test.BroadcastInterceptingContext;
import com.android.internal.util.test.FakeSettingsProvider;
import com.android.server.connectivity.tethering.IControlsTethering;
import com.android.server.connectivity.tethering.IPv6TetheringCoordinator;
import com.android.server.connectivity.tethering.OffloadHardwareInterface;
import com.android.server.connectivity.tethering.TetherInterfaceStateMachine;
import com.android.server.connectivity.tethering.TetheringDependencies;
import com.android.server.connectivity.tethering.UpstreamNetworkMonitor;

import org.junit.After;
import org.junit.Before;
import org.junit.Test;
import org.junit.runner.RunWith;
import org.mockito.Mock;
import org.mockito.MockitoAnnotations;

import java.net.Inet4Address;
import java.net.Inet6Address;
import java.util.ArrayList;
import java.util.Vector;

@RunWith(AndroidJUnit4.class)
@SmallTest
public class TetheringTest {
    private static final int IFINDEX_OFFSET = 100;

    private static final String[] PROVISIONING_APP_NAME = {"some", "app"};
    private static final String TEST_MOBILE_IFNAME = "test_rmnet_data0";
    private static final String TEST_XLAT_MOBILE_IFNAME = "v4-test_rmnet_data0";
    private static final String TEST_USB_IFNAME = "test_rndis0";
    private static final String TEST_WLAN_IFNAME = "test_wlan0";

    @Mock private ApplicationInfo mApplicationInfo;
    @Mock private Context mContext;
    @Mock private ConnectivityManager mConnectivityManager;
    @Mock private INetworkManagementService mNMService;
    @Mock private INetworkStatsService mStatsService;
    @Mock private INetworkPolicyManager mPolicyManager;
    @Mock private MockableSystemProperties mSystemProperties;
    @Mock private OffloadHardwareInterface mOffloadHardwareInterface;
    @Mock private Resources mResources;
    @Mock private UsbManager mUsbManager;
    @Mock private WifiManager mWifiManager;
    @Mock private CarrierConfigManager mCarrierConfigManager;
    @Mock private UpstreamNetworkMonitor mUpstreamNetworkMonitor;
    @Mock private IPv6TetheringCoordinator mIPv6TetheringCoordinator;
    @Mock private RouterAdvertisementDaemon mRouterAdvertisementDaemon;
    @Mock private INetd mNetd;

    private final MockTetheringDependencies mTetheringDependencies =
            new MockTetheringDependencies();

    // Like so many Android system APIs, these cannot be mocked because it is marked final.
    // We have to use the real versions.
    private final PersistableBundle mCarrierConfig = new PersistableBundle();
    private final TestLooper mLooper = new TestLooper();

    private Vector<Intent> mIntents;
    private BroadcastInterceptingContext mServiceContext;
    private MockContentResolver mContentResolver;
    private BroadcastReceiver mBroadcastReceiver;
    private Tethering mTethering;

    private class MockContext extends BroadcastInterceptingContext {
        MockContext(Context base) {
            super(base);
        }

        @Override
        public ApplicationInfo getApplicationInfo() { return mApplicationInfo; }

        @Override
        public ContentResolver getContentResolver() { return mContentResolver; }

        @Override
        public String getPackageName() { return "TetheringTest"; }

        @Override
        public Resources getResources() { return mResources; }

        @Override
        public Object getSystemService(String name) {
            if (Context.CONNECTIVITY_SERVICE.equals(name)) return mConnectivityManager;
            if (Context.WIFI_SERVICE.equals(name)) return mWifiManager;
            if (Context.USB_SERVICE.equals(name)) return mUsbManager;
            return super.getSystemService(name);
        }
    }

    public class MockTetheringDependencies extends TetheringDependencies {
        private StateMachine upstreamNetworkMonitorMasterSM;
        private ArrayList<TetherInterfaceStateMachine> ipv6CoordinatorNotifyList;

        @Override
        public OffloadHardwareInterface getOffloadHardwareInterface(Handler h, SharedLog log) {
            return mOffloadHardwareInterface;
        }

        @Override
        public UpstreamNetworkMonitor getUpstreamNetworkMonitor(Context ctx,
                StateMachine target, SharedLog log, int what) {
            upstreamNetworkMonitorMasterSM = target;
            return mUpstreamNetworkMonitor;
        }

        @Override
        public IPv6TetheringCoordinator getIPv6TetheringCoordinator(
                ArrayList<TetherInterfaceStateMachine> notifyList, SharedLog log) {
            ipv6CoordinatorNotifyList = notifyList;
            return mIPv6TetheringCoordinator;
        }

        @Override
        public RouterAdvertisementDaemon getRouterAdvertisementDaemon(InterfaceParams ifParams) {
            return mRouterAdvertisementDaemon;
        }

        @Override
        public INetd getNetdService() {
            return mNetd;
        }

        @Override
        public InterfaceParams getInterfaceParams(String ifName) {
            final String[] ifaces = new String[] { TEST_USB_IFNAME, TEST_WLAN_IFNAME,
                    TEST_MOBILE_IFNAME };
            final int index = ArrayUtils.indexOf(ifaces, ifName);
            assertTrue("Non-mocked interface: " + ifName, index >= 0);
            return new InterfaceParams(ifName, index + IFINDEX_OFFSET,
                    MacAddress.ALL_ZEROS_ADDRESS);
        }
    }

    private static NetworkState buildMobileUpstreamState(boolean withIPv4, boolean withIPv6) {
        final NetworkInfo info = new NetworkInfo(ConnectivityManager.TYPE_MOBILE, 0, null, null);
        info.setDetailedState(NetworkInfo.DetailedState.CONNECTED, null, null);
        final LinkProperties prop = new LinkProperties();
        prop.setInterfaceName(TEST_MOBILE_IFNAME);

        if (withIPv4) {
            prop.addRoute(new RouteInfo(new IpPrefix(Inet4Address.ANY, 0),
                    NetworkUtils.numericToInetAddress("10.0.0.1"), TEST_MOBILE_IFNAME));
        }

        if (withIPv6) {
            prop.addDnsServer(NetworkUtils.numericToInetAddress("2001:db8::2"));
            prop.addLinkAddress(
                    new LinkAddress(NetworkUtils.numericToInetAddress("2001:db8::"),
                            NetworkConstants.RFC7421_PREFIX_LENGTH));
            prop.addRoute(new RouteInfo(new IpPrefix(Inet6Address.ANY, 0),
                    NetworkUtils.numericToInetAddress("2001:db8::1"), TEST_MOBILE_IFNAME));
        }


        final NetworkCapabilities capabilities = new NetworkCapabilities()
                .addTransportType(NetworkCapabilities.TRANSPORT_CELLULAR);;
        return new NetworkState(info, prop, capabilities, new Network(100), null, "netid");
    }

    private static NetworkState buildMobileIPv4UpstreamState() {
        return buildMobileUpstreamState(true, false);
    }

    private static NetworkState buildMobileDualStackUpstreamState() {
        return buildMobileUpstreamState(true, true);
    }

    @Before
    public void setUp() throws Exception {
        MockitoAnnotations.initMocks(this);
        when(mResources.getStringArray(com.android.internal.R.array.config_tether_dhcp_range))
                .thenReturn(new String[0]);
        when(mResources.getStringArray(com.android.internal.R.array.config_tether_usb_regexs))
                .thenReturn(new String[] { "test_rndis\\d" });
        when(mResources.getStringArray(com.android.internal.R.array.config_tether_wifi_regexs))
                .thenReturn(new String[]{ "test_wlan\\d" });
        when(mResources.getStringArray(com.android.internal.R.array.config_tether_bluetooth_regexs))
                .thenReturn(new String[0]);
        when(mResources.getIntArray(com.android.internal.R.array.config_tether_upstream_types))
                .thenReturn(new int[0]);
        when(mNMService.listInterfaces())
                .thenReturn(new String[] {
                        TEST_MOBILE_IFNAME, TEST_WLAN_IFNAME, TEST_USB_IFNAME});
        when(mNMService.getInterfaceConfig(anyString()))
                .thenReturn(new InterfaceConfiguration());
        when(mRouterAdvertisementDaemon.start())
                .thenReturn(true);

        mServiceContext = new MockContext(mContext);
        mContentResolver = new MockContentResolver(mServiceContext);
        mContentResolver.addProvider(Settings.AUTHORITY, new FakeSettingsProvider());
        mIntents = new Vector<>();
        mBroadcastReceiver = new BroadcastReceiver() {
            @Override
            public void onReceive(Context context, Intent intent) {
                mIntents.addElement(intent);
            }
        };
        mServiceContext.registerReceiver(mBroadcastReceiver,
                new IntentFilter(ConnectivityManager.ACTION_TETHER_STATE_CHANGED));
        mTethering = new Tethering(mServiceContext, mNMService, mStatsService, mPolicyManager,
                                   mLooper.getLooper(), mSystemProperties,
                                   mTetheringDependencies);
        verify(mNMService).registerTetheringStatsProvider(any(), anyString());
    }

    @After
    public void tearDown() {
        mServiceContext.unregisterReceiver(mBroadcastReceiver);
    }

    private void setupForRequiredProvisioning() {
        // Produce some acceptable looking provision app setting if requested.
        when(mResources.getStringArray(
                com.android.internal.R.array.config_mobile_hotspot_provision_app))
                .thenReturn(PROVISIONING_APP_NAME);
        // Don't disable tethering provisioning unless requested.
        when(mSystemProperties.getBoolean(eq(Tethering.DISABLE_PROVISIONING_SYSPROP_KEY),
                                          anyBoolean())).thenReturn(false);
        // Act like the CarrierConfigManager is present and ready unless told otherwise.
        when(mContext.getSystemService(Context.CARRIER_CONFIG_SERVICE))
                .thenReturn(mCarrierConfigManager);
        when(mCarrierConfigManager.getConfig()).thenReturn(mCarrierConfig);
        mCarrierConfig.putBoolean(CarrierConfigManager.KEY_REQUIRE_ENTITLEMENT_CHECKS_BOOL, true);
    }

    @Test
    public void canRequireProvisioning() {
        setupForRequiredProvisioning();
        assertTrue(mTethering.isTetherProvisioningRequired());
    }

    @Test
    public void toleratesCarrierConfigManagerMissing() {
        setupForRequiredProvisioning();
        when(mContext.getSystemService(Context.CARRIER_CONFIG_SERVICE))
                .thenReturn(null);
        // Couldn't get the CarrierConfigManager, but still had a declared provisioning app.
        // We therefore still require provisioning.
        assertTrue(mTethering.isTetherProvisioningRequired());
    }

    @Test
    public void toleratesCarrierConfigMissing() {
        setupForRequiredProvisioning();
        when(mCarrierConfigManager.getConfig()).thenReturn(null);
        // We still have a provisioning app configured, so still require provisioning.
        assertTrue(mTethering.isTetherProvisioningRequired());
    }

    @Test
    public void provisioningNotRequiredWhenAppNotFound() {
        setupForRequiredProvisioning();
        when(mResources.getStringArray(
                com.android.internal.R.array.config_mobile_hotspot_provision_app))
                .thenReturn(null);
        assertTrue(!mTethering.isTetherProvisioningRequired());
        when(mResources.getStringArray(
                com.android.internal.R.array.config_mobile_hotspot_provision_app))
                .thenReturn(new String[] {"malformedApp"});
        assertTrue(!mTethering.isTetherProvisioningRequired());
    }

    private void sendWifiApStateChanged(int state) {
        final Intent intent = new Intent(WifiManager.WIFI_AP_STATE_CHANGED_ACTION);
        intent.putExtra(EXTRA_WIFI_AP_STATE, state);
        mServiceContext.sendStickyBroadcastAsUser(intent, UserHandle.ALL);
    }

    private void sendWifiApStateChanged(int state, String ifname, int ipmode) {
        final Intent intent = new Intent(WifiManager.WIFI_AP_STATE_CHANGED_ACTION);
        intent.putExtra(EXTRA_WIFI_AP_STATE, state);
        intent.putExtra(EXTRA_WIFI_AP_INTERFACE_NAME, ifname);
        intent.putExtra(EXTRA_WIFI_AP_MODE, ipmode);
        mServiceContext.sendStickyBroadcastAsUser(intent, UserHandle.ALL);
    }

    private void sendUsbBroadcast(boolean connected, boolean configured, boolean rndisFunction) {
        final Intent intent = new Intent(UsbManager.ACTION_USB_STATE);
        intent.putExtra(USB_CONNECTED, connected);
        intent.putExtra(USB_CONFIGURED, configured);
        intent.putExtra(USB_FUNCTION_RNDIS, rndisFunction);
        mServiceContext.sendStickyBroadcastAsUser(intent, UserHandle.ALL);
    }

    private void verifyInterfaceServingModeStarted() throws Exception {
        verify(mNMService, times(1)).getInterfaceConfig(TEST_WLAN_IFNAME);
        verify(mNMService, times(1))
                .setInterfaceConfig(eq(TEST_WLAN_IFNAME), any(InterfaceConfiguration.class));
        verify(mNMService, times(1)).tetherInterface(TEST_WLAN_IFNAME);
    }

    private void verifyTetheringBroadcast(String ifname, String whichExtra) {
        // Verify that ifname is in the whichExtra array of the tether state changed broadcast.
        final Intent bcast = mIntents.get(0);
        assertEquals(ConnectivityManager.ACTION_TETHER_STATE_CHANGED, bcast.getAction());
        final ArrayList<String> ifnames = bcast.getStringArrayListExtra(whichExtra);
        assertTrue(ifnames.contains(ifname));
        mIntents.remove(bcast);
    }

    public void failingLocalOnlyHotspotLegacyApBroadcast(
            boolean emulateInterfaceStatusChanged) throws Exception {
        when(mConnectivityManager.isTetheringSupported()).thenReturn(true);

        // Emulate externally-visible WifiManager effects, causing the
        // per-interface state machine to start up, and telling us that
        // hotspot mode is to be started.
        if (emulateInterfaceStatusChanged) {
            mTethering.interfaceStatusChanged(TEST_WLAN_IFNAME, true);
        }
        sendWifiApStateChanged(WIFI_AP_STATE_ENABLED);
        mLooper.dispatchAll();

        // If, and only if, Tethering received an interface status changed
        // then it creates a TetherInterfaceStateMachine and sends out a
        // broadcast indicating that the interface is "available".
        if (emulateInterfaceStatusChanged) {
            verify(mConnectivityManager, atLeastOnce()).isTetheringSupported();
            verifyTetheringBroadcast(TEST_WLAN_IFNAME, ConnectivityManager.EXTRA_AVAILABLE_TETHER);
        }
        verifyNoMoreInteractions(mConnectivityManager);
        verifyNoMoreInteractions(mNMService);
        verifyNoMoreInteractions(mWifiManager);
    }

    private void prepareUsbTethering(NetworkState upstreamState) {
        when(mConnectivityManager.isTetheringSupported()).thenReturn(true);
        when(mUpstreamNetworkMonitor.selectPreferredUpstreamType(any()))
                .thenReturn(upstreamState);

        // Emulate pressing the USB tethering button in Settings UI.
        mTethering.startTethering(TETHERING_USB, null, false);
        mLooper.dispatchAll();
        verify(mUsbManager, times(1)).setCurrentFunction(UsbManager.USB_FUNCTION_RNDIS, false);

        mTethering.interfaceStatusChanged(TEST_USB_IFNAME, true);
    }

    @Test
    public void testUsbConfiguredBroadcastStartsTethering() throws Exception {
        NetworkState upstreamState = buildMobileIPv4UpstreamState();
        prepareUsbTethering(upstreamState);

        // This should produce no activity of any kind.
        verifyNoMoreInteractions(mConnectivityManager);
        verifyNoMoreInteractions(mNMService);

        // Pretend we then receive USB configured broadcast.
        sendUsbBroadcast(true, true, true);
        mLooper.dispatchAll();
        // Now we should see the start of tethering mechanics (in this case:
        // tetherMatchingInterfaces() which starts by fetching all interfaces).
        verify(mNMService, times(1)).listInterfaces();

        // UpstreamNetworkMonitor should receive selected upstream
        verify(mUpstreamNetworkMonitor, times(1)).selectPreferredUpstreamType(any());
        verify(mUpstreamNetworkMonitor, times(1)).setCurrentUpstream(upstreamState.network);
    }

    @Test
    public void failingLocalOnlyHotspotLegacyApBroadcastWithIfaceStatusChanged() throws Exception {
        failingLocalOnlyHotspotLegacyApBroadcast(true);
    }

    @Test
    public void failingLocalOnlyHotspotLegacyApBroadcastSansIfaceStatusChanged() throws Exception {
        failingLocalOnlyHotspotLegacyApBroadcast(false);
    }

    public void workingLocalOnlyHotspotEnrichedApBroadcast(
            boolean emulateInterfaceStatusChanged) throws Exception {
        when(mConnectivityManager.isTetheringSupported()).thenReturn(true);

        // Emulate externally-visible WifiManager effects, causing the
        // per-interface state machine to start up, and telling us that
        // hotspot mode is to be started.
        if (emulateInterfaceStatusChanged) {
            mTethering.interfaceStatusChanged(TEST_WLAN_IFNAME, true);
        }
        sendWifiApStateChanged(WIFI_AP_STATE_ENABLED, TEST_WLAN_IFNAME, IFACE_IP_MODE_LOCAL_ONLY);
        mLooper.dispatchAll();

        verifyInterfaceServingModeStarted();
        verifyTetheringBroadcast(TEST_WLAN_IFNAME, ConnectivityManager.EXTRA_AVAILABLE_TETHER);
        verify(mNMService, times(1)).setIpForwardingEnabled(true);
        verify(mNMService, times(1)).startTethering(any(String[].class));
        verifyNoMoreInteractions(mNMService);
        verify(mWifiManager).updateInterfaceIpState(
                TEST_WLAN_IFNAME, WifiManager.IFACE_IP_MODE_LOCAL_ONLY);
        verifyNoMoreInteractions(mWifiManager);
        verifyTetheringBroadcast(TEST_WLAN_IFNAME, ConnectivityManager.EXTRA_ACTIVE_LOCAL_ONLY);
        verify(mUpstreamNetworkMonitor, times(1)).start();
        // TODO: Figure out why this isn't exactly once, for sendTetherStateChangedBroadcast().
        verify(mConnectivityManager, atLeastOnce()).isTetheringSupported();
        verifyNoMoreInteractions(mConnectivityManager);

        // Emulate externally-visible WifiManager effects, when hotspot mode
        // is being torn down.
        sendWifiApStateChanged(WifiManager.WIFI_AP_STATE_DISABLED);
        mTethering.interfaceRemoved(TEST_WLAN_IFNAME);
        mLooper.dispatchAll();

        verify(mNMService, times(1)).untetherInterface(TEST_WLAN_IFNAME);
        // TODO: Why is {g,s}etInterfaceConfig() called more than once?
        verify(mNMService, atLeastOnce()).getInterfaceConfig(TEST_WLAN_IFNAME);
        verify(mNMService, atLeastOnce())
                .setInterfaceConfig(eq(TEST_WLAN_IFNAME), any(InterfaceConfiguration.class));
        verify(mNMService, times(1)).stopTethering();
        verify(mNMService, times(1)).setIpForwardingEnabled(false);
        verifyNoMoreInteractions(mNMService);
        verifyNoMoreInteractions(mWifiManager);
        // Asking for the last error after the per-interface state machine
        // has been reaped yields an unknown interface error.
        assertEquals(ConnectivityManager.TETHER_ERROR_UNKNOWN_IFACE,
                mTethering.getLastTetherError(TEST_WLAN_IFNAME));
    }

    /**
     * Send CMD_IPV6_TETHER_UPDATE to TISMs as would be done by IPv6TetheringCoordinator.
     */
    private void sendIPv6TetherUpdates(NetworkState upstreamState) {
        // IPv6TetheringCoordinator must have been notified of downstream
        verify(mIPv6TetheringCoordinator, times(1)).addActiveDownstream(
                argThat(sm -> sm.linkProperties().getInterfaceName().equals(TEST_USB_IFNAME)),
                eq(IControlsTethering.STATE_TETHERED));

        for (TetherInterfaceStateMachine tism :
                mTetheringDependencies.ipv6CoordinatorNotifyList) {
            NetworkState ipv6OnlyState = buildMobileUpstreamState(false, true);
            tism.sendMessage(TetherInterfaceStateMachine.CMD_IPV6_TETHER_UPDATE, 0, 0,
                    upstreamState.linkProperties.isIPv6Provisioned()
                            ? ipv6OnlyState.linkProperties
                            : null);
        }
        mLooper.dispatchAll();
    }

    private void runUsbTethering(NetworkState upstreamState) {
        prepareUsbTethering(upstreamState);
        sendUsbBroadcast(true, true, true);
        mLooper.dispatchAll();
    }

    @Test
    public void workingMobileUsbTethering_IPv4() throws Exception {
        NetworkState upstreamState = buildMobileIPv4UpstreamState();
        runUsbTethering(upstreamState);

        verify(mNMService, times(1)).enableNat(TEST_USB_IFNAME, TEST_MOBILE_IFNAME);
        verify(mNMService, times(1)).startInterfaceForwarding(TEST_USB_IFNAME, TEST_MOBILE_IFNAME);

        sendIPv6TetherUpdates(upstreamState);
        verify(mRouterAdvertisementDaemon, never()).buildNewRa(any(), notNull());
    }

    @Test
    public void workingMobileUsbTethering_DualStack() throws Exception {
        NetworkState upstreamState = buildMobileDualStackUpstreamState();
        runUsbTethering(upstreamState);

        verify(mNMService, times(1)).enableNat(TEST_USB_IFNAME, TEST_MOBILE_IFNAME);
        verify(mNMService, times(1)).startInterfaceForwarding(TEST_USB_IFNAME, TEST_MOBILE_IFNAME);
        verify(mRouterAdvertisementDaemon, times(1)).start();

        sendIPv6TetherUpdates(upstreamState);
        verify(mRouterAdvertisementDaemon, times(1)).buildNewRa(any(), notNull());
        verify(mNetd, times(1)).tetherApplyDnsInterfaces();
    }


    @Test
    public void workingLocalOnlyHotspotEnrichedApBroadcastWithIfaceChanged() throws Exception {
        workingLocalOnlyHotspotEnrichedApBroadcast(true);
    }

    @Test
    public void workingLocalOnlyHotspotEnrichedApBroadcastSansIfaceChanged() throws Exception {
        workingLocalOnlyHotspotEnrichedApBroadcast(false);
    }

    // TODO: Test with and without interfaceStatusChanged().
    @Test
    public void failingWifiTetheringLegacyApBroadcast() throws Exception {
        when(mConnectivityManager.isTetheringSupported()).thenReturn(true);
        when(mWifiManager.startSoftAp(any(WifiConfiguration.class))).thenReturn(true);

        // Emulate pressing the WiFi tethering button.
        mTethering.startTethering(TETHERING_WIFI, null, false);
        mLooper.dispatchAll();
        verify(mWifiManager, times(1)).startSoftAp(null);
        verifyNoMoreInteractions(mWifiManager);
        verifyNoMoreInteractions(mConnectivityManager);
        verifyNoMoreInteractions(mNMService);

        // Emulate externally-visible WifiManager effects, causing the
        // per-interface state machine to start up, and telling us that
        // tethering mode is to be started.
        mTethering.interfaceStatusChanged(TEST_WLAN_IFNAME, true);
        sendWifiApStateChanged(WIFI_AP_STATE_ENABLED);
        mLooper.dispatchAll();

        verify(mConnectivityManager, atLeastOnce()).isTetheringSupported();
        verifyTetheringBroadcast(TEST_WLAN_IFNAME, ConnectivityManager.EXTRA_AVAILABLE_TETHER);
        verifyNoMoreInteractions(mConnectivityManager);
        verifyNoMoreInteractions(mNMService);
        verifyNoMoreInteractions(mWifiManager);
    }

    // TODO: Test with and without interfaceStatusChanged().
    @Test
    public void workingWifiTetheringEnrichedApBroadcast() throws Exception {
        when(mConnectivityManager.isTetheringSupported()).thenReturn(true);
        when(mWifiManager.startSoftAp(any(WifiConfiguration.class))).thenReturn(true);

        // Emulate pressing the WiFi tethering button.
        mTethering.startTethering(TETHERING_WIFI, null, false);
        mLooper.dispatchAll();
        verify(mWifiManager, times(1)).startSoftAp(null);
        verifyNoMoreInteractions(mWifiManager);
        verifyNoMoreInteractions(mConnectivityManager);
        verifyNoMoreInteractions(mNMService);

        // Emulate externally-visible WifiManager effects, causing the
        // per-interface state machine to start up, and telling us that
        // tethering mode is to be started.
        mTethering.interfaceStatusChanged(TEST_WLAN_IFNAME, true);
        sendWifiApStateChanged(WIFI_AP_STATE_ENABLED, TEST_WLAN_IFNAME, IFACE_IP_MODE_TETHERED);
        mLooper.dispatchAll();

        verifyInterfaceServingModeStarted();
        verifyTetheringBroadcast(TEST_WLAN_IFNAME, ConnectivityManager.EXTRA_AVAILABLE_TETHER);
        verify(mNMService, times(1)).setIpForwardingEnabled(true);
        verify(mNMService, times(1)).startTethering(any(String[].class));
        verifyNoMoreInteractions(mNMService);
        verify(mWifiManager).updateInterfaceIpState(
                TEST_WLAN_IFNAME, WifiManager.IFACE_IP_MODE_TETHERED);
        verifyNoMoreInteractions(mWifiManager);
        verifyTetheringBroadcast(TEST_WLAN_IFNAME, ConnectivityManager.EXTRA_ACTIVE_TETHER);
        verify(mUpstreamNetworkMonitor, times(1)).start();
        // In tethering mode, in the default configuration, an explicit request
        // for a mobile network is also made.
        verify(mUpstreamNetworkMonitor, times(1)).registerMobileNetworkRequest();
        // TODO: Figure out why this isn't exactly once, for sendTetherStateChangedBroadcast().
        verify(mConnectivityManager, atLeastOnce()).isTetheringSupported();
        verifyNoMoreInteractions(mConnectivityManager);

        /////
        // We do not currently emulate any upstream being found.
        //
        // This is why there are no calls to verify mNMService.enableNat() or
        // mNMService.startInterfaceForwarding().
        /////

        // Emulate pressing the WiFi tethering button.
        mTethering.stopTethering(TETHERING_WIFI);
        mLooper.dispatchAll();
        verify(mWifiManager, times(1)).stopSoftAp();
        verifyNoMoreInteractions(mWifiManager);
        verifyNoMoreInteractions(mConnectivityManager);
        verifyNoMoreInteractions(mNMService);

        // Emulate externally-visible WifiManager effects, when tethering mode
        // is being torn down.
        sendWifiApStateChanged(WifiManager.WIFI_AP_STATE_DISABLED);
        mTethering.interfaceRemoved(TEST_WLAN_IFNAME);
        mLooper.dispatchAll();

        verify(mNMService, times(1)).untetherInterface(TEST_WLAN_IFNAME);
        // TODO: Why is {g,s}etInterfaceConfig() called more than once?
        verify(mNMService, atLeastOnce()).getInterfaceConfig(TEST_WLAN_IFNAME);
        verify(mNMService, atLeastOnce())
                .setInterfaceConfig(eq(TEST_WLAN_IFNAME), any(InterfaceConfiguration.class));
        verify(mNMService, times(1)).stopTethering();
        verify(mNMService, times(1)).setIpForwardingEnabled(false);
        verifyNoMoreInteractions(mNMService);
        verifyNoMoreInteractions(mWifiManager);
        // Asking for the last error after the per-interface state machine
        // has been reaped yields an unknown interface error.
        assertEquals(ConnectivityManager.TETHER_ERROR_UNKNOWN_IFACE,
                mTethering.getLastTetherError(TEST_WLAN_IFNAME));
    }

    // TODO: Test with and without interfaceStatusChanged().
    @Test
    public void failureEnablingIpForwarding() throws Exception {
        when(mConnectivityManager.isTetheringSupported()).thenReturn(true);
        when(mWifiManager.startSoftAp(any(WifiConfiguration.class))).thenReturn(true);
        doThrow(new RemoteException()).when(mNMService).setIpForwardingEnabled(true);

        // Emulate pressing the WiFi tethering button.
        mTethering.startTethering(TETHERING_WIFI, null, false);
        mLooper.dispatchAll();
        verify(mWifiManager, times(1)).startSoftAp(null);
        verifyNoMoreInteractions(mWifiManager);
        verifyNoMoreInteractions(mConnectivityManager);
        verifyNoMoreInteractions(mNMService);

        // Emulate externally-visible WifiManager effects, causing the
        // per-interface state machine to start up, and telling us that
        // tethering mode is to be started.
        mTethering.interfaceStatusChanged(TEST_WLAN_IFNAME, true);
        sendWifiApStateChanged(WIFI_AP_STATE_ENABLED, TEST_WLAN_IFNAME, IFACE_IP_MODE_TETHERED);
        mLooper.dispatchAll();

        // We verify get/set called twice here: once for setup and once during
        // teardown because all events happen over the course of the single
        // dispatchAll() above.
        verify(mNMService, times(2)).getInterfaceConfig(TEST_WLAN_IFNAME);
        verify(mNMService, times(2))
                .setInterfaceConfig(eq(TEST_WLAN_IFNAME), any(InterfaceConfiguration.class));
        verify(mNMService, times(1)).tetherInterface(TEST_WLAN_IFNAME);
        verify(mWifiManager).updateInterfaceIpState(
                TEST_WLAN_IFNAME, WifiManager.IFACE_IP_MODE_TETHERED);
        verify(mConnectivityManager, atLeastOnce()).isTetheringSupported();
        verifyTetheringBroadcast(TEST_WLAN_IFNAME, ConnectivityManager.EXTRA_AVAILABLE_TETHER);
        // This is called, but will throw.
        verify(mNMService, times(1)).setIpForwardingEnabled(true);
        // This never gets called because of the exception thrown above.
        verify(mNMService, times(0)).startTethering(any(String[].class));
        // When the master state machine transitions to an error state it tells
        // downstream interfaces, which causes us to tell Wi-Fi about the error
        // so it can take down AP mode.
        verify(mNMService, times(1)).untetherInterface(TEST_WLAN_IFNAME);
        verify(mWifiManager).updateInterfaceIpState(
                TEST_WLAN_IFNAME, WifiManager.IFACE_IP_MODE_CONFIGURATION_ERROR);

        verifyNoMoreInteractions(mWifiManager);
        verifyNoMoreInteractions(mConnectivityManager);
        verifyNoMoreInteractions(mNMService);
    }

<<<<<<< HEAD
=======
    private void userRestrictionsListenerBehaviour(
        boolean currentDisallow, boolean nextDisallow, String[] activeTetheringIfacesList,
        int expectedInteractionsWithShowNotification) throws  Exception {
        final int userId = 0;
        final Bundle currRestrictions = new Bundle();
        final Bundle newRestrictions = new Bundle();
        Tethering tethering = mock(Tethering.class);
        Tethering.TetheringUserRestrictionListener turl =
                new Tethering.TetheringUserRestrictionListener(tethering);

        currRestrictions.putBoolean(UserManager.DISALLOW_CONFIG_TETHERING, currentDisallow);
        newRestrictions.putBoolean(UserManager.DISALLOW_CONFIG_TETHERING, nextDisallow);
        when(tethering.getTetheredIfaces()).thenReturn(activeTetheringIfacesList);

        turl.onUserRestrictionsChanged(userId, newRestrictions, currRestrictions);

        verify(tethering, times(expectedInteractionsWithShowNotification))
                .showTetheredNotification(anyInt(), eq(false));

        verify(tethering, times(expectedInteractionsWithShowNotification)).untetherAll();
    }

    @Test
    public void testDisallowTetheringWhenNoTetheringInterfaceIsActive() throws Exception {
        final String[] emptyActiveIfacesList = new String[]{};
        final boolean currDisallow = false;
        final boolean nextDisallow = true;
        final int expectedInteractionsWithShowNotification = 0;

        userRestrictionsListenerBehaviour(currDisallow, nextDisallow, emptyActiveIfacesList,
                expectedInteractionsWithShowNotification);
    }

    @Test
    public void testDisallowTetheringWhenAtLeastOneTetheringInterfaceIsActive() throws Exception {
        final String[] nonEmptyActiveIfacesList = new String[]{TEST_WLAN_IFNAME};
        final boolean currDisallow = false;
        final boolean nextDisallow = true;
        final int expectedInteractionsWithShowNotification = 1;

        userRestrictionsListenerBehaviour(currDisallow, nextDisallow, nonEmptyActiveIfacesList,
                expectedInteractionsWithShowNotification);
    }

    @Test
    public void testAllowTetheringWhenNoTetheringInterfaceIsActive() throws Exception {
        final String[] nonEmptyActiveIfacesList = new String[]{};
        final boolean currDisallow = true;
        final boolean nextDisallow = false;
        final int expectedInteractionsWithShowNotification = 0;

        userRestrictionsListenerBehaviour(currDisallow, nextDisallow, nonEmptyActiveIfacesList,
                expectedInteractionsWithShowNotification);
    }

    @Test
    public void testAllowTetheringWhenAtLeastOneTetheringInterfaceIsActive() throws Exception {
        final String[] nonEmptyActiveIfacesList = new String[]{TEST_WLAN_IFNAME};
        final boolean currDisallow = true;
        final boolean nextDisallow = false;
        final int expectedInteractionsWithShowNotification = 0;

        userRestrictionsListenerBehaviour(currDisallow, nextDisallow, nonEmptyActiveIfacesList,
                expectedInteractionsWithShowNotification);
    }

    @Test
    public void testDisallowTetheringUnchanged() throws Exception {
        final String[] nonEmptyActiveIfacesList = new String[]{TEST_WLAN_IFNAME};
        final int expectedInteractionsWithShowNotification = 0;
        boolean currDisallow = true;
        boolean nextDisallow = true;

        userRestrictionsListenerBehaviour(currDisallow, nextDisallow, nonEmptyActiveIfacesList,
                expectedInteractionsWithShowNotification);

        currDisallow = false;
        nextDisallow = false;

        userRestrictionsListenerBehaviour(currDisallow, nextDisallow, nonEmptyActiveIfacesList,
                expectedInteractionsWithShowNotification);
    }


>>>>>>> f8b537d7
    // TODO: Test that a request for hotspot mode doesn't interfere with an
    // already operating tethering mode interface.
}<|MERGE_RESOLUTION|>--- conflicted
+++ resolved
@@ -721,8 +721,6 @@
         verifyNoMoreInteractions(mNMService);
     }
 
-<<<<<<< HEAD
-=======
     private void userRestrictionsListenerBehaviour(
         boolean currentDisallow, boolean nextDisallow, String[] activeTetheringIfacesList,
         int expectedInteractionsWithShowNotification) throws  Exception {
@@ -807,7 +805,6 @@
     }
 
 
->>>>>>> f8b537d7
     // TODO: Test that a request for hotspot mode doesn't interfere with an
     // already operating tethering mode interface.
 }